--- conflicted
+++ resolved
@@ -130,28 +130,11 @@
   // which piece type attacks which one. Attacks on lesser pieces which are
   // pawn-defended are not considered.
   constexpr Score ThreatByMinor[PIECE_TYPE_NB] = {
-<<<<<<< HEAD
-
-#if ((defined Sullivan) || (defined Blau))
-    S(0, 0), S(0, 31), S(39, 42), S(57, 44), S(68, 112), S(62, 120)
-#else
-    S(0, 0), S(6, 32), S(59, 41), S(79, 56), S(90, 119), S(79, 161)
-#endif
-  };
-
-  constexpr Score ThreatByRook[PIECE_TYPE_NB] = {
-#if ((defined Sullivan) || (defined Blau))
-    S(0, 0), S(0, 24), S(38, 71), S(38, 61), S(0, 38), S(51, 38)
-#else
-    S(0, 0), S(3, 44), S(38, 71), S(38, 61), S(0, 38), S(51, 38)
-#endif
-=======
     S(0, 0), S(5, 32), S(57, 41), S(77, 56), S(88, 119), S(79, 161)
   };
 
   constexpr Score ThreatByRook[PIECE_TYPE_NB] = {
     S(0, 0), S(2, 44), S(36, 71), S(36, 61), S(0, 38), S(51, 38)
->>>>>>> 09f53dbf
   };
 
   // PassedRank[Rank] contains a bonus according to the rank of a passed pawn
