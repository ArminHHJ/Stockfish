/*
  Stockfish, a UCI chess playing engine derived from Glaurung 2.1
  Copyright (C) 2004-2008 Tord Romstad (Glaurung author)
  Copyright (C) 2008-2015 Marco Costalba, Joona Kiiski, Tord Romstad
  Copyright (C) 2015-2018 Marco Costalba, Joona Kiiski, Gary Linscott, Tord Romstad

  Stockfish is free software: you can redistribute it and/or modify
  it under the terms of the GNU General Public License as published by
  the Free Software Foundation, either version 3 of the License, or
  (at your option) any later version.

  Stockfish is distributed in the hope that it will be useful,
  but WITHOUT ANY WARRANTY; without even the implied warranty of
  MERCHANTABILITY or FITNESS FOR A PARTICULAR PURPOSE.  See the
  GNU General Public License for more details.

  You should have received a copy of the GNU General Public License
  along with this program.  If not, see <http://www.gnu.org/licenses/>.
*/

#include <algorithm>
#include <cassert>
#include <cstring>   // For std::memset
#include <iomanip>
#include <sstream>

#include "bitboard.h"
#include "evaluate.h"
#include "material.h"
#include "pawns.h"
#include "thread.h"

namespace Trace {

  enum Tracing { NO_TRACE, TRACE };

  enum Term { // The first 8 entries are reserved for PieceType
    MATERIAL = 8, IMBALANCE, MOBILITY, THREAT, PASSED, SPACE, INITIATIVE, VARIANT, TOTAL, TERM_NB
  };

  Score scores[TERM_NB][COLOR_NB];

  double to_cp(Value v) { return double(v) / PawnValueEg; }

  void add(int idx, Color c, Score s) {
    scores[idx][c] = s;
  }

  void add(int idx, Score w, Score b = SCORE_ZERO) {
    scores[idx][WHITE] = w;
    scores[idx][BLACK] = b;
  }

  std::ostream& operator<<(std::ostream& os, Score s) {
    os << std::setw(5) << to_cp(mg_value(s)) << " "
       << std::setw(5) << to_cp(eg_value(s));
    return os;
  }

  std::ostream& operator<<(std::ostream& os, Term t) {

    if (t == MATERIAL || t == IMBALANCE || t == INITIATIVE || t == TOTAL)
        os << " ----  ----"    << " | " << " ----  ----";
    else
        os << scores[t][WHITE] << " | " << scores[t][BLACK];

    os << " | " << scores[t][WHITE] - scores[t][BLACK] << "\n";
    return os;
  }
}

using namespace Trace;

namespace {

  constexpr Bitboard QueenSide   = FileABB | FileBBB | FileCBB | FileDBB;
  constexpr Bitboard CenterFiles = FileCBB | FileDBB | FileEBB | FileFBB;
  constexpr Bitboard KingSide    = FileEBB | FileFBB | FileGBB | FileHBB;
  constexpr Bitboard Center      = (FileDBB | FileEBB) & (Rank4BB | Rank5BB);

  constexpr Bitboard KingFlank[FILE_NB] = {
    QueenSide ^ FileDBB, QueenSide, QueenSide,
    CenterFiles, CenterFiles,
    KingSide, KingSide, KingSide ^ FileEBB
  };

  // Threshold for lazy and space evaluation
  constexpr Value LazyThreshold  = Value(1500);
  constexpr Value SpaceThreshold[VARIANT_NB] = {
    Value(12222),
#ifdef ANTI
    Value(12222),
#endif
#ifdef ATOMIC
    Value(12222),
#endif
#ifdef CRAZYHOUSE
    Value(12222),
#endif
#ifdef EXTINCTION
    Value(12222),
#endif
#ifdef GRID
    2 * MidgameLimit,
#endif
#ifdef HORDE
    Value(12222),
#endif
#ifdef KOTH
    VALUE_ZERO,
#endif
#ifdef LOSERS
    Value(12222),
#endif
#ifdef RACE
    Value(12222),
#endif
#ifdef THREECHECK
    Value(12222),
#endif
#ifdef TWOKINGS
    Value(12222),
#endif
  };

  // KingAttackWeights[PieceType] contains king attack weights by piece type
  constexpr int KingAttackWeights[VARIANT_NB][PIECE_TYPE_NB] = {
    { 0, 0, 77, 55, 44, 10 },
#ifdef ANTI
    {},
#endif
#ifdef ATOMIC
    { 0, 0, 76, 64, 46, 11 },
#endif
#ifdef CRAZYHOUSE
    { 0, 0, 112, 87, 63, 2 },
#endif
#ifdef EXTINCTION
    {},
#endif
#ifdef GRID
    { 0, 0, 89, 62, 47, 11 },
#endif
#ifdef HORDE
    { 0, 0, 77, 55, 44, 10 },
#endif
#ifdef KOTH
    { 0, 0, 76, 48, 44, 10 },
#endif
#ifdef LOSERS
    { 0, 0, 77, 55, 44, 10 },
#endif
#ifdef RACE
    {},
#endif
#ifdef THREECHECK
    { 0, 0, 115, 64, 62, 35 },
#endif
#ifdef TWOKINGS
    { 0, 0, 77, 55, 44, 10 },
#endif
  };

  // Per-variant king danger malus factors
  constexpr int KingDangerParams[VARIANT_NB][8] = {
    {    69,  185,  129,    4, -873,   -6,  -30,    0 },
#ifdef ANTI
    {},
#endif
#ifdef ATOMIC
    {   274,  166,  146,    4, -654,  -12,   -7,   29 },
#endif
#ifdef CRAZYHOUSE
    {   119,  439,  130,    4, -613,   -6,   -1,  320 },
#endif
#ifdef EXTINCTION
    {},
#endif
#ifdef GRID
    {   119,  211,  158,    4, -722,   -9,   41,    0 },
#endif
#ifdef HORDE
    {   101,  235,  134,    4, -717,  -11,   -5,    0 },
#endif
#ifdef KOTH
    {    85,  229,  131,    4, -658,   -9,   -5,    0 },
#endif
#ifdef LOSERS
    {   101,  235,  134,    4, -717, -357,   -5,    0 },
#endif
#ifdef RACE
    {},
#endif
#ifdef THREECHECK
    {    85,  136,  106,    4, -613,   -7,  -73,  181 },
#endif
#ifdef TWOKINGS
    {    92,  155,  136,    4, -967,   -8,   38,    0 },
#endif
  };

  // Penalties for enemy's safe checks
  constexpr int QueenSafeCheck  = 780;
  constexpr int RookSafeCheck   = 880;
  constexpr int BishopSafeCheck = 435;
  constexpr int KnightSafeCheck = 790;
#ifdef CRAZYHOUSE
  constexpr int PawnSafeCheck   = 435;
#endif
#ifdef ATOMIC
  constexpr int IndirectKingAttack = 883;
#endif
#ifdef THREECHECK
  // In Q8 fixed point
  constexpr int ThreeCheckKSFactors[CHECKS_NB] = { 571, 619, 858, 0 };
#endif

#define S(mg, eg) make_score(mg, eg)

  // MobilityBonus[PieceType-2][attacked] contains bonuses for middle and end game,
  // indexed by piece type and number of attacked squares in the mobility area.
  constexpr Score MobilityBonus[VARIANT_NB][4][32] = {
    {
    { S(-75,-76), S(-57,-54), S( -9,-28), S( -2,-10), S(  6,  5), S( 14, 12), // Knights
      S( 22, 26), S( 29, 29), S( 36, 29) },
    { S(-48,-59), S(-20,-23), S( 16, -3), S( 26, 13), S( 38, 24), S( 51, 42), // Bishops
      S( 55, 54), S( 63, 57), S( 63, 65), S( 68, 73), S( 81, 78), S( 81, 86),
      S( 91, 88), S( 98, 97) },
    { S(-58,-76), S(-27,-18), S(-15, 28), S(-10, 55), S( -5, 69), S( -2, 82), // Rooks
      S(  9,112), S( 16,118), S( 30,132), S( 29,142), S( 32,155), S( 38,165),
      S( 46,166), S( 48,169), S( 58,171) },
    { S(-39,-36), S(-21,-15), S(  3,  8), S(  3, 18), S( 14, 34), S( 22, 54), // Queens
      S( 28, 61), S( 41, 73), S( 43, 79), S( 48, 92), S( 56, 94), S( 60,104),
      S( 60,113), S( 66,120), S( 67,123), S( 70,126), S( 71,133), S( 73,136),
      S( 79,140), S( 88,143), S( 88,148), S( 99,166), S(102,170), S(102,175),
      S(106,184), S(109,191), S(113,206), S(116,212) }
    },
#ifdef ANTI
    {
      { S(-150,-152), S(-112,-108), S(-18,-52), S( -4,-20), S( 12, 10), S( 30, 22), // Knights
        S(  44,  52), S(  60,  56), S( 72, 58) },
      { S(-96,-116), S(-42,-38), S( 32, -4), S( 52, 24), S( 74, 44), S(102, 84), // Bishops
        S(108, 108), S(126,116), S(130,126), S(142,140), S(158,148), S(162,172),
        S(184, 180), S(194,188) },
      { S(-112,-156), S(-50,-36), S(-22, 52), S(-10,110), S( -8,140), S( -2,162), // Rooks
        S(  16, 218), S( 28,240), S( 42,256), S( 46,286), S( 62,308), S( 64,320),
        S(  86, 330), S( 98,336), S(118,338) },
      { S(-80,-70), S(-50,-24), S(  4, 14), S(  8, 38), S( 28, 74), S( 48,110), // Queens
        S( 50,124), S( 80,152), S( 86,158), S( 94,174), S(108,188), S(112,204),
        S(120,222), S(140,232), S(144,236), S(146,244), S(150,256), S(154,260),
        S(170,266), S(188,272), S(198,280), S(216,314), S(224,316), S(226,322),
        S(236,348), S(238,354), S(246,382), S(256,398) }
    },
#endif
#ifdef ATOMIC
    {
      { S(-86,-77), S(-79,-64), S(-36,-40), S( -2,-24), S( 14,  8), S( 23, 25), // Knights
        S( 40, 26), S( 30, 23), S( 37, 29) },
      { S(-55,-65), S(-17,-34), S( 13, -9), S( 24, 20), S( 22, 25), S( 57, 39), // Bishops
        S( 32, 52), S( 66, 66), S( 51, 52), S( 56, 74), S( 73, 76), S( 85, 81),
        S( 93, 90), S(108, 87) },
      { S(-61,-73), S(-32,-28), S(-18,  9), S(-19, 30), S(-19, 57), S( 20, 78), // Rooks
        S( 12,104), S( 11,134), S( 21,133), S( 33,166), S( 35,168), S( 38,185),
        S( 25,172), S( 60,182), S( 58,155) },
      { S(-43,-43), S(-14,-16), S( -5,  1), S(  0, 23), S(  6, 24), S( 23, 59), // Queens
        S( 20, 55), S( 32, 66), S( 47, 89), S( 29, 77), S( 47, 89), S( 69,103),
        S( 63,110), S( 76,131), S( 73,115), S( 48,132), S( 58,131), S( 75,135),
        S( 82,122), S(111,130), S(114,144), S(101,139), S(106,146), S(107,167),
        S(115,157), S(129,175), S(132,176), S(130,210) }
    },
#endif
#ifdef CRAZYHOUSE
    {
      { S(-126, -96), S(-103,-31), S(-90,-27), S(-40,  3), S(  0,  3), S(  4,  0), // Knights
        S(  20,  12), S(  15, 33), S( 50, 46) },
      { S(-156, -79), S(-115,-43), S( 42,-14), S( 35, 26), S( 64, 26), S( 74, 38), // Bishops
        S(  70,  46), S(  83, 71), S( 70, 68), S( 66, 80), S( 64, 68), S( 70, 77),
        S(  97,  92), S(  89, 98) },
      { S( -53, -53), S( -22, -8), S(-48, 30), S(-14, 57), S( -4, 77), S( 11, 87), // Rooks
        S(   7, 115), S(  12,123), S( 27,120), S(  6,140), S( 55,156), S( 18,161),
        S(  51, 161), S(  54,171), S( 52,166) },
      { S( -26, -56), S( -24,-14), S(  7, 14), S(  8, 15), S( 18, 34), S( 14, 41), // Queens
        S(  28,  58), S(  33, 66), S( 40, 70), S( 47, 74), S( 50,100), S( 52,106),
        S(  59, 111), S(  50, 95), S( 60,115), S( 61,126), S( 75,144), S( 82,119),
        S(  95, 137), S( 102,138), S(100,142), S(119,154), S(129,156), S(107,156),
        S( 111, 177), S( 115,181), S(124,197), S(124,199) }
    },
#endif
#ifdef EXTINCTION
    {
      { S(-123, -90), S( -91,-32), S(-61,-29), S(-38,  3), S(  0,  3), S(  4,  0), // Knights
        S(  19,  12), S(  15, 33), S( 52, 45) },
      { S(-153, -80), S(-112,-41), S( 41,-14), S( 35, 24), S( 62, 26), S( 75, 41), // Bishops
        S(  72,  48), S(  85, 74), S( 74, 65), S( 66, 79), S( 64, 69), S( 73, 80),
        S( 107,  92), S(  96,101) },
      { S( -59, -51), S( -20, -8), S(-54, 32), S(-15, 54), S( -4, 70), S( 11, 84), // Rooks
        S(   6, 113), S(  13,123), S( 27,114), S(  6,144), S( 60,162), S( 19,162),
        S(  48, 170), S(  57,170), S( 52,177) },
      { S( -27, -56), S( -24,-14), S(  7, 13), S(  9, 16), S( 18, 37), S( 14, 40), // Queens
        S(  29,  56), S(  34, 64), S( 39, 73), S( 49, 65), S( 50, 98), S( 50,106),
        S(  60, 107), S(  53, 92), S( 62,119), S( 69,130), S( 77,145), S( 84,120),
        S(  90, 153), S(  98,131), S(106,139), S(116,147), S(127,157), S(112,154),
        S( 121, 174), S( 124,167), S(126,194), S(130,190) }
    },
#endif
#ifdef GRID
    {
      { S(-75,-76), S(-57,-54), S( -9,-28), S( -2,-10), S(  6,  5), S( 14, 12), // Knights
        S( 22, 26), S( 29, 29), S( 36, 29) },
      { S(-48,-59), S(-20,-23), S( 16, -3), S( 26, 13), S( 38, 24), S( 51, 42), // Bishops
        S( 55, 54), S( 63, 57), S( 63, 65), S( 68, 73), S( 81, 78), S( 81, 86),
        S( 91, 88), S( 98, 97) },
      { S(-58,-76), S(-27,-18), S(-15, 28), S(-10, 55), S( -5, 69), S( -2, 82), // Rooks
        S(  9,112), S( 16,118), S( 30,132), S( 29,142), S( 32,155), S( 38,165),
        S( 46,166), S( 48,169), S( 58,171) },
      { S(-39,-36), S(-21,-15), S(  3,  8), S(  3, 18), S( 14, 34), S( 22, 54), // Queens
        S( 28, 61), S( 41, 73), S( 43, 79), S( 48, 92), S( 56, 94), S( 60,104),
        S( 60,113), S( 66,120), S( 67,123), S( 70,126), S( 71,133), S( 73,136),
        S( 79,140), S( 88,143), S( 88,148), S( 99,166), S(102,170), S(102,175),
        S(106,184), S(109,191), S(113,206), S(116,212) }
    },
#endif
#ifdef HORDE
    {
      { S(-126,-90), S( -7,-22), S( -46,-25), S( 19,7), S( -53, 71), S( 31, -1), // Knights
        S(  -6, 51), S(-12, 47), S( -9, -56) },
      { S( -46,-2), S(30,66), S( 18, -27), S( 86, 21), S( 65, 11), S(147, 45), // Bishops
        S(  98, 38), S( 95, 52), S(122, 45), S( 95, 33), S( 89,103), S( 85, -9),
        S( 105, 70), S(131, 82) },
      { S( -56,-78), S(-25,-18), S(-11, 26), S( -5, 55), S( -4, 70), S( -1, 81), // Rooks
        S(   8,109), S( 14,120), S( 21,128), S( 23,143), S( 31,154), S( 32,160),
        S(  43,165), S( 49,168), S( 59,169) },
      { S( -40,-35), S(-25,-12), S(  2,  7), S(  4, 19), S( 14, 37), S( 24, 55), // Queens
        S(  25, 62), S( 40, 76), S( 43, 79), S( 47, 87), S( 54, 94), S( 56,102),
        S(  60,111), S( 70,116), S( 72,118), S( 73,122), S( 75,128), S( 77,130),
        S(  85,133), S( 94,136), S( 99,140), S(108,157), S(112,158), S(113,161),
        S( 118,174), S(119,177), S(123,191), S(128,199) }
    },
#endif
#ifdef KOTH
    {
      { S(-75,-76), S(-56,-54), S( -9,-26), S( -2,-10), S(  6,  5), S( 15, 11), // Knights
        S( 22, 26), S( 30, 28), S( 36, 29) },
      { S(-48,-58), S(-21,-19), S( 16, -2), S( 26, 12), S( 37, 22), S( 51, 42), // Bishops
        S( 54, 54), S( 63, 58), S( 65, 63), S( 71, 70), S( 79, 74), S( 81, 86),
        S( 92, 90), S( 97, 94) },
      { S(-56,-78), S(-25,-18), S(-11, 26), S( -5, 55), S( -4, 70), S( -1, 81), // Rooks
        S(  8,109), S( 14,120), S( 21,128), S( 23,143), S( 31,154), S( 32,160),
        S( 43,165), S( 49,168), S( 59,169) },
      { S(-40,-35), S(-25,-12), S(  2,  7), S(  4, 19), S( 14, 37), S( 24, 55), // Queens
        S( 25, 62), S( 40, 76), S( 43, 79), S( 47, 87), S( 54, 94), S( 56,102),
        S( 60,111), S( 70,116), S( 72,118), S( 73,122), S( 75,128), S( 77,130),
        S( 85,133), S( 94,136), S( 99,140), S(108,157), S(112,158), S(113,161),
        S(118,174), S(119,177), S(123,191), S(128,199) }
    },
#endif
#ifdef LOSERS
    {
      { S(-150,-152), S(-112,-108), S(-18,-52), S( -4,-20), S( 12, 10), S( 30, 22), // Knights
        S(  44,  52), S(  60,  56), S( 72, 58) },
      { S(-96,-116), S(-42,-38), S( 32, -4), S( 52, 24), S( 74, 44), S(102, 84), // Bishops
        S(108, 108), S(126,116), S(130,126), S(142,140), S(158,148), S(162,172),
        S(184, 180), S(194,188) },
      { S(-112,-156), S(-50,-36), S(-22, 52), S(-10,110), S( -8,140), S( -2,162), // Rooks
        S(  16, 218), S( 28,240), S( 42,256), S( 46,286), S( 62,308), S( 64,320),
        S(  86, 330), S( 98,336), S(118,338) },
      { S(-80,-70), S(-50,-24), S(  4, 14), S(  8, 38), S( 28, 74), S( 48,110), // Queens
        S( 50,124), S( 80,152), S( 86,158), S( 94,174), S(108,188), S(112,204),
        S(120,222), S(140,232), S(144,236), S(146,244), S(150,256), S(154,260),
        S(170,266), S(188,272), S(198,280), S(216,314), S(224,316), S(226,322),
        S(236,348), S(238,354), S(246,382), S(256,398) }
    },
#endif
#ifdef RACE
    {
      { S(-132,-117), S( -89,-110), S(-13,-49), S(-11,-15), S(-10,-30), S( 29, 17), // Knights
        S(  13,  32), S(  79,  69), S(109, 79) },
      { S(-101,-119), S( -19, -27), S( 27, -9), S( 35, 30), S( 62, 31), S(115, 72), // Bishops
        S(  91,  99), S( 138, 122), S(129,119), S(158,156), S(153,162), S(143,189),
        S( 172, 181), S( 196, 204) },
      { S(-131,-162), S( -57, -37), S( -8, 47), S( 12, 93), S(  3,127), S( 10,139), // Rooks
        S(   3, 240), S(  18, 236), S( 44,251), S( 44,291), S( 49,301), S( 67,316),
        S( 100, 324), S(  97, 340), S(110,324) },
      { S( -87, -68), S( -73,  -2), S( -7,  9), S( -5, 16), S( 39, 76), S( 39,118), // Queens
        S(  64, 131), S(  86, 169), S( 86,175), S( 78,166), S( 97,195), S(123,216),
        S( 137, 200), S( 155, 247), S(159,260), S(136,252), S(156,279), S(160,251),
        S( 165, 251), S( 194, 267), S(204,271), S(216,331), S(226,304), S(223,295),
        S( 239, 316), S( 228, 365), S(240,385), S(249,377) }
    },
#endif
#ifdef THREECHECK
    {
      { S(-74,-76), S(-55,-54), S( -9,-26), S( -2,-10), S(  6,  5), S( 15, 11), // Knights
        S( 22, 26), S( 31, 27), S( 37, 29) },
      { S(-49,-56), S(-23,-18), S( 15, -2), S( 25, 12), S( 36, 22), S( 50, 42), // Bishops
        S( 53, 54), S( 64, 57), S( 67, 63), S( 71, 68), S( 84, 76), S( 79, 87),
        S( 95, 91), S( 98, 93) },
      { S(-57,-76), S(-25,-18), S(-11, 25), S( -5, 53), S( -4, 70), S( -1, 78), // Rooks
        S(  8,111), S( 14,116), S( 22,125), S( 24,148), S( 31,159), S( 31,173),
        S( 44,163), S( 50,162), S( 56,168) },
      { S(-42,-35), S(-25,-12), S(  2,  7), S(  4, 19), S( 14, 37), S( 24, 53), // Queens
        S( 26, 63), S( 39, 80), S( 42, 77), S( 48, 88), S( 53, 96), S( 57, 96),
        S( 61,108), S( 71,116), S( 70,116), S( 74,125), S( 75,133), S( 78,133),
        S( 85,137), S( 97,135), S(103,141), S(107,165), S(109,153), S(115,162),
        S(119,164), S(121,184), S(121,192), S(131,203) }
    },
#endif
#ifdef TWOKINGS
    {
      { S(-75,-76), S(-57,-54), S( -9,-28), S( -2,-10), S(  6,  5), S( 14, 12), // Knights
        S( 22, 26), S( 29, 29), S( 36, 29) },
      { S(-48,-59), S(-20,-23), S( 16, -3), S( 26, 13), S( 38, 24), S( 51, 42), // Bishops
        S( 55, 54), S( 63, 57), S( 63, 65), S( 68, 73), S( 81, 78), S( 81, 86),
        S( 91, 88), S( 98, 97) },
      { S(-58,-76), S(-27,-18), S(-15, 28), S(-10, 55), S( -5, 69), S( -2, 82), // Rooks
        S(  9,112), S( 16,118), S( 30,132), S( 29,142), S( 32,155), S( 38,165),
        S( 46,166), S( 48,169), S( 58,171) },
      { S(-39,-36), S(-21,-15), S(  3,  8), S(  3, 18), S( 14, 34), S( 22, 54), // Queens
        S( 28, 61), S( 41, 73), S( 43, 79), S( 48, 92), S( 56, 94), S( 60,104),
        S( 60,113), S( 66,120), S( 67,123), S( 70,126), S( 71,133), S( 73,136),
        S( 79,140), S( 88,143), S( 88,148), S( 99,166), S(102,170), S(102,175),
        S(106,184), S(109,191), S(113,206), S(116,212) }
    },
#endif
  };

  // Outpost[knight/bishop][supported by pawn] contains bonuses for minor
  // pieces if they occupy or can reach an outpost square, bigger if that
  // square is supported by a pawn.
  constexpr Score Outpost[][2] = {
    { S(22, 6), S(36,12) }, // Knight
    { S( 9, 2), S(15, 5) }  // Bishop
  };

  // RookOnFile[semiopen/open] contains bonuses for each rook when there is
  // no (friendly) pawn on the rook file.
  constexpr Score RookOnFile[] = { S(20, 7), S(45, 20) };

  // ThreatByMinor/ByRook[attacked PieceType] contains bonuses according to
  // which piece type attacks which one. Attacks on lesser pieces which are
  // pawn-defended are not considered.
  constexpr Score ThreatByMinor[PIECE_TYPE_NB] = {
    S(0, 0), S(0, 31), S(39, 42), S(57, 44), S(68, 112), S(62, 120)
  };

  constexpr Score ThreatByRook[PIECE_TYPE_NB] = {
    S(0, 0), S(0, 24), S(38, 71), S(38, 61), S(0, 38), S(51, 38)
  };

#ifdef ATOMIC
  constexpr Score ThreatByBlast = S(80, 80);
#endif

#ifdef THREECHECK
  constexpr Score ChecksGivenBonus[CHECKS_NB] = {
      S(0, 0),
      S(444, 181),
      S(2425, 603),
      S(0, 0)
  };
#endif

#ifdef KOTH
  constexpr Score KothDistanceBonus[6] = {
    S(1949, 1934), S(454, 364), S(151, 158), S(75, 85), S(42, 49), S(0, 0)
  };
  constexpr Score KothSafeCenter = S(163, 207);
#endif

#ifdef ANTI
  constexpr Score PieceCountAnti    = S(119, 123);
  constexpr Score ThreatsAnti[]     = { S(192, 203), S(411, 322) };
  constexpr Score AttacksAnti[2][2][PIECE_TYPE_NB] = {
    {
      { S( 30, 141), S( 26,  94), S(161, 105), S( 70, 123), S( 61,  72), S( 78, 12), S(139, 115) },
      { S( 56,  89), S( 82, 107), S(114,  93), S(110, 115), S(188, 112), S( 73, 59), S(122,  59) }
    },
    {
      { S(119, 142), S( 99, 105), S(123, 193), S(142,  37), S(118,  96), S( 50, 12), S( 91,  85) },
      { S( 58,  81), S( 66, 110), S(105, 153), S(100, 143), S(140, 113), S(145, 73), S(153, 154) }
    }
  };
#endif

#ifdef LOSERS
  constexpr Score ThreatsLosers[]     = { S(216, 279), S(441, 341) };
  constexpr Score AttacksLosers[2][2][PIECE_TYPE_NB] = {
    {
      { S( 27, 140), S( 23,  95), S(160, 112), S( 78, 129), S( 65,  75), S( 70, 13), S(146, 123) },
      { S( 58,  82), S( 80, 112), S(124,  87), S(103, 110), S(185, 107), S( 72, 60), S(126,  62) }
    },
    {
      { S(111, 127), S(102,  95), S(121, 183), S(140,  37), S(120,  99), S( 55, 11), S( 88,  93) },
      { S( 56,  69), S( 72, 124), S(109, 154), S( 98, 149), S(129, 113), S(147, 72), S(157, 152) }
    }
  };
#endif

#ifdef CRAZYHOUSE
  constexpr int KingDangerInHand[PIECE_TYPE_NB] = {
    79, 16, 200, 61, 138, 152
  };
  constexpr Score DropMobilityBonus = S(30, 30);
#endif

#ifdef RACE
  // Bonus for distance of king from 8th rank
  constexpr Score KingRaceBonus[RANK_NB] = {
    S(14282, 14493), S(6369, 5378), S(4224, 3557), S(2633, 2219),
    S( 1614,  1456), S( 975,  885), S( 528,  502), S(   0,    0)
  };
#endif

  // PassedRank[Rank] contains a bonus according to the rank of a passed pawn
  constexpr Score PassedRank[VARIANT_NB][RANK_NB] = {
    {
    S(0, 0), S(5, 18), S(12, 23), S(10, 31), S(57, 62), S(163, 167), S(271, 250)
    },
#ifdef ANTI
    { S(0, 0), S(5, 7), S(5, 14), S(31, 38), S(73, 73), S(166, 166), S(252, 252) },
#endif
#ifdef ATOMIC
    { S(0, 0), S(95, 86), S(118, 43), S(94, 61), S(142, 62), S(196, 150), S(204, 256) },
#endif
#ifdef CRAZYHOUSE
    { S(0, 0), S(15, 27), S(23, 13), S(13, 19), S(88, 111), S(177, 140), S(229, 293) },
#endif
#ifdef EXTINCTION
    { S(0, 0), S(5, 7), S(5, 14), S(31, 38), S(73, 73), S(166, 166), S(252, 252) },
#endif
#ifdef GRID
    { S(0, 0), S(11, 2), S(4, 0), S(27, 34), S(58, 17), S(168, 165), S(251, 253) },
#endif
#ifdef HORDE
    { S(0, 0), S(-66, 10), S(-25, 7), S(66, -12), S(68, 81), S(72, 210), S(250, 258) },
#endif
#ifdef KOTH
    { S(0, 0), S(5, 7), S(5, 14), S(31, 38), S(73, 73), S(166, 166), S(252, 252) },
#endif
#ifdef LOSERS
    { S(0, 0), S(5, 8), S(5, 13), S(31, 36), S(72, 72), S(170, 159), S(276, 251) },
#endif
#ifdef RACE
    {},
#endif
#ifdef THREECHECK
    { S(0, 0), S(5, 7), S(5, 14), S(31, 38), S(73, 73), S(166, 166), S(252, 252) },
#endif
#ifdef TWOKINGS
    { S(0, 0), S(5, 7), S(5, 14), S(31, 38), S(73, 73), S(166, 166), S(252, 252) },
#endif
  };

  // PassedFile[File] contains a bonus according to the file of a passed pawn
  constexpr Score PassedFile[FILE_NB] = {
    S( -1,  7), S( 0,  9), S(-9, -8), S(-30,-14),
    S(-30,-14), S(-9, -8), S( 0,  9), S( -1,  7)
  };

  // PassedDanger[Rank] contains a term to weight the passed score
  constexpr int PassedDanger[RANK_NB] = { 0, 0, 0, 3, 7, 11, 20 };

  // Assorted bonuses and penalties
  constexpr Score BishopPawns        = S(  3,  7);
  constexpr Score CloseEnemies[VARIANT_NB] = {
    S(  6,  0),
#ifdef ANTI
    S( 0,  0),
#endif
#ifdef ATOMIC
    S(17,  0),
#endif
#ifdef CRAZYHOUSE
    S(14, 20),
#endif
#ifdef EXTINCTION
    S( 0,  0),
#endif
#ifdef GRID
    S( 7,  0),
#endif
#ifdef HORDE
    S( 7,  0),
#endif
#ifdef KOTH
    S( 7,  0),
#endif
#ifdef LOSERS
    S( 7,  0),
#endif
#ifdef RACE
    S( 0,  0),
#endif
#ifdef THREECHECK
    S(16,  9),
#endif
#ifdef TWOKINGS
    S( 7,  0),
#endif
  };
  constexpr Score CorneredBishop     = S( 50, 50);
  constexpr Score Hanging            = S( 57, 32);
  constexpr Score KingProtector      = S(  6,  6);
  constexpr Score KnightOnQueen      = S( 21, 11);
  constexpr Score LongDiagonalBishop = S( 46,  0);
  constexpr Score MinorBehindPawn    = S( 16,  0);
  constexpr Score Overload           = S( 13,  6);
  constexpr Score PawnlessFlank      = S( 19, 84);
  constexpr Score RookOnPawn         = S( 10, 30);
  constexpr Score SliderOnQueen      = S( 42, 21);
  constexpr Score ThreatByKing       = S( 23, 76);
  constexpr Score ThreatByPawnPush   = S( 45, 40);
  constexpr Score ThreatByRank       = S( 16,  3);
  constexpr Score ThreatBySafePawn   = S(173,102);
  constexpr Score TrappedRook        = S( 92,  0);
  constexpr Score WeakQueen          = S( 50, 10);
  constexpr Score WeakUnopposedPawn  = S(  5, 29);

#undef S

  // Evaluation class computes and stores attacks tables and other working data
  template<Tracing T>
  class Evaluation {

  public:
    Evaluation() = delete;
    explicit Evaluation(const Position& p) : pos(p) {}
    Evaluation& operator=(const Evaluation&) = delete;
    Value value();

  private:
    template<Color Us> void initialize();
    template<Color Us, PieceType Pt> Score pieces();
    template<Color Us> Score king() const;
    template<Color Us> Score threats() const;
    template<Color Us> Score passed() const;
    template<Color Us> Score space() const;
    template<Color Us> Score variant() const;
    ScaleFactor scale_factor(Value eg) const;
    Score initiative(Value eg) const;

    const Position& pos;
    Material::Entry* me;
    Pawns::Entry* pe;
    Bitboard mobilityArea[COLOR_NB];
    Score mobility[COLOR_NB] = { SCORE_ZERO, SCORE_ZERO };

    // attackedBy[color][piece type] is a bitboard representing all squares
    // attacked by a given color and piece type. Special "piece types" which
    // is also calculated is ALL_PIECES.
    Bitboard attackedBy[COLOR_NB][PIECE_TYPE_NB];

    // attackedBy2[color] are the squares attacked by 2 pieces of a given color,
    // possibly via x-ray or by one pawn and one piece. Diagonal x-ray through
    // pawn or squares attacked by 2 pawns are not explicitly added.
    Bitboard attackedBy2[COLOR_NB];

    // kingRing[color] are the squares adjacent to the king, plus (only for a
    // king on its first rank) the squares two ranks in front. For instance,
    // if black's king is on g8, kingRing[BLACK] is f8, h8, f7, g7, h7, f6, g6
    // and h6. It is set to 0 when king safety evaluation is skipped.
    Bitboard kingRing[COLOR_NB];

    // kingAttackersCount[color] is the number of pieces of the given color
    // which attack a square in the kingRing of the enemy king.
    int kingAttackersCount[COLOR_NB];

    // kingAttackersWeight[color] is the sum of the "weights" of the pieces of
    // the given color which attack a square in the kingRing of the enemy king.
    // The weights of the individual piece types are given by the elements in
    // the KingAttackWeights array.
    int kingAttackersWeight[COLOR_NB];

    // kingAttacksCount[color] is the number of attacks by the given color to
    // squares directly adjacent to the enemy king. Pieces which attack more
    // than one square are counted multiple times. For instance, if there is
    // a white knight on g5 and black's king is on g8, this white knight adds 2
    // to kingAttacksCount[WHITE].
    int kingAttacksCount[COLOR_NB];
  };


  // Evaluation::initialize() computes king and pawn attacks, and the king ring
  // bitboard for a given color. This is done at the beginning of the evaluation.
  template<Tracing T> template<Color Us>
  void Evaluation<T>::initialize() {

    constexpr Color     Them = (Us == WHITE ? BLACK : WHITE);
    constexpr Direction Up   = (Us == WHITE ? NORTH : SOUTH);
    constexpr Direction Down = (Us == WHITE ? SOUTH : NORTH);
    constexpr Bitboard LowRanks = (Us == WHITE ? Rank2BB | Rank3BB: Rank7BB | Rank6BB);

    // Find our pawns that are blocked or on the first two ranks
    Bitboard b = pos.pieces(Us, PAWN) & (shift<Down>(pos.pieces()) | LowRanks);

    // Squares occupied by those pawns, by our king or queen, or controlled by enemy pawns
    // are excluded from the mobility area.
#ifdef ANTI
    if (pos.is_anti())
        mobilityArea[Us] = ~0;
    else
#endif
#ifdef HORDE
    if (pos.is_horde() && pos.is_horde_color(Us))
        mobilityArea[Us] = ~(b | pe->pawn_attacks(Them));
    else
#endif
    mobilityArea[Us] = ~(b | pos.pieces(Us, KING, QUEEN) | pe->pawn_attacks(Them));

    // Initialise attackedBy bitboards for kings and pawns
#ifdef ANTI
    if (pos.is_anti())
    {
        attackedBy[Us][KING] = 0;
        Bitboard kings = pos.pieces(Us, KING);
        while (kings)
            attackedBy[Us][KING] |= pos.attacks_from<KING>(pop_lsb(&kings));
    }
    else
#endif
#ifdef EXTINCTION
    if (pos.is_extinction())
    {
        attackedBy[Us][KING] = 0;
        Bitboard kings = pos.pieces(Us, KING);
        while (kings)
            attackedBy[Us][KING] |= pos.attacks_from<KING>(pop_lsb(&kings));
    }
    else
#endif
#ifdef HORDE
    if (pos.is_horde() && pos.is_horde_color(Us))
        attackedBy[Us][KING] = 0;
    else
#endif
#ifdef PLACEMENT
    if (pos.is_placement() && pos.count_in_hand<KING>(Us))
        attackedBy[Us][KING] = 0;
    else
#endif
    attackedBy[Us][KING] = pos.attacks_from<KING>(pos.square<KING>(Us));
    attackedBy[Us][PAWN] = pe->pawn_attacks(Us);
    attackedBy[Us][ALL_PIECES] = attackedBy[Us][KING] | attackedBy[Us][PAWN];
    attackedBy2[Us]            = attackedBy[Us][KING] & attackedBy[Us][PAWN];

    // Init our king safety tables only if we are going to use them
    if ((
#ifdef ANTI
        !pos.is_anti() &&
#endif
#ifdef EXTINCTION
        !pos.is_extinction() &&
#endif
#ifdef HORDE
        !(pos.is_horde() && pos.is_horde_color(Us)) &&
#endif
        (pos.non_pawn_material(Them) >= RookValueMg + KnightValueMg))
#ifdef CRAZYHOUSE
        || pos.is_house()
#endif
    )
    {
        kingRing[Us] = attackedBy[Us][KING];
        if (relative_rank(Us, pos.square<KING>(Us)) == RANK_1)
            kingRing[Us] |= shift<Up>(kingRing[Us]);

        if (file_of(pos.square<KING>(Us)) == FILE_H)
            kingRing[Us] |= shift<WEST>(kingRing[Us]);

        else if (file_of(pos.square<KING>(Us)) == FILE_A)
            kingRing[Us] |= shift<EAST>(kingRing[Us]);

        kingAttackersCount[Them] = popcount(kingRing[Us] & pe->pawn_attacks(Them));
        kingAttacksCount[Them] = kingAttackersWeight[Them] = 0;
    }
    else
        kingRing[Us] = kingAttackersCount[Them] = 0;
  }


  // Evaluation::pieces() scores pieces of a given color and type
  template<Tracing T> template<Color Us, PieceType Pt>
  Score Evaluation<T>::pieces() {

    constexpr Color     Them = (Us == WHITE ? BLACK : WHITE);
    constexpr Direction Down = (Us == WHITE ? SOUTH : NORTH);
    constexpr Bitboard OutpostRanks = (Us == WHITE ? Rank4BB | Rank5BB | Rank6BB
                                                   : Rank5BB | Rank4BB | Rank3BB);
    const Square* pl = pos.squares<Pt>(Us);

    Bitboard b, bb;
    Square s;
    Score score = SCORE_ZERO;

    attackedBy[Us][Pt] = 0;

    while ((s = *pl++) != SQ_NONE)
    {
        // Find attacked squares, including x-ray attacks for bishops and rooks
        b = Pt == BISHOP ? attacks_bb<BISHOP>(s, pos.pieces() ^ pos.pieces(QUEEN))
          : Pt ==   ROOK ? attacks_bb<  ROOK>(s, pos.pieces() ^ pos.pieces(QUEEN) ^ pos.pieces(Us, ROOK))
                         : pos.attacks_from<Pt>(s);

#ifdef GRID
        if (pos.is_grid())
            b &= ~pos.grid_bb(s);
#endif
        if (pos.blockers_for_king(Us) & s)
            b &= LineBB[pos.square<KING>(Us)][s];

        attackedBy2[Us] |= attackedBy[Us][ALL_PIECES] & b;
        attackedBy[Us][Pt] |= b;
        attackedBy[Us][ALL_PIECES] |= b;

        if (b & kingRing[Them])
        {
            kingAttackersCount[Us]++;
            kingAttackersWeight[Us] += KingAttackWeights[pos.variant()][Pt];
            kingAttacksCount[Us] += popcount(b & attackedBy[Them][KING]);
        }

        int mob = popcount(b & mobilityArea[Us]);

        mobility[Us] += MobilityBonus[pos.variant()][Pt - 2][mob];
#ifdef ANTI
        if (pos.is_anti())
            continue;
#endif
#ifdef HORDE
        if (pos.is_horde() && pos.is_horde_color(Us))
            continue;
#endif
#ifdef PLACEMENT
        if (pos.is_placement() && pos.count_in_hand<KING>(Us))
            continue;
#endif

        if (Pt == BISHOP || Pt == KNIGHT)
        {
            // Bonus if piece is on an outpost square or can reach one
            bb = OutpostRanks & ~pe->pawn_attacks_span(Them);
            if (bb & s)
                score += Outpost[Pt == BISHOP][bool(attackedBy[Us][PAWN] & s)] * 2;

            else if (bb &= b & ~pos.pieces(Us))
                score += Outpost[Pt == BISHOP][bool(attackedBy[Us][PAWN] & bb)];

            // Knight and Bishop bonus for being right behind a pawn
            if (shift<Down>(pos.pieces(PAWN)) & s)
                score += MinorBehindPawn;

            // Penalty if the piece is far from the king
            score -= KingProtector * distance(s, pos.square<KING>(Us));

            if (Pt == BISHOP)
            {
                // Penalty according to number of pawns on the same color square as the
                // bishop, bigger when the center files are blocked with pawns.
                Bitboard blocked = pos.pieces(Us, PAWN) & shift<Down>(pos.pieces());

                score -= BishopPawns * pe->pawns_on_same_color_squares(Us, s)
                                     * (1 + popcount(blocked & CenterFiles));

                // Bonus for bishop on a long diagonal which can "see" both center squares
                if (more_than_one(attacks_bb<BISHOP>(s, pos.pieces(PAWN)) & Center))
                    score += LongDiagonalBishop;
            }

            // An important Chess960 pattern: A cornered bishop blocked by a friendly
            // pawn diagonally in front of it is a very serious problem, especially
            // when that pawn is also blocked.
            if (   Pt == BISHOP
                && pos.is_chess960()
                && (s == relative_square(Us, SQ_A1) || s == relative_square(Us, SQ_H1)))
            {
                Direction d = pawn_push(Us) + (file_of(s) == FILE_A ? EAST : WEST);
                if (pos.piece_on(s + d) == make_piece(Us, PAWN))
                    score -= !pos.empty(s + d + pawn_push(Us))                ? CorneredBishop * 4
                            : pos.piece_on(s + d + d) == make_piece(Us, PAWN) ? CorneredBishop * 2
                                                                              : CorneredBishop;
            }
        }

        if (Pt == ROOK)
        {
            // Bonus for aligning rook with enemy pawns on the same rank/file
            if (relative_rank(Us, s) >= RANK_5)
                score += RookOnPawn * popcount(pos.pieces(Them, PAWN) & PseudoAttacks[ROOK][s]);

            // Bonus for rook on an open or semi-open file
            if (pe->semiopen_file(Us, file_of(s)))
                score += RookOnFile[bool(pe->semiopen_file(Them, file_of(s)))];

            // Penalty when trapped by the king, even more if the king cannot castle
            else if (mob <= 3)
            {
                File kf = file_of(pos.square<KING>(Us));
                if ((kf < FILE_E) == (file_of(s) < kf))
                    score -= (TrappedRook - make_score(mob * 22, 0)) * (1 + !pos.can_castle(Us));
            }
        }

        if (Pt == QUEEN)
        {
            // Penalty if any relative pin or discovered attack against the queen
            Bitboard queenPinners;
            if (pos.slider_blockers(pos.pieces(Them, ROOK, BISHOP), s, queenPinners))
                score -= WeakQueen;
        }
    }
    if (T)
        Trace::add(Pt, Us, score);

    return score;
  }


  // Evaluation::king() assigns bonuses and penalties to a king of a given color
  template<Tracing T> template<Color Us>
  Score Evaluation<T>::king() const {

#ifdef ANTI
    if (pos.is_anti())
        return SCORE_ZERO;
#endif
#ifdef EXTINCTION
    if (pos.is_extinction())
        return SCORE_ZERO;
#endif
#ifdef HORDE
    if (pos.is_horde() && pos.is_horde_color(Us))
        return SCORE_ZERO;
#endif
#ifdef PLACEMENT
    if (pos.is_placement() && pos.count_in_hand<KING>(Us))
        return SCORE_ZERO;
#endif
#ifdef RACE
    if (pos.is_race())
        return SCORE_ZERO;
#endif

    constexpr Color    Them = (Us == WHITE ? BLACK : WHITE);
    constexpr Bitboard Camp = (Us == WHITE ? AllSquares ^ Rank6BB ^ Rank7BB ^ Rank8BB
                                           : AllSquares ^ Rank1BB ^ Rank2BB ^ Rank3BB);

    const Square ksq = pos.square<KING>(Us);
    Bitboard kingFlank, weak, b, b1, b2, safe, unsafeChecks;

    // King shelter and enemy pawns storm
    Score score = pe->king_safety<Us>(pos, ksq);

    // Find the squares that opponent attacks in our king flank, and the squares
    // which are attacked twice in that flank but not defended by our pawns.
    kingFlank = KingFlank[file_of(ksq)];
    b1 = attackedBy[Them][ALL_PIECES] & kingFlank & Camp;
    b2 = b1 & attackedBy2[Them] & ~attackedBy[Us][PAWN];

    int tropism = popcount(b1) + popcount(b2);

    // Main king safety evaluation
    if (kingAttackersCount[Them] > 1 - pos.count<QUEEN>(Them))
    {
        int kingDanger = 0;
        unsafeChecks = 0;

        // Attacked squares defended at most once by our queen or king
#ifdef ATOMIC
        if (pos.is_atomic())
            weak =  (attackedBy[Them][ALL_PIECES] | (pos.pieces(Them) ^ pos.pieces(Them, KING)))
                  & (~attackedBy[Us][ALL_PIECES] | attackedBy[Us][KING] | (attackedBy[Us][QUEEN] & ~attackedBy2[Us]));
        else
#endif
        weak =  attackedBy[Them][ALL_PIECES]
              & ~attackedBy2[Us]
              & (~attackedBy[Us][ALL_PIECES] | attackedBy[Us][KING] | attackedBy[Us][QUEEN]);

        Bitboard h = 0;
#ifdef CRAZYHOUSE
        if (pos.is_house())
            h = pos.count_in_hand<QUEEN>(Them) ? weak & ~pos.pieces() : 0;
#endif

        // Analyse the safe enemy's checks which are possible on next move
        safe  = ~pos.pieces(Them);
        safe &= ~attackedBy[Us][ALL_PIECES] | (weak & attackedBy2[Them]);
#ifdef ATOMIC
        if (pos.is_atomic())
            safe |= attackedBy[Us][KING];
#endif

        // Defended by our queen or king only
        Bitboard dqko = ~attackedBy2[Us] & (attackedBy[Us][QUEEN] | attackedBy[Us][KING]);
        Bitboard dropSafe = (safe | (attackedBy[Them][ALL_PIECES] & dqko)) & ~pos.pieces(Us);

        b1 = attacks_bb<ROOK  >(ksq, pos.pieces() ^ pos.pieces(Us, QUEEN));
        b2 = attacks_bb<BISHOP>(ksq, pos.pieces() ^ pos.pieces(Us, QUEEN));

        // Enemy queen safe checks
        if ((b1 | b2) & (h | attackedBy[Them][QUEEN]) & safe & ~attackedBy[Us][QUEEN])
            kingDanger += QueenSafeCheck;

#ifdef THREECHECK
        if (pos.is_three_check() && pos.checks_given(Them))
            safe = ~pos.pieces(Them);
#endif

        // Enemy rooks checks
#ifdef CRAZYHOUSE
        h = pos.is_house() && pos.count_in_hand<ROOK>(Them) ? ~pos.pieces() : 0;
#endif
        if (b1 & ((attackedBy[Them][ROOK] & safe) | (h & dropSafe)))
            kingDanger += RookSafeCheck;
        else
            unsafeChecks |= b1 & (attackedBy[Them][ROOK] | h);

        // Enemy bishops checks
#ifdef CRAZYHOUSE
        h = pos.is_house() && pos.count_in_hand<BISHOP>(Them) ? ~pos.pieces() : 0;
#endif
        if (b2 & ((attackedBy[Them][BISHOP] & safe) | (h & dropSafe)))
            kingDanger += BishopSafeCheck;
        else
            unsafeChecks |= b2 & (attackedBy[Them][BISHOP] | h);

        // Enemy knights checks
        b = pos.attacks_from<KNIGHT>(ksq);
#ifdef CRAZYHOUSE
        h = pos.is_house() && pos.count_in_hand<KNIGHT>(Them) ? ~pos.pieces() : 0;
#endif
        if (b & ((attackedBy[Them][KNIGHT] & safe) | (h & dropSafe)))
            kingDanger += KnightSafeCheck;
        else
            unsafeChecks |= b & (attackedBy[Them][KNIGHT] | h);

#ifdef CRAZYHOUSE
        // Enemy pawn checks
        if (pos.is_house())
        {
            constexpr Direction Down = (Us == WHITE ? SOUTH : NORTH);
            b = pos.attacks_from<PAWN>(ksq, Us);
            h = pos.count_in_hand<PAWN>(Them) ? ~pos.pieces() : 0;
            Bitboard pawn_moves = (attackedBy[Them][PAWN] & pos.pieces(Us)) | (shift<Down>(pos.pieces(Them, PAWN)) & ~pos.pieces());
            if (b & ((pawn_moves & safe) | (h & dropSafe)))
                kingDanger += PawnSafeCheck;
            else
                unsafeChecks |=  b & (pawn_moves | h);
        }
#endif

        // Unsafe or occupied checking squares will also be considered, as long as
        // the square is in the attacker's mobility area.
        unsafeChecks &= mobilityArea[Them];

        const auto KDP = KingDangerParams[pos.variant()];
        kingDanger +=        kingAttackersCount[Them] * kingAttackersWeight[Them]
<<<<<<< HEAD
                     + KDP[0] * kingAttacksCount[Them]
                     + KDP[1] * popcount(kingRing[Us] & weak)
                     + KDP[2] * popcount(pos.blockers_for_king(Us) | unsafeChecks)
                     + KDP[3] * tropism
                     + KDP[4] * !pos.count<QUEEN>(Them)
                     + KDP[5] * mg_value(score) / 8
                     + KDP[6];
#ifdef CRAZYHOUSE
        if (pos.is_house())
        {
            kingDanger += KingDangerInHand[ALL_PIECES] * pos.count_in_hand<ALL_PIECES>(Them);
            kingDanger += KingDangerInHand[PAWN] * pos.count_in_hand<PAWN>(Them);
            kingDanger += KingDangerInHand[KNIGHT] * pos.count_in_hand<KNIGHT>(Them);
            kingDanger += KingDangerInHand[BISHOP] * pos.count_in_hand<BISHOP>(Them);
            kingDanger += KingDangerInHand[ROOK] * pos.count_in_hand<ROOK>(Them);
            kingDanger += KingDangerInHand[QUEEN] * pos.count_in_hand<QUEEN>(Them);
            h = pos.count_in_hand<QUEEN>(Them) ? weak & ~pos.pieces() : 0;
        }
#endif
=======
                     +  69 * kingAttacksCount[Them]
                     + 185 * popcount(kingRing[Us] & weak)
                     + 150 * popcount(pos.blockers_for_king(Us) | unsafeChecks)
                     +   4 * tropism
                     - 873 * !pos.count<QUEEN>(Them)
                     -   6 * mg_value(score) / 8
                     -   30;
>>>>>>> 738a6dfd

#ifdef ATOMIC
        if (pos.is_atomic())
        {
            kingDanger += IndirectKingAttack * popcount(pos.attacks_from<KING>(pos.square<KING>(Us)) & pos.pieces(Us) & attackedBy[Them][ALL_PIECES]);
            score -= make_score(100, 100) * popcount(attackedBy[Us][KING] & pos.pieces());
        }
#endif
        // Transform the kingDanger units into a Score, and subtract it from the evaluation
        if (kingDanger > 0)
        {
            int mobilityDanger = mg_value(mobility[Them] - mobility[Us]);
#ifdef CRAZYHOUSE
            if (pos.is_house())
                mobilityDanger = 0;
#endif
            kingDanger = std::max(0, kingDanger + mobilityDanger);
#ifdef THREECHECK
            if (pos.is_three_check())
                kingDanger = ThreeCheckKSFactors[pos.checks_given(Them)] * kingDanger / 256;
#endif
            int v = kingDanger * kingDanger / 4096;
#ifdef ATOMIC
            if (pos.is_atomic() && v > QueenValueMg)
                v = QueenValueMg;
#endif
#ifdef CRAZYHOUSE
            if (pos.is_house() && Us == pos.side_to_move())
                v -= v / 10;
            if (pos.is_house() && v > QueenValueMg)
                v = QueenValueMg;
#endif
#ifdef THREECHECK
            if (pos.is_three_check() && v > QueenValueMg)
                v = QueenValueMg;
#endif
            score -= make_score(v, kingDanger / 16 + KDP[7] * v / 256);
        }
    }

    // Penalty when our king is on a pawnless flank
    if (!(pos.pieces(PAWN) & kingFlank))
        score -= PawnlessFlank;

    // King tropism bonus, to anticipate slow motion attacks on our king
    score -= CloseEnemies[pos.variant()] * tropism;

    if (T)
        Trace::add(KING, Us, score);

    return score;
  }


  // Evaluation::threats() assigns bonuses according to the types of the
  // attacking and the attacked pieces.
  template<Tracing T> template<Color Us>
  Score Evaluation<T>::threats() const {

    constexpr Color     Them     = (Us == WHITE ? BLACK   : WHITE);
    constexpr Direction Up       = (Us == WHITE ? NORTH   : SOUTH);
    constexpr Bitboard  TRank3BB = (Us == WHITE ? Rank3BB : Rank6BB);

    Bitboard b, weak, defended, nonPawnEnemies, stronglyProtected, safe;
    Score score = SCORE_ZERO;
#ifdef ANTI
    if (pos.is_anti())
    {
        constexpr Bitboard TRank2BB = (Us == WHITE ? Rank2BB : Rank7BB);
        bool weCapture = attackedBy[Us][ALL_PIECES] & pos.pieces(Them);
        bool theyCapture = attackedBy[Them][ALL_PIECES] & pos.pieces(Us);

        // Penalties for possible captures
        if (weCapture)
        {
            // Penalty if we only attack unprotected pieces
            bool theyDefended = attackedBy[Us][ALL_PIECES] & pos.pieces(Them) & attackedBy[Them][ALL_PIECES];
            for (PieceType pt = PAWN; pt <= KING; ++pt)
            {
                if (attackedBy[Us][pt] & pos.pieces(Them) & ~attackedBy2[Us])
                    score -= AttacksAnti[theyCapture][theyDefended][pt];
                else if (attackedBy[Us][pt] & pos.pieces(Them))
                    score -= AttacksAnti[theyCapture][theyDefended][NO_PIECE_TYPE];
            }
            // If both colors attack pieces, increase penalty with piece count
            if (theyCapture)
                score -= PieceCountAnti * pos.count<ALL_PIECES>(Us);
        }
        // Bonus if we threaten to force captures (ignoring possible discoveries)
        if (!weCapture || theyCapture)
        {
            b = pos.pieces(Us, PAWN);
            Bitboard pawnPushes = shift<Up>(b | (shift<Up>(b & TRank2BB) & ~pos.pieces())) & ~pos.pieces();
            Bitboard pieceMoves = (attackedBy[Us][KNIGHT] | attackedBy[Us][BISHOP] | attackedBy[Us][ROOK]
                                 | attackedBy[Us][QUEEN] | attackedBy[Us][KING]) & ~pos.pieces();
            Bitboard unprotectedPawnPushes = pawnPushes & ~attackedBy[Us][ALL_PIECES];
            Bitboard unprotectedPieceMoves = pieceMoves & ~attackedBy2[Us];

            score += ThreatsAnti[0] * popcount(attackedBy[Them][ALL_PIECES] & (pawnPushes | pieceMoves));
            score += ThreatsAnti[1] * popcount(attackedBy[Them][ALL_PIECES] & (unprotectedPawnPushes | unprotectedPieceMoves));
        }
        nonPawnEnemies = 0;
        stronglyProtected = 0;
    }
    else
#endif
#ifdef ATOMIC
    if (pos.is_atomic())
    {
        Bitboard attacks = pos.pieces(Them) & attackedBy[Us][ALL_PIECES] & ~attackedBy[Us][KING];
        while (attacks)
        {
            Square s = pop_lsb(&attacks);
            Bitboard blast = (pos.attacks_from<KING>(s) & (pos.pieces() ^ pos.pieces(PAWN))) | s;
            int count = popcount(blast & pos.pieces(Them)) - popcount(blast & pos.pieces(Us)) - 1;
            if (blast & pos.pieces(Them, QUEEN))
                count++;
            if ((blast & pos.pieces(Us, QUEEN)) || ((attackedBy[Us][QUEEN] & s) & ~attackedBy2[Us]))
                count--;
            score += std::max(SCORE_ZERO, ThreatByBlast * count);
        }
        nonPawnEnemies = 0;
        stronglyProtected = 0;
    }
    else
#endif
#ifdef GRID
    if (pos.is_grid()) {} else
#endif
#ifdef LOSERS
    if (pos.is_losers())
    {
        constexpr Bitboard TRank2BB = (Us == WHITE ? Rank2BB : Rank7BB);
        bool weCapture = attackedBy[Us][ALL_PIECES] & pos.pieces(Them);
        bool theyCapture = attackedBy[Them][ALL_PIECES] & pos.pieces(Us);

        // Penalties for possible captures
        if (weCapture)
        {
            // Penalty if we only attack unprotected pieces
            bool theyDefended = attackedBy[Us][ALL_PIECES] & pos.pieces(Them) & attackedBy[Them][ALL_PIECES];
            for (PieceType pt = PAWN; pt <= KING; ++pt)
            {
                if (attackedBy[Us][pt] & pos.pieces(Them) & ~attackedBy2[Us])
                    score -= AttacksLosers[theyCapture][theyDefended][pt];
                else if (attackedBy[Us][pt] & pos.pieces(Them))
                    score -= AttacksLosers[theyCapture][theyDefended][NO_PIECE_TYPE];
            }
        }
        // Bonus if we threaten to force captures (ignoring possible discoveries)
        if (!weCapture || theyCapture)
        {
            b = pos.pieces(Us, PAWN);
            Bitboard pawnPushes = shift<Up>(b | (shift<Up>(b & TRank2BB) & ~pos.pieces())) & ~pos.pieces();
            Bitboard pieceMoves = (attackedBy[Us][KNIGHT] | attackedBy[Us][BISHOP] | attackedBy[Us][ROOK]
                                 | attackedBy[Us][QUEEN] | attackedBy[Us][KING]) & ~pos.pieces();
            Bitboard unprotectedPawnPushes = pawnPushes & ~attackedBy[Us][ALL_PIECES];
            Bitboard unprotectedPieceMoves = pieceMoves & ~attackedBy2[Us];

            score += ThreatsLosers[0] * popcount(attackedBy[Them][ALL_PIECES] & (pawnPushes | pieceMoves));
            score += ThreatsLosers[1] * popcount(attackedBy[Them][ALL_PIECES] & (unprotectedPawnPushes | unprotectedPieceMoves));
        }
        nonPawnEnemies = 0;
        stronglyProtected = 0;
    }
    else
#endif
    {

    // Non-pawn enemies
    nonPawnEnemies = pos.pieces(Them) ^ pos.pieces(Them, PAWN);

    // Squares strongly protected by the enemy, either because they defend the
    // square with a pawn, or because they defend the square twice and we don't.
    stronglyProtected =  attackedBy[Them][PAWN]
                       | (attackedBy2[Them] & ~attackedBy2[Us]);

    // Non-pawn enemies, strongly protected
    defended = nonPawnEnemies & stronglyProtected;

    // Enemies not strongly protected and under our attack
    weak = pos.pieces(Them) & ~stronglyProtected & attackedBy[Us][ALL_PIECES];

    // Safe or protected squares
    safe = ~attackedBy[Them][ALL_PIECES] | attackedBy[Us][ALL_PIECES];

    // Bonus according to the kind of attacking pieces
    if (defended | weak)
    {
        b = (defended | weak) & (attackedBy[Us][KNIGHT] | attackedBy[Us][BISHOP]);
        while (b)
        {
            Square s = pop_lsb(&b);
            score += ThreatByMinor[type_of(pos.piece_on(s))];
            if (type_of(pos.piece_on(s)) != PAWN)
                score += ThreatByRank * (int)relative_rank(Them, s);
        }

        b = weak & attackedBy[Us][ROOK];
        while (b)
        {
            Square s = pop_lsb(&b);
            score += ThreatByRook[type_of(pos.piece_on(s))];
            if (type_of(pos.piece_on(s)) != PAWN)
                score += ThreatByRank * (int)relative_rank(Them, s);
        }

        if (weak & attackedBy[Us][KING])
            score += ThreatByKing;

        score += Hanging * popcount(weak & ~attackedBy[Them][ALL_PIECES]);

        b = weak & nonPawnEnemies & attackedBy[Them][ALL_PIECES];
        score += Overload * popcount(b);
    }

    // Bonus for enemy unopposed weak pawns
    if (pos.pieces(Us, ROOK, QUEEN))
        score += WeakUnopposedPawn * pe->weak_unopposed(Them);

    // Find squares where our pawns can push on the next move
    b  = shift<Up>(pos.pieces(Us, PAWN)) & ~pos.pieces();
    b |= shift<Up>(b & TRank3BB) & ~pos.pieces();

    // Keep only the squares which are relatively safe
    b &= ~attackedBy[Them][PAWN] & safe;

    // Bonus for safe pawn threats on the next move
    b = pawn_attacks_bb<Us>(b) & pos.pieces(Them);
    score += ThreatByPawnPush * popcount(b);

    // Our safe or protected pawns
    b = pos.pieces(Us, PAWN) & safe;

    b = pawn_attacks_bb<Us>(b) & nonPawnEnemies;
    score += ThreatBySafePawn * popcount(b);

    // Bonus for threats on the next moves against enemy queen
#ifdef CRAZYHOUSE
    if ((pos.is_house() ? pos.count<QUEEN>(Them) - pos.count_in_hand<QUEEN>(Them) : pos.count<QUEEN>(Them)) == 1)
#else
    if (pos.count<QUEEN>(Them) == 1)
#endif
    {
        Square s = pos.square<QUEEN>(Them);
        safe = mobilityArea[Us] & ~stronglyProtected;

        b = attackedBy[Us][KNIGHT] & pos.attacks_from<KNIGHT>(s);

        score += KnightOnQueen * popcount(b & safe);

        b =  (attackedBy[Us][BISHOP] & pos.attacks_from<BISHOP>(s))
           | (attackedBy[Us][ROOK  ] & pos.attacks_from<ROOK  >(s));

        score += SliderOnQueen * popcount(b & safe & attackedBy2[Us]);
    }
    }

    if (T)
        Trace::add(THREAT, Us, score);

    return score;
  }

  // Evaluation::passed() evaluates the passed pawns and candidate passed
  // pawns of the given color.

  template<Tracing T> template<Color Us>
  Score Evaluation<T>::passed() const {

    constexpr Color     Them = (Us == WHITE ? BLACK : WHITE);
    constexpr Direction Up   = (Us == WHITE ? NORTH : SOUTH);

    auto king_proximity = [&](Color c, Square s) {
      return std::min(distance(pos.square<KING>(c), s), 5);
    };

    Bitboard b, bb, squaresToQueen, defendedSquares, unsafeSquares;
    Score score = SCORE_ZERO;

    b = pe->passed_pawns(Us);

    while (b)
    {
        Square s = pop_lsb(&b);

        assert(!(pos.pieces(Them, PAWN) & forward_file_bb(Us, s + Up)));

        int r = relative_rank(Us, s);
        int w = PassedDanger[r];

        Score bonus = PassedRank[pos.variant()][r];

#ifdef GRID
        if (pos.is_grid()) {} else
#endif
        if (w)
        {
            Square blockSq = s + Up;
#ifdef HORDE
            if (pos.is_horde())
            {
                // Assume a horde king distance of approximately 5
                if (pos.is_horde_color(Us))
                    bonus += make_score(0, king_proximity(Them, blockSq) * 5 * w);
                else
                    bonus += make_score(0, 15 * w);
            }
            else
#endif
#ifdef PLACEMENT
            if (pos.is_placement() && pos.count_in_hand<KING>(Us))
                bonus += make_score(0, 15 * w);
            else
#endif
#ifdef ANTI
            if (pos.is_anti()) {} else
#endif
#ifdef ATOMIC
            if (pos.is_atomic())
                bonus += make_score(0, king_proximity(Them, blockSq) * 5 * w);
            else
#endif
            {
            // Adjust bonus based on the king's proximity
            bonus += make_score(0, (  king_proximity(Them, blockSq) * 5
                                    - king_proximity(Us,   blockSq) * 2) * w);

            // If blockSq is not the queening square then consider also a second push
            if (r != RANK_7)
                bonus -= make_score(0, king_proximity(Us, blockSq + Up) * w);
            }

            // If the pawn is free to advance, then increase the bonus
            if (pos.empty(blockSq))
            {
                // If there is a rook or queen attacking/defending the pawn from behind,
                // consider all the squaresToQueen. Otherwise consider only the squares
                // in the pawn's path attacked or occupied by the enemy.
                defendedSquares = unsafeSquares = squaresToQueen = forward_file_bb(Us, s);

                bb = forward_file_bb(Them, s) & pos.pieces(ROOK, QUEEN) & pos.attacks_from<ROOK>(s);

                if (!(pos.pieces(Us) & bb))
                    defendedSquares &= attackedBy[Us][ALL_PIECES];

                if (!(pos.pieces(Them) & bb))
                    unsafeSquares &= attackedBy[Them][ALL_PIECES] | pos.pieces(Them);

                // If there aren't any enemy attacks, assign a big bonus. Otherwise
                // assign a smaller bonus if the block square isn't attacked.
                int k = !unsafeSquares ? 20 : !(unsafeSquares & blockSq) ? 9 : 0;

                // If the path to the queen is fully defended, assign a big bonus.
                // Otherwise assign a smaller bonus if the block square is defended.
                if (defendedSquares == squaresToQueen)
                    k += 6;
                else if (defendedSquares & blockSq)
                    k += 4;

                bonus += make_score(k * w, k * w);
            }
        } // w != 0

        // Scale down bonus for candidate passers which need more than one
        // pawn push to become passed, or have a pawn in front of them.
        if (   !pos.pawn_passed(Us, s + Up)
            || (pos.pieces(PAWN) & forward_file_bb(Us, s)))
            bonus = bonus / 2;

        score += bonus + PassedFile[file_of(s)];
    }

    if (T)
        Trace::add(PASSED, Us, score);

    return score;
  }


  // Evaluation::space() computes the space evaluation for a given side. The
  // space evaluation is a simple bonus based on the number of safe squares
  // available for minor pieces on the central four files on ranks 2--4. Safe
  // squares one, two or three squares behind a friendly pawn are counted
  // twice. Finally, the space bonus is multiplied by a weight. The aim is to
  // improve play on game opening.

  template<Tracing T> template<Color Us>
  Score Evaluation<T>::space() const {

    if (pos.non_pawn_material() < SpaceThreshold[pos.variant()])
        return SCORE_ZERO;

    constexpr Color Them = (Us == WHITE ? BLACK : WHITE);
    constexpr Bitboard SpaceMask =
      Us == WHITE ? CenterFiles & (Rank2BB | Rank3BB | Rank4BB)
                  : CenterFiles & (Rank7BB | Rank6BB | Rank5BB);

    // Find the available squares for our pieces inside the area defined by SpaceMask
    Bitboard safe =   SpaceMask
                   & ~pos.pieces(Us, PAWN)
                   & ~attackedBy[Them][PAWN];

    // Find all squares which are at most three squares behind some friendly pawn
    Bitboard behind = pos.pieces(Us, PAWN);
    behind |= (Us == WHITE ? behind >>  8 : behind <<  8);
    behind |= (Us == WHITE ? behind >> 16 : behind << 16);

    int bonus = popcount(safe) + popcount(behind & safe);
    int weight = pos.count<ALL_PIECES>(Us) - 2 * pe->open_files();

    Score score = make_score(bonus * weight * weight / 16, 0);
#ifdef KOTH
    if (pos.is_koth())
        score += KothSafeCenter * popcount(behind & safe & Center);
#endif

    if (T)
        Trace::add(SPACE, Us, score);

    return score;
  }

  // Evaluation::variant() computes variant-specific evaluation terms.

  template<Tracing T> template<Color Us>
  Score Evaluation<T>::variant() const {

    constexpr Color Them = (Us == WHITE ? BLACK : WHITE);

    Score score = SCORE_ZERO;

#ifdef HORDE
    if (pos.is_horde() && pos.is_horde_color(Them))
    {
        // Add a bonus according to how close we are to breaking through the pawn wall
        if (pos.pieces(Us, ROOK) | pos.pieces(Us, QUEEN))
        {
            int dist = 8;
            if ((attackedBy[Us][QUEEN] | attackedBy[Us][ROOK]) & rank_bb(relative_rank(Us, RANK_8)))
                dist = 0;
            else
            {
                for (File f = FILE_A; f <= FILE_H; ++f)
                {
                    int pawns = popcount(pos.pieces(Them, PAWN) & file_bb(f));
                    int pawnsl = f > FILE_A ? std::min(popcount(pos.pieces(Them, PAWN) & FileBB[f - 1]), pawns) : 0;
                    int pawnsr = f < FILE_H ? std::min(popcount(pos.pieces(Them, PAWN) & FileBB[f + 1]), pawns) : 0;
                    dist = std::min(dist, pawnsl + pawnsr);
                }
            }
            score += make_score(71, 61) * pos.count<PAWN>(Them) / (1 + dist) / (pos.pieces(Us, QUEEN) ? 2 : 4);
        }
    }
#endif
#ifdef KOTH
    if (pos.is_koth())
    {
        constexpr Direction Up = (Us == WHITE ? NORTH : SOUTH);
        Bitboard pinned = pos.blockers_for_king(Them) & pos.pieces(Them);
        Bitboard center = Center;
        while (center)
        {
            Square s = pop_lsb(&center);
            int dist = distance(pos.square<KING>(Us), s)
                      + ((pinned || (attackedBy[Them][ALL_PIECES] & s)) ? popcount(pos.attackers_to(s) & pos.pieces(Them)) : 0)
                      + !!(pos.pieces(Us) & s)
                      + !!(shift<Up>(pos.pieces(Us, PAWN) & s) & pos.pieces(Them, PAWN));
            assert(dist > 0);
            score += KothDistanceBonus[std::min(dist - 1, 5)];
        }
    }
#endif
#ifdef RACE
    if (pos.is_race())
    {
        Square ksq = pos.square<KING>(Us);
        int s = relative_rank(BLACK, ksq);
        for (Rank kr = rank_of(ksq), r = Rank(kr + 1); r <= RANK_8; ++r)
            if (!(rank_bb(r) & DistanceRingBB[ksq][r - kr] & ~attackedBy[Them][ALL_PIECES]))
                s++;
        score += KingRaceBonus[std::min(s, 7)];
    }
#endif
#ifdef THREECHECK
    if (pos.is_three_check())
        score += ChecksGivenBonus[pos.checks_given(Us)];
#endif

    if (T)
        Trace::add(VARIANT, Us, score);

    return score;
  }


  // Evaluation::initiative() computes the initiative correction value
  // for the position. It is a second order bonus/malus based on the
  // known attacking/defending status of the players.

  template<Tracing T>
  Score Evaluation<T>::initiative(Value eg) const {

#ifdef ANTI
    if (pos.is_anti())
        return SCORE_ZERO;
#endif
#ifdef HORDE
    if (pos.is_horde())
        return SCORE_ZERO;
#endif
#ifdef PLACEMENT
    if (pos.is_placement() && (pos.count_in_hand<KING>(WHITE) || pos.count_in_hand<KING>(BLACK)))
        return SCORE_ZERO;
#endif

    int outflanking =  distance<File>(pos.square<KING>(WHITE), pos.square<KING>(BLACK))
                     - distance<Rank>(pos.square<KING>(WHITE), pos.square<KING>(BLACK));

    bool pawnsOnBothFlanks =   (pos.pieces(PAWN) & QueenSide)
                            && (pos.pieces(PAWN) & KingSide);

    // Compute the initiative bonus for the attacking side
    int complexity =   8 * pe->pawn_asymmetry()
                    + 12 * pos.count<PAWN>()
                    + 12 * outflanking
                    + 16 * pawnsOnBothFlanks
                    + 48 * !pos.non_pawn_material()
                    -118 ;

    // Now apply the bonus: note that we find the attacking side by extracting
    // the sign of the endgame value, and that we carefully cap the bonus so
    // that the endgame score will never change sign after the bonus.
    int v = ((eg > 0) - (eg < 0)) * std::max(complexity, -abs(eg));

    if (T)
        Trace::add(INITIATIVE, make_score(0, v));

    return make_score(0, v);
  }


  // Evaluation::scale_factor() computes the scale factor for the winning side

  template<Tracing T>
  ScaleFactor Evaluation<T>::scale_factor(Value eg) const {

    Color strongSide = eg > VALUE_DRAW ? WHITE : BLACK;
    int sf = me->scale_factor(pos, strongSide);

#ifdef ATOMIC
    if (pos.is_atomic()) {} else
#endif
#ifdef HORDE
    if (pos.is_horde() && pos.is_horde_color(~strongSide))
    {
        if (pos.non_pawn_material(~strongSide) >= QueenValueMg)
            sf = ScaleFactor(10);
    }
    else
#endif
#ifdef GRID
    if (pos.is_grid() && pos.non_pawn_material(strongSide) <= RookValueMg)
        sf = 10;
    else
#endif
    // If scale is not already specific, scale down the endgame via general heuristics
    if (sf == SCALE_FACTOR_NORMAL)
    {
        if (   pos.opposite_bishops()
            && pos.non_pawn_material(WHITE) == BishopValueMg
            && pos.non_pawn_material(BLACK) == BishopValueMg)
            sf = 8 + 4 * pe->pawn_asymmetry();
        else
            sf = std::min(40 + (pos.opposite_bishops() ? 2 : 7) * pos.count<PAWN>(strongSide), sf);

    }

    return ScaleFactor(sf);
  }


  // Evaluation::value() is the main function of the class. It computes the various
  // parts of the evaluation and returns the value of the position from the point
  // of view of the side to move.

  template<Tracing T>
  Value Evaluation<T>::value() {

    assert(!pos.checkers());

    if (pos.is_variant_end())
        return pos.variant_result();

    // Probe the material hash table
    me = Material::probe(pos);

    // If we have a specialized evaluation function for the current material
    // configuration, call it and return.
    if (me->specialized_eval_exists())
        return me->evaluate(pos);

    // Initialize score by reading the incrementally updated scores included in
    // the position object (material + piece square tables) and the material
    // imbalance. Score is computed internally from the white point of view.
    Score score = pos.psq_score() + me->imbalance() + pos.this_thread()->contempt;

    // Probe the pawn hash table
    pe = Pawns::probe(pos);
    score += pe->pawn_score(WHITE) - pe->pawn_score(BLACK);

    // Early exit if score is high
    Value v = (mg_value(score) + eg_value(score)) / 2;
    if (pos.variant() == CHESS_VARIANT)
    {
    if (abs(v) > LazyThreshold)
       return pos.side_to_move() == WHITE ? v : -v;
    }

    // Main evaluation begins here

    initialize<WHITE>();
    initialize<BLACK>();

    // Pieces should be evaluated first (populate attack tables)
    score +=  pieces<WHITE, KNIGHT>() - pieces<BLACK, KNIGHT>()
            + pieces<WHITE, BISHOP>() - pieces<BLACK, BISHOP>()
            + pieces<WHITE, ROOK  >() - pieces<BLACK, ROOK  >()
            + pieces<WHITE, QUEEN >() - pieces<BLACK, QUEEN >();

#ifdef CRAZYHOUSE
    if (pos.is_house()) {
        // Positional bonus for potential drop points - unoccupied squares in enemy territory that are not attacked by enemy non-KQ pieces
        mobility[WHITE] += DropMobilityBonus * popcount(~(attackedBy[BLACK][PAWN] | attackedBy[BLACK][KNIGHT] | attackedBy[BLACK][BISHOP] | attackedBy[BLACK][ROOK] | pos.pieces() | Rank1234BB));
        mobility[BLACK] += DropMobilityBonus * popcount(~(attackedBy[WHITE][PAWN] | attackedBy[WHITE][KNIGHT] | attackedBy[WHITE][BISHOP] | attackedBy[WHITE][ROOK] | pos.pieces() | Rank5678BB));
    }
#endif

    score += mobility[WHITE] - mobility[BLACK];

    score +=  king<   WHITE>() - king<   BLACK>()
            + threats<WHITE>() - threats<BLACK>()
            + passed< WHITE>() - passed< BLACK>()
            + space<  WHITE>() - space<  BLACK>();

    if (pos.variant() != CHESS_VARIANT)
        score += variant<WHITE>() - variant<BLACK>();

    score += initiative(eg_value(score));

    // Interpolate between a middlegame and a (scaled by 'sf') endgame score
    ScaleFactor sf = scale_factor(eg_value(score));
    v =  mg_value(score) * int(me->game_phase())
       + eg_value(score) * int(PHASE_MIDGAME - me->game_phase()) * sf / SCALE_FACTOR_NORMAL;

    v /= int(PHASE_MIDGAME);

    // In case of tracing add all remaining individual evaluation terms
    if (T)
    {
        Trace::add(MATERIAL, pos.psq_score());
        Trace::add(IMBALANCE, me->imbalance());
        Trace::add(PAWN, pe->pawn_score(WHITE), pe->pawn_score(BLACK));
        Trace::add(MOBILITY, mobility[WHITE], mobility[BLACK]);
        Trace::add(TOTAL, score);
    }

    return  (pos.side_to_move() == WHITE ? v : -v) // Side to move point of view
           + Eval::Tempo[pos.variant()];
  }

} // namespace


/// evaluate() is the evaluator for the outer world. It returns a static
/// evaluation of the position from the point of view of the side to move.

Value Eval::evaluate(const Position& pos) {
  return Evaluation<NO_TRACE>(pos).value();
}


/// trace() is like evaluate(), but instead of returning a value, it returns
/// a string (suitable for outputting to stdout) that contains the detailed
/// descriptions and values of each evaluation term. Useful for debugging.

std::string Eval::trace(const Position& pos) {

  std::memset(scores, 0, sizeof(scores));

  pos.this_thread()->contempt = SCORE_ZERO; // Reset any dynamic contempt

  Value v = Evaluation<TRACE>(pos).value();

  v = pos.side_to_move() == WHITE ? v : -v; // Trace scores are from white's point of view

  std::stringstream ss;
  ss << std::showpoint << std::noshowpos << std::fixed << std::setprecision(2)
     << "     Term    |    White    |    Black    |    Total   \n"
     << "             |   MG    EG  |   MG    EG  |   MG    EG \n"
     << " ------------+-------------+-------------+------------\n"
     << "    Material | " << Term(MATERIAL)
     << "   Imbalance | " << Term(IMBALANCE)
     << "  Initiative | " << Term(INITIATIVE)
     << "       Pawns | " << Term(PAWN)
     << "     Knights | " << Term(KNIGHT)
     << "     Bishops | " << Term(BISHOP)
     << "       Rooks | " << Term(ROOK)
     << "      Queens | " << Term(QUEEN)
     << "    Mobility | " << Term(MOBILITY)
     << " King safety | " << Term(KING)
     << "     Threats | " << Term(THREAT)
     << "      Passed | " << Term(PASSED)
     << "       Space | " << Term(SPACE)
     << "     Variant | " << Term(VARIANT)
     << " ------------+-------------+-------------+------------\n"
     << "       Total | " << Term(TOTAL);

  ss << "\nTotal evaluation: " << to_cp(v) << " (white side)\n";

  return ss.str();
}<|MERGE_RESOLUTION|>--- conflicted
+++ resolved
@@ -163,7 +163,7 @@
 
   // Per-variant king danger malus factors
   constexpr int KingDangerParams[VARIANT_NB][8] = {
-    {    69,  185,  129,    4, -873,   -6,  -30,    0 },
+    {    69,  185,  150,    4, -873,   -6,  -30,    0 },
 #ifdef ANTI
     {},
 #endif
@@ -1054,7 +1054,6 @@
 
         const auto KDP = KingDangerParams[pos.variant()];
         kingDanger +=        kingAttackersCount[Them] * kingAttackersWeight[Them]
-<<<<<<< HEAD
                      + KDP[0] * kingAttacksCount[Them]
                      + KDP[1] * popcount(kingRing[Us] & weak)
                      + KDP[2] * popcount(pos.blockers_for_king(Us) | unsafeChecks)
@@ -1074,15 +1073,6 @@
             h = pos.count_in_hand<QUEEN>(Them) ? weak & ~pos.pieces() : 0;
         }
 #endif
-=======
-                     +  69 * kingAttacksCount[Them]
-                     + 185 * popcount(kingRing[Us] & weak)
-                     + 150 * popcount(pos.blockers_for_king(Us) | unsafeChecks)
-                     +   4 * tropism
-                     - 873 * !pos.count<QUEEN>(Them)
-                     -   6 * mg_value(score) / 8
-                     -   30;
->>>>>>> 738a6dfd
 
 #ifdef ATOMIC
         if (pos.is_atomic())
