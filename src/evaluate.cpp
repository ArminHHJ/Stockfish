/*
 Honey, a UCI chess playing engine derived from Stockfish and Glaurung 2.1
 Copyright (C) 2004-2008 Tord Romstad (Glaurung author)
 Copyright (C) 2008-2015 Marco Costalba, Joona Kiiski, Tord Romstad (Stockfish Authors)
 Copyright (C) 2015-2016 Marco Costalba, Joona Kiiski, Gary Linscott, Tord Romstad (Stockfish Authors)
 Copyright (C) 2017-2020 Michael Byrne, Marco Costalba, Joona Kiiski, Gary Linscott, Tord Romstad (Honey Authors)

 Honey is free software: you can redistribute it and/or modify
 it under the terms of the GNU General Public License as published by
 the Free Software Foundation, either version 3 of the License, or
 (at your option) any later version.

 Honey is distributed in the hope that it will be useful,
 but WITHOUT ANY WARRANTY; without even the implied warranty of
 MERCHANTABILITY or FITNESS FOR A PARTICULAR PURPOSE.  See the
 GNU General Public License for more details.

 You should have received a copy of the GNU General Public License
 along with this program.  If not, see <http://www.gnu.org/licenses/>.
 */

#include <algorithm>
#include <cassert>
#include <cstring>   // For std::memset
#include <iomanip>
#include <sstream>
#include "bitboard.h"
#include "evaluate.h"
#include "material.h"
#include "pawns.h"
#include "thread.h"
#include "uci.h"

namespace Trace {

  enum Tracing { NO_TRACE, TRACE };

  enum Term { // The first 8 entries are reserved for PieceType
    MATERIAL = 8, IMBALANCE, MOBILITY, THREAT, PASSED, SPACE, INITIATIVE, TOTAL, TERM_NB
  };

  Score scores[TERM_NB][COLOR_NB];

  double to_cp(Value v) { return double(v) / PawnValueEg; }

  void add(int idx, Color c, Score s) {
    scores[idx][c] = s;
  }

  void add(int idx, Score w, Score b = SCORE_ZERO) {
    scores[idx][WHITE] = w;
    scores[idx][BLACK] = b;
  }

  std::ostream& operator<<(std::ostream& os, Score s) {
    os << std::setw(5) << to_cp(mg_value(s)) << " "
       << std::setw(5) << to_cp(eg_value(s));
    return os;
  }

  std::ostream& operator<<(std::ostream& os, Term t) {

    if (t == MATERIAL || t == IMBALANCE || t == INITIATIVE || t == TOTAL)
        os << " ----  ----"    << " | " << " ----  ----";
    else
        os << scores[t][WHITE] << " | " << scores[t][BLACK];

    os << " | " << scores[t][WHITE] - scores[t][BLACK] << "\n";
    return os;
  }
}

using namespace Trace;
namespace {

  // Threshold for lazy and space evaluation
  constexpr Value LazyThreshold  = Value(1400);
  constexpr Value SpaceThreshold = Value(12222);

  // KingAttackWeights[PieceType] contains king attack weights by piece type
#if defined (Sullivan) || (Blau)
  constexpr int KingAttackWeights[PIECE_TYPE_NB] = { 0, 0, 79, 53, 43, 10 };
#else
  constexpr int KingAttackWeights[PIECE_TYPE_NB] = { 0, 0, 81, 52, 44, 10 };
#endif

  // Penalties for enemy's safe checks
#if defined (Sullivan) || (Blau)
  constexpr int QueenSafeCheck  = 770;
  constexpr int RookSafeCheck   = 1074;
  constexpr int BishopSafeCheck = 635;
  constexpr int KnightSafeCheck = 782;
#else
  constexpr int QueenSafeCheck  = 772;
  constexpr int RookSafeCheck   = 1084;
  constexpr int BishopSafeCheck = 645;
  constexpr int KnightSafeCheck = 792;
#endif
#define S(mg, eg) make_score(mg, eg)

  // MobilityBonus[PieceType-2][attacked] contains bonuses for middle and end game,
  // indexed by piece type and number of attacked squares in the mobility area.
  constexpr Score MobilityBonus[][32] = {
    { S(-62,-81), S(-53,-56), S(-12,-30), S( -4,-14), S(  3,  8), S( 13, 15), // Knight
      S( 22, 23), S( 28, 27), S( 33, 33) },
    { S(-48,-59), S(-20,-23), S( 16, -3), S( 26, 13), S( 38, 24), S( 51, 42), // Bishop
      S( 55, 54), S( 63, 57), S( 63, 65), S( 68, 73), S( 81, 78), S( 81, 86),
      S( 91, 88), S( 98, 97) },
    { S(-60,-78), S(-20,-17), S(  2, 23), S(  3, 39), S(  3, 70), S( 11, 99), // Rook
      S( 22,103), S( 31,121), S( 40,134), S( 40,139), S( 41,158), S( 48,164),
      S( 57,168), S( 57,169), S( 62,172) },
    { S(-34,-36), S(-15,-21), S(-10, -1), S(-10, 22), S( 20, 41), S( 23, 56), // Queen
      S( 23, 59), S( 35, 75), S( 38, 78), S( 53, 96), S( 64, 96), S( 65,100),
      S( 65,121), S( 66,127), S( 67,131), S( 67,133), S( 72,136), S( 72,141),
      S( 77,147), S( 79,150), S( 93,151), S(108,168), S(108,168), S(108,171),
      S(110,182), S(114,182), S(114,192), S(116,219) }
  };

  // RookOnFile[semiopen/open] contains bonuses for each rook when there is
  // no (friendly) pawn on the rook file.
#if defined (Sullivan) || (Blau) || (Noir)
  constexpr Score RookOnFile[] = { S(18, 7), S(47, 28) };
#else
  constexpr Score RookOnFile[] = { S(19, 7), S(48, 29) };
#endif

  // ThreatByMinor/ByRook[attacked PieceType] contains bonuses according to
  // which piece type attacks which one. Attacks on lesser pieces which are
  // pawn-defended are not considered.
  constexpr Score ThreatByMinor[PIECE_TYPE_NB] = {
    S(0, 0), S(5, 32), S(57, 41), S(77, 56), S(88, 119), S(79, 161)
  };

  constexpr Score ThreatByRook[PIECE_TYPE_NB] = {
    S(0, 0), S(3, 46), S(37, 68), S(42, 60), S(0, 38), S(58, 41)
  };

  // PassedRank[Rank] contains a bonus according to the rank of a passed pawn
  constexpr Score PassedRank[RANK_NB] = {
    S(0, 0), S(10, 28), S(17, 33), S(15, 41), S(62, 72), S(168, 177), S(276, 260)
  };
  // Assorted bonuses and penalties

  constexpr Score BishopPawns         = S(  3,  7);
  constexpr Score BishopXRayPawns     = S(  4,  5);
  constexpr Score CorneredBishop      = S( 50, 50);
  constexpr Score FlankAttacks        = S(  8,  0);
  constexpr Score Hanging             = S( 69, 36);
  constexpr Score BishopKingProtector = S(  6,  9);
  constexpr Score KnightKingProtector = S(  8,  9);
  constexpr Score KnightOnQueen       = S( 16, 11);
  constexpr Score LongDiagonalBishop  = S( 45,  0);
  constexpr Score MinorBehindPawn     = S( 18,  3);
  constexpr Score KnightOutpost       = S( 56, 36);
  constexpr Score BishopOutpost       = S( 30, 23);
  constexpr Score ReachableOutpost    = S( 31, 22);
  constexpr Score PassedFile          = S( 11,  8);
  constexpr Score PawnlessFlank       = S( 17, 95);
  constexpr Score RestrictedPiece     = S(  7,  7);
#ifdef Blau
  constexpr Score RookOnPawn          = S( 10, 32);
  constexpr Score RookOnQueenFile     = S( 7,  7);
#elif defined (Sullivan) || (Noir)
  constexpr Score RookOnPawn          = S( 10, 22);
  constexpr Score RookOnQueenFile     = S( 6,  8);
#else
  constexpr Score RookOnQueenFile     = S(  5,  9);
#endif
  constexpr Score SliderOnQueen       = S( 59, 18);
  constexpr Score ThreatByKing        = S( 24, 89);
  constexpr Score ThreatByPawnPush    = S( 48, 39);
  constexpr Score ThreatBySafePawn    = S(173, 94);
#if defined (Stockfish) || (Weakfish)
  constexpr Score TrappedRook         = S( 55, 13);
#else
  constexpr Score TrappedRook         = S( 52, 10);
#endif
  constexpr Score WeakQueen           = S( 51, 14);
  constexpr Score WeakQueenProtection = S( 15, 0);


#undef S

  // Evaluation class computes and stores attacks tables and other working data
  template<Tracing T>
  class Evaluation {

  public:
    Evaluation() = delete;
    explicit Evaluation(const Position& p) : pos(p) {}
    Evaluation& operator=(const Evaluation&) = delete;
    Value value();

  private:
    template<Color Us> void initialize();
    template<Color Us, PieceType Pt> Score pieces();
    template<Color Us> Score king() const;
    template<Color Us> Score threats() const;
    template<Color Us> Score passed() const;
    template<Color Us> Score space() const;
    ScaleFactor scale_factor(Value eg) const;
    Score initiative(Score score) const;

    const Position& pos;
    Material::Entry* me;
    Pawns::Entry* pe;
    Bitboard mobilityArea[COLOR_NB];
    Score mobility[COLOR_NB] = { SCORE_ZERO, SCORE_ZERO };

    // attackedBy[color][piece type] is a bitboard representing all squares
    // attacked by a given color and piece type. Special "piece types" which
    // is also calculated is ALL_PIECES.
    Bitboard attackedBy[COLOR_NB][PIECE_TYPE_NB];

    // attackedBy2[color] are the squares attacked by at least 2 units of a given
    // color, including x-rays. But diagonal x-rays through pawns are not computed.
    Bitboard attackedBy2[COLOR_NB];

    // kingRing[color] are the squares adjacent to the king plus some other
    // very near squares, depending on king position.
    Bitboard kingRing[COLOR_NB];

    // kingAttackersCount[color] is the number of pieces of the given color
    // which attack a square in the kingRing of the enemy king.
    int kingAttackersCount[COLOR_NB];

    // kingAttackersWeight[color] is the sum of the "weights" of the pieces of
    // the given color which attack a square in the kingRing of the enemy king.
    // The weights of the individual piece types are given by the elements in
    // the KingAttackWeights array.
    int kingAttackersWeight[COLOR_NB];

    // kingAttacksCount[color] is the number of attacks by the given color to
    // squares directly adjacent to the enemy king. Pieces which attack more
    // than one square are counted multiple times. For instance, if there is
    // a white knight on g5 and black's king is on g8, this white knight adds 2
    // to kingAttacksCount[WHITE].
    int kingAttacksCount[COLOR_NB];
  };


  // Evaluation::initialize() computes king and pawn attacks, and the king ring
  // bitboard for a given color. This is done at the beginning of the evaluation.
  template<Tracing T> template<Color Us>
  void Evaluation<T>::initialize() {

    constexpr Color     Them = ~Us;
    constexpr Direction Up   = pawn_push(Us);
    constexpr Direction Down = -Up;
    constexpr Bitboard LowRanks = (Us == WHITE ? Rank2BB | Rank3BB : Rank7BB | Rank6BB);

    const Square ksq = pos.square<KING>(Us);

    Bitboard dblAttackByPawn = pawn_double_attacks_bb<Us>(pos.pieces(Us, PAWN));

    // Find our pawns that are blocked or on the first two ranks
    Bitboard b = pos.pieces(Us, PAWN) & (shift<Down>(pos.pieces()) | LowRanks);
#if defined (Stockfish) || (Weakfish)
    // Squares occupied by those pawns, by our king or queen, by blockers to attacks on our king
    // or controlled by enemy pawns are excluded from the mobility area.
    mobilityArea[Us] = ~(b | pos.pieces(Us, KING, QUEEN) | pos.blockers_for_king(Us) | pe->pawn_attacks(Them));
#else
    // Squares occupied by those pawns, by our king or queen or controlled by
    // enemy pawns are excluded from the mobility area.
    mobilityArea[Us] = ~(b | pos.pieces(Us, KING, QUEEN) | pe->pawn_attacks(Them));
#endif

    // Initialize attackedBy[] for king and pawns
    attackedBy[Us][KING] = pos.attacks_from<KING>(ksq);
    attackedBy[Us][PAWN] = pe->pawn_attacks(Us);
    attackedBy[Us][ALL_PIECES] = attackedBy[Us][KING] | attackedBy[Us][PAWN];
    attackedBy2[Us] = dblAttackByPawn | (attackedBy[Us][KING] & attackedBy[Us][PAWN]);

    // Init our king safety tables
    Square s = make_square(Utility::clamp(file_of(ksq), FILE_B, FILE_G),
                           Utility::clamp(rank_of(ksq), RANK_2, RANK_7));
    kingRing[Us] = PseudoAttacks[KING][s] | s;

    kingAttackersCount[Them] = popcount(kingRing[Us] & pe->pawn_attacks(Them));
    kingAttacksCount[Them] = kingAttackersWeight[Them] = 0;

    // Remove from kingRing[] the squares defended by two pawns
    kingRing[Us] &= ~dblAttackByPawn;
  }


  // Evaluation::pieces() scores pieces of a given color and type
  template<Tracing T> template<Color Us, PieceType Pt>
  Score Evaluation<T>::pieces() {

    constexpr Color     Them = ~Us;
    constexpr Direction Down = -pawn_push(Us);
    constexpr Bitboard OutpostRanks = (Us == WHITE ? Rank4BB | Rank5BB | Rank6BB
                                                   : Rank5BB | Rank4BB | Rank3BB);
    const Square* pl = pos.squares<Pt>(Us);

    Bitboard b, bb;
    Score score = SCORE_ZERO;

    attackedBy[Us][Pt] = 0;

    for (Square s = *pl; s != SQ_NONE; s = *++pl)
    {
        // Find attacked squares, including x-ray attacks for bishops and rooks
        b = Pt == BISHOP ? attacks_bb<BISHOP>(s, pos.pieces() ^ pos.pieces(QUEEN))
          : Pt ==   ROOK ? attacks_bb<  ROOK>(s, pos.pieces() ^ pos.pieces(QUEEN) ^ pos.pieces(Us, ROOK))
                         : pos.attacks_from<Pt>(s);

        if (pos.blockers_for_king(Us) & s)
            b &= LineBB[pos.square<KING>(Us)][s];

        attackedBy2[Us] |= attackedBy[Us][ALL_PIECES] & b;
        attackedBy[Us][Pt] |= b;
        attackedBy[Us][ALL_PIECES] |= b;

        if (b & kingRing[Them])
        {
            kingAttackersCount[Us]++;
            kingAttackersWeight[Us] += KingAttackWeights[Pt];
            kingAttacksCount[Us] += popcount(b & attackedBy[Them][KING]);
        }

        int mob = popcount(b & mobilityArea[Us]);

        mobility[Us] += MobilityBonus[Pt - 2][mob];

        if (Pt == BISHOP || Pt == KNIGHT)
        {
            // Bonus if piece is on an outpost square or can reach one
            bb = OutpostRanks & attackedBy[Us][PAWN] & ~pe->pawn_attacks_span(Them);
            if (bb & s)
                score += (Pt == KNIGHT) ? KnightOutpost : BishopOutpost;
            else if (Pt == KNIGHT && bb & b & ~pos.pieces(Us))
                score += ReachableOutpost;

            // Bonus for a knight or bishop shielded by pawn
            if (shift<Down>(pos.pieces(PAWN)) & s)
                score += MinorBehindPawn;

            // Penalty if the piece is far from the king
            score -= (Pt == KNIGHT ? KnightKingProtector
                                   : BishopKingProtector) * distance(pos.square<KING>(Us), s);

            if (Pt == BISHOP)
            {
                // Penalty according to number of pawns on the same color square as the
                // bishop, bigger when the center files are blocked with pawns and smaller
                // when the bishop is outside the pawn chain.
                Bitboard blocked = pos.pieces(Us, PAWN) & shift<Down>(pos.pieces());

                score -= BishopPawns * pos.pawns_on_same_color_squares(Us, s)
                                     * (!(attackedBy[Us][PAWN] & s) + popcount(blocked & CenterFiles));

                // Penalty for all enemy pawns x-rayed
                score -= BishopXRayPawns * popcount(PseudoAttacks[BISHOP][s] & pos.pieces(Them, PAWN));

                // Bonus for bishop on a long diagonal which can "see" both center squares
                if (more_than_one(attacks_bb<BISHOP>(s, pos.pieces(PAWN)) & Center))
                    score += LongDiagonalBishop;

                // An important Chess960 pattern: a cornered bishop blocked by a friendly
                // pawn diagonally in front of it is a very serious problem, especially
                // when that pawn is also blocked.
                if (   pos.is_chess960()
                    && (s == relative_square(Us, SQ_A1) || s == relative_square(Us, SQ_H1)))
                {
                    Direction d = pawn_push(Us) + (file_of(s) == FILE_A ? EAST : WEST);
                    if (pos.piece_on(s + d) == make_piece(Us, PAWN))
                        score -= !pos.empty(s + d + pawn_push(Us))                ? CorneredBishop * 4
                                : pos.piece_on(s + d + d) == make_piece(Us, PAWN) ? CorneredBishop * 2
                                                                                  : CorneredBishop;
                }
            }
        }

        if (Pt == ROOK)
        {
#if defined (Sullivan) || (Blau) || (Noir)
            // Bonus for aligning rook with enemy pawns on the same rank/file
            if (relative_rank(Us, s) >= RANK_5)
                score += RookOnPawn * popcount(pos.pieces(Them, PAWN) & PseudoAttacks[ROOK][s]);
#endif
            // Bonus for rook on the same file as a queen
            if (file_bb(s) & pos.pieces(QUEEN))
                score += RookOnQueenFile;

            // Bonus for rook on an open or semi-open file
            if (pos.is_on_semiopen_file(Us, s))
                score += RookOnFile[pos.is_on_semiopen_file(Them, s)];

            // Penalty when trapped by the king, even more if the king cannot castle
            else if (mob <= 3)
            {
                File kf = file_of(pos.square<KING>(Us));
                if ((kf < FILE_E) == (file_of(s) < kf))
                    score -= TrappedRook * (1 + !pos.castling_rights(Us));

            }
        }

        if (Pt == QUEEN)
        {
            // Penalty if any relative pin or discovered attack against the queen
            Bitboard queenPinners;
            if (pos.slider_blockers(pos.pieces(Them, ROOK, BISHOP), s, queenPinners))
                score -= WeakQueen;
        }
    }
    if (T)
        Trace::add(Pt, Us, score);

    return score;
  }


  // Evaluation::king() assigns bonuses and penalties to a king of a given color
  template<Tracing T> template<Color Us>
  Score Evaluation<T>::king() const {

    constexpr Color    Them = ~Us;
    constexpr Bitboard Camp = (Us == WHITE ? AllSquares ^ Rank6BB ^ Rank7BB ^ Rank8BB
                                           : AllSquares ^ Rank1BB ^ Rank2BB ^ Rank3BB);

    Bitboard weak, b1, b2, b3, safe, unsafeChecks = 0;
    Bitboard rookChecks, queenChecks, bishopChecks, knightChecks;
    int kingDanger = 0;
    const Square ksq = pos.square<KING>(Us);

    // Init the score with king shelter and enemy pawns storm
    Score score = pe->king_safety<Us>(pos);
    // Attacked squares defended at most once by our queen or king
    weak =  attackedBy[Them][ALL_PIECES]
          & ~attackedBy2[Us]
          & (~attackedBy[Us][ALL_PIECES] | attackedBy[Us][KING] | attackedBy[Us][QUEEN]);

    // Analyse the safe enemy's checks which are possible on next move
    safe  = ~pos.pieces(Them);
    safe &= ~attackedBy[Us][ALL_PIECES] | (weak & attackedBy2[Them]);

    b1 = attacks_bb<ROOK  >(ksq, pos.pieces() ^ pos.pieces(Us, QUEEN));
    b2 = attacks_bb<BISHOP>(ksq, pos.pieces() ^ pos.pieces(Us, QUEEN));

    // Enemy rooks checks
    rookChecks = b1 & safe & attackedBy[Them][ROOK];
    if (rookChecks)
        kingDanger += more_than_one(rookChecks) ? RookSafeCheck * 175/100
                                                : RookSafeCheck;
    else
        unsafeChecks |= b1 & attackedBy[Them][ROOK];

    // Enemy queen safe checks: we count them only if they are from squares from
    // which we can't give a rook check, because rook checks are more valuable.
    queenChecks =  (b1 | b2)
                 & attackedBy[Them][QUEEN]
                 & safe
                 & ~attackedBy[Us][QUEEN]
                 & ~rookChecks;
    if (queenChecks)
        kingDanger += more_than_one(queenChecks) ? QueenSafeCheck * 145/100
                                                 : QueenSafeCheck;

    // Enemy bishops checks: we count them only if they are from squares from
    // which we can't give a queen check, because queen checks are more valuable.
    bishopChecks =  b2
                  & attackedBy[Them][BISHOP]
                  & safe
                  & ~queenChecks;
    if (bishopChecks)
        kingDanger += more_than_one(bishopChecks) ? BishopSafeCheck * 3/2
                                                  : BishopSafeCheck;
    else
        unsafeChecks |= b2 & attackedBy[Them][BISHOP];

    // Enemy knights checks
    knightChecks = pos.attacks_from<KNIGHT>(ksq) & attackedBy[Them][KNIGHT];
    if (knightChecks & safe)
        kingDanger += more_than_one(knightChecks & safe) ? KnightSafeCheck * 162/100
                                                         : KnightSafeCheck;
    else
        unsafeChecks |= knightChecks;

    // Find the squares that opponent attacks in our king flank, the squares
    // which they attack twice in that flank, and the squares that we defend.
    b1 = attackedBy[Them][ALL_PIECES] & KingFlank[file_of(ksq)] & Camp;
    b2 = b1 & attackedBy2[Them];
    b3 = attackedBy[Us][ALL_PIECES] & KingFlank[file_of(ksq)] & Camp;

    int kingFlankAttack = popcount(b1) + popcount(b2);
    int kingFlankDefense = popcount(b3);

    kingDanger +=        kingAttackersCount[Them] * kingAttackersWeight[Them]
                 + 185 * popcount(kingRing[Us] & weak)
                 + 148 * popcount(unsafeChecks)
                 +  98 * popcount(pos.blockers_for_king(Us))
                 +  69 * kingAttacksCount[Them]
#if defined (Sullivan) || (Blau) || (Noir) || (Fortress)
                 +   4 * (kingFlankAttack - kingFlankDefense)
#endif
                 +   3 * kingFlankAttack * kingFlankAttack / 8
                 +       mg_value(mobility[Them] - mobility[Us])
                 - 873 * !pos.count<QUEEN>(Them)
                 - 100 * bool(attackedBy[Us][KNIGHT] & attackedBy[Us][KING])
#if defined (Sullivan) || (Blau) || (Noir) || (Fortress)
                 -  32 * bool (pos.king_danger())
                 -  35 * bool(attackedBy[Us][BISHOP] & attackedBy[Us][KING])
#endif
                 -   6 * mg_value(score) / 8
                 -   4 * kingFlankDefense
                 +  37;


    // Transform the kingDanger units into a Score, and subtract it from the evaluation

#ifdef Blau
    if (kingDanger > 100)
        score -= make_score(kingDanger * kingDanger / 3200, kingDanger / 10);
#elif (defined Sullivan)
    if (kingDanger > 88)
        score -= make_score(kingDanger * kingDanger / 3584, kingDanger / 14);
#else
    if (kingDanger > 100)
        score -= make_score(kingDanger * kingDanger / 4096, kingDanger / 16);
#endif

    // Penalty when our king is on a pawnless flank
    if (!(pos.pieces(PAWN) & KingFlank[file_of(ksq)]))
        score -= PawnlessFlank;

    // Penalty if king flank is under attack, potentially moving toward the king
    score -= FlankAttacks * kingFlankAttack;

    if (T)
        Trace::add(KING, Us, score);
    return score;
  }


  // Evaluation::threats() assigns bonuses according to the types of the
  // attacking and the attacked pieces.
  template<Tracing T> template<Color Us>
  Score Evaluation<T>::threats() const {

    constexpr Color     Them     = ~Us;
    constexpr Direction Up       = pawn_push(Us);
    constexpr Bitboard  TRank3BB = (Us == WHITE ? Rank3BB : Rank6BB);

    Bitboard b, weak, defended, nonPawnEnemies, stronglyProtected, safe;
    Score score = SCORE_ZERO;
    // Non-pawn enemies
    nonPawnEnemies = pos.pieces(Them) & ~pos.pieces(PAWN);

    // Squares strongly protected by the enemy, either because they defend the
    // square with a pawn, or because they defend the square twice and we don't.
    stronglyProtected =  attackedBy[Them][PAWN]
                       | (attackedBy2[Them] & ~attackedBy2[Us]);

    // Non-pawn enemies, strongly protected
    defended = nonPawnEnemies & stronglyProtected;

    // Enemies not strongly protected and under our attack
    weak = pos.pieces(Them) & ~stronglyProtected & attackedBy[Us][ALL_PIECES];

    // Bonus according to the kind of attacking pieces
    if (defended | weak)
    {
        b = (defended | weak) & (attackedBy[Us][KNIGHT] | attackedBy[Us][BISHOP]);
        while (b)
            score += ThreatByMinor[type_of(pos.piece_on(pop_lsb(&b)))];

        b = weak & attackedBy[Us][ROOK];
        while (b)
            score += ThreatByRook[type_of(pos.piece_on(pop_lsb(&b)))];

        if (weak & attackedBy[Us][KING])
            score += ThreatByKing;

        b =  ~attackedBy[Them][ALL_PIECES]
           | (nonPawnEnemies & attackedBy2[Us]);
        score += Hanging * popcount(weak & b);

        // Additional bonus if weak piece is only protected by a queen
        score += WeakQueenProtection * popcount(weak & attackedBy[Them][QUEEN]);
    }

    // Bonus for restricting their piece moves
    b =   attackedBy[Them][ALL_PIECES]
       & ~stronglyProtected
       &  attackedBy[Us][ALL_PIECES];
    score += RestrictedPiece * popcount(b);

    // Protected or unattacked squares
    safe = ~attackedBy[Them][ALL_PIECES] | attackedBy[Us][ALL_PIECES];

    // Bonus for attacking enemy pieces with our relatively safe pawns
    b = pos.pieces(Us, PAWN) & safe;
    b = pawn_attacks_bb<Us>(b) & nonPawnEnemies;
    score += ThreatBySafePawn * popcount(b);

    // Find squares where our pawns can push on the next move
    b  = shift<Up>(pos.pieces(Us, PAWN)) & ~pos.pieces();
    b |= shift<Up>(b & TRank3BB) & ~pos.pieces();

    // Keep only the squares which are relatively safe
    b &= ~attackedBy[Them][PAWN] & safe;

    // Bonus for safe pawn threats on the next move
    b = pawn_attacks_bb<Us>(b) & nonPawnEnemies;
    score += ThreatByPawnPush * popcount(b);

    // Bonus for threats on the next moves against enemy queen
    if (pos.count<QUEEN>(Them) == 1)
    {
        Square s = pos.square<QUEEN>(Them);
        safe = mobilityArea[Us] & ~stronglyProtected;

        b = attackedBy[Us][KNIGHT] & pos.attacks_from<KNIGHT>(s);

        score += KnightOnQueen * popcount(b & safe);

        b =  (attackedBy[Us][BISHOP] & pos.attacks_from<BISHOP>(s))
           | (attackedBy[Us][ROOK  ] & pos.attacks_from<ROOK  >(s));

        score += SliderOnQueen * popcount(b & safe & attackedBy2[Us]);
    }

    if (T)
        Trace::add(THREAT, Us, score);
    return score;
  }

  // Evaluation::passed() evaluates the passed pawns and candidate passed
  // pawns of the given color.

  template<Tracing T> template<Color Us>
  Score Evaluation<T>::passed() const {

    constexpr Color     Them = ~Us;
    constexpr Direction Up   = pawn_push(Us);
    constexpr Direction Down = -Up;

    auto king_proximity = [&](Color c, Square s) {
      return std::min(distance(pos.square<KING>(c), s), 5);
    };

    Bitboard b, bb, squaresToQueen, unsafeSquares, candidatePassers, leverable;
    Score score = SCORE_ZERO;
    b = pe->passed_pawns(Us);

    candidatePassers = b & shift<Down>(pos.pieces(Them, PAWN));
    if (candidatePassers)
    {
        // Can we lever the blocker of a candidate passer?
        leverable =  shift<Up>(pos.pieces(Us, PAWN))
                   & ~pos.pieces(Them)
                   & (~attackedBy2[Them] | attackedBy[Us][ALL_PIECES])
                   & (~(attackedBy[Them][KNIGHT] | attackedBy[Them][BISHOP])
                     | (attackedBy[Us  ][KNIGHT] | attackedBy[Us  ][BISHOP]));

        // Remove candidate otherwise
        b &= ~candidatePassers
            | shift<WEST>(leverable)
            | shift<EAST>(leverable);
    }

    while (b)
    {
        Square s = pop_lsb(&b);

        assert(!(pos.pieces(Them, PAWN) & forward_file_bb(Us, s + Up)));

        int r = relative_rank(Us, s);

        Score bonus = PassedRank[r];

        if (r > RANK_3)
        {
            int w = 5 * r - 13;
            Square blockSq = s + Up;

            // Adjust bonus based on the king's proximity
#if defined (Stockfish) || (Weakfish)
            bonus += make_score(0, (  (king_proximity(Them, blockSq) * 19) / 4
#else
            bonus += make_score(0, (  king_proximity(Them, blockSq) * 5
#endif
                                     - king_proximity(Us,   blockSq) *  2) * w);

            // If blockSq is not the queening square then consider also a second push
            if (r != RANK_7)
                bonus -= make_score(0, king_proximity(Us, blockSq + Up) * w);

            // If the pawn is free to advance, then increase the bonus
            if (pos.empty(blockSq))
            {
                squaresToQueen = forward_file_bb(Us, s);
                unsafeSquares = passed_pawn_span(Us, s);

                bb = forward_file_bb(Them, s) & pos.pieces(ROOK, QUEEN);

                if (!(pos.pieces(Them) & bb))
                    unsafeSquares &= attackedBy[Them][ALL_PIECES];

                // If there are no enemy attacks on passed pawn span, assign a big bonus.
                // Otherwise assign a smaller bonus if the path to queen is not attacked
                // and even smaller bonus if it is attacked but block square is not.
                int k = !unsafeSquares                    ? 35 :
                        !(unsafeSquares & squaresToQueen) ? 20 :
                        !(unsafeSquares & blockSq)        ?  9 :
                                                             0 ;

                // Assign a larger bonus if the block square is defended
                if ((pos.pieces(Us) & bb) || (attackedBy[Us][ALL_PIECES] & blockSq))
                    k += 5;

                bonus += make_score(k * w, k * w);
            }
        } // r > RANK_3

#ifndef Stockfish
        // Scale down bonus for candidate passers which need more than one
        // pawn push to become passed.
        if (!pos.pawn_passed(Us, s + Up))
            bonus = bonus / 2;

        score += bonus - PassedFile * map_to_queenside(file_of(s));
#else
        score += bonus - PassedFile * edge_distance(file_of(s));
#endif
    }

    if (T)
        Trace::add(PASSED, Us, score);
    return score;
  }


  // Evaluation::space() computes the space evaluation for a given side. The
  // space evaluation is a simple bonus based on the number of safe squares
  // available for minor pieces on the central four files on ranks 2--4. Safe
  // squares one, two or three squares behind a friendly pawn are counted
  // twice. Finally, the space bonus is multiplied by a weight. The aim is to
  // improve play on game opening.

  template<Tracing T> template<Color Us>
  Score Evaluation<T>::space() const {

    if (pos.non_pawn_material() < SpaceThreshold)
        return SCORE_ZERO;

    constexpr Color Them     = ~Us;
    constexpr Direction Down = -pawn_push(Us);
    constexpr Bitboard SpaceMask =
      Us == WHITE ? CenterFiles & (Rank2BB | Rank3BB | Rank4BB)
                  : CenterFiles & (Rank7BB | Rank6BB | Rank5BB);

    // Find the available squares for our pieces inside the area defined by SpaceMask
    Bitboard safe =   SpaceMask
                   & ~pos.pieces(Us, PAWN)
                   & ~attackedBy[Them][PAWN];

    // Find all squares which are at most three squares behind some friendly pawn
    Bitboard behind = pos.pieces(Us, PAWN);
    behind |= shift<Down>(behind);
    behind |= shift<Down+Down>(behind);

    int bonus = popcount(safe) + popcount(behind & safe & ~attackedBy[Them][ALL_PIECES]);
    int weight = pos.count<ALL_PIECES>(Us) - 3 + std::min(pe->blocked_count(), 9);
    Score score = make_score(bonus * weight * weight / 16, 0);

    if (T)
        Trace::add(SPACE, Us, score);

    return score;
  }


  // Evaluation::initiative() computes the initiative correction value
  // for the position. It is a second order bonus/malus based on the
  // known attacking/defending status of the players.

  template<Tracing T>
  Score Evaluation<T>::initiative(Score score) const {


    Value mg = mg_value(score);
    Value eg = eg_value(score);
#if defined (Sullivan) || (Blau) || (Noir) || (Fortress)
    int separation = distance<File>(pos.square<KING>(WHITE), pos.square<KING>(BLACK));
#endif

    int outflanking =  distance<File>(pos.square<KING>(WHITE), pos.square<KING>(BLACK))
                     - distance<Rank>(pos.square<KING>(WHITE), pos.square<KING>(BLACK));

    bool pawnsOnBothFlanks =   (pos.pieces(PAWN) & QueenSide)
                            && (pos.pieces(PAWN) & KingSide);

    bool almostUnwinnable =   outflanking < 0
                           && !pawnsOnBothFlanks;

    bool infiltration = rank_of(pos.square<KING>(WHITE)) > RANK_4
                     || rank_of(pos.square<KING>(BLACK)) < RANK_5;

    // Compute the initiative bonus for the attacking side
    int complexity =   9 * pe->passed_count()
                    + 11 * pos.count<PAWN>()
                    +  9 * outflanking
                    + 21 * pawnsOnBothFlanks
#if defined (Sullivan) || (Blau) || (Noir) || (Fortress)
                    + 50 * (separation > 3) * (outflanking <= 0)
#endif
                    + 24 * infiltration
                    + 51 * !pos.non_pawn_material()
                    - 43 * almostUnwinnable
                    -  2 * pos.rule50_count()
                    -110 ;


    // Now apply the bonus: note that we find the attacking side by extracting the
    // sign of the midgame or endgame values, and that we carefully cap the bonus
    // so that the midgame and endgame scores do not change sign after the bonus.
    int u = ((mg > 0) - (mg < 0)) * Utility::clamp(complexity + 50, -abs(mg), 0);
    int v = ((eg > 0) - (eg < 0)) * std::max(complexity, -abs(eg));

    if (T)
        Trace::add(INITIATIVE, make_score(u, v));

    return make_score(u, v);
  }


  // Evaluation::scale_factor() computes the scale factor for the winning side

  template<Tracing T>
  ScaleFactor Evaluation<T>::scale_factor(Value eg) const {

    Color strongSide = eg > VALUE_DRAW ? WHITE : BLACK;
    int sf = me->scale_factor(pos, strongSide);

    // If scale is not already specific, scale down the endgame via general heuristics
    if (sf == SCALE_FACTOR_NORMAL)
    {
        if (pos.opposite_bishops())
        {
            if (   pos.non_pawn_material(WHITE) == BishopValueMg
                && pos.non_pawn_material(BLACK) == BishopValueMg)
                sf = 18 + 4 * popcount(pe->passed_pawns(strongSide));
            else
                sf = 22 + 3 * pos.count<ALL_PIECES>(strongSide);
        }
        else
            sf = std::min(sf, 36 + 7 * pos.count<PAWN>(strongSide));
<<<<<<< HEAD

=======
>>>>>>> 83c9e591
    }

    return ScaleFactor(sf);
  }


  // Evaluation::value() is the main function of the class. It computes the various
  // parts of the evaluation and returns the value of the position from the point
  // of view of the side to move.

  template<Tracing T>
  Value Evaluation<T>::value() {

    assert(!pos.checkers());

    // Probe the material hash table
    me = Material::probe(pos);

    // If we have a specialized evaluation function for the current material
    // configuration, call it and return.
    if (me->specialized_eval_exists())
        return me->evaluate(pos);

    // Initialize score by reading the incrementally updated scores included in
    // the position object (material + piece square tables) and the material
    // imbalance. Score is computed internally from the white point of view.
    Score score = pos.psq_score() + me->imbalance() + pos.this_thread()->contempt;

    // Probe the pawn hash table
    pe = Pawns::probe(pos);
    score += pe->pawn_score(WHITE) - pe->pawn_score(BLACK);

    // Early exit if score is high
#if defined (Stockfish) || (Weakfish)
    Value v = (mg_value(score) + eg_value(score)) / 2;
    if (abs(v) > LazyThreshold + pos.non_pawn_material() / 64)
      return pos.side_to_move() == WHITE ? v : -v;
#else
    Value v = (mg_value(score) + eg_value(score)) / 2;
    if(!T){//Fix for UCI command 'eval';
     if ( (pos.this_thread()->bestMoveChanges < 13)
       && (abs(v) > LazyThreshold + pos.non_pawn_material() / 64))
       return pos.side_to_move() == WHITE ? v : -v;
    }
#endif
    // Main evaluation begins here

    initialize<WHITE>();
    initialize<BLACK>();

    // Pieces evaluated first (also populates attackedBy, attackedBy2).
    // Note that the order of evaluation of the terms is left unspecified
    score +=  pieces<WHITE, KNIGHT>() - pieces<BLACK, KNIGHT>()
            + pieces<WHITE, BISHOP>() - pieces<BLACK, BISHOP>()
            + pieces<WHITE, ROOK  >() - pieces<BLACK, ROOK  >()
            + pieces<WHITE, QUEEN >() - pieces<BLACK, QUEEN >();

    score += mobility[WHITE] - mobility[BLACK];

    // More complex interactions that require fully populated attack bitboards
    score +=  king<   WHITE>() - king<   BLACK>()
            + threats<WHITE>() - threats<BLACK>()
            + passed< WHITE>() - passed< BLACK>()
            + space<  WHITE>() - space<  BLACK>();

    score += initiative(score);

    // Interpolate between a middlegame and a (scaled by 'sf') endgame score
    ScaleFactor sf = scale_factor(eg_value(score));
    v =  mg_value(score) * int(me->game_phase())
       + eg_value(score) * int(PHASE_MIDGAME - me->game_phase()) * sf / SCALE_FACTOR_NORMAL;

    v /= PHASE_MIDGAME;

    // In case of tracing add all remaining individual evaluation terms
    if (T)
    {
        Trace::add(MATERIAL, pos.psq_score());
        Trace::add(IMBALANCE, me->imbalance());
        Trace::add(PAWN, pe->pawn_score(WHITE), pe->pawn_score(BLACK));
        Trace::add(MOBILITY, mobility[WHITE], mobility[BLACK]);
        Trace::add(TOTAL, score);
    }
    // Side to move point of view
    return (pos.side_to_move() == WHITE ? v : -v) + Tempo;

<<<<<<< HEAD
=======
    // Side to move point of view
    return (pos.side_to_move() == WHITE ? v : -v) + Tempo;
>>>>>>> 83c9e591
  }

} // namespace


/// evaluate() is the evaluator for the outer world. It returns a static
/// evaluation of the position from the point of view of the side to move.

Value Eval::evaluate(const Position& pos) {
  return Evaluation<NO_TRACE>(pos).value();
}


/// trace() is like evaluate(), but instead of returning a value, it returns
/// a string (suitable for outputting to stdout) that contains the detailed
/// descriptions and values of each evaluation term. Useful for debugging.

std::string Eval::trace(const Position& pos) {

  if (pos.checkers())
      return "Total evaluation: none (in check)";

  std::memset(scores, 0, sizeof(scores));

  pos.this_thread()->contempt = SCORE_ZERO; // Reset any dynamic contempt

  Value v = Evaluation<TRACE>(pos).value();

  v = pos.side_to_move() == WHITE ? v : -v; // Trace scores are from white's point of view

  std::stringstream ss;
  ss << std::showpoint << std::noshowpos << std::fixed << std::setprecision(2)
     << "     Term    |    White    |    Black    |    Total   \n"
     << "             |   MG    EG  |   MG    EG  |   MG    EG \n"
     << " ------------+-------------+-------------+------------\n"
     << "    Material | " << Term(MATERIAL)
     << "   Imbalance | " << Term(IMBALANCE)
     << "       Pawns | " << Term(PAWN)
     << "     Knights | " << Term(KNIGHT)
     << "     Bishops | " << Term(BISHOP)
     << "       Rooks | " << Term(ROOK)
     << "      Queens | " << Term(QUEEN)
     << "    Mobility | " << Term(MOBILITY)
     << " King safety | " << Term(KING)
     << "     Threats | " << Term(THREAT)
     << "      Passed | " << Term(PASSED)
     << "       Space | " << Term(SPACE)
     << "  Initiative | " << Term(INITIATIVE)
     << " ------------+-------------+-------------+------------\n"
     << "       Total | " << Term(TOTAL);

  ss << "\nTotal evaluation: " << to_cp(v) << " (white side)\n";

  return ss.str();
}<|MERGE_RESOLUTION|>--- conflicted
+++ resolved
@@ -849,10 +849,6 @@
         }
         else
             sf = std::min(sf, 36 + 7 * pos.count<PAWN>(strongSide));
-<<<<<<< HEAD
-
-=======
->>>>>>> 83c9e591
     }
 
     return ScaleFactor(sf);
@@ -939,11 +935,6 @@
     // Side to move point of view
     return (pos.side_to_move() == WHITE ? v : -v) + Tempo;
 
-<<<<<<< HEAD
-=======
-    // Side to move point of view
-    return (pos.side_to_move() == WHITE ? v : -v) + Tempo;
->>>>>>> 83c9e591
   }
 
 } // namespace
