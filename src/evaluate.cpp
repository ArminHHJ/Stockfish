--- conflicted
+++ resolved
@@ -101,14 +101,8 @@
 
   // MobilityBonus[PieceType-2][attacked] contains bonuses for middle and end game,
   // indexed by piece type and number of attacked squares in the mobility area.
-<<<<<<< HEAD
-
-constexpr Score MobilityBonus[][32] = {
-    { S(-62,-81), S(-53,-56), S(-12,-30), S( -4,-14), S(  3,  8), S( 13, 15), // Knights
-=======
   constexpr Score MobilityBonus[][32] = {
     { S(-62,-81), S(-53,-56), S(-12,-30), S( -4,-14), S(  3,  8), S( 13, 15), // Knight
->>>>>>> 209e9420
       S( 22, 23), S( 28, 27), S( 33, 33) },
     { S(-48,-59), S(-20,-23), S( 16, -3), S( 26, 13), S( 38, 24), S( 51, 42), // Bishop
       S( 55, 54), S( 63, 57), S( 63, 65), S( 68, 73), S( 81, 78), S( 81, 86),
@@ -147,7 +141,7 @@
     S(0, 0), S(10, 28), S(17, 33), S(15, 41), S(62, 72), S(168, 177), S(276, 260)
   };
   // Assorted bonuses and penalties
-//<<<<<<< HEAD
+
   constexpr Score BishopPawns        = S(  3,  7);
   constexpr Score CorneredBishop     = S( 50, 50);
   constexpr Score FlankAttacks       = S(  8,  0);
@@ -180,29 +174,6 @@
 #endif
   constexpr Score WeakQueen          = S( 49, 15);
   constexpr Score WeakQueenProtection = S( 14,  0);
-/*=======
-  constexpr Score BishopPawns         = S(  3,  7);
-  constexpr Score CorneredBishop      = S( 50, 50);
-  constexpr Score FlankAttacks        = S(  8,  0);
-  constexpr Score Hanging             = S( 69, 36);
-  constexpr Score KingProtector       = S(  7,  8);
-  constexpr Score KnightOnQueen       = S( 16, 12);
-  constexpr Score LongDiagonalBishop  = S( 45,  0);
-  constexpr Score MinorBehindPawn     = S( 18,  3);
-  constexpr Score Outpost             = S( 30, 21);
-  constexpr Score PassedFile          = S( 11,  8);
-  constexpr Score PawnlessFlank       = S( 17, 95);
-  constexpr Score RestrictedPiece     = S(  7,  7);
-  constexpr Score RookOnQueenFile     = S(  7,  6);
-  constexpr Score SliderOnQueen       = S( 59, 18);
-  constexpr Score ThreatByKing        = S( 24, 89);
-  constexpr Score ThreatByPawnPush    = S( 48, 39);
-  constexpr Score ThreatBySafePawn    = S(173, 94);
-  constexpr Score TrappedRook         = S( 52, 10);
-  constexpr Score WeakQueen           = S( 49, 15);
-  constexpr Score WeakQueenProtection = S( 14,  0);
->>>>>>> c6839a26155c18dbb7700175971fe01c5a67b01c*/
-
 
 
 #undef S
@@ -439,12 +410,8 @@
   // Evaluation::king() assigns bonuses and penalties to a king of a given color
   template<Tracing T> template<Color Us>
   Score Evaluation<T>::king() const {
-<<<<<<< HEAD
-    constexpr Color    Them = (Us == WHITE ? BLACK : WHITE);
-=======
 
     constexpr Color    Them = ~Us;
->>>>>>> 209e9420
     constexpr Bitboard Camp = (Us == WHITE ? AllSquares ^ Rank6BB ^ Rank7BB ^ Rank8BB
                                            : AllSquares ^ Rank1BB ^ Rank2BB ^ Rank3BB);
 
@@ -569,12 +536,8 @@
   // attacking and the attacked pieces.
   template<Tracing T> template<Color Us>
   Score Evaluation<T>::threats() const {
-<<<<<<< HEAD
-    constexpr Color     Them     = (Us == WHITE ? BLACK   : WHITE);
-=======
 
     constexpr Color     Them     = ~Us;
->>>>>>> 209e9420
     constexpr Direction Up       = pawn_push(Us);
     constexpr Bitboard  TRank3BB = (Us == WHITE ? Rank3BB : Rank6BB);
 
@@ -667,12 +630,8 @@
 
   template<Tracing T> template<Color Us>
   Score Evaluation<T>::passed() const {
-<<<<<<< HEAD
-    constexpr Color     Them = (Us == WHITE ? BLACK : WHITE);
-=======
 
     constexpr Color     Them = ~Us;
->>>>>>> 209e9420
     constexpr Direction Up   = pawn_push(Us);
 
     auto king_proximity = [&](Color c, Square s) {
