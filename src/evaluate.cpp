/*
 McCain, a UCI chess playing engine derived from Stockfish and Glaurung 2.1
 Copyright (C) 2004-2008 Tord Romstad (Glaurung author)
 Copyright (C) 2008-2015 Marco Costalba, Joona Kiiski, Tord Romstad (Stockfish Authors)
 Copyright (C) 2015-2016 Marco Costalba, Joona Kiiski, Gary Linscott, Tord Romstad (Stockfish Authors)
 Copyright (C) 2017-2019 Michael Byrne, Marco Costalba, Joona Kiiski, Gary Linscott, Tord Romstad (McCain Authors)

 McCain is free software: you can redistribute it and/or modify
 it under the terms of the GNU General Public License as published by
 the Free Software Foundation, either version 3 of the License, or
 (at your option) any later version.

 McCain is distributed in the hope that it will be useful,
 but WITHOUT ANY WARRANTY; without even the implied warranty of
 MERCHANTABILITY or FITNESS FOR A PARTICULAR PURPOSE.  See the
 GNU General Public License for more details.

 You should have received a copy of the GNU General Public License
 along with this program.  If not, see <http://www.gnu.org/licenses/>.
 */

#include <algorithm>
#include <cassert>
#include <cstring>   // For std::memset
#include <iomanip>
#include <sstream>
#ifdef Maverick  //  Replace Mobility table with log equations (with rook mg exception). #1784
#include <cmath>
#endif
#include "bitboard.h"
#include "evaluate.h"
#include "material.h"
#include "pawns.h"
#include "thread.h"

namespace Trace {

  enum Tracing { NO_TRACE, TRACE };

  enum Term { // The first 8 entries are reserved for PieceType
    MATERIAL = 8, IMBALANCE, MOBILITY, THREAT, PASSED, SPACE, INITIATIVE, TOTAL, TERM_NB
  };

  Score scores[TERM_NB][COLOR_NB];

  double to_cp(Value v) { return double(v) / PawnValueEg; }

  void add(int idx, Color c, Score s) {
    scores[idx][c] = s;
  }

  void add(int idx, Score w, Score b = SCORE_ZERO) {
    scores[idx][WHITE] = w;
    scores[idx][BLACK] = b;
  }

  std::ostream& operator<<(std::ostream& os, Score s) {
    os << std::setw(5) << to_cp(mg_value(s)) << " "
       << std::setw(5) << to_cp(eg_value(s));
    return os;
  }

  std::ostream& operator<<(std::ostream& os, Term t) {

    if (t == MATERIAL || t == IMBALANCE || t == INITIATIVE || t == TOTAL)
        os << " ----  ----"    << " | " << " ----  ----";
    else
        os << scores[t][WHITE] << " | " << scores[t][BLACK];

    os << " | " << scores[t][WHITE] - scores[t][BLACK] << "\n";
    return os;
  }
}

using namespace Trace;
#ifdef Maverick  //  Replace Mobility table with log equations (with rook mg exception). #1784
namespace Eval {
#else
namespace {
#endif

  // Threshold for lazy and space evaluation
  constexpr Value LazyThreshold  = Value(1500);
  constexpr Value SpaceThreshold = Value(12222);

  // KingAttackWeights[PieceType] contains king attack weights by piece type
  constexpr int KingAttackWeights[PIECE_TYPE_NB] = { 0, 0, 77, 55, 44, 10 };

  // Penalties for enemy's safe checks
#ifdef Maverick  // Michael Chaly /Enemy queen safe checks tweak
  constexpr int QueenSafeCheck  = 480;
  constexpr int QueenSafeCheck2 = 150;
#else
  constexpr int QueenSafeCheck  = 780;
#endif
  constexpr int RookSafeCheck   = 1080;
  constexpr int BishopSafeCheck = 635;
  constexpr int KnightSafeCheck = 790;

#define S(mg, eg) make_score(mg, eg)

  // MobilityBonus[PieceType-2][attacked] contains bonuses for middle and end game,
  // indexed by piece type and number of attacked squares in the mobility area.
#ifdef Maverick
Score MobilityBonus[][32] = {
#else
constexpr Score MobilityBonus[][32] = {
#endif
    { S(-62,-81), S(-53,-56), S(-12,-30), S( -4,-14), S(  3,  8), S( 13, 15), // Knights
      S( 22, 23), S( 28, 27), S( 33, 33) },
    { S(-48,-59), S(-20,-23), S( 16, -3), S( 26, 13), S( 38, 24), S( 51, 42), // Bishops
      S( 55, 54), S( 63, 57), S( 63, 65), S( 68, 73), S( 81, 78), S( 81, 86),
      S( 91, 88), S( 98, 97) },
    { S(-58,-76), S(-27,-18), S(-15, 28), S(-10, 55), S( -5, 69), S( -2, 82), // Rooks
      S(  9,112), S( 16,118), S( 30,132), S( 29,142), S( 32,155), S( 38,165),
      S( 46,166), S( 48,169), S( 58,171) },
    { S(-39,-36), S(-21,-15), S(  3,  8), S(  3, 18), S( 14, 34), S( 22, 54), // Queens
      S( 28, 61), S( 41, 73), S( 43, 79), S( 48, 92), S( 56, 94), S( 60,104),
      S( 60,113), S( 66,120), S( 67,123), S( 70,126), S( 71,133), S( 73,136),
      S( 79,140), S( 88,143), S( 88,148), S( 99,166), S(102,170), S(102,175),
      S(106,184), S(109,191), S(113,206), S(116,212) }
  };

  // RookOnFile[semiopen/open] contains bonuses for each rook when there is
  // no (friendly) pawn on the rook file.
  constexpr Score RookOnFile[] = { S(18, 7), S(44, 20) };

  // ThreatByMinor/ByRook[attacked PieceType] contains bonuses according to
  // which piece type attacks which one. Attacks on lesser pieces which are
  // pawn-defended are not considered.
  constexpr Score ThreatByMinor[PIECE_TYPE_NB] = {
    S(0, 0), S(0, 31), S(39, 42), S(57, 44), S(68, 112), S(62, 120)
  };

  constexpr Score ThreatByRook[PIECE_TYPE_NB] = {
    S(0, 0), S(0, 24), S(38, 71), S(38, 61), S(0, 38), S(51, 38)
  };

  // PassedRank[Rank] contains a bonus according to the rank of a passed pawn
  constexpr Score PassedRank[RANK_NB] = {
    S(0, 0), S(5, 18), S(12, 23), S(10, 31), S(57, 62), S(163, 167), S(271, 250)
  };

  // PassedFile[File] contains a bonus according to the file of a passed pawn
  constexpr Score PassedFile[FILE_NB] = {
    S( -1,  7), S( 0,  9), S(-9, -8), S(-30,-14),
    S(-30,-14), S(-9, -8), S( 0,  9), S( -1,  7)
};
#ifdef Maverick
// Combo #1867 Jonathan D
// Assorted bonuses and penalties
constexpr Score BishopPawns        = S(  3,  7);
constexpr Score CorneredBishop     = S( 50, 50);
constexpr Score FlankAttacks       = S(  8,  0);
constexpr Score Hanging            = S( 69, 36);
constexpr Score KingProtector      = S(  7,  8);
constexpr Score KnightManeuver     = S(  8,  4);  // miguel-l
constexpr Score KnightPassedPawns  = S(  0, 12);  //  Alayan-stk-2
constexpr Score KnightOnQueen      = S( 16, 12);
constexpr Score LongDiagonalBishop = S( 45,  0);
constexpr Score MinorBehindPawn    = S( 18,  3);
constexpr Score PawnlessFlank      = S( 17, 95);	
constexpr Score RestrictedPiece    = S(  7,  7);
constexpr Score RookOnPawn         = S( 10, 32);
constexpr Score SliderOnQueen      = S( 59, 18);
constexpr Score ThreatByKing       = S( 24, 89);
constexpr Score ThreatByPawnPush   = S( 45, 37); // Michael Chaly https://github.com/Vizvezdenec/Stockfish/commit/76dbbc7d1a45160c7d78852fd33a289459e6932a
constexpr Score ThreatByRank       = S( 13,  0);
constexpr Score ThreatBySafePawn   = S(173, 94);
constexpr Score TrappedRook        = S( 96,  4);
//constexpr Score WeakQueen          = S( 49, 15);
constexpr Score WeakUnopposedPawn  = S( 12, 23);
constexpr Score WeakQueen          = S( 10,  2);// Gunther Dementz weak queen mod
constexpr Score Outpost            = S(  9,  3);
#else
  // Assorted bonuses and penalties
  constexpr Score BishopPawns        = S(  3,  7);
  constexpr Score CorneredBishop     = S( 50, 50);
  constexpr Score FlankAttacks       = S(  8,  0);
  constexpr Score Hanging            = S( 69, 36);
  constexpr Score KingProtector      = S(  7,  8);
  constexpr Score KnightOnQueen      = S( 16, 12);
  constexpr Score LongDiagonalBishop = S( 45,  0);
  constexpr Score MinorBehindPawn    = S( 18,  3);
  constexpr Score Outpost            = S(  9,  3);
  constexpr Score PawnlessFlank      = S( 17, 95);
  constexpr Score RestrictedPiece    = S(  7,  7);
  constexpr Score RookOnPawn         = S( 10, 32);
  constexpr Score SliderOnQueen      = S( 59, 18);
  constexpr Score ThreatByKing       = S( 24, 89);
  constexpr Score ThreatByPawnPush   = S( 48, 39);
  constexpr Score ThreatByRank       = S( 13,  0);
  constexpr Score ThreatBySafePawn   = S(173, 94);
  constexpr Score TrappedRook        = S( 47,  4);
  constexpr Score WeakQueen          = S( 49, 15);
  constexpr Score WeakUnopposedPawn  = S( 12, 23);
<<<<<<< HEAD
  constexpr Score Outpost            = S(  9,  3);
#endif
=======
>>>>>>> 1aab5b4b

#undef S

  // Evaluation class computes and stores attacks tables and other working data
  template<Tracing T>
  class Evaluation {

  public:
    Evaluation() = delete;
    explicit Evaluation(const Position& p) : pos(p) {}
    Evaluation& operator=(const Evaluation&) = delete;
    Value value();

  private:
    template<Color Us> void initialize();
    template<Color Us, PieceType Pt> Score pieces();
    template<Color Us> Score king() const;
    template<Color Us> Score threats() const;
    template<Color Us> Score passed() const;
    template<Color Us> Score space() const;
    ScaleFactor scale_factor(Value eg) const;
    Score initiative(Value eg) const;

    const Position& pos;
    Material::Entry* me;
    Pawns::Entry* pe;
    Bitboard mobilityArea[COLOR_NB];
    Score mobility[COLOR_NB] = { SCORE_ZERO, SCORE_ZERO };

    // attackedBy[color][piece type] is a bitboard representing all squares
    // attacked by a given color and piece type. Special "piece types" which
    // is also calculated is ALL_PIECES.
    Bitboard attackedBy[COLOR_NB][PIECE_TYPE_NB];

    // attackedBy2[color] are the squares attacked by 2 pieces of a given color,
    // possibly via x-ray or by one pawn and one piece. Diagonal x-ray through
    // pawn or squares attacked by 2 pawns are not explicitly added.
    Bitboard attackedBy2[COLOR_NB];

    // kingRing[color] are the squares adjacent to the king, plus (only for a
    // king on its first rank) the squares two ranks in front. For instance,
    // if black's king is on g8, kingRing[BLACK] is f8, h8, f7, g7, h7, f6, g6
    // and h6.
    Bitboard kingRing[COLOR_NB];

    // kingAttackersCount[color] is the number of pieces of the given color
    // which attack a square in the kingRing of the enemy king.
    int kingAttackersCount[COLOR_NB];

    // kingAttackersWeight[color] is the sum of the "weights" of the pieces of
    // the given color which attack a square in the kingRing of the enemy king.
    // The weights of the individual piece types are given by the elements in
    // the KingAttackWeights array.
    int kingAttackersWeight[COLOR_NB];

    // kingAttacksCount[color] is the number of attacks by the given color to
    // squares directly adjacent to the enemy king. Pieces which attack more
    // than one square are counted multiple times. For instance, if there is
    // a white knight on g5 and black's king is on g8, this white knight adds 2
    // to kingAttacksCount[WHITE].
    int kingAttacksCount[COLOR_NB];
  };


  // Evaluation::initialize() computes king and pawn attacks, and the king ring
  // bitboard for a given color. This is done at the beginning of the evaluation.
  template<Tracing T> template<Color Us>
  void Evaluation<T>::initialize() {

    constexpr Color     Them = (Us == WHITE ? BLACK : WHITE);
    constexpr Direction Up   = (Us == WHITE ? NORTH : SOUTH);
    constexpr Direction Down = (Us == WHITE ? SOUTH : NORTH);
    constexpr Bitboard LowRanks = (Us == WHITE ? Rank2BB | Rank3BB: Rank7BB | Rank6BB);

    const Square ksq = pos.square<KING>(Us);

    // Find our pawns that are blocked or on the first two ranks
    Bitboard b = pos.pieces(Us, PAWN) & (shift<Down>(pos.pieces()) | LowRanks);

    // Squares occupied by those pawns, by our king or queen or controlled by
    // enemy pawns are excluded from the mobility area.
    mobilityArea[Us] = ~(b | pos.pieces(Us, KING, QUEEN) | pe->pawn_attacks(Them));

    // Initialize attackedBy[] for king and pawns
    attackedBy[Us][KING] = pos.attacks_from<KING>(ksq);
    attackedBy[Us][PAWN] = pe->pawn_attacks(Us);
    attackedBy[Us][ALL_PIECES] = attackedBy[Us][KING] | attackedBy[Us][PAWN];
    attackedBy2[Us]            = attackedBy[Us][KING] & attackedBy[Us][PAWN];

    // Init our king safety tables
    kingRing[Us] = attackedBy[Us][KING];
    if (relative_rank(Us, ksq) == RANK_1)
        kingRing[Us] |= shift<Up>(kingRing[Us]);

    if (file_of(ksq) == FILE_H)
        kingRing[Us] |= shift<WEST>(kingRing[Us]);

    else if (file_of(ksq) == FILE_A)
        kingRing[Us] |= shift<EAST>(kingRing[Us]);

    kingAttackersCount[Them] = popcount(kingRing[Us] & pe->pawn_attacks(Them));
    kingAttacksCount[Them] = kingAttackersWeight[Them] = 0;

    // Remove from kingRing[] the squares defended by two pawns
    kingRing[Us] &= ~pawn_double_attacks_bb<Us>(pos.pieces(Us, PAWN));
  }


  // Evaluation::pieces() scores pieces of a given color and type
  template<Tracing T> template<Color Us, PieceType Pt>
  Score Evaluation<T>::pieces() {

    constexpr Color     Them = (Us == WHITE ? BLACK : WHITE);
    constexpr Direction Down = (Us == WHITE ? SOUTH : NORTH);
#ifdef Maverick
	//Exclude doubly protected by pawns squares when calculating attackers on king ring #1843 Michael Chaly
	constexpr Direction DownRight = (Us == WHITE ? SOUTH_EAST : NORTH_WEST);
	constexpr Direction DownLeft = (Us == WHITE ? SOUTH_WEST : NORTH_EAST);
#endif 
    constexpr Bitboard OutpostRanks = (Us == WHITE ? Rank4BB | Rank5BB | Rank6BB
                                                   : Rank5BB | Rank4BB | Rank3BB);
    const Square* pl = pos.squares<Pt>(Us);

    Bitboard b, bb;
    Score score = SCORE_ZERO;

    attackedBy[Us][Pt] = 0;

    for (Square s = *pl; s != SQ_NONE; s = *++pl)
    {
        // Find attacked squares, including x-ray attacks for bishops and rooks
        b = Pt == BISHOP ? attacks_bb<BISHOP>(s, pos.pieces() ^ pos.pieces(QUEEN))
          : Pt ==   ROOK ? attacks_bb<  ROOK>(s, pos.pieces() ^ pos.pieces(QUEEN) ^ pos.pieces(Us, ROOK))
                         : pos.attacks_from<Pt>(s);

        if (pos.blockers_for_king(Us) & s)
            b &= LineBB[pos.square<KING>(Us)][s];

        attackedBy2[Us] |= attackedBy[Us][ALL_PIECES] & b;
        attackedBy[Us][Pt] |= b;
        attackedBy[Us][ALL_PIECES] |= b;
#ifdef Maverick //Exclude doubly protected by pawns squares when calculating attackers on king ring #1843 Michael Chaly
		if (b & kingRing[Them] & ~(shift<DownRight>(pos.pieces(Them,PAWN)) & shift<DownLeft>(pos.pieces(Them,PAWN))))
#else
		if (b & kingRing[Them])
#endif
			
        {
            kingAttackersCount[Us]++;
            kingAttackersWeight[Us] += KingAttackWeights[Pt];
            kingAttacksCount[Us] += popcount(b & attackedBy[Them][KING]);
        }

        int mob = popcount(b & mobilityArea[Us]);

        mobility[Us] += MobilityBonus[Pt - 2][mob];

        if (Pt == BISHOP || Pt == KNIGHT)
        {
            // Bonus if piece is on an outpost square or can reach one
            bb = OutpostRanks & ~pe->pawn_attacks_span(Them);
            if (bb & s)
                score += Outpost * (Pt == KNIGHT ? 4 : 2)
                                 * (1 + bool(attackedBy[Us][PAWN] & s));

            else if (bb &= b & ~pos.pieces(Us))
                score += Outpost * (Pt == KNIGHT ? 2 : 1)
                                 * (1 + bool(attackedBy[Us][PAWN] & bb));

            // Knight and Bishop bonus for being right behind a pawn
            if (shift<Down>(pos.pieces(PAWN)) & s)
                score += MinorBehindPawn;

            // Penalty if the piece is far from the king
            score -= KingProtector * distance(s, pos.square<KING>(Us));
#ifdef Maverick  //Alayan-stk-2
            // Penalty for a lone knight having to protect or defend aganist 
            // multiple split passed pawns
            if (Pt == KNIGHT && (pos.non_pawn_material(Us) <= KnightValueEg))
            {
                score -= KnightPassedPawns * (pe->split_passed_pawns(Them)-2);
                score -= KnightPassedPawns * (pe->split_passed_pawns(Us)-2);
            }
#endif

            if (Pt == BISHOP)
            {
                // Penalty according to number of pawns on the same color square as the
                // bishop, bigger when the center files are blocked with pawns.
                Bitboard blocked = pos.pieces(Us, PAWN) & shift<Down>(pos.pieces());

                score -= BishopPawns * pe->pawns_on_same_color_squares(Us, s)
                                     * (1 + popcount(blocked & CenterFiles));

                // Bonus for bishop on a long diagonal which can "see" both center squares
                if (more_than_one(attacks_bb<BISHOP>(s, pos.pieces(PAWN)) & Center))
                    score += LongDiagonalBishop;
            }
#ifdef Maverick //  by miguel-l
            else if (Pt == KNIGHT)
            {
                Bitboard CenterSquares = CenterFiles & (Rank3BB | Rank4BB | Rank5BB | Rank6BB);
                if (more_than_one(CenterSquares & mobilityArea[Us] & b))
                    score += KnightManeuver;
            }
#endif

            // An important Chess960 pattern: A cornered bishop blocked by a friendly
            // pawn diagonally in front of it is a very serious problem, especially
            // when that pawn is also blocked.
            if (   Pt == BISHOP
                && pos.is_chess960()
                && (s == relative_square(Us, SQ_A1) || s == relative_square(Us, SQ_H1)))
            {
                Direction d = pawn_push(Us) + (file_of(s) == FILE_A ? EAST : WEST);
                if (pos.piece_on(s + d) == make_piece(Us, PAWN))
                    score -= !pos.empty(s + d + pawn_push(Us))                ? CorneredBishop * 4
                            : pos.piece_on(s + d + d) == make_piece(Us, PAWN) ? CorneredBishop * 2
                                                                              : CorneredBishop;
            }
        }

        if (Pt == ROOK)
        {
            // Bonus for aligning rook with enemy pawns on the same rank/file
            if (relative_rank(Us, s) >= RANK_5)
                score += RookOnPawn * popcount(pos.pieces(Them, PAWN) & PseudoAttacks[ROOK][s]);

            // Bonus for rook on an open or semi-open file
            if (pe->semiopen_file(Us, file_of(s)))
                score += RookOnFile[bool(pe->semiopen_file(Them, file_of(s)))];

            // Penalty when trapped by the king, even more if the king cannot castle
            else if (mob <= 3)
            {
                File kf = file_of(pos.square<KING>(Us));
                if ((kf < FILE_E) == (file_of(s) < kf))
#ifdef Maverick  //Simplify TrappedRook to a single penalty (no longer based on mobility). #1958
					score -= (TrappedRook - make_score(mob * 22, 0)) * (1 + !pos.castling_rights(Us));
#else
                    score -= TrappedRook * (1 + !pos.castling_rights(Us));
#endif
            }
        }

        if (Pt == QUEEN)
        {
            // Penalty if any relative pin or discovered attack against the queen
#ifdef Maverick  // Günther Demetz weakQueen2 e62bdb0
			Bitboard queenPinners, blocker = pos.slider_blockers(pos.pieces(Them, ROOK, BISHOP), s, queenPinners);
				if (blocker)
				{
					score -= WeakQueen;
					score -= WeakQueen * 5;
					if (!(blocker & pos.pieces(PAWN)) || file_of(lsb(blocker)) != file_of(s))
						score -= WeakQueen * 2; // even more penalty when blocker is'nt pawn on the same file
				}
#else
            Bitboard queenPinners;
            if (pos.slider_blockers(pos.pieces(Them, ROOK, BISHOP), s, queenPinners))
                score -= WeakQueen;
#endif
        }
    }
    if (T)
        Trace::add(Pt, Us, score);

    return score;
  }


  // Evaluation::king() assigns bonuses and penalties to a king of a given color
  template<Tracing T> template<Color Us>
  Score Evaluation<T>::king() const {

    constexpr Color    Them = (Us == WHITE ? BLACK : WHITE);
    constexpr Bitboard Camp = (Us == WHITE ? AllSquares ^ Rank6BB ^ Rank7BB ^ Rank8BB
                                           : AllSquares ^ Rank1BB ^ Rank2BB ^ Rank3BB);

    Bitboard weak, b1, b2, safe, unsafeChecks = 0;
    Bitboard rookChecks, queenChecks, bishopChecks, knightChecks;
    int kingDanger = 0;
    const Square ksq = pos.square<KING>(Us);

    // Init the score with king shelter and enemy pawns storm
    Score score = pe->king_safety<Us>(pos);

    // Attacked squares defended at most once by our queen or king
    weak =  attackedBy[Them][ALL_PIECES]
          & ~attackedBy2[Us]
          & (~attackedBy[Us][ALL_PIECES] | attackedBy[Us][KING] | attackedBy[Us][QUEEN]);

    // Analyse the safe enemy's checks which are possible on next move
    safe  = ~pos.pieces(Them);
    safe &= ~attackedBy[Us][ALL_PIECES] | (weak & attackedBy2[Them]);

    b1 = attacks_bb<ROOK  >(ksq, pos.pieces() ^ pos.pieces(Us, QUEEN));
    b2 = attacks_bb<BISHOP>(ksq, pos.pieces() ^ pos.pieces(Us, QUEEN));

    // Enemy rooks checks
    rookChecks = b1 & safe & attackedBy[Them][ROOK];

    if (rookChecks)
        kingDanger += RookSafeCheck;
    else
        unsafeChecks |= b1 & attackedBy[Them][ROOK];

    // Enemy queen safe checks: we count them only if they are from squares from
    // which we can't give a rook check, because rook checks are more valuable.
    queenChecks =  (b1 | b2)
                 & attackedBy[Them][QUEEN]
                 & safe
                 & ~attackedBy[Us][QUEEN]
                 & ~rookChecks;

<<<<<<< HEAD
    if (QueenCheck)
#ifdef Maverick   // Michael Chaly /Enemy queen safe checks tweak
        kingDanger += QueenSafeCheck + QueenSafeCheck2 * popcount((b1 | b2) & attackedBy[Them][QUEEN] & safe & ~attackedBy[Us][QUEEN]);
#else
=======
    if (queenChecks)
>>>>>>> 1aab5b4b
        kingDanger += QueenSafeCheck;
#endif
    // Enemy bishops checks: we count them only if they are from squares from
    // which we can't give a queen check, because queen checks are more valuable.
    bishopChecks =  b2
                  & attackedBy[Them][BISHOP]
                  & safe
                  & ~queenChecks;

    if (bishopChecks)
        kingDanger += BishopSafeCheck;
    else
        unsafeChecks |= b2 & attackedBy[Them][BISHOP];

    // Enemy knights checks
    knightChecks = pos.attacks_from<KNIGHT>(ksq) & attackedBy[Them][KNIGHT];

    if (knightChecks & safe)
        kingDanger += KnightSafeCheck;
    else
        unsafeChecks |= knightChecks;

    // Unsafe or occupied checking squares will also be considered, as long as
    // the square is in the attacker's mobility area.
    unsafeChecks &= mobilityArea[Them];
	  
#ifdef maverick  // Stéphane Nicolet demolition threats
    // Add some demolition threats
    unsafeChecks |=   pos.pieces(Us)
	  &  kingRing[Us]
	  &  attackedBy2[Them]
	  & (attackedBy[Them][KNIGHT] | attackedBy[Them][BISHOP])
	  & ~attackedBy2[Us];
#endif
    // Find the squares that opponent attacks in our king flank, and the squares
    // which are attacked twice in that flank.
    b1 = attackedBy[Them][ALL_PIECES] & KingFlank[file_of(ksq)] & Camp;
    b2 = b1 & attackedBy2[Them];

    int kingFlankAttacks = popcount(b1) + popcount(b2);

    kingDanger +=        kingAttackersCount[Them] * kingAttackersWeight[Them]
                 +  69 * kingAttacksCount[Them]
                 + 185 * popcount(kingRing[Us] & weak)
                 - 100 * bool(attackedBy[Us][KNIGHT] & attackedBy[Us][KING])
                 + 150 * popcount(pos.blockers_for_king(Us) | unsafeChecks)
                 - 873 * !pos.count<QUEEN>(Them)
                 -   6 * mg_value(score) / 8
                 +       mg_value(mobility[Them] - mobility[Us])
                 +   5 * kingFlankAttacks * kingFlankAttacks / 16
                 -   25;

    // Transform the kingDanger units into a Score, and subtract it from the evaluation
    if (kingDanger > 0)
		{
#ifdef Maverick //Simplify mobility danger #1798
            int mobilityDanger = mg_value(mobility[Them] - mobility[Us]);
            kingDanger = std::max(0, kingDanger + mobilityDanger);
#endif
            score -= make_score(kingDanger * kingDanger / 4096, kingDanger / 16);
        }

    // Penalty when our king is on a pawnless flank
    if (!(pos.pieces(PAWN) & KingFlank[file_of(ksq)]))
        score -= PawnlessFlank;

    // Penalty if king flank is under attack, potentially moving toward the king
    score -= FlankAttacks * kingFlankAttacks;

    if (T)
        Trace::add(KING, Us, score);

    return score;
  }


  // Evaluation::threats() assigns bonuses according to the types of the
  // attacking and the attacked pieces.
  template<Tracing T> template<Color Us>
  Score Evaluation<T>::threats() const {

    constexpr Color     Them     = (Us == WHITE ? BLACK   : WHITE);
    constexpr Direction Up       = (Us == WHITE ? NORTH   : SOUTH);
    constexpr Bitboard  TRank3BB = (Us == WHITE ? Rank3BB : Rank6BB);

    Bitboard b, weak, defended, nonPawnEnemies, stronglyProtected, safe;
    Score score = SCORE_ZERO;

    // Non-pawn enemies
    nonPawnEnemies = pos.pieces(Them) & ~pos.pieces(PAWN);

    // Squares strongly protected by the enemy, either because they defend the
    // square with a pawn, or because they defend the square twice and we don't.
    stronglyProtected =  attackedBy[Them][PAWN]
                       | (attackedBy2[Them] & ~attackedBy2[Us]);

    // Non-pawn enemies, strongly protected
    defended = nonPawnEnemies & stronglyProtected;

    // Enemies not strongly protected and under our attack
    weak = pos.pieces(Them) & ~stronglyProtected & attackedBy[Us][ALL_PIECES];

    // Safe or protected squares
    safe = ~attackedBy[Them][ALL_PIECES] | attackedBy[Us][ALL_PIECES];

    // Bonus according to the kind of attacking pieces
    if (defended | weak)
    {
        b = (defended | weak) & (attackedBy[Us][KNIGHT] | attackedBy[Us][BISHOP]);
        while (b)
        {
            Square s = pop_lsb(&b);
            score += ThreatByMinor[type_of(pos.piece_on(s))];
            if (type_of(pos.piece_on(s)) != PAWN)
                score += ThreatByRank * (int)relative_rank(Them, s);
        }

        b = weak & attackedBy[Us][ROOK];
        while (b)
        {
            Square s = pop_lsb(&b);
            score += ThreatByRook[type_of(pos.piece_on(s))];
#ifndef Maverick
            if (type_of(pos.piece_on(s)) != PAWN)
            	score += ThreatByRank * (int)relative_rank(Them, s);
#endif		
#ifdef Maverick //  31m059 threat_strongqueen
            if (type_of(pos.piece_on(s)) == QUEEN)
            	score += ThreatByRook[QUEEN]/2;
            else if (type_of(pos.piece_on(s)) != PAWN)
                score += ThreatByRank * (int)relative_rank(Them, s);
#endif
        }

        if (weak & attackedBy[Us][KING])
            score += ThreatByKing;

        b =  ~attackedBy[Them][ALL_PIECES]
           | (nonPawnEnemies & attackedBy2[Us]);
        score += Hanging * popcount(weak & b);
    }

    // Bonus for restricting their piece moves
    b =   attackedBy[Them][ALL_PIECES]
       & ~stronglyProtected
       &  attackedBy[Us][ALL_PIECES];

    score += RestrictedPiece * popcount(b);

    // Bonus for enemy unopposed weak pawns
    if (pos.pieces(Us, ROOK, QUEEN))
        score += WeakUnopposedPawn * pe->weak_unopposed(Them);

    // Find squares where our pawns can push on the next move
    b  = shift<Up>(pos.pieces(Us, PAWN)) & ~pos.pieces();
    b |= shift<Up>(b & TRank3BB) & ~pos.pieces();

    // Keep only the squares which are relatively safe
#ifdef Maverick  //Michael Chally 1/19 342ffe3
    b &= ~pawn_attacks_bb<Them>(pos.pieces(Them,PAWN) & ~pos.blockers_for_king(Them)) & safe;
#else
    b &= ~attackedBy[Them][PAWN] & safe;
#endif
    // Bonus for safe pawn threats on the next move
    b = pawn_attacks_bb<Us>(b) & pos.pieces(Them);
    score += ThreatByPawnPush * popcount(b);

    // Our safe or protected pawns
    b = pos.pieces(Us, PAWN) & safe;

    b = pawn_attacks_bb<Us>(b) & nonPawnEnemies;
    score += ThreatBySafePawn * popcount(b);

    // Bonus for threats on the next moves against enemy queen
    if (pos.count<QUEEN>(Them) == 1)
    {
        Square s = pos.square<QUEEN>(Them);
        safe = mobilityArea[Us] & ~stronglyProtected;

        b = attackedBy[Us][KNIGHT] & pos.attacks_from<KNIGHT>(s);

        score += KnightOnQueen * popcount(b & safe);

        b =  (attackedBy[Us][BISHOP] & pos.attacks_from<BISHOP>(s))
           | (attackedBy[Us][ROOK  ] & pos.attacks_from<ROOK  >(s));

        score += SliderOnQueen * popcount(b & safe & attackedBy2[Us]);
    }

    if (T)
        Trace::add(THREAT, Us, score);

    return score;
  }

  // Evaluation::passed() evaluates the passed pawns and candidate passed
  // pawns of the given color.

  template<Tracing T> template<Color Us>
  Score Evaluation<T>::passed() const {

    constexpr Color     Them = (Us == WHITE ? BLACK : WHITE);
    constexpr Direction Up   = (Us == WHITE ? NORTH : SOUTH);

    auto king_proximity = [&](Color c, Square s) {
      return std::min(distance(pos.square<KING>(c), s), 5);
    };

    Bitboard b, bb, squaresToQueen, defendedSquares, unsafeSquares;
    Score score = SCORE_ZERO;

    b = pe->passed_pawns(Us);

    while (b)
    {
        Square s = pop_lsb(&b);

        assert(!(pos.pieces(Them, PAWN) & forward_file_bb(Us, s + Up)));

        int r = relative_rank(Us, s);

        Score bonus = PassedRank[r];

        if (r > RANK_3)
        {
            int w = (r-2) * (r-2) + 2;
            Square blockSq = s + Up;

            // Adjust bonus based on the king's proximity
            bonus += make_score(0, (  king_proximity(Them, blockSq) * 5
                                    - king_proximity(Us,   blockSq) * 2) * w);

            // If blockSq is not the queening square then consider also a second push
            if (r != RANK_7)
                bonus -= make_score(0, king_proximity(Us, blockSq + Up) * w);

            // If the pawn is free to advance, then increase the bonus
            if (pos.empty(blockSq))
            {
                // If there is a rook or queen attacking/defending the pawn from behind,
                // consider all the squaresToQueen. Otherwise consider only the squares
                // in the pawn's path attacked or occupied by the enemy.
                defendedSquares = unsafeSquares = squaresToQueen = forward_file_bb(Us, s);

                bb = forward_file_bb(Them, s) & pos.pieces(ROOK, QUEEN) & pos.attacks_from<ROOK>(s);

                if (!(pos.pieces(Us) & bb))
                    defendedSquares &= attackedBy[Us][ALL_PIECES];

                if (!(pos.pieces(Them) & bb))
                    unsafeSquares &= attackedBy[Them][ALL_PIECES] | pos.pieces(Them);

                // If there aren't any enemy attacks, assign a big bonus. Otherwise
                // assign a smaller bonus if the block square isn't attacked.
                int k = !unsafeSquares ? 20 : !(unsafeSquares & blockSq) ? 9 : 0;

                // If the path to the queen is fully defended, assign a big bonus.
                // Otherwise assign a smaller bonus if the block square is defended.
                if (defendedSquares == squaresToQueen)
                    k += 6;

                else if (defendedSquares & blockSq)
                    k += 4;

                bonus += make_score(k * w, k * w);
            }
        } // rank > RANK_3

        // Scale down bonus for candidate passers which need more than one
        // pawn push to become passed, or have a pawn in front of them.
        if (   !pos.pawn_passed(Us, s + Up)
            || (pos.pieces(PAWN) & forward_file_bb(Us, s)))
            bonus = bonus / 2;

        score += bonus + PassedFile[file_of(s)];
    }

    if (T)
        Trace::add(PASSED, Us, score);

    return score;
  }


  // Evaluation::space() computes the space evaluation for a given side. The
  // space evaluation is a simple bonus based on the number of safe squares
  // available for minor pieces on the central four files on ranks 2--4. Safe
  // squares one, two or three squares behind a friendly pawn are counted
  // twice. Finally, the space bonus is multiplied by a weight. The aim is to
  // improve play on game opening.

  template<Tracing T> template<Color Us>
  Score Evaluation<T>::space() const {

    if (pos.non_pawn_material() < SpaceThreshold)
        return SCORE_ZERO;

    constexpr Color Them     = (Us == WHITE ? BLACK : WHITE);
    constexpr Direction Down = (Us == WHITE ? SOUTH : NORTH);
    constexpr Bitboard SpaceMask =
      Us == WHITE ? CenterFiles & (Rank2BB | Rank3BB | Rank4BB)
                  : CenterFiles & (Rank7BB | Rank6BB | Rank5BB);

    // Find the available squares for our pieces inside the area defined by SpaceMask
    Bitboard safe =   SpaceMask
                   & ~pos.pieces(Us, PAWN)
                   & ~attackedBy[Them][PAWN];

    // Find all squares which are at most three squares behind some friendly pawn
    Bitboard behind = pos.pieces(Us, PAWN);
    behind |= shift<Down>(behind);
    behind |= shift<Down>(shift<Down>(behind));

    int bonus = popcount(safe) + popcount(behind & safe);
    int weight =  pos.count<ALL_PIECES>(Us)
                - 2 * popcount(pe->semiopenFiles[WHITE] & pe->semiopenFiles[BLACK]);

    Score score = make_score(bonus * weight * weight / 16, 0);

    if (T)
        Trace::add(SPACE, Us, score);

    return score;
  }


  // Evaluation::initiative() computes the initiative correction value
  // for the position. It is a second order bonus/malus based on the
  // known attacking/defending status of the players.

  template<Tracing T>
  Score Evaluation<T>::initiative(Value eg) const {

    int outflanking =  distance<File>(pos.square<KING>(WHITE), pos.square<KING>(BLACK))
                     - distance<Rank>(pos.square<KING>(WHITE), pos.square<KING>(BLACK));

    bool pawnsOnBothFlanks =   (pos.pieces(PAWN) & QueenSide)
                            && (pos.pieces(PAWN) & KingSide);

    // Compute the initiative bonus for the attacking side
    int complexity =   9 * pe->pawn_asymmetry()
                    + 11 * pos.count<PAWN>()
                    +  9 * outflanking
                    + 18 * pawnsOnBothFlanks
                    + 49 * !pos.non_pawn_material()
#ifdef Maverick  //  from snicolet
                    -   pos.rule50_count()
#endif
                    -121 ;

    // Now apply the bonus: note that we find the attacking side by extracting
    // the sign of the endgame value, and that we carefully cap the bonus so
    // that the endgame score will never change sign after the bonus.
    int v = ((eg > 0) - (eg < 0)) * std::max(complexity, -abs(eg));

    if (T)
        Trace::add(INITIATIVE, make_score(0, v));

    return make_score(0, v);
  }


  // Evaluation::scale_factor() computes the scale factor for the winning side

  template<Tracing T>
  ScaleFactor Evaluation<T>::scale_factor(Value eg) const {

    Color strongSide = eg > VALUE_DRAW ? WHITE : BLACK;
    int sf = me->scale_factor(pos, strongSide);

    // If scale is not already specific, scale down the endgame via general heuristics
    if (sf == SCALE_FACTOR_NORMAL)
#ifdef Maverick
	{
		sf = ( pos.opposite_bishops()
			  && pos.non_pawn_material(WHITE) == BishopValueMg
			  && pos.non_pawn_material(BLACK) == BishopValueMg) ? 8 + 4 * pe->pawn_asymmetry() : std::min( 40 + (pos.opposite_bishops() ? 2 : 7) * pos.count<PAWN>(strongSide)
							-  pos.count<PAWN>(~strongSide)/2  //Eelco de Groot - groups.google.com/forum/#!msg/fishcooking/uSq3vAxiNOs/AZ6IEVDUCgAJ
#else
	{
        if (   pos.opposite_bishops()
            && pos.non_pawn_material(WHITE) == BishopValueMg
            && pos.non_pawn_material(BLACK) == BishopValueMg)
#ifdef Maverick
            sf = 6 * pe->pawn_asymmetry();  //ps_scalefactor4 vs master protonspring
#else
            sf = 8 + 4 * pe->pawn_asymmetry();
#endif
        else
            sf = std::min( 40 + (pos.opposite_bishops() ? 2 : 7) * pos.count<PAWN>(strongSide)
#endif
						  ,sf );
    }

    return ScaleFactor(sf);
  }


  // Evaluation::value() is the main function of the class. It computes the various
  // parts of the evaluation and returns the value of the position from the point
  // of view of the side to move.

  template<Tracing T>
  Value Evaluation<T>::value() {

    assert(!pos.checkers());

    // Probe the material hash table
    me = Material::probe(pos);

    // If we have a specialized evaluation function for the current material
    // configuration, call it and return.
    if (me->specialized_eval_exists())
        return me->evaluate(pos);

    // Initialize score by reading the incrementally updated scores included in
    // the position object (material + piece square tables) and the material
    // imbalance. Score is computed internally from the white point of view.
    Score score = pos.psq_score() + me->imbalance() + pos.this_thread()->contempt;

    // Probe the pawn hash table
    pe = Pawns::probe(pos);
    score += pe->pawn_score(WHITE) - pe->pawn_score(BLACK);

    // Early exit if score is high
    Value v = (mg_value(score) + eg_value(score)) / 2;
    if (abs(v) > LazyThreshold)
       return pos.side_to_move() == WHITE ? v : -v;

    // Main evaluation begins here

    initialize<WHITE>();
    initialize<BLACK>();

    // Pieces should be evaluated first (populate attack tables)
    score +=  pieces<WHITE, KNIGHT>() - pieces<BLACK, KNIGHT>()
            + pieces<WHITE, BISHOP>() - pieces<BLACK, BISHOP>()
            + pieces<WHITE, ROOK  >() - pieces<BLACK, ROOK  >()
            + pieces<WHITE, QUEEN >() - pieces<BLACK, QUEEN >();

    score += mobility[WHITE] - mobility[BLACK];

    score +=  king<   WHITE>() - king<   BLACK>()
            + threats<WHITE>() - threats<BLACK>()
            + passed< WHITE>() - passed< BLACK>()
            + space<  WHITE>() - space<  BLACK>();

    score += initiative(eg_value(score));

    // Interpolate between a middlegame and a (scaled by 'sf') endgame score
    ScaleFactor sf = scale_factor(eg_value(score));
    v =  mg_value(score) * int(me->game_phase())
       + eg_value(score) * int(PHASE_MIDGAME - me->game_phase()) * sf / SCALE_FACTOR_NORMAL;

    v /= PHASE_MIDGAME;

    // In case of tracing add all remaining individual evaluation terms
    if (T)
    {
        Trace::add(MATERIAL, pos.psq_score());
        Trace::add(IMBALANCE, me->imbalance());
        Trace::add(PAWN, pe->pawn_score(WHITE), pe->pawn_score(BLACK));
        Trace::add(MOBILITY, mobility[WHITE], mobility[BLACK]);
        Trace::add(TOTAL, score);
    }

    return  (pos.side_to_move() == WHITE ? v : -v) // Side to move point of view
            + Eval::Tempo;
}
#ifdef Maverick  //  Replace Mobility table with log equations (with rook mg exception). #1784

/// Eval::init() initializes some tables needed by evaluation. A formula reduces
/// independent parameters and allows easier tuning.
void init() {

    static int   o[8] = {-68, -222, -31, -78, -37, -75, -76, -122 }; //eq offsets
    static int   s[8] = {120,  270, -58, 220, 110, 145, 120,  160 }; //eq slopes
    static float f[8] = {2.0,  5.0, 6.5, 1.0, 0.8, 1.3,  1.0, 2.0 }; //eq floats

    auto log_value  = [](int i, int m) {
        return o[i] + s[i] * log10(m + f[i]);
    };

    for (int m = 0; m < 32; ++m)
    {
        MobilityBonus[ QUEEN-2][m] = make_score( log_value(0,m), log_value(1,m));
        MobilityBonus[  ROOK-2][m] = make_score( m==0 ? s[2] : f[2]* m + o[2], log_value(3,m));
        MobilityBonus[BISHOP-2][m] = make_score( log_value(4,m), log_value(5,m));
        //MobilityBonus[KNIGHT-2][m] = make_score( log_value(6,m), log_value(7,m));
    }
}
#endif

} // namespace


/// evaluate() is the evaluator for the outer world. It returns a static
/// evaluation of the position from the point of view of the side to move.

Value Eval::evaluate(const Position& pos) {
  return Evaluation<NO_TRACE>(pos).value();
}


/// trace() is like evaluate(), but instead of returning a value, it returns
/// a string (suitable for outputting to stdout) that contains the detailed
/// descriptions and values of each evaluation term. Useful for debugging.

std::string Eval::trace(const Position& pos) {

  std::memset(scores, 0, sizeof(scores));

  pos.this_thread()->contempt = SCORE_ZERO; // Reset any dynamic contempt

  Value v = Evaluation<TRACE>(pos).value();

  v = pos.side_to_move() == WHITE ? v : -v; // Trace scores are from white's point of view

  std::stringstream ss;
  ss << std::showpoint << std::noshowpos << std::fixed << std::setprecision(2)
     << "     Term    |    White    |    Black    |    Total   \n"
     << "             |   MG    EG  |   MG    EG  |   MG    EG \n"
     << " ------------+-------------+-------------+------------\n"
     << "    Material | " << Term(MATERIAL)
     << "   Imbalance | " << Term(IMBALANCE)
     << "       Pawns | " << Term(PAWN)
     << "     Knights | " << Term(KNIGHT)
     << "     Bishops | " << Term(BISHOP)
     << "       Rooks | " << Term(ROOK)
     << "      Queens | " << Term(QUEEN)
     << "    Mobility | " << Term(MOBILITY)
     << " King safety | " << Term(KING)
     << "     Threats | " << Term(THREAT)
     << "      Passed | " << Term(PASSED)
     << "       Space | " << Term(SPACE)
     << "  Initiative | " << Term(INITIATIVE)
     << " ------------+-------------+-------------+------------\n"
     << "       Total | " << Term(TOTAL);

  ss << "\nTotal evaluation: " << to_cp(v) << " (white side)\n";

  return ss.str();
}<|MERGE_RESOLUTION|>--- conflicted
+++ resolved
@@ -194,11 +194,9 @@
   constexpr Score TrappedRook        = S( 47,  4);
   constexpr Score WeakQueen          = S( 49, 15);
   constexpr Score WeakUnopposedPawn  = S( 12, 23);
-<<<<<<< HEAD
   constexpr Score Outpost            = S(  9,  3);
 #endif
-=======
->>>>>>> 1aab5b4b
+
 
 #undef S
 
@@ -514,14 +512,11 @@
                  & ~attackedBy[Us][QUEEN]
                  & ~rookChecks;
 
-<<<<<<< HEAD
-    if (QueenCheck)
+
+    if (queenChecks)
 #ifdef Maverick   // Michael Chaly /Enemy queen safe checks tweak
         kingDanger += QueenSafeCheck + QueenSafeCheck2 * popcount((b1 | b2) & attackedBy[Them][QUEEN] & safe & ~attackedBy[Us][QUEEN]);
 #else
-=======
-    if (queenChecks)
->>>>>>> 1aab5b4b
         kingDanger += QueenSafeCheck;
 #endif
     // Enemy bishops checks: we count them only if they are from squares from
