/*
  Stockfish, a UCI chess playing engine derived from Glaurung 2.1
  Copyright (C) 2004-2008 Tord Romstad (Glaurung author)
  Copyright (C) 2008-2015 Marco Costalba, Joona Kiiski, Tord Romstad
  Copyright (C) 2015-2019 Marco Costalba, Joona Kiiski, Gary Linscott, Tord Romstad

  Stockfish is free software: you can redistribute it and/or modify
  it under the terms of the GNU General Public License as published by
  the Free Software Foundation, either version 3 of the License, or
  (at your option) any later version.

  Stockfish is distributed in the hope that it will be useful,
  but WITHOUT ANY WARRANTY; without even the implied warranty of
  MERCHANTABILITY or FITNESS FOR A PARTICULAR PURPOSE.  See the
  GNU General Public License for more details.

  You should have received a copy of the GNU General Public License
  along with this program.  If not, see <http://www.gnu.org/licenses/>.
*/

#include <algorithm>
#include <cassert>
#include <cstring>   // For std::memset
#include <iomanip>
#include <sstream>

#include "bitboard.h"
#include "evaluate.h"
#include "material.h"
#include "pawns.h"
#include "thread.h"

namespace Trace {

  enum Tracing { NO_TRACE, TRACE };

  enum Term { // The first 8 entries are reserved for PieceType
    MATERIAL = 8, IMBALANCE, MOBILITY, THREAT, PASSED, SPACE, INITIATIVE, VARIANT, TOTAL, TERM_NB
  };

  Score scores[TERM_NB][COLOR_NB];

  double to_cp(Value v) { return double(v) / PawnValueEg; }

  void add(int idx, Color c, Score s) {
    scores[idx][c] = s;
  }

  void add(int idx, Score w, Score b = SCORE_ZERO) {
    scores[idx][WHITE] = w;
    scores[idx][BLACK] = b;
  }

  std::ostream& operator<<(std::ostream& os, Score s) {
    os << std::setw(5) << to_cp(mg_value(s)) << " "
       << std::setw(5) << to_cp(eg_value(s));
    return os;
  }

  std::ostream& operator<<(std::ostream& os, Term t) {

    if (t == MATERIAL || t == IMBALANCE || t == INITIATIVE || t == TOTAL)
        os << " ----  ----"    << " | " << " ----  ----";
    else
        os << scores[t][WHITE] << " | " << scores[t][BLACK];

    os << " | " << scores[t][WHITE] - scores[t][BLACK] << "\n";
    return os;
  }
}

using namespace Trace;

namespace {

  // Threshold for lazy and space evaluation
  constexpr Value LazyThreshold  = Value(1400);
  constexpr Value SpaceThreshold[VARIANT_NB] = {
    Value(12222),
#ifdef ANTI
    Value(12222),
#endif
#ifdef ATOMIC
    Value(12222),
#endif
#ifdef CRAZYHOUSE
    Value(12222),
#endif
#ifdef EXTINCTION
    Value(12222),
#endif
#ifdef GRID
    2 * MidgameLimit,
#endif
#ifdef HORDE
    Value(12222),
#endif
#ifdef KOTH
    VALUE_ZERO,
#endif
#ifdef LOSERS
    Value(12222),
#endif
#ifdef RACE
    Value(12222),
#endif
#ifdef THREECHECK
    Value(12222),
#endif
#ifdef TWOKINGS
    Value(12222),
#endif
  };

  // KingAttackWeights[PieceType] contains king attack weights by piece type
  constexpr int KingAttackWeights[VARIANT_NB][PIECE_TYPE_NB] = {
    { 0, 0, 77, 55, 44, 10 },
#ifdef ANTI
    {},
#endif
#ifdef ATOMIC
    { 0, 0, 76, 64, 46, 11 },
#endif
#ifdef CRAZYHOUSE
    { 0, 0, 112, 87, 63, 2 },
#endif
#ifdef EXTINCTION
    {},
#endif
#ifdef GRID
    { 0, 0, 89, 62, 47, 11 },
#endif
#ifdef HORDE
    { 0, 0, 77, 55, 44, 10 },
#endif
#ifdef KOTH
    { 0, 0, 76, 48, 44, 10 },
#endif
#ifdef LOSERS
    { 0, 0, 77, 55, 44, 10 },
#endif
#ifdef RACE
    {},
#endif
#ifdef THREECHECK
    { 0, 0, 115, 64, 62, 35 },
#endif
#ifdef TWOKINGS
    { 0, 0, 77, 55, 44, 10 },
#endif
  };

  // Per-variant king danger malus factors
  constexpr int KingDangerParams[VARIANT_NB][10] = {
    {    69,  185, -100,  -35,  150, -873,   -6,    5,   -7,    0 },
#ifdef ANTI
    {},
#endif
#ifdef ATOMIC
    {   274,  166, -100,  -35,  146, -654,  -12,    5,   -7,   29 },
#endif
#ifdef CRAZYHOUSE
    {   119,  439, -100,  -35,  130, -613,   -6,    5,   -1,  320 },
#endif
#ifdef EXTINCTION
    {},
#endif
#ifdef GRID
    {   119,  211, -100,  -35,  158, -722,   -9,    5,   41,    0 },
#endif
#ifdef HORDE
    {   101,  235, -100,  -35,  134, -717,  -11,    5,   -5,    0 },
#endif
#ifdef KOTH
    {    85,  229, -100,  -35,  131, -658,   -9,    5,   -5,    0 },
#endif
#ifdef LOSERS
    {   101,  235, -100,  -35,  134, -717, -357,    5,   -5,    0 },
#endif
#ifdef RACE
    {},
#endif
#ifdef THREECHECK
    {    85,  136, -100,  -35,  106, -613,   -7,    5,  -73,  181 },
#endif
#ifdef TWOKINGS
    {    92,  155, -100,  -35,  136, -967,   -8,    5,   38,    0 },
#endif
  };

  // Penalties for enemy's safe checks
  constexpr int QueenSafeCheck  = 780;
  constexpr int RookSafeCheck   = 1080;
  constexpr int BishopSafeCheck = 635;
  constexpr int KnightSafeCheck = 790;
#ifdef CRAZYHOUSE
  constexpr int PawnSafeCheck   = 435;
#endif
#ifdef THREECHECK
  // In Q8 fixed point
  constexpr int ThreeCheckKSFactors[CHECKS_NB] = { 571, 619, 858, 0 };
#endif

#define S(mg, eg) make_score(mg, eg)

  // MobilityBonus[PieceType-2][attacked] contains bonuses for middle and end game,
  // indexed by piece type and number of attacked squares in the mobility area.
  constexpr Score MobilityBonus[VARIANT_NB][4][32] = {
    {
    { S(-62,-81), S(-53,-56), S(-12,-30), S( -4,-14), S(  3,  8), S( 13, 15), // Knights
      S( 22, 23), S( 28, 27), S( 33, 33) },
    { S(-48,-59), S(-20,-23), S( 16, -3), S( 26, 13), S( 38, 24), S( 51, 42), // Bishops
      S( 55, 54), S( 63, 57), S( 63, 65), S( 68, 73), S( 81, 78), S( 81, 86),
      S( 91, 88), S( 98, 97) },
    { S(-58,-76), S(-27,-18), S(-15, 28), S(-10, 55), S( -5, 69), S( -2, 82), // Rooks
      S(  9,112), S( 16,118), S( 30,132), S( 29,142), S( 32,155), S( 38,165),
      S( 46,166), S( 48,169), S( 58,171) },
    { S(-39,-36), S(-21,-15), S(  3,  8), S(  3, 18), S( 14, 34), S( 22, 54), // Queens
      S( 28, 61), S( 41, 73), S( 43, 79), S( 48, 92), S( 56, 94), S( 60,104),
      S( 60,113), S( 66,120), S( 67,123), S( 70,126), S( 71,133), S( 73,136),
      S( 79,140), S( 88,143), S( 88,148), S( 99,166), S(102,170), S(102,175),
      S(106,184), S(109,191), S(113,206), S(116,212) }
    },
#ifdef ANTI
    {
      { S(-150,-152), S(-112,-108), S(-18,-52), S( -4,-20), S( 12, 10), S( 30, 22), // Knights
        S(  44,  52), S(  60,  56), S( 72, 58) },
      { S(-96,-116), S(-42,-38), S( 32, -4), S( 52, 24), S( 74, 44), S(102, 84), // Bishops
        S(108, 108), S(126,116), S(130,126), S(142,140), S(158,148), S(162,172),
        S(184, 180), S(194,188) },
      { S(-112,-156), S(-50,-36), S(-22, 52), S(-10,110), S( -8,140), S( -2,162), // Rooks
        S(  16, 218), S( 28,240), S( 42,256), S( 46,286), S( 62,308), S( 64,320),
        S(  86, 330), S( 98,336), S(118,338) },
      { S(-80,-70), S(-50,-24), S(  4, 14), S(  8, 38), S( 28, 74), S( 48,110), // Queens
        S( 50,124), S( 80,152), S( 86,158), S( 94,174), S(108,188), S(112,204),
        S(120,222), S(140,232), S(144,236), S(146,244), S(150,256), S(154,260),
        S(170,266), S(188,272), S(198,280), S(216,314), S(224,316), S(226,322),
        S(236,348), S(238,354), S(246,382), S(256,398) }
    },
#endif
#ifdef ATOMIC
    {
      { S(-86,-77), S(-79,-64), S(-36,-40), S( -2,-24), S( 14,  8), S( 23, 25), // Knights
        S( 40, 26), S( 30, 23), S( 37, 29) },
      { S(-55,-65), S(-17,-34), S( 13, -9), S( 24, 20), S( 22, 25), S( 57, 39), // Bishops
        S( 32, 52), S( 66, 66), S( 51, 52), S( 56, 74), S( 73, 76), S( 85, 81),
        S( 93, 90), S(108, 87) },
      { S(-61,-73), S(-32,-28), S(-18,  9), S(-19, 30), S(-19, 57), S( 20, 78), // Rooks
        S( 12,104), S( 11,134), S( 21,133), S( 33,166), S( 35,168), S( 38,185),
        S( 25,172), S( 60,182), S( 58,155) },
      { S(-43,-43), S(-14,-16), S( -5,  1), S(  0, 23), S(  6, 24), S( 23, 59), // Queens
        S( 20, 55), S( 32, 66), S( 47, 89), S( 29, 77), S( 47, 89), S( 69,103),
        S( 63,110), S( 76,131), S( 73,115), S( 48,132), S( 58,131), S( 75,135),
        S( 82,122), S(111,130), S(114,144), S(101,139), S(106,146), S(107,167),
        S(115,157), S(129,175), S(132,176), S(130,210) }
    },
#endif
#ifdef CRAZYHOUSE
    {
      { S(-126, -96), S(-103,-31), S(-90,-27), S(-40,  3), S(  0,  3), S(  4,  0), // Knights
        S(  20,  12), S(  15, 33), S( 50, 46) },
      { S(-156, -79), S(-115,-43), S( 42,-14), S( 35, 26), S( 64, 26), S( 74, 38), // Bishops
        S(  70,  46), S(  83, 71), S( 70, 68), S( 66, 80), S( 64, 68), S( 70, 77),
        S(  97,  92), S(  89, 98) },
      { S( -53, -53), S( -22, -8), S(-48, 30), S(-14, 57), S( -4, 77), S( 11, 87), // Rooks
        S(   7, 115), S(  12,123), S( 27,120), S(  6,140), S( 55,156), S( 18,161),
        S(  51, 161), S(  54,171), S( 52,166) },
      { S( -26, -56), S( -24,-14), S(  7, 14), S(  8, 15), S( 18, 34), S( 14, 41), // Queens
        S(  28,  58), S(  33, 66), S( 40, 70), S( 47, 74), S( 50,100), S( 52,106),
        S(  59, 111), S(  50, 95), S( 60,115), S( 61,126), S( 75,144), S( 82,119),
        S(  95, 137), S( 102,138), S(100,142), S(119,154), S(129,156), S(107,156),
        S( 111, 177), S( 115,181), S(124,197), S(124,199) }
    },
#endif
#ifdef EXTINCTION
    {
      { S(-123, -90), S( -91,-32), S(-61,-29), S(-38,  3), S(  0,  3), S(  4,  0), // Knights
        S(  19,  12), S(  15, 33), S( 52, 45) },
      { S(-153, -80), S(-112,-41), S( 41,-14), S( 35, 24), S( 62, 26), S( 75, 41), // Bishops
        S(  72,  48), S(  85, 74), S( 74, 65), S( 66, 79), S( 64, 69), S( 73, 80),
        S( 107,  92), S(  96,101) },
      { S( -59, -51), S( -20, -8), S(-54, 32), S(-15, 54), S( -4, 70), S( 11, 84), // Rooks
        S(   6, 113), S(  13,123), S( 27,114), S(  6,144), S( 60,162), S( 19,162),
        S(  48, 170), S(  57,170), S( 52,177) },
      { S( -27, -56), S( -24,-14), S(  7, 13), S(  9, 16), S( 18, 37), S( 14, 40), // Queens
        S(  29,  56), S(  34, 64), S( 39, 73), S( 49, 65), S( 50, 98), S( 50,106),
        S(  60, 107), S(  53, 92), S( 62,119), S( 69,130), S( 77,145), S( 84,120),
        S(  90, 153), S(  98,131), S(106,139), S(116,147), S(127,157), S(112,154),
        S( 121, 174), S( 124,167), S(126,194), S(130,190) }
    },
#endif
#ifdef GRID
    {
      { S(-75,-76), S(-57,-54), S( -9,-28), S( -2,-10), S(  6,  5), S( 14, 12), // Knights
        S( 22, 26), S( 29, 29), S( 36, 29) },
      { S(-48,-59), S(-20,-23), S( 16, -3), S( 26, 13), S( 38, 24), S( 51, 42), // Bishops
        S( 55, 54), S( 63, 57), S( 63, 65), S( 68, 73), S( 81, 78), S( 81, 86),
        S( 91, 88), S( 98, 97) },
      { S(-58,-76), S(-27,-18), S(-15, 28), S(-10, 55), S( -5, 69), S( -2, 82), // Rooks
        S(  9,112), S( 16,118), S( 30,132), S( 29,142), S( 32,155), S( 38,165),
        S( 46,166), S( 48,169), S( 58,171) },
      { S(-39,-36), S(-21,-15), S(  3,  8), S(  3, 18), S( 14, 34), S( 22, 54), // Queens
        S( 28, 61), S( 41, 73), S( 43, 79), S( 48, 92), S( 56, 94), S( 60,104),
        S( 60,113), S( 66,120), S( 67,123), S( 70,126), S( 71,133), S( 73,136),
        S( 79,140), S( 88,143), S( 88,148), S( 99,166), S(102,170), S(102,175),
        S(106,184), S(109,191), S(113,206), S(116,212) }
    },
#endif
#ifdef HORDE
    {
      { S(-126,-90), S( -7,-22), S( -46,-25), S( 19,7), S( -53, 71), S( 31, -1), // Knights
        S(  -6, 51), S(-12, 47), S( -9, -56) },
      { S( -46,-2), S(30,66), S( 18, -27), S( 86, 21), S( 65, 11), S(147, 45), // Bishops
        S(  98, 38), S( 95, 52), S(122, 45), S( 95, 33), S( 89,103), S( 85, -9),
        S( 105, 70), S(131, 82) },
      { S( -56,-78), S(-25,-18), S(-11, 26), S( -5, 55), S( -4, 70), S( -1, 81), // Rooks
        S(   8,109), S( 14,120), S( 21,128), S( 23,143), S( 31,154), S( 32,160),
        S(  43,165), S( 49,168), S( 59,169) },
      { S( -40,-35), S(-25,-12), S(  2,  7), S(  4, 19), S( 14, 37), S( 24, 55), // Queens
        S(  25, 62), S( 40, 76), S( 43, 79), S( 47, 87), S( 54, 94), S( 56,102),
        S(  60,111), S( 70,116), S( 72,118), S( 73,122), S( 75,128), S( 77,130),
        S(  85,133), S( 94,136), S( 99,140), S(108,157), S(112,158), S(113,161),
        S( 118,174), S(119,177), S(123,191), S(128,199) }
    },
#endif
#ifdef KOTH
    {
      { S(-75,-76), S(-56,-54), S( -9,-26), S( -2,-10), S(  6,  5), S( 15, 11), // Knights
        S( 22, 26), S( 30, 28), S( 36, 29) },
      { S(-48,-58), S(-21,-19), S( 16, -2), S( 26, 12), S( 37, 22), S( 51, 42), // Bishops
        S( 54, 54), S( 63, 58), S( 65, 63), S( 71, 70), S( 79, 74), S( 81, 86),
        S( 92, 90), S( 97, 94) },
      { S(-56,-78), S(-25,-18), S(-11, 26), S( -5, 55), S( -4, 70), S( -1, 81), // Rooks
        S(  8,109), S( 14,120), S( 21,128), S( 23,143), S( 31,154), S( 32,160),
        S( 43,165), S( 49,168), S( 59,169) },
      { S(-40,-35), S(-25,-12), S(  2,  7), S(  4, 19), S( 14, 37), S( 24, 55), // Queens
        S( 25, 62), S( 40, 76), S( 43, 79), S( 47, 87), S( 54, 94), S( 56,102),
        S( 60,111), S( 70,116), S( 72,118), S( 73,122), S( 75,128), S( 77,130),
        S( 85,133), S( 94,136), S( 99,140), S(108,157), S(112,158), S(113,161),
        S(118,174), S(119,177), S(123,191), S(128,199) }
    },
#endif
#ifdef LOSERS
    {
      { S(-150,-152), S(-112,-108), S(-18,-52), S( -4,-20), S( 12, 10), S( 30, 22), // Knights
        S(  44,  52), S(  60,  56), S( 72, 58) },
      { S(-96,-116), S(-42,-38), S( 32, -4), S( 52, 24), S( 74, 44), S(102, 84), // Bishops
        S(108, 108), S(126,116), S(130,126), S(142,140), S(158,148), S(162,172),
        S(184, 180), S(194,188) },
      { S(-112,-156), S(-50,-36), S(-22, 52), S(-10,110), S( -8,140), S( -2,162), // Rooks
        S(  16, 218), S( 28,240), S( 42,256), S( 46,286), S( 62,308), S( 64,320),
        S(  86, 330), S( 98,336), S(118,338) },
      { S(-80,-70), S(-50,-24), S(  4, 14), S(  8, 38), S( 28, 74), S( 48,110), // Queens
        S( 50,124), S( 80,152), S( 86,158), S( 94,174), S(108,188), S(112,204),
        S(120,222), S(140,232), S(144,236), S(146,244), S(150,256), S(154,260),
        S(170,266), S(188,272), S(198,280), S(216,314), S(224,316), S(226,322),
        S(236,348), S(238,354), S(246,382), S(256,398) }
    },
#endif
#ifdef RACE
    {
      { S(-132,-117), S( -89,-110), S(-13,-49), S(-11,-15), S(-10,-30), S( 29, 17), // Knights
        S(  13,  32), S(  79,  69), S(109, 79) },
      { S(-101,-119), S( -19, -27), S( 27, -9), S( 35, 30), S( 62, 31), S(115, 72), // Bishops
        S(  91,  99), S( 138, 122), S(129,119), S(158,156), S(153,162), S(143,189),
        S( 172, 181), S( 196, 204) },
      { S(-131,-162), S( -57, -37), S( -8, 47), S( 12, 93), S(  3,127), S( 10,139), // Rooks
        S(   3, 240), S(  18, 236), S( 44,251), S( 44,291), S( 49,301), S( 67,316),
        S( 100, 324), S(  97, 340), S(110,324) },
      { S( -87, -68), S( -73,  -2), S( -7,  9), S( -5, 16), S( 39, 76), S( 39,118), // Queens
        S(  64, 131), S(  86, 169), S( 86,175), S( 78,166), S( 97,195), S(123,216),
        S( 137, 200), S( 155, 247), S(159,260), S(136,252), S(156,279), S(160,251),
        S( 165, 251), S( 194, 267), S(204,271), S(216,331), S(226,304), S(223,295),
        S( 239, 316), S( 228, 365), S(240,385), S(249,377) }
    },
#endif
#ifdef THREECHECK
    {
      { S(-74,-76), S(-55,-54), S( -9,-26), S( -2,-10), S(  6,  5), S( 15, 11), // Knights
        S( 22, 26), S( 31, 27), S( 37, 29) },
      { S(-49,-56), S(-23,-18), S( 15, -2), S( 25, 12), S( 36, 22), S( 50, 42), // Bishops
        S( 53, 54), S( 64, 57), S( 67, 63), S( 71, 68), S( 84, 76), S( 79, 87),
        S( 95, 91), S( 98, 93) },
      { S(-57,-76), S(-25,-18), S(-11, 25), S( -5, 53), S( -4, 70), S( -1, 78), // Rooks
        S(  8,111), S( 14,116), S( 22,125), S( 24,148), S( 31,159), S( 31,173),
        S( 44,163), S( 50,162), S( 56,168) },
      { S(-42,-35), S(-25,-12), S(  2,  7), S(  4, 19), S( 14, 37), S( 24, 53), // Queens
        S( 26, 63), S( 39, 80), S( 42, 77), S( 48, 88), S( 53, 96), S( 57, 96),
        S( 61,108), S( 71,116), S( 70,116), S( 74,125), S( 75,133), S( 78,133),
        S( 85,137), S( 97,135), S(103,141), S(107,165), S(109,153), S(115,162),
        S(119,164), S(121,184), S(121,192), S(131,203) }
    },
#endif
#ifdef TWOKINGS
    {
      { S(-75,-76), S(-57,-54), S( -9,-28), S( -2,-10), S(  6,  5), S( 14, 12), // Knights
        S( 22, 26), S( 29, 29), S( 36, 29) },
      { S(-48,-59), S(-20,-23), S( 16, -3), S( 26, 13), S( 38, 24), S( 51, 42), // Bishops
        S( 55, 54), S( 63, 57), S( 63, 65), S( 68, 73), S( 81, 78), S( 81, 86),
        S( 91, 88), S( 98, 97) },
      { S(-58,-76), S(-27,-18), S(-15, 28), S(-10, 55), S( -5, 69), S( -2, 82), // Rooks
        S(  9,112), S( 16,118), S( 30,132), S( 29,142), S( 32,155), S( 38,165),
        S( 46,166), S( 48,169), S( 58,171) },
      { S(-39,-36), S(-21,-15), S(  3,  8), S(  3, 18), S( 14, 34), S( 22, 54), // Queens
        S( 28, 61), S( 41, 73), S( 43, 79), S( 48, 92), S( 56, 94), S( 60,104),
        S( 60,113), S( 66,120), S( 67,123), S( 70,126), S( 71,133), S( 73,136),
        S( 79,140), S( 88,143), S( 88,148), S( 99,166), S(102,170), S(102,175),
        S(106,184), S(109,191), S(113,206), S(116,212) }
    },
#endif
  };

  // RookOnFile[semiopen/open] contains bonuses for each rook when there is
  // no (friendly) pawn on the rook file.
  constexpr Score RookOnFile[] = { S(18, 7), S(44, 20) };

  // ThreatByMinor/ByRook[attacked PieceType] contains bonuses according to
  // which piece type attacks which one. Attacks on lesser pieces which are
  // pawn-defended are not considered.
  constexpr Score ThreatByMinor[PIECE_TYPE_NB] = {
    S(0, 0), S(0, 31), S(39, 42), S(57, 44), S(68, 112), S(62, 120)
  };

  constexpr Score ThreatByRook[PIECE_TYPE_NB] = {
    S(0, 0), S(0, 24), S(38, 71), S(38, 61), S(0, 38), S(51, 38)
  };

#ifdef ATOMIC
  constexpr Score ThreatByBlast = S(80, 80);
#endif

#ifdef THREECHECK
  constexpr Score ChecksGivenBonus[CHECKS_NB] = {
      S(0, 0),
      S(444, 181),
      S(2425, 603),
      S(0, 0)
  };
#endif

#ifdef KOTH
  constexpr Score KothDistanceBonus[6] = {
    S(1949, 1934), S(454, 364), S(151, 158), S(75, 85), S(42, 49), S(0, 0)
  };
  constexpr Score KothSafeCenter = S(163, 207);
#endif

#ifdef ANTI
  constexpr Score PieceCountAnti    = S(119, 123);
  constexpr Score ThreatsAnti[]     = { S(192, 203), S(411, 322) };
  constexpr Score AttacksAnti[2][2][PIECE_TYPE_NB] = {
    {
      { S( 30, 141), S( 26,  94), S(161, 105), S( 70, 123), S( 61,  72), S( 78, 12), S(139, 115) },
      { S( 56,  89), S( 82, 107), S(114,  93), S(110, 115), S(188, 112), S( 73, 59), S(122,  59) }
    },
    {
      { S(119, 142), S( 99, 105), S(123, 193), S(142,  37), S(118,  96), S( 50, 12), S( 91,  85) },
      { S( 58,  81), S( 66, 110), S(105, 153), S(100, 143), S(140, 113), S(145, 73), S(153, 154) }
    }
  };
#endif

#ifdef LOSERS
  constexpr Score ThreatsLosers[]     = { S(216, 279), S(441, 341) };
  constexpr Score AttacksLosers[2][2][PIECE_TYPE_NB] = {
    {
      { S( 27, 140), S( 23,  95), S(160, 112), S( 78, 129), S( 65,  75), S( 70, 13), S(146, 123) },
      { S( 58,  82), S( 80, 112), S(124,  87), S(103, 110), S(185, 107), S( 72, 60), S(126,  62) }
    },
    {
      { S(111, 127), S(102,  95), S(121, 183), S(140,  37), S(120,  99), S( 55, 11), S( 88,  93) },
      { S( 56,  69), S( 72, 124), S(109, 154), S( 98, 149), S(129, 113), S(147, 72), S(157, 152) }
    }
  };
#endif

#ifdef CRAZYHOUSE
  constexpr int KingDangerInHand[PIECE_TYPE_NB] = {
    79, 16, 200, 61, 138, 152
  };
  constexpr Score DropMobilityBonus = S(30, 30);
#endif

#ifdef RACE
  // Bonus for distance of king from 8th rank
  constexpr Score KingRaceBonus[RANK_NB] = {
    S(14282, 14493), S(6369, 5378), S(4224, 3557), S(2633, 2219),
    S( 1614,  1456), S( 975,  885), S( 528,  502), S(   0,    0)
  };
#endif

  // PassedRank[Rank] contains a bonus according to the rank of a passed pawn
<<<<<<< HEAD
  constexpr Score PassedRank[VARIANT_NB][RANK_NB] = {
    {
    S(0, 0), S(5, 18), S(12, 23), S(10, 31), S(57, 62), S(163, 167), S(271, 250)
    },
#ifdef ANTI
    { S(0, 0), S(5, 7), S(5, 14), S(31, 38), S(73, 73), S(166, 166), S(252, 252) },
#endif
#ifdef ATOMIC
    { S(0, 0), S(95, 86), S(118, 43), S(94, 61), S(142, 62), S(196, 150), S(204, 256) },
#endif
#ifdef CRAZYHOUSE
    { S(0, 0), S(15, 27), S(23, 13), S(13, 19), S(88, 111), S(177, 140), S(229, 293) },
#endif
#ifdef EXTINCTION
    { S(0, 0), S(5, 7), S(5, 14), S(31, 38), S(73, 73), S(166, 166), S(252, 252) },
#endif
#ifdef GRID
    { S(0, 0), S(11, 2), S(4, 0), S(27, 34), S(58, 17), S(168, 165), S(251, 253) },
#endif
#ifdef HORDE
    { S(0, 0), S(-66, 10), S(-25, 7), S(66, -12), S(68, 81), S(72, 210), S(250, 258) },
#endif
#ifdef KOTH
    { S(0, 0), S(5, 7), S(5, 14), S(31, 38), S(73, 73), S(166, 166), S(252, 252) },
#endif
#ifdef LOSERS
    { S(0, 0), S(5, 8), S(5, 13), S(31, 36), S(72, 72), S(170, 159), S(276, 251) },
#endif
#ifdef RACE
    {},
#endif
#ifdef THREECHECK
    { S(0, 0), S(5, 7), S(5, 14), S(31, 38), S(73, 73), S(166, 166), S(252, 252) },
#endif
#ifdef TWOKINGS
    { S(0, 0), S(5, 7), S(5, 14), S(31, 38), S(73, 73), S(166, 166), S(252, 252) },
#endif
  };

  // PassedFile[File] contains a bonus according to the file of a passed pawn
  constexpr Score PassedFile[FILE_NB] = {
    S( -1,  7), S( 0,  9), S(-9, -8), S(-30,-14),
    S(-30,-14), S(-9, -8), S( 0,  9), S( -1,  7)
=======
  constexpr Score PassedRank[RANK_NB] = {
    S(0, 0), S(10, 28), S(17, 33), S(15, 41), S(62, 72), S(168, 177), S(276, 260)
>>>>>>> acdda38b
  };

  // Assorted bonuses and penalties
  constexpr Score BishopPawns        = S(  3,  7);
  constexpr Score CorneredBishop     = S( 50, 50);
  constexpr Score FlankAttacks[VARIANT_NB] = {
    S(  8,  0),
#ifdef ANTI
    S( 0,  0),
#endif
#ifdef ATOMIC
    S(17,  0),
#endif
#ifdef CRAZYHOUSE
    S(14, 20),
#endif
#ifdef EXTINCTION
    S( 0,  0),
#endif
#ifdef GRID
    S( 7,  0),
#endif
#ifdef HORDE
    S( 7,  0),
#endif
#ifdef KOTH
    S( 7,  0),
#endif
#ifdef LOSERS
    S( 7,  0),
#endif
#ifdef RACE
    S( 0,  0),
#endif
#ifdef THREECHECK
    S(16,  9),
#endif
#ifdef TWOKINGS
    S( 7,  0),
#endif
  };
  constexpr Score Hanging            = S( 69, 36);
  constexpr Score KingProtector      = S(  7,  8);
  constexpr Score KnightOnQueen      = S( 16, 12);
  constexpr Score LongDiagonalBishop = S( 45,  0);
  constexpr Score MinorBehindPawn    = S( 18,  3);
  constexpr Score Outpost            = S( 18,  6);
  constexpr Score PassedFile         = S( 11,  8);
  constexpr Score PawnlessFlank      = S( 17, 95);
  constexpr Score RestrictedPiece    = S(  7,  7);
  constexpr Score RookOnPawn         = S( 10, 32);
  constexpr Score SliderOnQueen      = S( 59, 18);
  constexpr Score ThreatByKing       = S( 24, 89);
  constexpr Score ThreatByPawnPush   = S( 48, 39);
  constexpr Score ThreatByRank       = S( 13,  0);
  constexpr Score ThreatBySafePawn   = S(173, 94);
  constexpr Score TrappedRook        = S( 47,  4);
  constexpr Score WeakQueen          = S( 49, 15);

#undef S

  // Evaluation class computes and stores attacks tables and other working data
  template<Tracing T>
  class Evaluation {

  public:
    Evaluation() = delete;
    explicit Evaluation(const Position& p) : pos(p) {}
    Evaluation& operator=(const Evaluation&) = delete;
    Value value();

  private:
    template<Color Us> void initialize();
    template<Color Us, PieceType Pt> Score pieces();
    template<Color Us> Score king() const;
    template<Color Us> Score threats() const;
    template<Color Us> Score passed() const;
    template<Color Us> Score space() const;
    template<Color Us> Score variant() const;
    ScaleFactor scale_factor(Value eg) const;
    Score initiative(Value eg) const;

    const Position& pos;
    Material::Entry* me;
    Pawns::Entry* pe;
    Bitboard mobilityArea[COLOR_NB];
    Score mobility[COLOR_NB] = { SCORE_ZERO, SCORE_ZERO };

    // attackedBy[color][piece type] is a bitboard representing all squares
    // attacked by a given color and piece type. Special "piece types" which
    // is also calculated is ALL_PIECES.
    Bitboard attackedBy[COLOR_NB][PIECE_TYPE_NB];

    // attackedBy2[color] are the squares attacked by at least 2 units of a given
    // color, including x-rays. But diagonal x-rays through pawns are not computed.
    Bitboard attackedBy2[COLOR_NB];

    // kingRing[color] are the squares adjacent to the king plus some other
    // very near squares, depending on king position.
    Bitboard kingRing[COLOR_NB];

    // kingAttackersCount[color] is the number of pieces of the given color
    // which attack a square in the kingRing of the enemy king.
    int kingAttackersCount[COLOR_NB];

    // kingAttackersWeight[color] is the sum of the "weights" of the pieces of
    // the given color which attack a square in the kingRing of the enemy king.
    // The weights of the individual piece types are given by the elements in
    // the KingAttackWeights array.
    int kingAttackersWeight[COLOR_NB];

    // kingAttacksCount[color] is the number of attacks by the given color to
    // squares directly adjacent to the enemy king. Pieces which attack more
    // than one square are counted multiple times. For instance, if there is
    // a white knight on g5 and black's king is on g8, this white knight adds 2
    // to kingAttacksCount[WHITE].
    int kingAttacksCount[COLOR_NB];
  };


  // Evaluation::initialize() computes king and pawn attacks, and the king ring
  // bitboard for a given color. This is done at the beginning of the evaluation.
  template<Tracing T> template<Color Us>
  void Evaluation<T>::initialize() {

    constexpr Color     Them = (Us == WHITE ? BLACK : WHITE);
    constexpr Direction Up   = (Us == WHITE ? NORTH : SOUTH);
    constexpr Direction Down = (Us == WHITE ? SOUTH : NORTH);
    constexpr Bitboard LowRanks = (Us == WHITE ? Rank2BB | Rank3BB : Rank7BB | Rank6BB);

#ifdef HORDE
    const Square ksq = (pos.is_horde() && pos.is_horde_color(Us)) ? SQ_NONE : pos.square<KING>(Us);
#else
    const Square ksq = pos.square<KING>(Us);
#endif

    Bitboard dblAttackByPawn = pawn_double_attacks_bb<Us>(pos.pieces(Us, PAWN));

    // Find our pawns that are blocked or on the first two ranks
    Bitboard b = pos.pieces(Us, PAWN) & (shift<Down>(pos.pieces()) | LowRanks);

    // Squares occupied by those pawns, by our king or queen or controlled by
    // enemy pawns are excluded from the mobility area.
#ifdef ANTI
    if (pos.is_anti())
        mobilityArea[Us] = ~0;
    else
#endif
#ifdef HORDE
    if (pos.is_horde() && pos.is_horde_color(Us))
        mobilityArea[Us] = ~(b | pe->pawn_attacks(Them));
    else
#endif
    mobilityArea[Us] = ~(b | pos.pieces(Us, KING, QUEEN) | pe->pawn_attacks(Them));

    // Initialize attackedBy[] for king and pawns
#ifdef ANTI
    if (pos.is_anti())
    {
        attackedBy[Us][KING] = 0;
        Bitboard kings = pos.pieces(Us, KING);
        while (kings)
            attackedBy[Us][KING] |= pos.attacks_from<KING>(pop_lsb(&kings));
    }
    else
#endif
#ifdef EXTINCTION
    if (pos.is_extinction())
    {
        attackedBy[Us][KING] = 0;
        Bitboard kings = pos.pieces(Us, KING);
        while (kings)
            attackedBy[Us][KING] |= pos.attacks_from<KING>(pop_lsb(&kings));
    }
    else
#endif
#ifdef HORDE
    if (pos.is_horde() && pos.is_horde_color(Us))
        attackedBy[Us][KING] = 0;
    else
#endif
#ifdef PLACEMENT
    if (pos.is_placement() && pos.count_in_hand<KING>(Us))
        attackedBy[Us][KING] = 0;
    else
#endif
    attackedBy[Us][KING] = pos.attacks_from<KING>(ksq);
    attackedBy[Us][PAWN] = pe->pawn_attacks(Us);
    attackedBy[Us][ALL_PIECES] = attackedBy[Us][KING] | attackedBy[Us][PAWN];
    attackedBy2[Us] = dblAttackByPawn | (attackedBy[Us][KING] & attackedBy[Us][PAWN]);

    // Init our king safety tables
    kingRing[Us] = attackedBy[Us][KING];
#ifdef ANTI
    if (pos.is_anti()) {} else
#endif
#ifdef EXTINCTION
    if (pos.is_extinction()) {} else
#endif
#ifdef HORDE
    if (pos.is_horde() && pos.is_horde_color(Us)) {} else
#endif
#ifdef PLACEMENT
    if (pos.is_placement() && pos.count_in_hand<KING>(Us)) {} else
#endif
    {
    if (relative_rank(Us, ksq) == RANK_1)
        kingRing[Us] |= shift<Up>(kingRing[Us]);

    if (file_of(ksq) == FILE_H)
        kingRing[Us] |= shift<WEST>(kingRing[Us]);

    else if (file_of(ksq) == FILE_A)
        kingRing[Us] |= shift<EAST>(kingRing[Us]);
    }

    kingAttackersCount[Them] = popcount(kingRing[Us] & pe->pawn_attacks(Them));
    kingAttacksCount[Them] = kingAttackersWeight[Them] = 0;

    // Remove from kingRing[] the squares defended by two pawns
    kingRing[Us] &= ~dblAttackByPawn;
  }


  // Evaluation::pieces() scores pieces of a given color and type
  template<Tracing T> template<Color Us, PieceType Pt>
  Score Evaluation<T>::pieces() {

    constexpr Color     Them = (Us == WHITE ? BLACK : WHITE);
    constexpr Direction Down = (Us == WHITE ? SOUTH : NORTH);
    constexpr Bitboard OutpostRanks = (Us == WHITE ? Rank4BB | Rank5BB | Rank6BB
                                                   : Rank5BB | Rank4BB | Rank3BB);
    const Square* pl = pos.squares<Pt>(Us);

    Bitboard b, bb;
    Score score = SCORE_ZERO;

    attackedBy[Us][Pt] = 0;

    for (Square s = *pl; s != SQ_NONE; s = *++pl)
    {
        // Find attacked squares, including x-ray attacks for bishops and rooks
        b = Pt == BISHOP ? attacks_bb<BISHOP>(s, pos.pieces() ^ pos.pieces(QUEEN))
          : Pt ==   ROOK ? attacks_bb<  ROOK>(s, pos.pieces() ^ pos.pieces(QUEEN) ^ pos.pieces(Us, ROOK))
                         : pos.attacks_from<Pt>(s);

#ifdef GRID
        if (pos.is_grid())
            b &= ~pos.grid_bb(s);
#endif
        if (pos.blockers_for_king(Us) & s)
            b &= LineBB[pos.square<KING>(Us)][s];

        attackedBy2[Us] |= attackedBy[Us][ALL_PIECES] & b;
        attackedBy[Us][Pt] |= b;
        attackedBy[Us][ALL_PIECES] |= b;

        if (b & kingRing[Them])
        {
            kingAttackersCount[Us]++;
            kingAttackersWeight[Us] += KingAttackWeights[pos.variant()][Pt];
            kingAttacksCount[Us] += popcount(b & attackedBy[Them][KING]);
        }

        int mob = popcount(b & mobilityArea[Us]);

        mobility[Us] += MobilityBonus[pos.variant()][Pt - 2][mob];
#ifdef ANTI
        if (pos.is_anti())
            continue;
#endif
#ifdef HORDE
        if (pos.is_horde() && pos.is_horde_color(Us))
            continue;
#endif
#ifdef PLACEMENT
        if (pos.is_placement() && pos.count_in_hand<KING>(Us))
            continue;
#endif

        if (Pt == BISHOP || Pt == KNIGHT)
        {
            // Bonus if piece is on an outpost square or can reach one
            bb = OutpostRanks & attackedBy[Us][PAWN] & ~pe->pawn_attacks_span(Them);
            if (bb & s)
                score += Outpost * (Pt == KNIGHT ? 4 : 2);

            else if (bb & b & ~pos.pieces(Us))
                score += Outpost * (Pt == KNIGHT ? 2 : 1);

            // Knight and Bishop bonus for being right behind a pawn
            if (shift<Down>(pos.pieces(PAWN)) & s)
                score += MinorBehindPawn;

            // Penalty if the piece is far from the king
            score -= KingProtector * distance(s, pos.square<KING>(Us));

            if (Pt == BISHOP)
            {
                // Penalty according to number of pawns on the same color square as the
                // bishop, bigger when the center files are blocked with pawns.
                Bitboard blocked = pos.pieces(Us, PAWN) & shift<Down>(pos.pieces());

                score -= BishopPawns * pos.pawns_on_same_color_squares(Us, s)
                                     * (1 + popcount(blocked & CenterFiles));

                // Bonus for bishop on a long diagonal which can "see" both center squares
                if (more_than_one(attacks_bb<BISHOP>(s, pos.pieces(PAWN)) & Center))
                    score += LongDiagonalBishop;
            }

            // An important Chess960 pattern: A cornered bishop blocked by a friendly
            // pawn diagonally in front of it is a very serious problem, especially
            // when that pawn is also blocked.
            if (   Pt == BISHOP
                && pos.is_chess960()
                && (s == relative_square(Us, SQ_A1) || s == relative_square(Us, SQ_H1)))
            {
                Direction d = pawn_push(Us) + (file_of(s) == FILE_A ? EAST : WEST);
                if (pos.piece_on(s + d) == make_piece(Us, PAWN))
                    score -= !pos.empty(s + d + pawn_push(Us))                ? CorneredBishop * 4
                            : pos.piece_on(s + d + d) == make_piece(Us, PAWN) ? CorneredBishop * 2
                                                                              : CorneredBishop;
            }
        }

        if (Pt == ROOK)
        {
            // Bonus for aligning rook with enemy pawns on the same rank/file
            if (relative_rank(Us, s) >= RANK_5)
                score += RookOnPawn * popcount(pos.pieces(Them, PAWN) & PseudoAttacks[ROOK][s]);

            // Bonus for rook on an open or semi-open file
            if (pos.is_on_semiopen_file(Us, s))
                score += RookOnFile[bool(pos.is_on_semiopen_file(Them, s))];

            // Penalty when trapped by the king, even more if the king cannot castle
            else if (mob <= 3)
            {
                File kf = file_of(pos.square<KING>(Us));
                if ((kf < FILE_E) == (file_of(s) < kf))
                    score -= TrappedRook * (1 + !pos.castling_rights(Us));
            }
        }

        if (Pt == QUEEN)
        {
            // Penalty if any relative pin or discovered attack against the queen
            Bitboard queenPinners;
            if (pos.slider_blockers(pos.pieces(Them, ROOK, BISHOP), s, queenPinners))
                score -= WeakQueen;
        }
    }
    if (T)
        Trace::add(Pt, Us, score);

    return score;
  }


  // Evaluation::king() assigns bonuses and penalties to a king of a given color
  template<Tracing T> template<Color Us>
  Score Evaluation<T>::king() const {

#ifdef ANTI
    if (pos.is_anti())
        return SCORE_ZERO;
#endif
#ifdef EXTINCTION
    if (pos.is_extinction())
        return SCORE_ZERO;
#endif
#ifdef HORDE
    if (pos.is_horde() && pos.is_horde_color(Us))
        return SCORE_ZERO;
#endif
#ifdef PLACEMENT
    if (pos.is_placement() && pos.count_in_hand<KING>(Us))
        return SCORE_ZERO;
#endif
#ifdef RACE
    if (pos.is_race())
        return SCORE_ZERO;
#endif

    constexpr Color    Them = (Us == WHITE ? BLACK : WHITE);
    constexpr Bitboard Camp = (Us == WHITE ? AllSquares ^ Rank6BB ^ Rank7BB ^ Rank8BB
                                           : AllSquares ^ Rank1BB ^ Rank2BB ^ Rank3BB);

    Bitboard weak, b1, b2, safe, unsafeChecks = 0;
    Bitboard rookChecks, queenChecks, bishopChecks, knightChecks;
    int kingDanger = 0;
    const Square ksq = pos.square<KING>(Us);

    // Init the score with king shelter and enemy pawns storm
    Score score = pe->king_safety<Us>(pos);

    // Attacked squares defended at most once by our queen or king
#ifdef ATOMIC
    if (pos.is_atomic())
        weak =  (attackedBy[Them][ALL_PIECES] ^ attackedBy[Them][KING])
              & ~(attackedBy[Us][ALL_PIECES] ^ attackedBy[Us][KING]);
    else
#endif
    weak =  attackedBy[Them][ALL_PIECES]
          & ~attackedBy2[Us]
          & (~attackedBy[Us][ALL_PIECES] | attackedBy[Us][KING] | attackedBy[Us][QUEEN]);

    Bitboard h = 0;
#ifdef CRAZYHOUSE
    if (pos.is_house())
        h = pos.count_in_hand<QUEEN>(Them) ? weak & ~pos.pieces() : 0;
#endif

    // Analyse the safe enemy's checks which are possible on next move
    safe  = ~pos.pieces(Them);
#ifdef ATOMIC
    if (pos.is_atomic())
        safe &= ~pos.pieces(Us) | attackedBy2[Them];
    else
#endif
    safe &= ~attackedBy[Us][ALL_PIECES] | (weak & attackedBy2[Them]);

    b1 = attacks_bb<ROOK  >(ksq, pos.pieces() ^ pos.pieces(Us, QUEEN));
    b2 = attacks_bb<BISHOP>(ksq, pos.pieces() ^ pos.pieces(Us, QUEEN));

    Bitboard dqko = ~attackedBy2[Us] & (attackedBy[Us][QUEEN] | attackedBy[Us][KING]);
    Bitboard dropSafe = (safe | (attackedBy[Them][ALL_PIECES] & dqko)) & ~pos.pieces(Us);

#ifdef THREECHECK
    if (pos.is_three_check() && pos.checks_given(Them))
        safe = ~pos.pieces(Them);
#endif

    // Enemy rooks checks
#ifdef CRAZYHOUSE
    h = pos.is_house() && pos.count_in_hand<ROOK>(Them) ? ~pos.pieces() : 0;
#endif
    rookChecks = b1 & safe & (attackedBy[Them][ROOK] | (h & dropSafe));

    if (rookChecks)
        kingDanger += RookSafeCheck;
    else
        unsafeChecks |= b1 & (attackedBy[Them][ROOK] | h);

    // Enemy queen safe checks: we count them only if they are from squares from
    // which we can't give a rook check, because rook checks are more valuable.
#ifdef CRAZYHOUSE
    h = pos.is_house() && pos.count_in_hand<QUEEN>(Them) ? ~pos.pieces() : 0;
#endif
    queenChecks =  (b1 | b2)
                 & (attackedBy[Them][QUEEN] | (h & dropSafe))
                 & safe
                 & ~attackedBy[Us][QUEEN]
                 & ~rookChecks;

    if (queenChecks)
        kingDanger += QueenSafeCheck;

    // Enemy bishops checks: we count them only if they are from squares from
    // which we can't give a queen check, because queen checks are more valuable.
#ifdef CRAZYHOUSE
    h = pos.is_house() && pos.count_in_hand<BISHOP>(Them) ? ~pos.pieces() : 0;
#endif
    bishopChecks =  b2
                  & (attackedBy[Them][BISHOP] | (h & dropSafe))
                  & safe
                  & ~queenChecks;

    if (bishopChecks)
        kingDanger += BishopSafeCheck;
    else
        unsafeChecks |= b2 & (attackedBy[Them][BISHOP] | (h & dropSafe));

    // Enemy knights checks
#ifdef CRAZYHOUSE
    h = pos.is_house() && pos.count_in_hand<KNIGHT>(Them) ? ~pos.pieces() : 0;
#endif
    knightChecks = pos.attacks_from<KNIGHT>(ksq) & (attackedBy[Them][KNIGHT] | (h & dropSafe));

    if (knightChecks & (safe | (h & dropSafe)))
        kingDanger += KnightSafeCheck;
    else
        unsafeChecks |= knightChecks & (attackedBy[Them][KNIGHT] | h);

#ifdef CRAZYHOUSE
    // Enemy pawn checks
    if (pos.is_house())
    {
        constexpr Direction Down = pawn_push(Them);
        Bitboard pawnChecks = pos.attacks_from<PAWN>(ksq, Us);
        h = pos.count_in_hand<PAWN>(Them) ? ~pos.pieces() : 0;
        Bitboard pawnMoves = (attackedBy[Them][PAWN] & pos.pieces(Us)) | (shift<Down>(pos.pieces(Them, PAWN)) & ~pos.pieces());
        if (pawnChecks & ((pawnMoves & safe) | (h & dropSafe)))
            kingDanger += PawnSafeCheck;
        else
            unsafeChecks |= pawnChecks & (pawnMoves | h);
    }
#endif

    // Unsafe or occupied checking squares will also be considered, as long as
    // the square is in the attacker's mobility area.
    unsafeChecks &= mobilityArea[Them];

    // Find the squares that opponent attacks in our king flank, and the squares
    // which are attacked twice in that flank.
    b1 = attackedBy[Them][ALL_PIECES] & KingFlank[file_of(ksq)] & Camp;
    b2 = b1 & attackedBy2[Them];

    int kingFlankAttacks = popcount(b1) + popcount(b2);

    const auto KDP = KingDangerParams[pos.variant()];
    kingDanger +=        kingAttackersCount[Them] * kingAttackersWeight[Them]
                 + KDP[0] * kingAttacksCount[Them]
                 + KDP[1] * popcount(kingRing[Us] & weak)
                 + KDP[2] * bool(attackedBy[Us][KNIGHT] & attackedBy[Us][KING])
                 + KDP[3] * bool(attackedBy[Us][BISHOP] & attackedBy[Us][KING])
                 + KDP[4] * popcount(pos.blockers_for_king(Us) | unsafeChecks)
                 + KDP[5] * !pos.count<QUEEN>(Them)
                 + KDP[6] * mg_value(score) / 8
                 +          mg_value(mobility[Them] - mobility[Us])
                 + KDP[7] * kingFlankAttacks * kingFlankAttacks / 16
                 + KDP[8];
#ifdef CRAZYHOUSE
        if (pos.is_house())
        {
            kingDanger += KingDangerInHand[ALL_PIECES] * pos.count_in_hand<ALL_PIECES>(Them);
            kingDanger += KingDangerInHand[PAWN] * pos.count_in_hand<PAWN>(Them);
            kingDanger += KingDangerInHand[KNIGHT] * pos.count_in_hand<KNIGHT>(Them);
            kingDanger += KingDangerInHand[BISHOP] * pos.count_in_hand<BISHOP>(Them);
            kingDanger += KingDangerInHand[ROOK] * pos.count_in_hand<ROOK>(Them);
            kingDanger += KingDangerInHand[QUEEN] * pos.count_in_hand<QUEEN>(Them);
            h = pos.count_in_hand<QUEEN>(Them) ? weak & ~pos.pieces() : 0;
        }
#endif

#ifdef ATOMIC
    if (pos.is_atomic())
        score -= make_score(100, 100) * popcount(attackedBy[Us][KING] & pos.pieces());
#endif
    // Transform the kingDanger units into a Score, and subtract it from the evaluation
    if (kingDanger > 100)
    {
#ifdef THREECHECK
        if (pos.is_three_check())
            kingDanger = ThreeCheckKSFactors[pos.checks_given(Them)] * kingDanger / 256;
#endif
        int v = kingDanger * kingDanger / 4096;
#ifdef ATOMIC
        if (pos.is_atomic())
            v = std::min(v, (int)QueenValueMg);
#endif
#ifdef CRAZYHOUSE
        if (pos.is_house() && Us == pos.side_to_move())
            v -= v / 10;
        if (pos.is_house())
            v = std::min(v, (int)QueenValueMg);
#endif
#ifdef THREECHECK
        if (pos.is_three_check())
            v = std::min(v, (int)QueenValueMg);
#endif
        score -= make_score(v, kingDanger / 16 + KDP[9] * v / 256);
    }

    // Penalty when our king is on a pawnless flank
    if (!(pos.pieces(PAWN) & KingFlank[file_of(ksq)]))
        score -= PawnlessFlank;

    // Penalty if king flank is under attack, potentially moving toward the king
    score -= FlankAttacks[pos.variant()] * kingFlankAttacks;

    if (T)
        Trace::add(KING, Us, score);

    return score;
  }


  // Evaluation::threats() assigns bonuses according to the types of the
  // attacking and the attacked pieces.
  template<Tracing T> template<Color Us>
  Score Evaluation<T>::threats() const {

    constexpr Color     Them     = (Us == WHITE ? BLACK   : WHITE);
    constexpr Direction Up       = (Us == WHITE ? NORTH   : SOUTH);
    constexpr Bitboard  TRank3BB = (Us == WHITE ? Rank3BB : Rank6BB);

    Bitboard b, weak, defended, nonPawnEnemies, stronglyProtected, safe;
    Score score = SCORE_ZERO;
#ifdef ANTI
    if (pos.is_anti())
    {
        constexpr Bitboard TRank2BB = (Us == WHITE ? Rank2BB : Rank7BB);
        bool weCapture = attackedBy[Us][ALL_PIECES] & pos.pieces(Them);
        bool theyCapture = attackedBy[Them][ALL_PIECES] & pos.pieces(Us);

        // Penalties for possible captures
        if (weCapture)
        {
            // Penalty if we only attack unprotected pieces
            bool theyDefended = attackedBy[Us][ALL_PIECES] & pos.pieces(Them) & attackedBy[Them][ALL_PIECES];
            for (PieceType pt = PAWN; pt <= KING; ++pt)
            {
                if (attackedBy[Us][pt] & pos.pieces(Them) & ~attackedBy2[Us])
                    score -= AttacksAnti[theyCapture][theyDefended][pt];
                else if (attackedBy[Us][pt] & pos.pieces(Them))
                    score -= AttacksAnti[theyCapture][theyDefended][NO_PIECE_TYPE];
            }
            // If both colors attack pieces, increase penalty with piece count
            if (theyCapture)
                score -= PieceCountAnti * pos.count<ALL_PIECES>(Us);
        }
        // Bonus if we threaten to force captures (ignoring possible discoveries)
        if (!weCapture || theyCapture)
        {
            b = pos.pieces(Us, PAWN);
            Bitboard pawnPushes = shift<Up>(b | (shift<Up>(b & TRank2BB) & ~pos.pieces())) & ~pos.pieces();
            Bitboard pieceMoves = (attackedBy[Us][KNIGHT] | attackedBy[Us][BISHOP] | attackedBy[Us][ROOK]
                                 | attackedBy[Us][QUEEN] | attackedBy[Us][KING]) & ~pos.pieces();
            Bitboard unprotectedPawnPushes = pawnPushes & ~attackedBy[Us][ALL_PIECES];
            Bitboard unprotectedPieceMoves = pieceMoves & ~attackedBy2[Us];

            score += ThreatsAnti[0] * popcount(attackedBy[Them][ALL_PIECES] & (pawnPushes | pieceMoves));
            score += ThreatsAnti[1] * popcount(attackedBy[Them][ALL_PIECES] & (unprotectedPawnPushes | unprotectedPieceMoves));
        }
        nonPawnEnemies = 0;
        stronglyProtected = 0;
    }
    else
#endif
#ifdef ATOMIC
    if (pos.is_atomic())
    {
        Bitboard attacks = pos.pieces(Them) & attackedBy[Us][ALL_PIECES] & ~attackedBy[Us][KING];
        while (attacks)
        {
            Square s = pop_lsb(&attacks);
            Bitboard blast = (pos.attacks_from<KING>(s) & (pos.pieces() ^ pos.pieces(PAWN))) | s;
            int count = popcount(blast & pos.pieces(Them)) - popcount(blast & pos.pieces(Us)) - 1;
            if (blast & pos.pieces(Them, KING, QUEEN))
                count++;
            if ((blast & pos.pieces(Us, QUEEN)) || ((attackedBy[Us][QUEEN] & s) & ~attackedBy2[Us]))
                count--;
            score += std::max(SCORE_ZERO, ThreatByBlast * count);
        }
        nonPawnEnemies = 0;
        stronglyProtected = 0;
    }
    else
#endif
#ifdef GRID
    if (pos.is_grid()) {} else
#endif
#ifdef LOSERS
    if (pos.is_losers())
    {
        constexpr Bitboard TRank2BB = (Us == WHITE ? Rank2BB : Rank7BB);
        bool weCapture = attackedBy[Us][ALL_PIECES] & pos.pieces(Them);
        bool theyCapture = attackedBy[Them][ALL_PIECES] & pos.pieces(Us);

        // Penalties for possible captures
        if (weCapture)
        {
            // Penalty if we only attack unprotected pieces
            bool theyDefended = attackedBy[Us][ALL_PIECES] & pos.pieces(Them) & attackedBy[Them][ALL_PIECES];
            for (PieceType pt = PAWN; pt <= KING; ++pt)
            {
                if (attackedBy[Us][pt] & pos.pieces(Them) & ~attackedBy2[Us])
                    score -= AttacksLosers[theyCapture][theyDefended][pt];
                else if (attackedBy[Us][pt] & pos.pieces(Them))
                    score -= AttacksLosers[theyCapture][theyDefended][NO_PIECE_TYPE];
            }
        }
        // Bonus if we threaten to force captures (ignoring possible discoveries)
        if (!weCapture || theyCapture)
        {
            b = pos.pieces(Us, PAWN);
            Bitboard pawnPushes = shift<Up>(b | (shift<Up>(b & TRank2BB) & ~pos.pieces())) & ~pos.pieces();
            Bitboard pieceMoves = (attackedBy[Us][KNIGHT] | attackedBy[Us][BISHOP] | attackedBy[Us][ROOK]
                                 | attackedBy[Us][QUEEN] | attackedBy[Us][KING]) & ~pos.pieces();
            Bitboard unprotectedPawnPushes = pawnPushes & ~attackedBy[Us][ALL_PIECES];
            Bitboard unprotectedPieceMoves = pieceMoves & ~attackedBy2[Us];

            score += ThreatsLosers[0] * popcount(attackedBy[Them][ALL_PIECES] & (pawnPushes | pieceMoves));
            score += ThreatsLosers[1] * popcount(attackedBy[Them][ALL_PIECES] & (unprotectedPawnPushes | unprotectedPieceMoves));
        }
        nonPawnEnemies = 0;
        stronglyProtected = 0;
    }
    else
#endif
    {

    // Non-pawn enemies
    nonPawnEnemies = pos.pieces(Them) & ~pos.pieces(PAWN);

    // Squares strongly protected by the enemy, either because they defend the
    // square with a pawn, or because they defend the square twice and we don't.
    stronglyProtected =  attackedBy[Them][PAWN]
                       | (attackedBy2[Them] & ~attackedBy2[Us]);

    // Non-pawn enemies, strongly protected
    defended = nonPawnEnemies & stronglyProtected;

    // Enemies not strongly protected and under our attack
    weak = pos.pieces(Them) & ~stronglyProtected & attackedBy[Us][ALL_PIECES];

    // Safe or protected squares
    safe = ~attackedBy[Them][ALL_PIECES] | attackedBy[Us][ALL_PIECES];

    // Bonus according to the kind of attacking pieces
    if (defended | weak)
    {
        b = (defended | weak) & (attackedBy[Us][KNIGHT] | attackedBy[Us][BISHOP]);
        while (b)
        {
            Square s = pop_lsb(&b);
            score += ThreatByMinor[type_of(pos.piece_on(s))];
            if (type_of(pos.piece_on(s)) != PAWN)
                score += ThreatByRank * (int)relative_rank(Them, s);
        }

        b = weak & attackedBy[Us][ROOK];
        while (b)
        {
            Square s = pop_lsb(&b);
            score += ThreatByRook[type_of(pos.piece_on(s))];
            if (type_of(pos.piece_on(s)) != PAWN)
                score += ThreatByRank * (int)relative_rank(Them, s);
        }

        if (weak & attackedBy[Us][KING])
            score += ThreatByKing;

        b =  ~attackedBy[Them][ALL_PIECES]
           | (nonPawnEnemies & attackedBy2[Us]);
        score += Hanging * popcount(weak & b);
    }

    // Bonus for restricting their piece moves
    b =   attackedBy[Them][ALL_PIECES]
       & ~stronglyProtected
       &  attackedBy[Us][ALL_PIECES];

    score += RestrictedPiece * popcount(b);

    // Find squares where our pawns can push on the next move
    b  = shift<Up>(pos.pieces(Us, PAWN)) & ~pos.pieces();
    b |= shift<Up>(b & TRank3BB) & ~pos.pieces();

    // Keep only the squares which are relatively safe
    b &= ~attackedBy[Them][PAWN] & safe;

    // Bonus for safe pawn threats on the next move
    b = pawn_attacks_bb<Us>(b) & nonPawnEnemies;
    score += ThreatByPawnPush * popcount(b);

    // Our safe or protected pawns
    b = pos.pieces(Us, PAWN) & safe;

    b = pawn_attacks_bb<Us>(b) & nonPawnEnemies;
    score += ThreatBySafePawn * popcount(b);

    // Bonus for threats on the next moves against enemy queen
#ifdef CRAZYHOUSE
    if ((pos.is_house() ? pos.count<QUEEN>(Them) - pos.count_in_hand<QUEEN>(Them) : pos.count<QUEEN>(Them)) == 1)
#else
    if (pos.count<QUEEN>(Them) == 1)
#endif
    {
        Square s = pos.square<QUEEN>(Them);
        safe = mobilityArea[Us] & ~stronglyProtected;

        b = attackedBy[Us][KNIGHT] & pos.attacks_from<KNIGHT>(s);

        score += KnightOnQueen * popcount(b & safe);

        b =  (attackedBy[Us][BISHOP] & pos.attacks_from<BISHOP>(s))
           | (attackedBy[Us][ROOK  ] & pos.attacks_from<ROOK  >(s));

        score += SliderOnQueen * popcount(b & safe & attackedBy2[Us]);
    }
    }

    if (T)
        Trace::add(THREAT, Us, score);

    return score;
  }

  // Evaluation::passed() evaluates the passed pawns and candidate passed
  // pawns of the given color.

  template<Tracing T> template<Color Us>
  Score Evaluation<T>::passed() const {

    constexpr Color     Them = (Us == WHITE ? BLACK : WHITE);
    constexpr Direction Up   = (Us == WHITE ? NORTH : SOUTH);

    auto king_proximity = [&](Color c, Square s) {
      return std::min(distance(pos.square<KING>(c), s), 5);
    };

    Bitboard b, bb, squaresToQueen, unsafeSquares;
    Score score = SCORE_ZERO;

    b = pe->passed_pawns(Us);

    while (b)
    {
        Square s = pop_lsb(&b);

        assert(!(pos.pieces(Them, PAWN) & forward_file_bb(Us, s + Up)));

        int r = relative_rank(Us, s);
        File f = file_of(s);

        Score bonus = PassedRank[pos.variant()][r];

#ifdef GRID
        if (pos.is_grid()) {} else
#endif
        if (r > RANK_3)
        {
            int w = 5 * r - 13;
            Square blockSq = s + Up;
#ifdef HORDE
            if (pos.is_horde())
            {
                // Assume a horde king distance of approximately 5
                if (pos.is_horde_color(Us))
                    bonus += make_score(0, king_proximity(Them, blockSq) * 5 * w);
                else
                    bonus += make_score(0, 15 * w);
            }
            else
#endif
#ifdef PLACEMENT
            if (pos.is_placement() && pos.count_in_hand<KING>(Us))
                bonus += make_score(0, 15 * w);
            else
#endif
#ifdef ANTI
            if (pos.is_anti()) {} else
#endif
#ifdef ATOMIC
            if (pos.is_atomic())
                bonus += make_score(0, king_proximity(Them, blockSq) * 5 * w);
            else
#endif
            {
            // Adjust bonus based on the king's proximity
            bonus += make_score(0, (  king_proximity(Them, blockSq) * 5
                                    - king_proximity(Us,   blockSq) * 2) * w);

            // If blockSq is not the queening square then consider also a second push
            if (r != RANK_7)
                bonus -= make_score(0, king_proximity(Us, blockSq + Up) * w);
            }

            // If the pawn is free to advance, then increase the bonus
            if (pos.empty(blockSq))
            {
                squaresToQueen = forward_file_bb(Us, s);
                unsafeSquares = passed_pawn_span(Us, s);

                bb = forward_file_bb(Them, s) & pos.pieces(ROOK, QUEEN);

                if (!(pos.pieces(Them) & bb))
                    unsafeSquares &= attackedBy[Them][ALL_PIECES];

                // If there are no enemy attacks on passed pawn span, assign a big bonus.
                // Otherwise assign a smaller bonus if the path to queen is not attacked
                // and even smaller bonus if it is attacked but block square is not.
                int k = !unsafeSquares                    ? 35 :
                        !(unsafeSquares & squaresToQueen) ? 20 :
                        !(unsafeSquares & blockSq)        ?  9 :
                                                             0 ;

                // Assign a larger bonus if the block square is defended
                if ((pos.pieces(Us) & bb) || (attackedBy[Us][ALL_PIECES] & blockSq))
                    k += 5;

                bonus += make_score(k * w, k * w);
            }
        } // r > RANK_3

        // Scale down bonus for candidate passers which need more than one
        // pawn push to become passed, or have a pawn in front of them.
        if (   !pos.pawn_passed(Us, s + Up)
            || (pos.pieces(PAWN) & (s + Up)))
            bonus = bonus / 2;

        score += bonus - PassedFile * std::min(f, ~f);
    }

    if (T)
        Trace::add(PASSED, Us, score);

    return score;
  }


  // Evaluation::space() computes the space evaluation for a given side. The
  // space evaluation is a simple bonus based on the number of safe squares
  // available for minor pieces on the central four files on ranks 2--4. Safe
  // squares one, two or three squares behind a friendly pawn are counted
  // twice. Finally, the space bonus is multiplied by a weight. The aim is to
  // improve play on game opening.

  template<Tracing T> template<Color Us>
  Score Evaluation<T>::space() const {

    if (pos.non_pawn_material() < SpaceThreshold[pos.variant()])
        return SCORE_ZERO;

    constexpr Color Them     = (Us == WHITE ? BLACK : WHITE);
    constexpr Direction Down = (Us == WHITE ? SOUTH : NORTH);
    constexpr Bitboard SpaceMask =
      Us == WHITE ? CenterFiles & (Rank2BB | Rank3BB | Rank4BB)
                  : CenterFiles & (Rank7BB | Rank6BB | Rank5BB);

    // Find the available squares for our pieces inside the area defined by SpaceMask
    Bitboard safe =   SpaceMask
                   & ~pos.pieces(Us, PAWN)
                   & ~attackedBy[Them][PAWN];

    // Find all squares which are at most three squares behind some friendly pawn
    Bitboard behind = pos.pieces(Us, PAWN);
    behind |= shift<Down>(behind);
    behind |= shift<Down+Down>(behind);

    int bonus = popcount(safe) + popcount(behind & safe & ~attackedBy[Them][ALL_PIECES]);
    int weight = pos.count<ALL_PIECES>(Us) - 1;
    Score score = make_score(bonus * weight * weight / 16, 0);
#ifdef KOTH
    if (pos.is_koth())
        score += KothSafeCenter * popcount(behind & safe & Center);
#endif

    if (T)
        Trace::add(SPACE, Us, score);

    return score;
  }

  // Evaluation::variant() computes variant-specific evaluation terms.

  template<Tracing T> template<Color Us>
  Score Evaluation<T>::variant() const {

    constexpr Color Them = (Us == WHITE ? BLACK : WHITE);

    Score score = SCORE_ZERO;

#ifdef HORDE
    if (pos.is_horde() && pos.is_horde_color(Them))
    {
        // Add a bonus according to how close we are to breaking through the pawn wall
        if (pos.pieces(Us, ROOK) | pos.pieces(Us, QUEEN))
        {
            int dist = 8;
            if ((attackedBy[Us][QUEEN] | attackedBy[Us][ROOK]) & rank_bb(relative_rank(Us, RANK_8)))
                dist = 0;
            else
            {
                for (File f = FILE_A; f <= FILE_H; ++f)
                {
                    int pawns = popcount(pos.pieces(Them, PAWN) & file_bb(f));
                    int pawnsl = std::min(popcount(pos.pieces(Them, PAWN) & shift<WEST>(file_bb(f))), pawns);
                    int pawnsr = std::min(popcount(pos.pieces(Them, PAWN) & shift<EAST>(file_bb(f))), pawns);
                    dist = std::min(dist, pawnsl + pawnsr);
                }
            }
            score += make_score(71, 61) * pos.count<PAWN>(Them) / (1 + dist) / (pos.pieces(Us, QUEEN) ? 2 : 4);
        }
    }
#endif
#ifdef KOTH
    if (pos.is_koth())
    {
        constexpr Direction Up = (Us == WHITE ? NORTH : SOUTH);
        Bitboard pinned = pos.blockers_for_king(Them) & pos.pieces(Them);
        Bitboard center = Center;
        while (center)
        {
            Square s = pop_lsb(&center);
            int dist = distance(pos.square<KING>(Us), s)
                      + ((pinned || (attackedBy[Them][ALL_PIECES] & s)) ? popcount(pos.attackers_to(s) & pos.pieces(Them)) : 0)
                      + !!(pos.pieces(Us) & s)
                      + !!(shift<Up>(pos.pieces(Us, PAWN) & s) & pos.pieces(Them, PAWN));
            assert(dist > 0);
            score += KothDistanceBonus[std::min(dist - 1, 5)];
        }
    }
#endif
#ifdef RACE
    if (pos.is_race())
    {
        Square ksq = pos.square<KING>(Us);
        int s = relative_rank(BLACK, ksq);
        Bitboard b = file_bb(ksq);
        for (Rank kr = rank_of(ksq), r = Rank(kr + 1); r <= RANK_8; ++r)
        {
            b |= shift<EAST>(b) | shift<WEST>(b);
            if (!(rank_bb(r) & b & ~attackedBy[Them][ALL_PIECES]))
                s++;
        }
        score += KingRaceBonus[std::min(s, 7)];
    }
#endif
#ifdef THREECHECK
    if (pos.is_three_check())
        score += ChecksGivenBonus[pos.checks_given(Us)];
#endif

    if (T)
        Trace::add(VARIANT, Us, score);

    return score;
  }


  // Evaluation::initiative() computes the initiative correction value
  // for the position. It is a second order bonus/malus based on the
  // known attacking/defending status of the players.

  template<Tracing T>
  Score Evaluation<T>::initiative(Value eg) const {

#ifdef ANTI
    if (pos.is_anti())
        return SCORE_ZERO;
#endif
#ifdef HORDE
    if (pos.is_horde())
        return SCORE_ZERO;
#endif
#ifdef PLACEMENT
    if (pos.is_placement() && (pos.count_in_hand<KING>(WHITE) || pos.count_in_hand<KING>(BLACK)))
        return SCORE_ZERO;
#endif

    int outflanking =  distance<File>(pos.square<KING>(WHITE), pos.square<KING>(BLACK))
                     - distance<Rank>(pos.square<KING>(WHITE), pos.square<KING>(BLACK));

    bool pawnsOnBothFlanks =   (pos.pieces(PAWN) & QueenSide)
                            && (pos.pieces(PAWN) & KingSide);

    // Compute the initiative bonus for the attacking side
    int complexity =   9 * pe->passed_count()
                    + 11 * pos.count<PAWN>()
                    +  9 * outflanking
                    + 18 * pawnsOnBothFlanks
                    + 49 * !pos.non_pawn_material()
                    -103 ;

    // Now apply the bonus: note that we find the attacking side by extracting
    // the sign of the endgame value, and that we carefully cap the bonus so
    // that the endgame score will never change sign after the bonus.
    int v = ((eg > 0) - (eg < 0)) * std::max(complexity, -abs(eg));

    if (T)
        Trace::add(INITIATIVE, make_score(0, v));

    return make_score(0, v);
  }


  // Evaluation::scale_factor() computes the scale factor for the winning side

  template<Tracing T>
  ScaleFactor Evaluation<T>::scale_factor(Value eg) const {

    Color strongSide = eg > VALUE_DRAW ? WHITE : BLACK;
    int sf = me->scale_factor(pos, strongSide);

#ifdef ATOMIC
    if (pos.is_atomic())
    {
        if (   ! pe->passed_count()
            && pos.non_pawn_material(strongSide) <= RookValueMg
            && pos.count<ALL_PIECES>(WHITE) == pos.count<ALL_PIECES>(BLACK))
            sf = 10;
    }
    else
#endif
#ifdef CRAZYHOUSE
    if (pos.is_house())
        sf = SCALE_FACTOR_MAX;
    else
#endif
#ifdef HORDE
    if (pos.is_horde() && pos.is_horde_color(~strongSide))
    {
        if (pos.non_pawn_material(~strongSide) >= QueenValueMg)
            sf = 10;
    }
    else
#endif
#ifdef GRID
    if (pos.is_grid() && pos.non_pawn_material(strongSide) <= RookValueMg)
        sf = 10;
    else
#endif
    // If scale is not already specific, scale down the endgame via general heuristics
    if (sf == SCALE_FACTOR_NORMAL)
    {
        if (   pos.opposite_bishops()
            && pos.non_pawn_material() == 2 * BishopValueMg)
            sf = 16 + 4 * pe->passed_count();
        else
            sf = std::min(40 + (pos.opposite_bishops() ? 2 : 7) * pos.count<PAWN>(strongSide), sf);

    }

    return ScaleFactor(sf);
  }


  // Evaluation::value() is the main function of the class. It computes the various
  // parts of the evaluation and returns the value of the position from the point
  // of view of the side to move.

  template<Tracing T>
  Value Evaluation<T>::value() {

    assert(!pos.checkers());

    if (pos.is_variant_end())
        return pos.variant_result();

    // Probe the material hash table
    me = Material::probe(pos);

    // If we have a specialized evaluation function for the current material
    // configuration, call it and return.
    if (me->specialized_eval_exists())
        return me->evaluate(pos);

    // Initialize score by reading the incrementally updated scores included in
    // the position object (material + piece square tables) and the material
    // imbalance. Score is computed internally from the white point of view.
    Score score = pos.psq_score() + me->imbalance() + pos.this_thread()->contempt;

    // Probe the pawn hash table
    pe = Pawns::probe(pos);
    score += pe->pawn_score(WHITE) - pe->pawn_score(BLACK);

    // Early exit if score is high
    Value v = (mg_value(score) + eg_value(score)) / 2;
    if (pos.variant() == CHESS_VARIANT)
    {
    if (abs(v) > LazyThreshold + pos.non_pawn_material() / 64)
       return pos.side_to_move() == WHITE ? v : -v;
    }

    // Main evaluation begins here

    initialize<WHITE>();
    initialize<BLACK>();

    // Pieces should be evaluated first (populate attack tables)
    score +=  pieces<WHITE, KNIGHT>() - pieces<BLACK, KNIGHT>()
            + pieces<WHITE, BISHOP>() - pieces<BLACK, BISHOP>()
            + pieces<WHITE, ROOK  >() - pieces<BLACK, ROOK  >()
            + pieces<WHITE, QUEEN >() - pieces<BLACK, QUEEN >();

#ifdef CRAZYHOUSE
    if (pos.is_house()) {
        // Positional bonus for potential drop points - unoccupied squares in enemy territory that are not attacked by enemy non-KQ pieces
        mobility[WHITE] += DropMobilityBonus * popcount(~(attackedBy[BLACK][PAWN] | attackedBy[BLACK][KNIGHT] | attackedBy[BLACK][BISHOP] | attackedBy[BLACK][ROOK] | pos.pieces() | Rank1234BB));
        mobility[BLACK] += DropMobilityBonus * popcount(~(attackedBy[WHITE][PAWN] | attackedBy[WHITE][KNIGHT] | attackedBy[WHITE][BISHOP] | attackedBy[WHITE][ROOK] | pos.pieces() | Rank5678BB));
    }
#endif

    score += mobility[WHITE] - mobility[BLACK];

    score +=  king<   WHITE>() - king<   BLACK>()
            + threats<WHITE>() - threats<BLACK>()
            + passed< WHITE>() - passed< BLACK>()
            + space<  WHITE>() - space<  BLACK>();

    if (pos.variant() != CHESS_VARIANT)
        score += variant<WHITE>() - variant<BLACK>();

    score += initiative(eg_value(score));

    // Interpolate between a middlegame and a (scaled by 'sf') endgame score
    ScaleFactor sf = scale_factor(eg_value(score));
    v =  mg_value(score) * int(me->game_phase())
       + eg_value(score) * int(PHASE_MIDGAME - me->game_phase()) * sf / SCALE_FACTOR_NORMAL;

    v /= PHASE_MIDGAME;

    // In case of tracing add all remaining individual evaluation terms
    if (T)
    {
        Trace::add(MATERIAL, pos.psq_score());
        Trace::add(IMBALANCE, me->imbalance());
        Trace::add(PAWN, pe->pawn_score(WHITE), pe->pawn_score(BLACK));
        Trace::add(MOBILITY, mobility[WHITE], mobility[BLACK]);
        Trace::add(TOTAL, score);
    }

    return  (pos.side_to_move() == WHITE ? v : -v) // Side to move point of view
           + Eval::Tempo[pos.variant()];
  }

} // namespace


/// evaluate() is the evaluator for the outer world. It returns a static
/// evaluation of the position from the point of view of the side to move.

Value Eval::evaluate(const Position& pos) {
  return Evaluation<NO_TRACE>(pos).value();
}


/// trace() is like evaluate(), but instead of returning a value, it returns
/// a string (suitable for outputting to stdout) that contains the detailed
/// descriptions and values of each evaluation term. Useful for debugging.

std::string Eval::trace(const Position& pos) {

  std::memset(scores, 0, sizeof(scores));

  pos.this_thread()->contempt = SCORE_ZERO; // Reset any dynamic contempt

  Value v = Evaluation<TRACE>(pos).value();

  v = pos.side_to_move() == WHITE ? v : -v; // Trace scores are from white's point of view

  std::stringstream ss;
  ss << std::showpoint << std::noshowpos << std::fixed << std::setprecision(2)
     << "     Term    |    White    |    Black    |    Total   \n"
     << "             |   MG    EG  |   MG    EG  |   MG    EG \n"
     << " ------------+-------------+-------------+------------\n"
     << "    Material | " << Term(MATERIAL)
     << "   Imbalance | " << Term(IMBALANCE)
     << "       Pawns | " << Term(PAWN)
     << "     Knights | " << Term(KNIGHT)
     << "     Bishops | " << Term(BISHOP)
     << "       Rooks | " << Term(ROOK)
     << "      Queens | " << Term(QUEEN)
     << "    Mobility | " << Term(MOBILITY)
     << " King safety | " << Term(KING)
     << "     Threats | " << Term(THREAT)
     << "      Passed | " << Term(PASSED)
     << "       Space | " << Term(SPACE)
     << "  Initiative | " << Term(INITIATIVE)
     << "     Variant | " << Term(VARIANT)
     << " ------------+-------------+-------------+------------\n"
     << "       Total | " << Term(TOTAL);

  ss << "\nTotal evaluation: " << to_cp(v) << " (white side)\n";

  return ss.str();
}<|MERGE_RESOLUTION|>--- conflicted
+++ resolved
@@ -490,10 +490,9 @@
 #endif
 
   // PassedRank[Rank] contains a bonus according to the rank of a passed pawn
-<<<<<<< HEAD
   constexpr Score PassedRank[VARIANT_NB][RANK_NB] = {
     {
-    S(0, 0), S(5, 18), S(12, 23), S(10, 31), S(57, 62), S(163, 167), S(271, 250)
+    S(0, 0), S(10, 28), S(17, 33), S(15, 41), S(62, 72), S(168, 177), S(276, 260)
     },
 #ifdef ANTI
     { S(0, 0), S(5, 7), S(5, 14), S(31, 38), S(73, 73), S(166, 166), S(252, 252) },
@@ -528,16 +527,6 @@
 #ifdef TWOKINGS
     { S(0, 0), S(5, 7), S(5, 14), S(31, 38), S(73, 73), S(166, 166), S(252, 252) },
 #endif
-  };
-
-  // PassedFile[File] contains a bonus according to the file of a passed pawn
-  constexpr Score PassedFile[FILE_NB] = {
-    S( -1,  7), S( 0,  9), S(-9, -8), S(-30,-14),
-    S(-30,-14), S(-9, -8), S( 0,  9), S( -1,  7)
-=======
-  constexpr Score PassedRank[RANK_NB] = {
-    S(0, 0), S(10, 28), S(17, 33), S(15, 41), S(62, 72), S(168, 177), S(276, 260)
->>>>>>> acdda38b
   };
 
   // Assorted bonuses and penalties
