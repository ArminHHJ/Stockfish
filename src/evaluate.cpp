/*
 Honey, a UCI chess playing engine derived from Stockfish and Glaurung 2.1
 Copyright (C) 2004-2008 Tord Romstad (Glaurung author)
 Copyright (C) 2008-2015 Marco Costalba, Joona Kiiski, Tord Romstad (Stockfish Authors)
 Copyright (C) 2015-2016 Marco Costalba, Joona Kiiski, Gary Linscott, Tord Romstad (Stockfish Authors)
 Copyright (C) 2017-2020 Michael Byrne, Marco Costalba, Joona Kiiski, Gary Linscott, Tord Romstad (Honey Authors)

 Honey is free software: you can redistribute it and/or modify
 it under the terms of the GNU General Public License as published by
 the Free Software Foundation, either version 3 of the License, or
 (at your option) any later version.

 Honey is distributed in the hope that it will be useful,
 but WITHOUT ANY WARRANTY; without even the implied warranty of
 MERCHANTABILITY or FITNESS FOR A PARTICULAR PURPOSE.  See the
 GNU General Public License for more details.

 You should have received a copy of the GNU General Public License
 along with this program.  If not, see <http://www.gnu.org/licenses/>.
 */

#include <algorithm>
#include <cassert>
#include <cstring>   // For std::memset
#include <iomanip>
#include <sstream>
#include "bitboard.h"
#include "evaluate.h"
#include "material.h"
#include "pawns.h"
#include "thread.h"
#include "uci.h"

namespace Trace {

  enum Tracing { NO_TRACE, TRACE };

  enum Term { // The first 8 entries are reserved for PieceType
    MATERIAL = 8, IMBALANCE, MOBILITY, THREAT, PASSED, SPACE, WINNABLE, TOTAL, TERM_NB
  };

  Score scores[TERM_NB][COLOR_NB];

  double to_cp(Value v) { return double(v) / PawnValueEg; }

  void add(int idx, Color c, Score s) {
    scores[idx][c] = s;
  }

  void add(int idx, Score w, Score b = SCORE_ZERO) {
    scores[idx][WHITE] = w;
    scores[idx][BLACK] = b;
  }

  std::ostream& operator<<(std::ostream& os, Score s) {
    os << std::setw(5) << to_cp(mg_value(s)) << " "
       << std::setw(5) << to_cp(eg_value(s));
    return os;
  }

  std::ostream& operator<<(std::ostream& os, Term t) {

    if (t == MATERIAL || t == IMBALANCE || t == WINNABLE || t == TOTAL)
        os << " ----  ----"    << " | " << " ----  ----";
    else
        os << scores[t][WHITE] << " | " << scores[t][BLACK];

    os << " | " << scores[t][WHITE] - scores[t][BLACK] << "\n";
    return os;
  }
}

using namespace Trace;

namespace {

  // Threshold for space evaluation
  constexpr Value SpaceThreshold = Value(12222);

  constexpr int KingAttackWeights[PIECE_TYPE_NB] = { 0, 0, 81, 52, 44, 10 };

  // Penalties for enemy's safe checks
  constexpr int QueenSafeCheck  = 772;
  constexpr int RookSafeCheck   = 1084;
  constexpr int BishopSafeCheck = 645;
  constexpr int KnightSafeCheck = 792;

#define S(mg, eg) make_score(mg, eg)

  // MobilityBonus[PieceType-2][attacked] contains bonuses for middle and end game,
  // indexed by piece type and number of attacked squares in the mobility area.
  constexpr Score MobilityBonus[][32] = {
    { S(-62,-81), S(-53,-56), S(-12,-31), S( -4,-16), S(  3,  5), S( 13, 11), // Knight
      S( 22, 17), S( 28, 20), S( 33, 25) },
    { S(-48,-59), S(-20,-23), S( 16, -3), S( 26, 13), S( 38, 24), S( 51, 42), // Bishop
      S( 55, 54), S( 63, 57), S( 63, 65), S( 68, 73), S( 81, 78), S( 81, 86),
      S( 91, 88), S( 98, 97) },
    { S(-60,-78), S(-20,-17), S(  2, 23), S(  3, 39), S(  3, 70), S( 11, 99), // Rook
      S( 22,103), S( 31,121), S( 40,134), S( 40,139), S( 41,158), S( 48,164),
      S( 57,168), S( 57,169), S( 62,172) },
    { S(-30,-48), S(-12,-30), S( -8, -7), S( -9, 19), S( 20, 40), S( 23, 55), // Queen
      S( 23, 59), S( 35, 75), S( 38, 78), S( 53, 96), S( 64, 96), S( 65,100),
      S( 65,121), S( 66,127), S( 67,131), S( 67,133), S( 72,136), S( 72,141),
      S( 77,147), S( 79,150), S( 93,151), S(108,168), S(108,168), S(108,171),
      S(110,182), S(114,182), S(114,192), S(116,219) }
  };

  // RookOnFile[semiopen/open] contains bonuses for each rook when there is
  // no (friendly) pawn on the rook file.
  constexpr Score RookOnFile[] = { S(19, 7), S(48, 29) };

  // ThreatByMinor/ByRook[attacked PieceType] contains bonuses according to
  // which piece type attacks which one. Attacks on lesser pieces which are
  // pawn-defended are not considered.
  constexpr Score ThreatByMinor[PIECE_TYPE_NB] = {
    S(0, 0), S(5, 32), S(57, 41), S(77, 56), S(88, 119), S(79, 161)
  };

  constexpr Score ThreatByRook[PIECE_TYPE_NB] = {
    S(0, 0), S(3, 46), S(37, 68), S(42, 60), S(0, 38), S(58, 41)
  };

  // PassedRank[Rank] contains a bonus according to the rank of a passed pawn
  constexpr Score PassedRank[RANK_NB] = {
    S(0, 0), S(10, 28), S(17, 33), S(15, 41), S(62, 72), S(168, 177), S(276, 260)
  };

  // Assorted bonuses and penalties
  constexpr Score BishopPawns         = S(  3,  7);
  constexpr Score BishopOnKingRing    = S( 24,  0);
  constexpr Score BishopXRayPawns     = S(  4,  5);
  constexpr Score CorneredBishop      = S( 50, 50);
  constexpr Score FlankAttacks        = S(  8,  0);
  constexpr Score Hanging             = S( 69, 36);
  constexpr Score BishopKingProtector = S(  6,  9);
  constexpr Score KnightKingProtector = S(  8,  9);
  constexpr Score KnightOnQueen       = S( 16, 11);
  constexpr Score LongDiagonalBishop  = S( 45,  0);
  constexpr Score MinorBehindPawn     = S( 18,  3);
  constexpr Score KnightOutpost       = S( 56, 36);
  constexpr Score BishopOutpost       = S( 30, 23);
  constexpr Score ReachableOutpost    = S( 31, 22);
  constexpr Score PassedFile          = S( 11,  8);
  constexpr Score PawnlessFlank       = S( 17, 95);
  constexpr Score QueenInfiltration   = S( -2, 14);
  constexpr Score RestrictedPiece     = S(  7,  7);
  constexpr Score RookOnKingRing      = S( 16,  0);
  constexpr Score RookOnQueenFile     = S(  6, 11);
  constexpr Score SliderOnQueen       = S( 60, 18);
  constexpr Score ThreatByKing        = S( 24, 89);
  constexpr Score ThreatByPawnPush    = S( 48, 39);
  constexpr Score ThreatBySafePawn    = S(173, 94);

  constexpr Score TrappedRook         = S( 55, 13);
  constexpr Score WeakQueen           = S( 56, 15);
  constexpr Score WeakQueenProtection = S( 14,  0);

#undef S

  // Evaluation class computes and stores attacks tables and other working data
  template<Tracing T>
  class Evaluation {

  public:
    Evaluation() = delete;
    explicit Evaluation(const Position& p) : pos(p) {}
    Evaluation& operator=(const Evaluation&) = delete;
    Value value();

  private:
    template<Color Us> void initialize();
    template<Color Us, PieceType Pt> Score pieces();
    template<Color Us> Score king() const;
    template<Color Us> Score threats() const;
    template<Color Us> Score passed() const;
    template<Color Us> Score space() const;
    Value winnable(Score score) const;

    const Position& pos;
    Material::Entry* me;
    Pawns::Entry* pe;
    Bitboard mobilityArea[COLOR_NB];
    Score mobility[COLOR_NB] = { SCORE_ZERO, SCORE_ZERO };

    // attackedBy[color][piece type] is a bitboard representing all squares
    // attacked by a given color and piece type. Special "piece types" which
    // is also calculated is ALL_PIECES.
    Bitboard attackedBy[COLOR_NB][PIECE_TYPE_NB];

    // attackedBy2[color] are the squares attacked by at least 2 units of a given
    // color, including x-rays. But diagonal x-rays through pawns are not computed.
    Bitboard attackedBy2[COLOR_NB];

    // kingRing[color] are the squares adjacent to the king plus some other
    // very near squares, depending on king position.
    Bitboard kingRing[COLOR_NB];

    // kingAttackersCount[color] is the number of pieces of the given color
    // which attack a square in the kingRing of the enemy king.
    int kingAttackersCount[COLOR_NB];

    // kingAttackersWeight[color] is the sum of the "weights" of the pieces of
    // the given color which attack a square in the kingRing of the enemy king.
    // The weights of the individual piece types are given by the elements in
    // the KingAttackWeights array.
    int kingAttackersWeight[COLOR_NB];

    // kingAttacksCount[color] is the number of attacks by the given color to
    // squares directly adjacent to the enemy king. Pieces which attack more
    // than one square are counted multiple times. For instance, if there is
    // a white knight on g5 and black's king is on g8, this white knight adds 2
    // to kingAttacksCount[WHITE].
    int kingAttacksCount[COLOR_NB];
  };


  // Evaluation::initialize() computes king and pawn attacks, and the king ring
  // bitboard for a given color. This is done at the beginning of the evaluation.
  template<Tracing T> template<Color Us>
  void Evaluation<T>::initialize() {

    constexpr Color     Them = ~Us;
    constexpr Direction Up   = pawn_push(Us);
    constexpr Direction Down = -Up;
    constexpr Bitboard LowRanks = (Us == WHITE ? Rank2BB | Rank3BB : Rank7BB | Rank6BB);

    const Square ksq = pos.square<KING>(Us);

    Bitboard dblAttackByPawn = pawn_double_attacks_bb<Us>(pos.pieces(Us, PAWN));

    // Find our pawns that are blocked or on the first two ranks
    Bitboard b = pos.pieces(Us, PAWN) & (shift<Down>(pos.pieces()) | LowRanks);

    // Squares occupied by those pawns, by our king or queen, by blockers to attacks on our king
    // or controlled by enemy pawns are excluded from the mobility area.
    mobilityArea[Us] = ~(b | pos.pieces(Us, KING, QUEEN) | pos.blockers_for_king(Us) | pe->pawn_attacks(Them));


    // Initialize attackedBy[] for king and pawns
    attackedBy[Us][KING] = pos.attacks_from<KING>(ksq);
    attackedBy[Us][PAWN] = pe->pawn_attacks(Us);
    attackedBy[Us][ALL_PIECES] = attackedBy[Us][KING] | attackedBy[Us][PAWN];
    attackedBy2[Us] = dblAttackByPawn | (attackedBy[Us][KING] & attackedBy[Us][PAWN]);

    // Init our king safety tables
    Square s = make_square(Utility::clamp(file_of(ksq), FILE_B, FILE_G),
                           Utility::clamp(rank_of(ksq), RANK_2, RANK_7));
    kingRing[Us] = PseudoAttacks[KING][s] | s;

    kingAttackersCount[Them] = popcount(kingRing[Us] & pe->pawn_attacks(Them));
    kingAttacksCount[Them] = kingAttackersWeight[Them] = 0;

    // Remove from kingRing[] the squares defended by two pawns
    kingRing[Us] &= ~dblAttackByPawn;
  }


  // Evaluation::pieces() scores pieces of a given color and type
  template<Tracing T> template<Color Us, PieceType Pt>
  Score Evaluation<T>::pieces() {

    constexpr Color     Them = ~Us;
    constexpr Direction Down = -pawn_push(Us);
    constexpr Bitboard OutpostRanks = (Us == WHITE ? Rank4BB | Rank5BB | Rank6BB
                                                   : Rank5BB | Rank4BB | Rank3BB);
    const Square* pl = pos.squares<Pt>(Us);

    Bitboard b, bb;
    Score score = SCORE_ZERO;

    attackedBy[Us][Pt] = 0;

    for (Square s = *pl; s != SQ_NONE; s = *++pl)
    {
        // Find attacked squares, including x-ray attacks for bishops and rooks
        b = Pt == BISHOP ? attacks_bb<BISHOP>(s, pos.pieces() ^ pos.pieces(QUEEN))
          : Pt ==   ROOK ? attacks_bb<  ROOK>(s, pos.pieces() ^ pos.pieces(QUEEN) ^ pos.pieces(Us, ROOK))
                         : pos.attacks_from<Pt>(s);

        if (pos.blockers_for_king(Us) & s)
            b &= line_bb(pos.square<KING>(Us), s);

        attackedBy2[Us] |= attackedBy[Us][ALL_PIECES] & b;
        attackedBy[Us][Pt] |= b;
        attackedBy[Us][ALL_PIECES] |= b;

        if (b & kingRing[Them])
        {
            kingAttackersCount[Us]++;
            kingAttackersWeight[Us] += KingAttackWeights[Pt];
            kingAttacksCount[Us] += popcount(b & attackedBy[Them][KING]);
        }

        else if (Pt == ROOK && (file_bb(s) & kingRing[Them]))
            score += RookOnKingRing;

        else if (Pt == BISHOP && (attacks_bb<BISHOP>(s, pos.pieces(PAWN)) & kingRing[Them]))
            score += BishopOnKingRing;

        int mob = popcount(b & mobilityArea[Us]);

        mobility[Us] += MobilityBonus[Pt - 2][mob];

        if (Pt == BISHOP || Pt == KNIGHT)
        {
            // Bonus if piece is on an outpost square or can reach one
            bb = OutpostRanks & attackedBy[Us][PAWN] & ~pe->pawn_attacks_span(Them);
            if (bb & s)
                score += (Pt == KNIGHT) ? KnightOutpost : BishopOutpost;
            else if (Pt == KNIGHT && bb & b & ~pos.pieces(Us))
                score += ReachableOutpost;

            // Bonus for a knight or bishop shielded by pawn
            if (shift<Down>(pos.pieces(PAWN)) & s)
                score += MinorBehindPawn;

            // Penalty if the piece is far from the king
            score -= (Pt == KNIGHT ? KnightKingProtector
                                   : BishopKingProtector) * distance(pos.square<KING>(Us), s);

            if (Pt == BISHOP)
            {
                // Penalty according to the number of our pawns on the same color square as the
                // bishop, bigger when the center files are blocked with pawns and smaller
                // when the bishop is outside the pawn chain.
                Bitboard blocked = pos.pieces(Us, PAWN) & shift<Down>(pos.pieces());

                score -= BishopPawns * pos.pawns_on_same_color_squares(Us, s)
                                     * (!(attackedBy[Us][PAWN] & s) + popcount(blocked & CenterFiles));

                // Penalty for all enemy pawns x-rayed
                score -= BishopXRayPawns * popcount(PseudoAttacks[BISHOP][s] & pos.pieces(Them, PAWN));

                // Bonus for bishop on a long diagonal which can "see" both center squares
                if (more_than_one(attacks_bb<BISHOP>(s, pos.pieces(PAWN)) & Center))
                    score += LongDiagonalBishop;

                // An important Chess960 pattern: a cornered bishop blocked by a friendly
                // pawn diagonally in front of it is a very serious problem, especially
                // when that pawn is also blocked.
                if (   pos.is_chess960()
                    && (s == relative_square(Us, SQ_A1) || s == relative_square(Us, SQ_H1)))
                {
                    Direction d = pawn_push(Us) + (file_of(s) == FILE_A ? EAST : WEST);
                    if (pos.piece_on(s + d) == make_piece(Us, PAWN))
                        score -= !pos.empty(s + d + pawn_push(Us))                ? CorneredBishop * 4
                                : pos.piece_on(s + d + d) == make_piece(Us, PAWN) ? CorneredBishop * 2
                                                                                  : CorneredBishop;
                }
            }
        }

        if (Pt == ROOK)
        {
            // Bonus for rook on the same file as a queen
            if (file_bb(s) & pos.pieces(QUEEN))
                score += RookOnQueenFile;

            // Bonus for rook on an open or semi-open file
            if (pos.is_on_semiopen_file(Us, s))
                score += RookOnFile[pos.is_on_semiopen_file(Them, s)];

            // Penalty when trapped by the king, even more if the king cannot castle
            else if (mob <= 3)
            {
                File kf = file_of(pos.square<KING>(Us));
                if ((kf < FILE_E) == (file_of(s) < kf))
                    score -= TrappedRook * (1 + !pos.castling_rights(Us));
            }
        }

        if (Pt == QUEEN)
        {
            // Penalty if any relative pin or discovered attack against the queen
            Bitboard queenPinners;
            if (pos.slider_blockers(pos.pieces(Them, ROOK, BISHOP), s, queenPinners))
                score -= WeakQueen;

            // Bonus for queen on weak square in enemy camp
            if (relative_rank(Us, s) > RANK_4 && (~pe->pawn_attacks_span(Them) & s))
                score += QueenInfiltration;
        }
    }
    if (T)
        Trace::add(Pt, Us, score);

    return score;
  }


  // Evaluation::king() assigns bonuses and penalties to a king of a given color
  template<Tracing T> template<Color Us>
  Score Evaluation<T>::king() const {

    constexpr Color    Them = ~Us;
    constexpr Bitboard Camp = (Us == WHITE ? AllSquares ^ Rank6BB ^ Rank7BB ^ Rank8BB
                                           : AllSquares ^ Rank1BB ^ Rank2BB ^ Rank3BB);

    Bitboard weak, b1, b2, b3, safe, unsafeChecks = 0;
    Bitboard rookChecks, queenChecks, bishopChecks, knightChecks;
    int kingDanger = 0;
    const Square ksq = pos.square<KING>(Us);

    // Init the score with king shelter and enemy pawns storm
    Score score = pe->king_safety<Us>(pos);

    // Attacked squares defended at most once by our queen or king
    weak =  attackedBy[Them][ALL_PIECES]
          & ~attackedBy2[Us]
          & (~attackedBy[Us][ALL_PIECES] | attackedBy[Us][KING] | attackedBy[Us][QUEEN]);

    // Analyse the safe enemy's checks which are possible on next move
    safe  = ~pos.pieces(Them);
    safe &= ~attackedBy[Us][ALL_PIECES] | (weak & attackedBy2[Them]);

    b1 = attacks_bb<ROOK  >(ksq, pos.pieces() ^ pos.pieces(Us, QUEEN));
    b2 = attacks_bb<BISHOP>(ksq, pos.pieces() ^ pos.pieces(Us, QUEEN));

    // Enemy rooks checks
    rookChecks = b1 & safe & attackedBy[Them][ROOK];
    if (rookChecks)
        kingDanger += more_than_one(rookChecks) ? RookSafeCheck * 175/100
                                                : RookSafeCheck;
    else
        unsafeChecks |= b1 & attackedBy[Them][ROOK];

    // Enemy queen safe checks: we count them only if they are from squares from
    // which we can't give a rook check, because rook checks are more valuable.
    queenChecks =  (b1 | b2)
                 & attackedBy[Them][QUEEN]
                 & safe
                 & ~attackedBy[Us][QUEEN]
                 & ~rookChecks;
    if (queenChecks)
        kingDanger += more_than_one(queenChecks) ? QueenSafeCheck * 145/100
                                                 : QueenSafeCheck;

    // Enemy bishops checks: we count them only if they are from squares from
    // which we can't give a queen check, because queen checks are more valuable.
    bishopChecks =  b2
                  & attackedBy[Them][BISHOP]
                  & safe
                  & ~queenChecks;
    if (bishopChecks)
        kingDanger += more_than_one(bishopChecks) ? BishopSafeCheck * 3/2
                                                  : BishopSafeCheck;
    else
        unsafeChecks |= b2 & attackedBy[Them][BISHOP];

    // Enemy knights checks
    knightChecks = pos.attacks_from<KNIGHT>(ksq) & attackedBy[Them][KNIGHT];
    if (knightChecks & safe)
        kingDanger += more_than_one(knightChecks & safe) ? KnightSafeCheck * 162/100
                                                         : KnightSafeCheck;
    else
        unsafeChecks |= knightChecks;

    // Find the squares that opponent attacks in our king flank, the squares
    // which they attack twice in that flank, and the squares that we defend.
    b1 = attackedBy[Them][ALL_PIECES] & KingFlank[file_of(ksq)] & Camp;
    b2 = b1 & attackedBy2[Them];
    b3 = attackedBy[Us][ALL_PIECES] & KingFlank[file_of(ksq)] & Camp;

    int kingFlankAttack = popcount(b1) + popcount(b2);
    int kingFlankDefense = popcount(b3);

    kingDanger +=        kingAttackersCount[Them] * kingAttackersWeight[Them]
                 + 185 * popcount(kingRing[Us] & weak)
                 + 148 * popcount(unsafeChecks)
                 +  98 * popcount(pos.blockers_for_king(Us))
                 +  69 * kingAttacksCount[Them]
                 +   3 * kingFlankAttack * kingFlankAttack / 8
                 +       mg_value(mobility[Them] - mobility[Us])
                 - 873 * !pos.count<QUEEN>(Them)
                 - 100 * bool(attackedBy[Us][KNIGHT] & attackedBy[Us][KING])
                 -   6 * mg_value(score) / 8
                 -   4 * kingFlankDefense
                 +  37;


    // Transform the kingDanger units into a Score, and subtract it from the evaluation

    if (kingDanger > 100)
        score -= make_score(kingDanger * kingDanger / 4096, kingDanger / 16);

    // Penalty when our king is on a pawnless flank
    if (!(pos.pieces(PAWN) & KingFlank[file_of(ksq)]))
        score -= PawnlessFlank;

    // Penalty if king flank is under attack, potentially moving toward the king
    score -= FlankAttacks * kingFlankAttack;

    if (T)
        Trace::add(KING, Us, score);

    return score;
  }


  // Evaluation::threats() assigns bonuses according to the types of the
  // attacking and the attacked pieces.
  template<Tracing T> template<Color Us>
  Score Evaluation<T>::threats() const {

    constexpr Color     Them     = ~Us;
    constexpr Direction Up       = pawn_push(Us);
    constexpr Bitboard  TRank3BB = (Us == WHITE ? Rank3BB : Rank6BB);

    Bitboard b, weak, defended, nonPawnEnemies, stronglyProtected, safe;
    Score score = SCORE_ZERO;

    // Non-pawn enemies
    nonPawnEnemies = pos.pieces(Them) & ~pos.pieces(PAWN);

    // Squares strongly protected by the enemy, either because they defend the
    // square with a pawn, or because they defend the square twice and we don't.
    stronglyProtected =  attackedBy[Them][PAWN]
                       | (attackedBy2[Them] & ~attackedBy2[Us]);

    // Non-pawn enemies, strongly protected
    defended = nonPawnEnemies & stronglyProtected;

    // Enemies not strongly protected and under our attack
    weak = pos.pieces(Them) & ~stronglyProtected & attackedBy[Us][ALL_PIECES];

    // Bonus according to the kind of attacking pieces
    if (defended | weak)
    {
        b = (defended | weak) & (attackedBy[Us][KNIGHT] | attackedBy[Us][BISHOP]);
        while (b)
            score += ThreatByMinor[type_of(pos.piece_on(pop_lsb(&b)))];

        b = weak & attackedBy[Us][ROOK];
        while (b)
            score += ThreatByRook[type_of(pos.piece_on(pop_lsb(&b)))];

        if (weak & attackedBy[Us][KING])
            score += ThreatByKing;

        b =  ~attackedBy[Them][ALL_PIECES]
           | (nonPawnEnemies & attackedBy2[Us]);
        score += Hanging * popcount(weak & b);

        // Additional bonus if weak piece is only protected by a queen
        score += WeakQueenProtection * popcount(weak & attackedBy[Them][QUEEN]);
    }

    // Bonus for restricting their piece moves
    b =   attackedBy[Them][ALL_PIECES]
       & ~stronglyProtected
       &  attackedBy[Us][ALL_PIECES];
    score += RestrictedPiece * popcount(b);

    // Protected or unattacked squares
    safe = ~attackedBy[Them][ALL_PIECES] | attackedBy[Us][ALL_PIECES];

    // Bonus for attacking enemy pieces with our relatively safe pawns
    b = pos.pieces(Us, PAWN) & safe;
    b = pawn_attacks_bb<Us>(b) & nonPawnEnemies;
    score += ThreatBySafePawn * popcount(b);

    // Find squares where our pawns can push on the next move
    b  = shift<Up>(pos.pieces(Us, PAWN)) & ~pos.pieces();
    b |= shift<Up>(b & TRank3BB) & ~pos.pieces();

    // Keep only the squares which are relatively safe
    b &= ~attackedBy[Them][PAWN] & safe;

    // Bonus for safe pawn threats on the next move
    b = pawn_attacks_bb<Us>(b) & nonPawnEnemies;
    score += ThreatByPawnPush * popcount(b);

    // Bonus for threats on the next moves against enemy queen
    if (pos.count<QUEEN>(Them) == 1)
    {
        Square s = pos.square<QUEEN>(Them);
        safe = mobilityArea[Us] & ~stronglyProtected;

        b = attackedBy[Us][KNIGHT] & pos.attacks_from<KNIGHT>(s);

        score += KnightOnQueen * popcount(b & safe);

        b =  (attackedBy[Us][BISHOP] & pos.attacks_from<BISHOP>(s))
           | (attackedBy[Us][ROOK  ] & pos.attacks_from<ROOK  >(s));

        score += SliderOnQueen * popcount(b & safe & attackedBy2[Us]);
    }

    if (T)
        Trace::add(THREAT, Us, score);

    return score;
  }

  // Evaluation::passed() evaluates the passed pawns and candidate passed
  // pawns of the given color.

  template<Tracing T> template<Color Us>
  Score Evaluation<T>::passed() const {

    constexpr Color     Them = ~Us;
    constexpr Direction Up   = pawn_push(Us);
    constexpr Direction Down = -Up;

    auto king_proximity = [&](Color c, Square s) {
      return std::min(distance(pos.square<KING>(c), s), 5);
    };

    Bitboard b, bb, squaresToQueen, unsafeSquares, blockedPassers, helpers;
    Score score = SCORE_ZERO;

    b = pe->passed_pawns(Us);

    blockedPassers = b & shift<Down>(pos.pieces(Them, PAWN));
    if (blockedPassers)
    {
        helpers =  shift<Up>(pos.pieces(Us, PAWN))
                 & ~pos.pieces(Them)
                 & (~attackedBy2[Them] | attackedBy[Us][ALL_PIECES]);

        // Remove blocked candidate passers that don't have help to pass
        b &=  ~blockedPassers
            | shift<WEST>(helpers)
            | shift<EAST>(helpers);
    }

    while (b)
    {
        Square s = pop_lsb(&b);

        assert(!(pos.pieces(Them, PAWN) & forward_file_bb(Us, s + Up)));

        int r = relative_rank(Us, s);

        Score bonus = PassedRank[r];

        if (r > RANK_3)
        {
            int w = 5 * r - 13;
            Square blockSq = s + Up;

            // Adjust bonus based on the king's proximity
            bonus += make_score(0, (  (king_proximity(Them, blockSq) * 19) / 4
                                     - king_proximity(Us,   blockSq) *  2) * w);

            // If blockSq is not the queening square then consider also a second push
            if (r != RANK_7)
                bonus -= make_score(0, king_proximity(Us, blockSq + Up) * w);

            // If the pawn is free to advance, then increase the bonus
            if (pos.empty(blockSq))
            {
                squaresToQueen = forward_file_bb(Us, s);
                unsafeSquares = passed_pawn_span(Us, s);

                bb = forward_file_bb(Them, s) & pos.pieces(ROOK, QUEEN);

                if (!(pos.pieces(Them) & bb))
                    unsafeSquares &= attackedBy[Them][ALL_PIECES];

                // If there are no enemy attacks on passed pawn span, assign a big bonus.
                // Otherwise assign a smaller bonus if the path to queen is not attacked
                // and even smaller bonus if it is attacked but block square is not.
                int k = !unsafeSquares                    ? 35 :
                        !(unsafeSquares & squaresToQueen) ? 20 :
                        !(unsafeSquares & blockSq)        ?  9 :
                                                             0 ;

                // Assign a larger bonus if the block square is defended
                if ((pos.pieces(Us) & bb) || (attackedBy[Us][ALL_PIECES] & blockSq))
                    k += 5;

                bonus += make_score(k * w, k * w);
            }
        } // r > RANK_3

        score += bonus - PassedFile * edge_distance(file_of(s));
    }

    if (T)
        Trace::add(PASSED, Us, score);

    return score;
  }


  // Evaluation::space() computes a space evaluation for a given side, aiming to improve game
  // play in the opening. It is based on the number of safe squares on the 4 central files
  // on ranks 2 to 4. Completely safe squares behind a friendly pawn are counted twice.
  // Finally, the space bonus is multiplied by a weight which decreases according to occupancy.

  template<Tracing T> template<Color Us>
  Score Evaluation<T>::space() const {

    // Early exit if, for example, both queens or 6 minor pieces have been exchanged
    if (pos.non_pawn_material() < SpaceThreshold)
        return SCORE_ZERO;

    constexpr Color Them     = ~Us;
    constexpr Direction Down = -pawn_push(Us);
    constexpr Bitboard SpaceMask =
      Us == WHITE ? CenterFiles & (Rank2BB | Rank3BB | Rank4BB)
                  : CenterFiles & (Rank7BB | Rank6BB | Rank5BB);

    // Find the available squares for our pieces inside the area defined by SpaceMask
    Bitboard safe =   SpaceMask
                   & ~pos.pieces(Us, PAWN)
                   & ~attackedBy[Them][PAWN];

    // Find all squares which are at most three squares behind some friendly pawn
    Bitboard behind = pos.pieces(Us, PAWN);
    behind |= shift<Down>(behind);
    behind |= shift<Down+Down>(behind);

    int bonus = popcount(safe) + popcount(behind & safe & ~attackedBy[Them][ALL_PIECES]);
    int weight = pos.count<ALL_PIECES>(Us) - 3 + std::min(pe->blocked_count(), 9);
    Score score = make_score(bonus * weight * weight / 16, 0);

    if (T)
        Trace::add(SPACE, Us, score);

    return score;
  }


  // Evaluation::winnable() adjusts the mg and eg score components based on the
  // known attacking/defending status of the players.
  // A single value is derived from the mg and eg values and returned.

  template<Tracing T>
  Value Evaluation<T>::winnable(Score score) const {


    int outflanking =  distance<File>(pos.square<KING>(WHITE), pos.square<KING>(BLACK))
                     - distance<Rank>(pos.square<KING>(WHITE), pos.square<KING>(BLACK));

    bool pawnsOnBothFlanks =   (pos.pieces(PAWN) & QueenSide)
                            && (pos.pieces(PAWN) & KingSide);

    bool almostUnwinnable =   outflanking < 0
                           && !pawnsOnBothFlanks;

    bool infiltration = rank_of(pos.square<KING>(WHITE)) > RANK_4
                     || rank_of(pos.square<KING>(BLACK)) < RANK_5;

    // Compute the initiative bonus for the attacking side
    int complexity =   9 * pe->passed_count()
                    + 12 * pos.count<PAWN>()
                    +  9 * outflanking
                    + 21 * pawnsOnBothFlanks
                    + 24 * infiltration
                    + 51 * !pos.non_pawn_material()
                    - 43 * almostUnwinnable
                    -110 ;

    Value mg = mg_value(score);
    Value eg = eg_value(score);

    // Now apply the bonus: note that we find the attacking side by extracting the
    // sign of the midgame or endgame values, and that we carefully cap the bonus
    // so that the midgame and endgame scores do not change sign after the bonus.
    int u = ((mg > 0) - (mg < 0)) * Utility::clamp(complexity + 50, -abs(mg), 0);
    int v = ((eg > 0) - (eg < 0)) * std::max(complexity, -abs(eg));

    mg += u;
    eg += v;

    // Compute the scale factor for the winning side

    Color strongSide = eg > VALUE_DRAW ? WHITE : BLACK;
    int sf = me->scale_factor(pos, strongSide);

    // If scale is not already specific, scale down the endgame via general heuristics
    if (sf == SCALE_FACTOR_NORMAL)
    {
        if (pos.opposite_bishops())
        {
            if (   pos.non_pawn_material(WHITE) == BishopValueMg
                && pos.non_pawn_material(BLACK) == BishopValueMg)
                sf = 18 + 4 * popcount(pe->passed_pawns(strongSide));
            else
                sf = 22 + 3 * pos.count<ALL_PIECES>(strongSide);
        }
        else
            sf = std::min(sf, 36 + 7 * pos.count<PAWN>(strongSide));
    }

    // Interpolate between the middlegame and (scaled by 'sf') endgame score
    v =  mg * int(me->game_phase())
       + eg * int(PHASE_MIDGAME - me->game_phase()) * ScaleFactor(sf) / SCALE_FACTOR_NORMAL;
    v /= PHASE_MIDGAME;

    if (T)
    {
        Trace::add(WINNABLE, make_score(u, eg * ScaleFactor(sf) / SCALE_FACTOR_NORMAL - eg_value(score)));
        Trace::add(TOTAL, make_score(mg, eg * ScaleFactor(sf) / SCALE_FACTOR_NORMAL));
    }

    return Value(v);
  }


  // Evaluation::value() is the main function of the class. It computes the various
  // parts of the evaluation and returns the value of the position from the point
  // of view of the side to move.

  template<Tracing T>
  Value Evaluation<T>::value() {

    assert(!pos.checkers());

    // Probe the material hash table
    me = Material::probe(pos);

    // If we have a specialized evaluation function for the current material
    // configuration, call it and return.
    if (me->specialized_eval_exists())
        return me->evaluate(pos);

    // Initialize score by reading the incrementally updated scores included in
    // the position object (material + piece square tables) and the material
    // imbalance. Score is computed internally from the white point of view.
    Score score = pos.psq_score() + me->imbalance() + pos.this_thread()->contempt;

    // Probe the pawn hash table
    pe = Pawns::probe(pos);
    score += pe->pawn_score(WHITE) - pe->pawn_score(BLACK);

<<<<<<< HEAD
    // Early exit if score is high
//#if defined (Stockfish) || (Weakfish)
    Value v = (mg_value(score) + eg_value(score)) / 2;
    if (abs(v) > LazyThreshold + pos.non_pawn_material() / 64)
      return pos.side_to_move() == WHITE ? v : -v;
/*#else
    Value v = (mg_value(score) + eg_value(score)) / 2;
    if(!T){//Fix for UCI command 'eval';
     if ( (pos.this_thread()->bestMoveChanges < 13)
       && (abs(v) > LazyThreshold + pos.non_pawn_material() / 64))
       return pos.side_to_move() == WHITE ? v : -v;
    }
#endif*/
=======
    Value v;

>>>>>>> dfd79264
    // Main evaluation begins here

    initialize<WHITE>();
    initialize<BLACK>();

    // Pieces evaluated first (also populates attackedBy, attackedBy2).
    // Note that the order of evaluation of the terms is left unspecified
    score +=  pieces<WHITE, KNIGHT>() - pieces<BLACK, KNIGHT>()
            + pieces<WHITE, BISHOP>() - pieces<BLACK, BISHOP>()
            + pieces<WHITE, ROOK  >() - pieces<BLACK, ROOK  >()
            + pieces<WHITE, QUEEN >() - pieces<BLACK, QUEEN >();

    score += mobility[WHITE] - mobility[BLACK];

    // More complex interactions that require fully populated attack bitboards
    score +=  king<   WHITE>() - king<   BLACK>()
            + threats<WHITE>() - threats<BLACK>()
            + passed< WHITE>() - passed< BLACK>()
            + space<  WHITE>() - space<  BLACK>();

    // Derive single value from mg and eg parts of score
    v = winnable(score);

    // In case of tracing add all remaining individual evaluation terms
    if (T)
    {
        Trace::add(MATERIAL, pos.psq_score());
        Trace::add(IMBALANCE, me->imbalance());
        Trace::add(PAWN, pe->pawn_score(WHITE), pe->pawn_score(BLACK));
        Trace::add(MOBILITY, mobility[WHITE], mobility[BLACK]);
    }
#ifndef Noir
    // Evaluation grain
    v = (v / 16) * 16;

    // Side to move point of view
    v = (pos.side_to_move() == WHITE ? v : -v) + Tempo;

    // Damp down the evaluation linearly when shuffling
    v = v * (100 - pos.rule50_count()) / 100;

    return v;
#else
    return (pos.side_to_move() == WHITE ? v : -v) + Tempo;
#endif
  }

} // namespace


/// evaluate() is the evaluator for the outer world. It returns a static
/// evaluation of the position from the point of view of the side to move.

Value Eval::evaluate(const Position& pos) {
  return Evaluation<NO_TRACE>(pos).value();
}


/// trace() is like evaluate(), but instead of returning a value, it returns
/// a string (suitable for outputting to stdout) that contains the detailed
/// descriptions and values of each evaluation term. Useful for debugging.

std::string Eval::trace(const Position& pos) {

  if (pos.checkers())
      return "Total evaluation: none (in check)";

  std::memset(scores, 0, sizeof(scores));

  pos.this_thread()->contempt = SCORE_ZERO; // Reset any dynamic contempt

  Value v = Evaluation<TRACE>(pos).value();

  v = pos.side_to_move() == WHITE ? v : -v; // Trace scores are from white's point of view

  std::stringstream ss;
  ss << std::showpoint << std::noshowpos << std::fixed << std::setprecision(2)
     << "     Term    |    White    |    Black    |    Total   \n"
     << "             |   MG    EG  |   MG    EG  |   MG    EG \n"
     << " ------------+-------------+-------------+------------\n"
     << "    Material | " << Term(MATERIAL)
     << "   Imbalance | " << Term(IMBALANCE)
     << "       Pawns | " << Term(PAWN)
     << "     Knights | " << Term(KNIGHT)
     << "     Bishops | " << Term(BISHOP)
     << "       Rooks | " << Term(ROOK)
     << "      Queens | " << Term(QUEEN)
     << "    Mobility | " << Term(MOBILITY)
     << " King safety | " << Term(KING)
     << "     Threats | " << Term(THREAT)
     << "      Passed | " << Term(PASSED)
     << "       Space | " << Term(SPACE)
     << "    Winnable | " << Term(WINNABLE)
     << " ------------+-------------+-------------+------------\n"
     << "       Total | " << Term(TOTAL);

  ss << "\nFinal evaluation: " << to_cp(v) << " (white side)\n";

  return ss.str();
}<|MERGE_RESOLUTION|>--- conflicted
+++ resolved
@@ -74,7 +74,10 @@
 
 namespace {
 
-  // Threshold for space evaluation
+  // Threshold for lazy and space evaluation
+  #ifdef Stockfish
+  constexpr Value LazyThreshold  = Value(1400);
+  #endif
   constexpr Value SpaceThreshold = Value(12222);
 
   constexpr int KingAttackWeights[PIECE_TYPE_NB] = { 0, 0, 81, 52, 44, 10 };
@@ -826,24 +829,14 @@
     pe = Pawns::probe(pos);
     score += pe->pawn_score(WHITE) - pe->pawn_score(BLACK);
 
-<<<<<<< HEAD
     // Early exit if score is high
-//#if defined (Stockfish) || (Weakfish)
+#ifdef Stockfish
     Value v = (mg_value(score) + eg_value(score)) / 2;
     if (abs(v) > LazyThreshold + pos.non_pawn_material() / 64)
       return pos.side_to_move() == WHITE ? v : -v;
-/*#else
-    Value v = (mg_value(score) + eg_value(score)) / 2;
-    if(!T){//Fix for UCI command 'eval';
-     if ( (pos.this_thread()->bestMoveChanges < 13)
-       && (abs(v) > LazyThreshold + pos.non_pawn_material() / 64))
-       return pos.side_to_move() == WHITE ? v : -v;
-    }
-#endif*/
-=======
-    Value v;
-
->>>>>>> dfd79264
+#else
+    Value v = (mg_value(score) + eg_value(score)) / 2;  //idea from Corchess
+#endif
     // Main evaluation begins here
 
     initialize<WHITE>();
