/*
 McCain, a UCI chess playing engine derived from Stockfish and Glaurung 2.1
 Copyright (C) 2004-2008 Tord Romstad (Glaurung author)
 Copyright (C) 2008-2015 Marco Costalba, Joona Kiiski, Tord Romstad (Stockfish Authors)
 Copyright (C) 2015-2016 Marco Costalba, Joona Kiiski, Gary Linscott, Tord Romstad (Stockfish Authors)
 Copyright (C) 2017-2019 Michael Byrne, Marco Costalba, Joona Kiiski, Gary Linscott, Tord Romstad (McCain Authors)

 McCain is free software: you can redistribute it and/or modify
 it under the terms of the GNU General Public License as published by
 the Free Software Foundation, either version 3 of the License, or
 (at your option) any later version.

 McCain is distributed in the hope that it will be useful,
 but WITHOUT ANY WARRANTY; without even the implied warranty of
 MERCHANTABILITY or FITNESS FOR A PARTICULAR PURPOSE.  See the
 GNU General Public License for more details.

 You should have received a copy of the GNU General Public License
 along with this program.  If not, see <http://www.gnu.org/licenses/>.
 */

#include <algorithm>
#include <cassert>
#include <cstring>   // For std::memset
#include <iomanip>
#include <sstream>
#ifdef Maverick  //  Replace Mobility table with log equations (with rook mg exception). #1784
#include <cmath>
#endif
#include "bitboard.h"
#include "evaluate.h"
#include "material.h"
#include "pawns.h"
#include "thread.h"

namespace Trace {

  enum Tracing { NO_TRACE, TRACE };

  enum Term { // The first 8 entries are reserved for PieceType
    MATERIAL = 8, IMBALANCE, MOBILITY, THREAT, PASSED, SPACE, INITIATIVE, TOTAL, TERM_NB
  };

  Score scores[TERM_NB][COLOR_NB];

  double to_cp(Value v) { return double(v) / PawnValueEg; }

  void add(int idx, Color c, Score s) {
    scores[idx][c] = s;
  }

  void add(int idx, Score w, Score b = SCORE_ZERO) {
    scores[idx][WHITE] = w;
    scores[idx][BLACK] = b;
  }

  std::ostream& operator<<(std::ostream& os, Score s) {
    os << std::setw(5) << to_cp(mg_value(s)) << " "
       << std::setw(5) << to_cp(eg_value(s));
    return os;
  }

  std::ostream& operator<<(std::ostream& os, Term t) {

    if (t == MATERIAL || t == IMBALANCE || t == INITIATIVE || t == TOTAL)
        os << " ----  ----"    << " | " << " ----  ----";
    else
        os << scores[t][WHITE] << " | " << scores[t][BLACK];

    os << " | " << scores[t][WHITE] - scores[t][BLACK] << "\n";
    return os;
  }
}

using namespace Trace;
#ifdef Maverick  //  Replace Mobility table with log equations (with rook mg exception). #1784
namespace Eval {
#else
namespace {
#endif

  // Threshold for lazy and space evaluation
  constexpr Value LazyThreshold  = Value(1400);
  constexpr Value SpaceThreshold = Value(12222);

  // KingAttackWeights[PieceType] contains king attack weights by piece type
  constexpr int KingAttackWeights[PIECE_TYPE_NB] = { 0, 0, 77, 55, 44, 10 };

  // Penalties for enemy's safe checks
#ifdef Maverick  // Michael Chaly /Enemy queen safe checks tweak
  constexpr int QueenSafeCheck  = 480;
  constexpr int QueenSafeCheck2 = 150;
#else
  constexpr int QueenSafeCheck  = 780;
#endif
  constexpr int RookSafeCheck   = 1080;
  constexpr int BishopSafeCheck = 635;
  constexpr int KnightSafeCheck = 790;

#define S(mg, eg) make_score(mg, eg)

  // MobilityBonus[PieceType-2][attacked] contains bonuses for middle and end game,
  // indexed by piece type and number of attacked squares in the mobility area.
#ifdef Maverick
Score MobilityBonus[][32] = {
#else
constexpr Score MobilityBonus[][32] = {
#endif
    { S(-62,-81), S(-53,-56), S(-12,-30), S( -4,-14), S(  3,  8), S( 13, 15), // Knights
      S( 22, 23), S( 28, 27), S( 33, 33) },
    { S(-48,-59), S(-20,-23), S( 16, -3), S( 26, 13), S( 38, 24), S( 51, 42), // Bishops
      S( 55, 54), S( 63, 57), S( 63, 65), S( 68, 73), S( 81, 78), S( 81, 86),
      S( 91, 88), S( 98, 97) },
    { S(-58,-76), S(-27,-18), S(-15, 28), S(-10, 55), S( -5, 69), S( -2, 82), // Rooks
      S(  9,112), S( 16,118), S( 30,132), S( 29,142), S( 32,155), S( 38,165),
      S( 46,166), S( 48,169), S( 58,171) },
    { S(-39,-36), S(-21,-15), S(  3,  8), S(  3, 18), S( 14, 34), S( 22, 54), // Queens
      S( 28, 61), S( 41, 73), S( 43, 79), S( 48, 92), S( 56, 94), S( 60,104),
      S( 60,113), S( 66,120), S( 67,123), S( 70,126), S( 71,133), S( 73,136),
      S( 79,140), S( 88,143), S( 88,148), S( 99,166), S(102,170), S(102,175),
      S(106,184), S(109,191), S(113,206), S(116,212) }
  };

  // RookOnFile[semiopen/open] contains bonuses for each rook when there is
  // no (friendly) pawn on the rook file.
  constexpr Score RookOnFile[] = { S(18, 7), S(44, 20) };

  // ThreatByMinor/ByRook[attacked PieceType] contains bonuses according to
  // which piece type attacks which one. Attacks on lesser pieces which are
  // pawn-defended are not considered.
  constexpr Score ThreatByMinor[PIECE_TYPE_NB] = {
    S(0, 0), S(0, 31), S(39, 42), S(57, 44), S(68, 112), S(62, 120)
  };

  constexpr Score ThreatByRook[PIECE_TYPE_NB] = {
    S(0, 0), S(0, 24), S(38, 71), S(38, 61), S(0, 38), S(51, 38)
  };

  // PassedRank[Rank] contains a bonus according to the rank of a passed pawn
  constexpr Score PassedRank[RANK_NB] = {
    S(0, 0), S(5, 18), S(12, 23), S(10, 31), S(57, 62), S(163, 167), S(271, 250)
  };

  // PassedFile[File] contains a bonus according to the file of a passed pawn
  constexpr Score PassedFile[FILE_NB] = {
    S( -1,  7), S( 0,  9), S(-9, -8), S(-30,-14),
    S(-30,-14), S(-9, -8), S( 0,  9), S( -1,  7)
};
#ifdef Maverick
// Combo #1867 Jonathan D - others as noted
// Assorted bonuses and penalties
constexpr Score BishopPawns        = S(  3,  7);
constexpr Score CorneredBishop     = S( 50, 50);
constexpr Score FlankAttacks       = S(  8, -2); //Fauzi
constexpr Score Hanging            = S( 70, 45); //Fauzi
constexpr Score KingProtector      = S(  7,  8);
constexpr Score KnightManeuver     = S(  8,  4); //miguel-l
constexpr Score KnightOnQueen      = S( 17,  8); //Fauzi
constexpr Score LongDiagonalBishop = S( 40,  3); //Fauzi
constexpr Score MinorBehindPawn    = S( 16,  1); //Fauzi
constexpr Score Outpost            = S(  9,  3);
constexpr Score PawnlessFlank      = S(  6, 96); //Fauzi
constexpr Score RestrictedPiece    = S(  7,  4); //Fauzi
constexpr Score RookOnPawn         = S( 13, 29); //Fauzi
constexpr Score SliderOnQueen      = S( 63, 21); //Fauzi
constexpr Score ThreatByKing       = S( 24, 89);
constexpr Score ThreatByPawnPush   = S( 45, 37); // Michael Chaly https://github.com/Vizvezdenec/Stockfish/commit/76dbbc7d1a45160c7d78852fd33a289459e6932a
constexpr Score ThreatByRank       = S( 13,  0);
constexpr Score ThreatBySafePawn   = S(173, 94);
constexpr Score TrappedRook        = S( 96,  4);
constexpr Score WeakQueen          = S( 10,  2); // Gunther Dementz weak queen mod
constexpr Score WeakUnopposedPawn  = S( 14, 19); //Fauzi
#else
  // Assorted bonuses and penalties
  constexpr Score BishopPawns        = S(  3,  7);
  constexpr Score CorneredBishop     = S( 50, 50);
  constexpr Score FlankAttacks       = S(  8,  0);
  constexpr Score Hanging            = S( 69, 36);
  constexpr Score KingProtector      = S(  7,  8);
  constexpr Score KnightOnQueen      = S( 16, 12);
  constexpr Score LongDiagonalBishop = S( 45,  0);
  constexpr Score MinorBehindPawn    = S( 18,  3);
  constexpr Score Outpost            = S( 36, 12);
  constexpr Score PawnlessFlank      = S( 17, 95);
  constexpr Score RestrictedPiece    = S(  7,  7);
  constexpr Score RookOnPawn         = S( 10, 32);
  constexpr Score SliderOnQueen      = S( 59, 18);
  constexpr Score ThreatByKing       = S( 24, 89);
  constexpr Score ThreatByPawnPush   = S( 48, 39);
  constexpr Score ThreatByRank       = S( 13,  0);
  constexpr Score ThreatBySafePawn   = S(173, 94);
  constexpr Score TrappedRook        = S( 47,  4);
  constexpr Score WeakQueen          = S( 49, 15);
<<<<<<< HEAD
  constexpr Score WeakUnopposedPawn  = S( 12, 23);
#endif

=======
>>>>>>> a9cca5c9

#undef S

  // Evaluation class computes and stores attacks tables and other working data
  template<Tracing T>
  class Evaluation {

  public:
    Evaluation() = delete;
    explicit Evaluation(const Position& p) : pos(p) {}
    Evaluation& operator=(const Evaluation&) = delete;
    Value value();

  private:
    template<Color Us> void initialize();
    template<Color Us, PieceType Pt> Score pieces();
    template<Color Us> Score king() const;
    template<Color Us> Score threats() const;
    template<Color Us> Score passed() const;
    template<Color Us> Score space() const;
    ScaleFactor scale_factor(Value eg) const;
    Score initiative(Value eg) const;

    const Position& pos;
    Material::Entry* me;
    Pawns::Entry* pe;
    Bitboard mobilityArea[COLOR_NB];
    Score mobility[COLOR_NB] = { SCORE_ZERO, SCORE_ZERO };

    // attackedBy[color][piece type] is a bitboard representing all squares
    // attacked by a given color and piece type. Special "piece types" which
    // is also calculated is ALL_PIECES.
    Bitboard attackedBy[COLOR_NB][PIECE_TYPE_NB];

    // attackedBy2[color] are the squares attacked by at least 2 units of a given
    // color, including x-rays. But diagonal x-rays through pawns are not computed.
    Bitboard attackedBy2[COLOR_NB];

    // kingRing[color] are the squares adjacent to the king plus some other
    // very near squares, depending on king position.
    Bitboard kingRing[COLOR_NB];

    // kingAttackersCount[color] is the number of pieces of the given color
    // which attack a square in the kingRing of the enemy king.
    int kingAttackersCount[COLOR_NB];

    // kingAttackersWeight[color] is the sum of the "weights" of the pieces of
    // the given color which attack a square in the kingRing of the enemy king.
    // The weights of the individual piece types are given by the elements in
    // the KingAttackWeights array.
    int kingAttackersWeight[COLOR_NB];

    // kingAttacksCount[color] is the number of attacks by the given color to
    // squares directly adjacent to the enemy king. Pieces which attack more
    // than one square are counted multiple times. For instance, if there is
    // a white knight on g5 and black's king is on g8, this white knight adds 2
    // to kingAttacksCount[WHITE].
    int kingAttacksCount[COLOR_NB];
  };


  // Evaluation::initialize() computes king and pawn attacks, and the king ring
  // bitboard for a given color. This is done at the beginning of the evaluation.
  template<Tracing T> template<Color Us>
  void Evaluation<T>::initialize() {

    constexpr Color     Them = (Us == WHITE ? BLACK : WHITE);
    constexpr Direction Up   = (Us == WHITE ? NORTH : SOUTH);
    constexpr Direction Down = (Us == WHITE ? SOUTH : NORTH);
    constexpr Bitboard LowRanks = (Us == WHITE ? Rank2BB | Rank3BB: Rank7BB | Rank6BB);

    const Square ksq = pos.square<KING>(Us);

    Bitboard dblAttackByPawn = pawn_double_attacks_bb<Us>(pos.pieces(Us, PAWN));

    // Find our pawns that are blocked or on the first two ranks
    Bitboard b = pos.pieces(Us, PAWN) & (shift<Down>(pos.pieces()) | LowRanks);

    // Squares occupied by those pawns, by our king or queen or controlled by
    // enemy pawns are excluded from the mobility area.
    mobilityArea[Us] = ~(b | pos.pieces(Us, KING, QUEEN) | pe->pawn_attacks(Them));

    // Initialize attackedBy[] for king and pawns
    attackedBy[Us][KING] = pos.attacks_from<KING>(ksq);
    attackedBy[Us][PAWN] = pe->pawn_attacks(Us);
    attackedBy[Us][ALL_PIECES] = attackedBy[Us][KING] | attackedBy[Us][PAWN];
    attackedBy2[Us] = dblAttackByPawn | (attackedBy[Us][KING] & attackedBy[Us][PAWN]);

    // Init our king safety tables
    kingRing[Us] = attackedBy[Us][KING];
    if (relative_rank(Us, ksq) == RANK_1)
        kingRing[Us] |= shift<Up>(kingRing[Us]);

    if (file_of(ksq) == FILE_H)
        kingRing[Us] |= shift<WEST>(kingRing[Us]);

    else if (file_of(ksq) == FILE_A)
        kingRing[Us] |= shift<EAST>(kingRing[Us]);

    kingAttackersCount[Them] = popcount(kingRing[Us] & pe->pawn_attacks(Them));
    kingAttacksCount[Them] = kingAttackersWeight[Them] = 0;

    // Remove from kingRing[] the squares defended by two pawns
    kingRing[Us] &= ~dblAttackByPawn;
  }


  // Evaluation::pieces() scores pieces of a given color and type
  template<Tracing T> template<Color Us, PieceType Pt>
  Score Evaluation<T>::pieces() {

    constexpr Color     Them = (Us == WHITE ? BLACK : WHITE);
    constexpr Direction Down = (Us == WHITE ? SOUTH : NORTH);
#ifdef Maverick
	//Exclude doubly protected by pawns squares when calculating attackers on king ring #1843 Michael Chaly
	constexpr Direction DownRight = (Us == WHITE ? SOUTH_EAST : NORTH_WEST);
	constexpr Direction DownLeft = (Us == WHITE ? SOUTH_WEST : NORTH_EAST);
#endif 
    constexpr Bitboard OutpostRanks = (Us == WHITE ? Rank4BB | Rank5BB | Rank6BB
                                                   : Rank5BB | Rank4BB | Rank3BB);
    const Square* pl = pos.squares<Pt>(Us);

    Bitboard b, bb;
    Score score = SCORE_ZERO;

    attackedBy[Us][Pt] = 0;

    for (Square s = *pl; s != SQ_NONE; s = *++pl)
    {
        // Find attacked squares, including x-ray attacks for bishops and rooks
        b = Pt == BISHOP ? attacks_bb<BISHOP>(s, pos.pieces() ^ pos.pieces(QUEEN))
          : Pt ==   ROOK ? attacks_bb<  ROOK>(s, pos.pieces() ^ pos.pieces(QUEEN) ^ pos.pieces(Us, ROOK))
                         : pos.attacks_from<Pt>(s);

        if (pos.blockers_for_king(Us) & s)
            b &= LineBB[pos.square<KING>(Us)][s];

        attackedBy2[Us] |= attackedBy[Us][ALL_PIECES] & b;
        attackedBy[Us][Pt] |= b;
        attackedBy[Us][ALL_PIECES] |= b;
#ifdef Maverick //Exclude doubly protected by pawns squares when calculating attackers on king ring #1843 Michael Chaly
		if (b & kingRing[Them] & ~(shift<DownRight>(pos.pieces(Them,PAWN)) & shift<DownLeft>(pos.pieces(Them,PAWN))))
#else
		if (b & kingRing[Them])
#endif
        {
            kingAttackersCount[Us]++;
            kingAttackersWeight[Us] += KingAttackWeights[Pt];
            kingAttacksCount[Us] += popcount(b & attackedBy[Them][KING]);
        }

        int mob = popcount(b & mobilityArea[Us]);

        mobility[Us] += MobilityBonus[Pt - 2][mob];

        if (Pt == BISHOP || Pt == KNIGHT)
        {
            // Bonus if piece is on an outpost square or can reach one
            bb = OutpostRanks & attackedBy[Us][PAWN] & ~pe->pawn_attacks_span(Them);
            if (bb & s)
                score += Outpost * (Pt == KNIGHT ? 2 : 1);

            else if (bb & b & ~pos.pieces(Us))
                score += Outpost / (Pt == KNIGHT ? 1 : 2);

            // Knight and Bishop bonus for being right behind a pawn
            if (shift<Down>(pos.pieces(PAWN)) & s)
                score += MinorBehindPawn;

            // Penalty if the piece is far from the king
            score -= KingProtector * distance(s, pos.square<KING>(Us));

            if (Pt == BISHOP)
            {
                // Penalty according to number of pawns on the same color square as the
                // bishop, bigger when the center files are blocked with pawns.
                Bitboard blocked = pos.pieces(Us, PAWN) & shift<Down>(pos.pieces());

                score -= BishopPawns * pos.pawns_on_same_color_squares(Us, s)
                                     * (1 + popcount(blocked & CenterFiles));

                // Bonus for bishop on a long diagonal which can "see" both center squares
                if (more_than_one(attacks_bb<BISHOP>(s, pos.pieces(PAWN)) & Center))
                    score += LongDiagonalBishop;
            }
#ifdef Maverick //  by miguel-l
            else if (Pt == KNIGHT)
            {
                Bitboard CenterSquares = CenterFiles & (Rank3BB | Rank4BB | Rank5BB | Rank6BB);
                if (more_than_one(CenterSquares & mobilityArea[Us] & b))
                    score += KnightManeuver;
            }
#endif

            // An important Chess960 pattern: A cornered bishop blocked by a friendly
            // pawn diagonally in front of it is a very serious problem, especially
            // when that pawn is also blocked.
            if (   Pt == BISHOP
                && pos.is_chess960()
                && (s == relative_square(Us, SQ_A1) || s == relative_square(Us, SQ_H1)))
            {
                Direction d = pawn_push(Us) + (file_of(s) == FILE_A ? EAST : WEST);
                if (pos.piece_on(s + d) == make_piece(Us, PAWN))
                    score -= !pos.empty(s + d + pawn_push(Us))                ? CorneredBishop * 4
                            : pos.piece_on(s + d + d) == make_piece(Us, PAWN) ? CorneredBishop * 2
                                                                              : CorneredBishop;
            }
        }

        if (Pt == ROOK)
        {
            // Bonus for aligning rook with enemy pawns on the same rank/file
            if (relative_rank(Us, s) >= RANK_5)
                score += RookOnPawn * popcount(pos.pieces(Them, PAWN) & PseudoAttacks[ROOK][s]);

            // Bonus for rook on an open or semi-open file
            if (pos.is_on_semiopen_file(Us, s))
                score += RookOnFile[bool(pos.is_on_semiopen_file(Them, s))];

            // Penalty when trapped by the king, even more if the king cannot castle
            else if (mob <= 3)
            {
                File kf = file_of(pos.square<KING>(Us));
                if ((kf < FILE_E) == (file_of(s) < kf))
#ifdef Maverick  //Simplify TrappedRook to a single penalty (no longer based on mobility). #1958
		   score -= (TrappedRook - make_score(mob * 22, 0)) * (1 + !pos.castling_rights(Us));
#else
                    score -= TrappedRook * (1 + !pos.castling_rights(Us));
#endif
            }
        }

        if (Pt == QUEEN)
        {
            // Penalty if any relative pin or discovered attack against the queen
#ifdef Maverick  // Günther Demetz weakQueen2 e62bdb0
             Bitboard queenPinners, blocker = pos.slider_blockers(pos.pieces(Them, ROOK, BISHOP), s, queenPinners);
             if (blocker)
             {
                score -= WeakQueen;
                score -= WeakQueen * 5;
                if (!(blocker & pos.pieces(PAWN)) || file_of(lsb(blocker)) != file_of(s))
                    score -= WeakQueen * 2; // even more penalty when blocker is'nt pawn on the same file
              }
#else
            Bitboard queenPinners;
            if (pos.slider_blockers(pos.pieces(Them, ROOK, BISHOP), s, queenPinners))
                score -= WeakQueen;
#endif
        }
    }
    if (T)
        Trace::add(Pt, Us, score);

    return score;
  }


  // Evaluation::king() assigns bonuses and penalties to a king of a given color
  template<Tracing T> template<Color Us>
  Score Evaluation<T>::king() const {

    constexpr Color    Them = (Us == WHITE ? BLACK : WHITE);
    constexpr Bitboard Camp = (Us == WHITE ? AllSquares ^ Rank6BB ^ Rank7BB ^ Rank8BB
                                           : AllSquares ^ Rank1BB ^ Rank2BB ^ Rank3BB);

    Bitboard weak, b1, b2, safe, unsafeChecks = 0;
    Bitboard rookChecks, queenChecks, bishopChecks, knightChecks;
    int kingDanger = 0;
    const Square ksq = pos.square<KING>(Us);

    // Init the score with king shelter and enemy pawns storm
    Score score = pe->king_safety<Us>(pos);

    // Attacked squares defended at most once by our queen or king
    weak =  attackedBy[Them][ALL_PIECES]
          & ~attackedBy2[Us]
          & (~attackedBy[Us][ALL_PIECES] | attackedBy[Us][KING] | attackedBy[Us][QUEEN]);

    // Analyse the safe enemy's checks which are possible on next move
    safe  = ~pos.pieces(Them);
    safe &= ~attackedBy[Us][ALL_PIECES] | (weak & attackedBy2[Them]);

    b1 = attacks_bb<ROOK  >(ksq, pos.pieces() ^ pos.pieces(Us, QUEEN));
    b2 = attacks_bb<BISHOP>(ksq, pos.pieces() ^ pos.pieces(Us, QUEEN));

    // Enemy rooks checks
    rookChecks = b1 & safe & attackedBy[Them][ROOK];

    if (rookChecks)
        kingDanger += RookSafeCheck;
    else
        unsafeChecks |= b1 & attackedBy[Them][ROOK];

    // Enemy queen safe checks: we count them only if they are from squares from
    // which we can't give a rook check, because rook checks are more valuable.
    queenChecks =  (b1 | b2)
                 & attackedBy[Them][QUEEN]
                 & safe
                 & ~attackedBy[Us][QUEEN]
                 & ~rookChecks;

    if (queenChecks)
#ifdef Maverick   // Michael Chaly /Enemy queen safe checks tweak
        kingDanger += QueenSafeCheck + QueenSafeCheck2 * popcount((b1 | b2) & attackedBy[Them][QUEEN] & safe & ~attackedBy[Us][QUEEN]);
#else
        kingDanger += QueenSafeCheck;
#endif
    // Enemy bishops checks: we count them only if they are from squares from
    // which we can't give a queen check, because queen checks are more valuable.
    bishopChecks =  b2
                  & attackedBy[Them][BISHOP]
                  & safe
                  & ~queenChecks;

    if (bishopChecks)
        kingDanger += BishopSafeCheck;
    else
        unsafeChecks |= b2 & attackedBy[Them][BISHOP];

    // Enemy knights checks
    knightChecks = pos.attacks_from<KNIGHT>(ksq) & attackedBy[Them][KNIGHT];

    if (knightChecks & safe)
        kingDanger += KnightSafeCheck;
    else
        unsafeChecks |= knightChecks;

    // Unsafe or occupied checking squares will also be considered, as long as
    // the square is in the attacker's mobility area.
    unsafeChecks &= mobilityArea[Them];
	  
#ifdef maverick  // Stéphane Nicolet demolition threats
    // Add some demolition threats
    unsafeChecks |=   pos.pieces(Us)
	  &  kingRing[Us]
	  &  attackedBy2[Them]
	  & (attackedBy[Them][KNIGHT] | attackedBy[Them][BISHOP])
	  & ~attackedBy2[Us];
#endif
    // Find the squares that opponent attacks in our king flank, and the squares
    // which are attacked twice in that flank.
    b1 = attackedBy[Them][ALL_PIECES] & KingFlank[file_of(ksq)] & Camp;
    b2 = b1 & attackedBy2[Them];

    int kingFlankAttacks = popcount(b1) + popcount(b2);

    kingDanger +=        kingAttackersCount[Them] * kingAttackersWeight[Them]
                 +  69 * kingAttacksCount[Them]
                 + 185 * popcount(kingRing[Us] & weak)
                 - 100 * bool(attackedBy[Us][KNIGHT] & attackedBy[Us][KING])
                 -  35 * bool(attackedBy[Us][BISHOP] & attackedBy[Us][KING])
                 + 150 * popcount(pos.blockers_for_king(Us) | unsafeChecks)
                 - 873 * !pos.count<QUEEN>(Them)
                 -   6 * mg_value(score) / 8
                 +       mg_value(mobility[Them] - mobility[Us])
#ifdef Maverick  // Vizvezdenec, 31m059  & SFisGOD
                 +   3 * kingFlankAttacks * kingFlankAttacks / 8
                 -   6; // tweaked by MichaelB7
#else
                 +   5 * kingFlankAttacks * kingFlankAttacks / 16
                 -   7;
#endif

    // Transform the kingDanger units into a Score, and subtract it from the evaluation
#ifdef Maverick //tweaked by MichelB7
    if (abs(kingDanger) > 50 )
        score -= make_score(9 * kingDanger * kingDanger / 32768 , kingDanger / 16);// byMichael B7
#else
    if (kingDanger > 100)
        score -= make_score(kingDanger * kingDanger / 4096, kingDanger / 16);
#endif

    // Penalty when our king is on a pawnless flank
    if (!(pos.pieces(PAWN) & KingFlank[file_of(ksq)]))
        score -= PawnlessFlank;

    // Penalty if king flank is under attack, potentially moving toward the king
    score -= FlankAttacks * kingFlankAttacks;

    if (T)
        Trace::add(KING, Us, score);

    return score;
  }


  // Evaluation::threats() assigns bonuses according to the types of the
  // attacking and the attacked pieces.
  template<Tracing T> template<Color Us>
  Score Evaluation<T>::threats() const {

    constexpr Color     Them     = (Us == WHITE ? BLACK   : WHITE);
    constexpr Direction Up       = (Us == WHITE ? NORTH   : SOUTH);
    constexpr Bitboard  TRank3BB = (Us == WHITE ? Rank3BB : Rank6BB);

    Bitboard b, weak, defended, nonPawnEnemies, stronglyProtected, safe;
    Score score = SCORE_ZERO;

    // Non-pawn enemies
    nonPawnEnemies = pos.pieces(Them) & ~pos.pieces(PAWN);

    // Squares strongly protected by the enemy, either because they defend the
    // square with a pawn, or because they defend the square twice and we don't.
    stronglyProtected =  attackedBy[Them][PAWN]
                       | (attackedBy2[Them] & ~attackedBy2[Us]);

    // Non-pawn enemies, strongly protected
    defended = nonPawnEnemies & stronglyProtected;

    // Enemies not strongly protected and under our attack
    weak = pos.pieces(Them) & ~stronglyProtected & attackedBy[Us][ALL_PIECES];

    // Safe or protected squares
    safe = ~attackedBy[Them][ALL_PIECES] | attackedBy[Us][ALL_PIECES];

    // Bonus according to the kind of attacking pieces
    if (defended | weak)
    {
        b = (defended | weak) & (attackedBy[Us][KNIGHT] | attackedBy[Us][BISHOP]);
        while (b)
        {
            Square s = pop_lsb(&b);
            score += ThreatByMinor[type_of(pos.piece_on(s))];
            if (type_of(pos.piece_on(s)) != PAWN)
                score += ThreatByRank * (int)relative_rank(Them, s);
        }

        b = weak & attackedBy[Us][ROOK];
        while (b)
        {
            Square s = pop_lsb(&b);
            score += ThreatByRook[type_of(pos.piece_on(s))];
#ifndef Maverick
            if (type_of(pos.piece_on(s)) != PAWN)
            	score += ThreatByRank * (int)relative_rank(Them, s);
#endif		
#ifdef Maverick //  31m059 threat_strongqueen
            if (type_of(pos.piece_on(s)) == QUEEN)
            	score += ThreatByRook[QUEEN]/2;
            else if (type_of(pos.piece_on(s)) != PAWN)
                score += ThreatByRank * (int)relative_rank(Them, s);
#endif
        }

        if (weak & attackedBy[Us][KING])
            score += ThreatByKing;

        b =  ~attackedBy[Them][ALL_PIECES]
           | (nonPawnEnemies & attackedBy2[Us]);
        score += Hanging * popcount(weak & b);
    }

    // Bonus for restricting their piece moves
    b =   attackedBy[Them][ALL_PIECES]
       & ~stronglyProtected
       &  attackedBy[Us][ALL_PIECES];

    score += RestrictedPiece * popcount(b);

    // Find squares where our pawns can push on the next move
    b  = shift<Up>(pos.pieces(Us, PAWN)) & ~pos.pieces();
    b |= shift<Up>(b & TRank3BB) & ~pos.pieces();

    // Keep only the squares which are relatively safe
#ifdef Maverick  //Michael Chally 1/19 342ffe3
    b &= ~pawn_attacks_bb<Them>(pos.pieces(Them,PAWN) & ~pos.blockers_for_king(Them)) & safe;
#else
    b &= ~attackedBy[Them][PAWN] & safe;
#endif
    // Bonus for safe pawn threats on the next move
    b = pawn_attacks_bb<Us>(b) & pos.pieces(Them);
    score += ThreatByPawnPush * popcount(b);

    // Our safe or protected pawns
    b = pos.pieces(Us, PAWN) & safe;

    b = pawn_attacks_bb<Us>(b) & nonPawnEnemies;
    score += ThreatBySafePawn * popcount(b);

    // Bonus for threats on the next moves against enemy queen
    if (pos.count<QUEEN>(Them) == 1)
    {
        Square s = pos.square<QUEEN>(Them);
        safe = mobilityArea[Us] & ~stronglyProtected;

        b = attackedBy[Us][KNIGHT] & pos.attacks_from<KNIGHT>(s);

        score += KnightOnQueen * popcount(b & safe);

        b =  (attackedBy[Us][BISHOP] & pos.attacks_from<BISHOP>(s))
           | (attackedBy[Us][ROOK  ] & pos.attacks_from<ROOK  >(s));

        score += SliderOnQueen * popcount(b & safe & attackedBy2[Us]);
    }

    if (T)
        Trace::add(THREAT, Us, score);

    return score;
  }

  // Evaluation::passed() evaluates the passed pawns and candidate passed
  // pawns of the given color.

  template<Tracing T> template<Color Us>
  Score Evaluation<T>::passed() const {

    constexpr Color     Them = (Us == WHITE ? BLACK : WHITE);
    constexpr Direction Up   = (Us == WHITE ? NORTH : SOUTH);

    auto king_proximity = [&](Color c, Square s) {
      return std::min(distance(pos.square<KING>(c), s), 5);
    };

    Bitboard b, bb, squaresToQueen, defendedSquares, unsafeSquares;
    Score score = SCORE_ZERO;

    b = pe->passed_pawns(Us);

    while (b)
    {
        Square s = pop_lsb(&b);

        assert(!(pos.pieces(Them, PAWN) & forward_file_bb(Us, s + Up)));

        int r = relative_rank(Us, s);

        Score bonus = PassedRank[r];

        if (r > RANK_3)
        {
            int w = (r-2) * (r-2) + 2;
            Square blockSq = s + Up;

            // Adjust bonus based on the king's proximity
            bonus += make_score(0, (  king_proximity(Them, blockSq) * 5
                                    - king_proximity(Us,   blockSq) * 2) * w);

            // If blockSq is not the queening square then consider also a second push
            if (r != RANK_7)
                bonus -= make_score(0, king_proximity(Us, blockSq + Up) * w);

            // If the pawn is free to advance, then increase the bonus
            if (pos.empty(blockSq))
            {
                // If there is a rook or queen attacking/defending the pawn from behind,
                // consider all the squaresToQueen. Otherwise consider only the squares
                // in the pawn's path attacked or occupied by the enemy.
                defendedSquares = unsafeSquares = squaresToQueen = forward_file_bb(Us, s);

                bb = forward_file_bb(Them, s) & pos.pieces(ROOK, QUEEN);

                if (!(pos.pieces(Us) & bb))
                    defendedSquares &= attackedBy[Us][ALL_PIECES];

                if (!(pos.pieces(Them) & bb))
                    unsafeSquares &= attackedBy[Them][ALL_PIECES] | pos.pieces(Them);

                // If there aren't any enemy attacks, assign a big bonus. Otherwise
                // assign a smaller bonus if the block square isn't attacked.
                int k = !unsafeSquares ? 20 : !(unsafeSquares & blockSq) ? 9 : 0;

                // Assign a larger bonus if the block square is defended.
                if (defendedSquares & blockSq)
                    k += 5;

                bonus += make_score(k * w, k * w);
            }
        } // r > RANK_3

        // Scale down bonus for candidate passers which need more than one
        // pawn push to become passed, or have a pawn in front of them.
        if (   !pos.pawn_passed(Us, s + Up)
            || (pos.pieces(PAWN) & forward_file_bb(Us, s)))
            bonus = bonus / 2;

        score += bonus + PassedFile[file_of(s)];
    }

    if (T)
        Trace::add(PASSED, Us, score);

    return score;
  }


  // Evaluation::space() computes the space evaluation for a given side. The
  // space evaluation is a simple bonus based on the number of safe squares
  // available for minor pieces on the central four files on ranks 2--4. Safe
  // squares one, two or three squares behind a friendly pawn are counted
  // twice. Finally, the space bonus is multiplied by a weight. The aim is to
  // improve play on game opening.

  template<Tracing T> template<Color Us>
  Score Evaluation<T>::space() const {

    if (pos.non_pawn_material() < SpaceThreshold)
        return SCORE_ZERO;

    constexpr Color Them     = (Us == WHITE ? BLACK : WHITE);
    constexpr Direction Down = (Us == WHITE ? SOUTH : NORTH);
    constexpr Bitboard SpaceMask =
      Us == WHITE ? CenterFiles & (Rank2BB | Rank3BB | Rank4BB)
                  : CenterFiles & (Rank7BB | Rank6BB | Rank5BB);

    // Find the available squares for our pieces inside the area defined by SpaceMask
    Bitboard safe =   SpaceMask
                   & ~pos.pieces(Us, PAWN)
                   & ~attackedBy[Them][PAWN];

    // Find all squares which are at most three squares behind some friendly pawn
    Bitboard behind = pos.pieces(Us, PAWN);
    behind |= shift<Down>(behind);
    behind |= shift<Down+Down>(behind);

    int bonus = popcount(safe) + popcount(behind & safe);
    int weight = pos.count<ALL_PIECES>(Us) - 1;
    Score score = make_score(bonus * weight * weight / 16, 0);

    if (T)
        Trace::add(SPACE, Us, score);

    return score;
  }


  // Evaluation::initiative() computes the initiative correction value
  // for the position. It is a second order bonus/malus based on the
  // known attacking/defending status of the players.

  template<Tracing T>
  Score Evaluation<T>::initiative(Value eg) const {

    int outflanking =  distance<File>(pos.square<KING>(WHITE), pos.square<KING>(BLACK))
                     - distance<Rank>(pos.square<KING>(WHITE), pos.square<KING>(BLACK));

    bool pawnsOnBothFlanks =   (pos.pieces(PAWN) & QueenSide)
                            && (pos.pieces(PAWN) & KingSide);

    // Compute the initiative bonus for the attacking side
    int complexity =   9 * pe->passed_count()
                    + 11 * pos.count<PAWN>()
                    +  9 * outflanking
                    + 18 * pawnsOnBothFlanks
                    + 49 * !pos.non_pawn_material()
#ifdef Maverick  //  from snicolet
                    -   pos.rule50_count()
                    -121 ;
#else
                    -103 ;
#endif

    // Now apply the bonus: note that we find the attacking side by extracting
    // the sign of the endgame value, and that we carefully cap the bonus so
    // that the endgame score will never change sign after the bonus.
    int v = ((eg > 0) - (eg < 0)) * std::max(complexity, -abs(eg));

    if (T)
        Trace::add(INITIATIVE, make_score(0, v));

    return make_score(0, v);
  }


  // Evaluation::scale_factor() computes the scale factor for the winning side

  template<Tracing T>
  ScaleFactor Evaluation<T>::scale_factor(Value eg) const {

    Color strongSide = eg > VALUE_DRAW ? WHITE : BLACK;
    int sf = me->scale_factor(pos, strongSide);

    // If scale is not already specific, scale down the endgame via general heuristics
    if (sf == SCALE_FACTOR_NORMAL)
    {
        if (   pos.opposite_bishops()
            && pos.non_pawn_material() == 2 * BishopValueMg)
            sf = 16 + 4 * pe->passed_count();
        else
            sf = std::min(40 + (pos.opposite_bishops() ? 2 : 7) * pos.count<PAWN>(strongSide), sf);

    }

    return ScaleFactor(sf);
  }


  // Evaluation::value() is the main function of the class. It computes the various
  // parts of the evaluation and returns the value of the position from the point
  // of view of the side to move.

  template<Tracing T>
  Value Evaluation<T>::value() {

    assert(!pos.checkers());

    // Probe the material hash table
    me = Material::probe(pos);

    // If we have a specialized evaluation function for the current material
    // configuration, call it and return.
    if (me->specialized_eval_exists())
        return me->evaluate(pos);

    // Initialize score by reading the incrementally updated scores included in
    // the position object (material + piece square tables) and the material
    // imbalance. Score is computed internally from the white point of view.
    Score score = pos.psq_score() + me->imbalance() + pos.this_thread()->contempt;

    // Probe the pawn hash table
    pe = Pawns::probe(pos);
    score += pe->pawn_score(WHITE) - pe->pawn_score(BLACK);

    // Early exit if score is high
    Value v = (mg_value(score) + eg_value(score)) / 2;
<<<<<<< HEAD
    if (abs(v) > (LazyThreshold + pos.non_pawn_material() / 64))
=======
    if (abs(v) > LazyThreshold + pos.non_pawn_material() / 64)
>>>>>>> a9cca5c9
       return pos.side_to_move() == WHITE ? v : -v;

    // Main evaluation begins here

    initialize<WHITE>();
    initialize<BLACK>();

    // Pieces should be evaluated first (populate attack tables)
    score +=  pieces<WHITE, KNIGHT>() - pieces<BLACK, KNIGHT>()
            + pieces<WHITE, BISHOP>() - pieces<BLACK, BISHOP>()
            + pieces<WHITE, ROOK  >() - pieces<BLACK, ROOK  >()
            + pieces<WHITE, QUEEN >() - pieces<BLACK, QUEEN >();

    score += mobility[WHITE] - mobility[BLACK];

    score +=  king<   WHITE>() - king<   BLACK>()
            + threats<WHITE>() - threats<BLACK>()
            + passed< WHITE>() - passed< BLACK>()
            + space<  WHITE>() - space<  BLACK>();

    score += initiative(eg_value(score));

    // Interpolate between a middlegame and a (scaled by 'sf') endgame score
    ScaleFactor sf = scale_factor(eg_value(score));
    v =  mg_value(score) * int(me->game_phase())
       + eg_value(score) * int(PHASE_MIDGAME - me->game_phase()) * sf / SCALE_FACTOR_NORMAL;

    v /= PHASE_MIDGAME;

    // In case of tracing add all remaining individual evaluation terms
    if (T)
    {
        Trace::add(MATERIAL, pos.psq_score());
        Trace::add(IMBALANCE, me->imbalance());
        Trace::add(PAWN, pe->pawn_score(WHITE), pe->pawn_score(BLACK));
        Trace::add(MOBILITY, mobility[WHITE], mobility[BLACK]);
        Trace::add(TOTAL, score);
    }

    return  (pos.side_to_move() == WHITE ? v : -v) // Side to move point of view
            + Eval::Tempo;
}
#ifdef Maverick  //  Replace Mobility table with log equations (with rook mg exception). #1784

/// Eval::init() initializes some tables needed by evaluation. A formula reduces
/// independent parameters and allows easier tuning.
void init() {

    static int   o[8] = {-68, -222, -31, -78, -37, -75, -76, -122 }; //eq offsets
    static int   s[8] = {120,  270, -58, 220, 110, 145, 120,  160 }; //eq slopes
    static float f[8] = {2.0,  5.0, 6.5, 1.0, 0.8, 1.3,  1.0, 2.0 }; //eq floats

    auto log_value  = [](int i, int m) {
        return o[i] + s[i] * log10(m + f[i]);
    };

    for (int m = 0; m < 32; ++m)
    {
        MobilityBonus[ QUEEN-2][m] = make_score( log_value(0,m), log_value(1,m));
        MobilityBonus[  ROOK-2][m] = make_score( m==0 ? s[2] : f[2]* m + o[2], log_value(3,m));
        MobilityBonus[BISHOP-2][m] = make_score( log_value(4,m), log_value(5,m));
        //MobilityBonus[KNIGHT-2][m] = make_score( log_value(6,m), log_value(7,m));
    }
}
#endif

} // namespace


/// evaluate() is the evaluator for the outer world. It returns a static
/// evaluation of the position from the point of view of the side to move.

Value Eval::evaluate(const Position& pos) {
  return Evaluation<NO_TRACE>(pos).value();
}


/// trace() is like evaluate(), but instead of returning a value, it returns
/// a string (suitable for outputting to stdout) that contains the detailed
/// descriptions and values of each evaluation term. Useful for debugging.

std::string Eval::trace(const Position& pos) {

  std::memset(scores, 0, sizeof(scores));

  pos.this_thread()->contempt = SCORE_ZERO; // Reset any dynamic contempt

  Value v = Evaluation<TRACE>(pos).value();

  v = pos.side_to_move() == WHITE ? v : -v; // Trace scores are from white's point of view

  std::stringstream ss;
  ss << std::showpoint << std::noshowpos << std::fixed << std::setprecision(2)
     << "     Term    |    White    |    Black    |    Total   \n"
     << "             |   MG    EG  |   MG    EG  |   MG    EG \n"
     << " ------------+-------------+-------------+------------\n"
     << "    Material | " << Term(MATERIAL)
     << "   Imbalance | " << Term(IMBALANCE)
     << "       Pawns | " << Term(PAWN)
     << "     Knights | " << Term(KNIGHT)
     << "     Bishops | " << Term(BISHOP)
     << "       Rooks | " << Term(ROOK)
     << "      Queens | " << Term(QUEEN)
     << "    Mobility | " << Term(MOBILITY)
     << " King safety | " << Term(KING)
     << "     Threats | " << Term(THREAT)
     << "      Passed | " << Term(PASSED)
     << "       Space | " << Term(SPACE)
     << "  Initiative | " << Term(INITIATIVE)
     << " ------------+-------------+-------------+------------\n"
     << "       Total | " << Term(TOTAL);

  ss << "\nTotal evaluation: " << to_cp(v) << " (white side)\n";

  return ss.str();
}<|MERGE_RESOLUTION|>--- conflicted
+++ resolved
@@ -158,7 +158,7 @@
 constexpr Score KnightOnQueen      = S( 17,  8); //Fauzi
 constexpr Score LongDiagonalBishop = S( 40,  3); //Fauzi
 constexpr Score MinorBehindPawn    = S( 16,  1); //Fauzi
-constexpr Score Outpost            = S(  9,  3);
+constexpr Score Outpost            = S( 36, 12);
 constexpr Score PawnlessFlank      = S(  6, 96); //Fauzi
 constexpr Score RestrictedPiece    = S(  7,  4); //Fauzi
 constexpr Score RookOnPawn         = S( 13, 29); //Fauzi
@@ -169,7 +169,6 @@
 constexpr Score ThreatBySafePawn   = S(173, 94);
 constexpr Score TrappedRook        = S( 96,  4);
 constexpr Score WeakQueen          = S( 10,  2); // Gunther Dementz weak queen mod
-constexpr Score WeakUnopposedPawn  = S( 14, 19); //Fauzi
 #else
   // Assorted bonuses and penalties
   constexpr Score BishopPawns        = S(  3,  7);
@@ -191,12 +190,8 @@
   constexpr Score ThreatBySafePawn   = S(173, 94);
   constexpr Score TrappedRook        = S( 47,  4);
   constexpr Score WeakQueen          = S( 49, 15);
-<<<<<<< HEAD
-  constexpr Score WeakUnopposedPawn  = S( 12, 23);
-#endif
-
-=======
->>>>>>> a9cca5c9
+#endif
+
 
 #undef S
 
@@ -913,11 +908,7 @@
 
     // Early exit if score is high
     Value v = (mg_value(score) + eg_value(score)) / 2;
-<<<<<<< HEAD
-    if (abs(v) > (LazyThreshold + pos.non_pawn_material() / 64))
-=======
     if (abs(v) > LazyThreshold + pos.non_pawn_material() / 64)
->>>>>>> a9cca5c9
        return pos.side_to_move() == WHITE ? v : -v;
 
     // Main evaluation begins here
