/*
  Stockfish, a UCI chess playing engine derived from Glaurung 2.1
  Copyright (C) 2004-2008 Tord Romstad (Glaurung author)
  Copyright (C) 2008-2015 Marco Costalba, Joona Kiiski, Tord Romstad
  Copyright (C) 2015-2018 Marco Costalba, Joona Kiiski, Gary Linscott, Tord Romstad

  Stockfish is free software: you can redistribute it and/or modify
  it under the terms of the GNU General Public License as published by
  the Free Software Foundation, either version 3 of the License, or
  (at your option) any later version.

  Stockfish is distributed in the hope that it will be useful,
  but WITHOUT ANY WARRANTY; without even the implied warranty of
  MERCHANTABILITY or FITNESS FOR A PARTICULAR PURPOSE.  See the
  GNU General Public License for more details.

  You should have received a copy of the GNU General Public License
  along with this program.  If not, see <http://www.gnu.org/licenses/>.
*/

#include <algorithm>
#include <cassert>
#include <cstring>   // For std::memset
#include <iomanip>
#include <sstream>

#include "bitboard.h"
#include "evaluate.h"
#include "material.h"
#include "pawns.h"
#include "thread.h"

namespace Trace {

  enum Tracing { NO_TRACE, TRACE };

  enum Term { // The first 8 entries are reserved for PieceType
    MATERIAL = 8, IMBALANCE, MOBILITY, THREAT, PASSED, SPACE, INITIATIVE, VARIANT, TOTAL, TERM_NB
  };

  Score scores[TERM_NB][COLOR_NB];

  double to_cp(Value v) { return double(v) / PawnValueEg; }

  void add(int idx, Color c, Score s) {
    scores[idx][c] = s;
  }

  void add(int idx, Score w, Score b = SCORE_ZERO) {
    scores[idx][WHITE] = w;
    scores[idx][BLACK] = b;
  }

  std::ostream& operator<<(std::ostream& os, Score s) {
    os << std::setw(5) << to_cp(mg_value(s)) << " "
       << std::setw(5) << to_cp(eg_value(s));
    return os;
  }

  std::ostream& operator<<(std::ostream& os, Term t) {

    if (t == MATERIAL || t == IMBALANCE || t == INITIATIVE || t == TOTAL)
        os << " ----  ----"    << " | " << " ----  ----";
    else
        os << scores[t][WHITE] << " | " << scores[t][BLACK];

    os << " | " << scores[t][WHITE] - scores[t][BLACK] << "\n";
    return os;
  }
}

using namespace Trace;

namespace {

  constexpr Bitboard QueenSide   = FileABB | FileBBB | FileCBB | FileDBB;
  constexpr Bitboard CenterFiles = FileCBB | FileDBB | FileEBB | FileFBB;
  constexpr Bitboard KingSide    = FileEBB | FileFBB | FileGBB | FileHBB;
  constexpr Bitboard Center      = (FileDBB | FileEBB) & (Rank4BB | Rank5BB);

  constexpr Bitboard KingFlank[FILE_NB] = {
    QueenSide,   QueenSide, QueenSide,
    CenterFiles, CenterFiles,
    KingSide,    KingSide,  KingSide
  };

  // Threshold for lazy and space evaluation
  constexpr Value LazyThreshold  = Value(1500);
  constexpr Value SpaceThreshold[VARIANT_NB] = {
    Value(12222),
#ifdef ANTI
    Value(12222),
#endif
#ifdef ATOMIC
    Value(12222),
#endif
#ifdef CRAZYHOUSE
    Value(12222),
#endif
#ifdef EXTINCTION
    Value(12222),
#endif
#ifdef GRID
    2 * MidgameLimit,
#endif
#ifdef HORDE
    Value(12222),
#endif
#ifdef KOTH
    VALUE_ZERO,
#endif
#ifdef LOSERS
    Value(12222),
#endif
#ifdef RACE
    Value(12222),
#endif
#ifdef THREECHECK
    Value(12222),
#endif
#ifdef TWOKINGS
    Value(12222),
#endif
  };

  // KingAttackWeights[PieceType] contains king attack weights by piece type
  constexpr int KingAttackWeights[VARIANT_NB][PIECE_TYPE_NB] = {
    { 0, 0, 77, 55, 44, 10 },
#ifdef ANTI
    {},
#endif
#ifdef ATOMIC
    { 0, 0, 76, 64, 46, 11 },
#endif
#ifdef CRAZYHOUSE
    { 0, 0, 112, 87, 63, 2 },
#endif
#ifdef EXTINCTION
    {},
#endif
#ifdef GRID
    { 0, 0, 89, 62, 47, 11 },
#endif
#ifdef HORDE
    { 0, 0, 77, 55, 44, 10 },
#endif
#ifdef KOTH
    { 0, 0, 76, 48, 44, 10 },
#endif
#ifdef LOSERS
    { 0, 0, 77, 55, 44, 10 },
#endif
#ifdef RACE
    {},
#endif
#ifdef THREECHECK
    { 0, 0, 115, 64, 62, 35 },
#endif
#ifdef TWOKINGS
    { 0, 0, 77, 55, 44, 10 },
#endif
  };

  // Per-variant king danger malus factors
  constexpr int KingDangerParams[VARIANT_NB][7] = {
    {    64,  183,  122, -860,   -7,   17,    0 },
#ifdef ANTI
    {},
#endif
#ifdef ATOMIC
    {   274,  166,  146, -654,  -12,   -7,   29 },
#endif
#ifdef CRAZYHOUSE
    {   119,  439,  130, -613,   -6,   -1,  320 },
#endif
#ifdef EXTINCTION
    {},
#endif
#ifdef GRID
    {   119,  211,  158, -722,   -9,   41,    0 },
#endif
#ifdef HORDE
    {   101,  235,  134, -717,  -11,   -5,    0 },
#endif
#ifdef KOTH
    {    85,  229,  131, -658,   -9,   -5,    0 },
#endif
#ifdef LOSERS
    {   101,  235,  134, -717, -357,   -5,    0 },
#endif
#ifdef RACE
    {},
#endif
#ifdef THREECHECK
    {    85,  136,  106, -613,   -7,  -73,  181 },
#endif
#ifdef TWOKINGS
    {    92,  155,  136, -967,   -8,   38,    0 },
#endif
  };

  // Penalties for enemy's safe checks
  constexpr int QueenSafeCheck  = 780;
  constexpr int RookSafeCheck   = 880;
  constexpr int BishopSafeCheck = 435;
  constexpr int KnightSafeCheck = 790;
#ifdef CRAZYHOUSE
  constexpr int PawnSafeCheck   = 435;
#endif
#ifdef ATOMIC
  constexpr int IndirectKingAttack = 883;
#endif
#ifdef THREECHECK
  // In Q8 fixed point
  constexpr int ThreeCheckKSFactors[CHECKS_NB] = { 571, 619, 858, 0 };
#endif

#define S(mg, eg) make_score(mg, eg)

  // MobilityBonus[PieceType-2][attacked] contains bonuses for middle and end game,
  // indexed by piece type and number of attacked squares in the mobility area.
  constexpr Score MobilityBonus[VARIANT_NB][4][32] = {
    {
    { S(-75,-76), S(-57,-54), S( -9,-28), S( -2,-10), S(  6,  5), S( 14, 12), // Knights
      S( 22, 26), S( 29, 29), S( 36, 29) },
    { S(-48,-59), S(-20,-23), S( 16, -3), S( 26, 13), S( 38, 24), S( 51, 42), // Bishops
      S( 55, 54), S( 63, 57), S( 63, 65), S( 68, 73), S( 81, 78), S( 81, 86),
      S( 91, 88), S( 98, 97) },
    { S(-58,-76), S(-27,-18), S(-15, 28), S(-10, 55), S( -5, 69), S( -2, 82), // Rooks
      S(  9,112), S( 16,118), S( 30,132), S( 29,142), S( 32,155), S( 38,165),
      S( 46,166), S( 48,169), S( 58,171) },
    { S(-39,-36), S(-21,-15), S(  3,  8), S(  3, 18), S( 14, 34), S( 22, 54), // Queens
      S( 28, 61), S( 41, 73), S( 43, 79), S( 48, 92), S( 56, 94), S( 60,104),
      S( 60,113), S( 66,120), S( 67,123), S( 70,126), S( 71,133), S( 73,136),
      S( 79,140), S( 88,143), S( 88,148), S( 99,166), S(102,170), S(102,175),
      S(106,184), S(109,191), S(113,206), S(116,212) }
    },
#ifdef ANTI
    {
      { S(-150,-152), S(-112,-108), S(-18,-52), S( -4,-20), S( 12, 10), S( 30, 22), // Knights
        S(  44,  52), S(  60,  56), S( 72, 58) },
      { S(-96,-116), S(-42,-38), S( 32, -4), S( 52, 24), S( 74, 44), S(102, 84), // Bishops
        S(108, 108), S(126,116), S(130,126), S(142,140), S(158,148), S(162,172),
        S(184, 180), S(194,188) },
      { S(-112,-156), S(-50,-36), S(-22, 52), S(-10,110), S( -8,140), S( -2,162), // Rooks
        S(  16, 218), S( 28,240), S( 42,256), S( 46,286), S( 62,308), S( 64,320),
        S(  86, 330), S( 98,336), S(118,338) },
      { S(-80,-70), S(-50,-24), S(  4, 14), S(  8, 38), S( 28, 74), S( 48,110), // Queens
        S( 50,124), S( 80,152), S( 86,158), S( 94,174), S(108,188), S(112,204),
        S(120,222), S(140,232), S(144,236), S(146,244), S(150,256), S(154,260),
        S(170,266), S(188,272), S(198,280), S(216,314), S(224,316), S(226,322),
        S(236,348), S(238,354), S(246,382), S(256,398) }
    },
#endif
#ifdef ATOMIC
    {
      { S(-85,-78), S(-78,-63), S(-35,-40), S( -2,-24), S( 14,  8), S( 23, 25), // Knights
        S( 39, 26), S( 30, 23), S( 36, 29) },
      { S(-55,-64), S(-17,-34), S( 13, -9), S( 24, 20), S( 22, 25), S( 57, 38), // Bishops
        S( 32, 52), S( 67, 66), S( 52, 52), S( 57, 74), S( 73, 77), S( 85, 81),
        S( 92, 90), S(110, 86) },
      { S(-60,-73), S(-33,-28), S(-18,  9), S(-19, 30), S(-19, 58), S( 20, 77), // Rooks
        S( 12,106), S( 11,133), S( 21,134), S( 33,165), S( 34,169), S( 39,183),
        S( 25,171), S( 61,181), S( 58,158) },
      { S(-43,-43), S(-14,-16), S( -5,  1), S(  0, 23), S(  6, 24), S( 24, 58), // Queens
        S( 20, 55), S( 31, 67), S( 47, 90), S( 28, 79), S( 47, 89), S( 69,104),
        S( 64,111), S( 75,128), S( 72,114), S( 48,132), S( 58,130), S( 76,134),
        S( 84,124), S(109,131), S(114,143), S(103,140), S(105,146), S(109,165),
        S(116,156), S(127,176), S(130,174), S(129,204) }
    },
#endif
#ifdef CRAZYHOUSE
    {
      { S(-126, -96), S(-103,-31), S(-90,-27), S(-40,  3), S(  0,  3), S(  4,  0), // Knights
        S(  20,  12), S(  15, 33), S( 50, 46) },
      { S(-156, -79), S(-115,-43), S( 42,-14), S( 35, 26), S( 64, 26), S( 74, 38), // Bishops
        S(  70,  46), S(  83, 71), S( 70, 68), S( 66, 80), S( 64, 68), S( 70, 77),
        S(  97,  92), S(  89, 98) },
      { S( -53, -53), S( -22, -8), S(-48, 30), S(-14, 57), S( -4, 77), S( 11, 87), // Rooks
        S(   7, 115), S(  12,123), S( 27,120), S(  6,140), S( 55,156), S( 18,161),
        S(  51, 161), S(  54,171), S( 52,166) },
      { S( -26, -56), S( -24,-14), S(  7, 14), S(  8, 15), S( 18, 34), S( 14, 41), // Queens
        S(  28,  58), S(  33, 66), S( 40, 70), S( 47, 74), S( 50,100), S( 52,106),
        S(  59, 111), S(  50, 95), S( 60,115), S( 61,126), S( 75,144), S( 82,119),
        S(  95, 137), S( 102,138), S(100,142), S(119,154), S(129,156), S(107,156),
        S( 111, 177), S( 115,181), S(124,197), S(124,199) }
    },
#endif
#ifdef EXTINCTION
    {
      { S(-123, -90), S( -91,-32), S(-61,-29), S(-38,  3), S(  0,  3), S(  4,  0), // Knights
        S(  19,  12), S(  15, 33), S( 52, 45) },
      { S(-153, -80), S(-112,-41), S( 41,-14), S( 35, 24), S( 62, 26), S( 75, 41), // Bishops
        S(  72,  48), S(  85, 74), S( 74, 65), S( 66, 79), S( 64, 69), S( 73, 80),
        S( 107,  92), S(  96,101) },
      { S( -59, -51), S( -20, -8), S(-54, 32), S(-15, 54), S( -4, 70), S( 11, 84), // Rooks
        S(   6, 113), S(  13,123), S( 27,114), S(  6,144), S( 60,162), S( 19,162),
        S(  48, 170), S(  57,170), S( 52,177) },
      { S( -27, -56), S( -24,-14), S(  7, 13), S(  9, 16), S( 18, 37), S( 14, 40), // Queens
        S(  29,  56), S(  34, 64), S( 39, 73), S( 49, 65), S( 50, 98), S( 50,106),
        S(  60, 107), S(  53, 92), S( 62,119), S( 69,130), S( 77,145), S( 84,120),
        S(  90, 153), S(  98,131), S(106,139), S(116,147), S(127,157), S(112,154),
        S( 121, 174), S( 124,167), S(126,194), S(130,190) }
    },
#endif
#ifdef GRID
    {
      { S(-75,-76), S(-57,-54), S( -9,-28), S( -2,-10), S(  6,  5), S( 14, 12), // Knights
        S( 22, 26), S( 29, 29), S( 36, 29) },
      { S(-48,-59), S(-20,-23), S( 16, -3), S( 26, 13), S( 38, 24), S( 51, 42), // Bishops
        S( 55, 54), S( 63, 57), S( 63, 65), S( 68, 73), S( 81, 78), S( 81, 86),
        S( 91, 88), S( 98, 97) },
      { S(-58,-76), S(-27,-18), S(-15, 28), S(-10, 55), S( -5, 69), S( -2, 82), // Rooks
        S(  9,112), S( 16,118), S( 30,132), S( 29,142), S( 32,155), S( 38,165),
        S( 46,166), S( 48,169), S( 58,171) },
      { S(-39,-36), S(-21,-15), S(  3,  8), S(  3, 18), S( 14, 34), S( 22, 54), // Queens
        S( 28, 61), S( 41, 73), S( 43, 79), S( 48, 92), S( 56, 94), S( 60,104),
        S( 60,113), S( 66,120), S( 67,123), S( 70,126), S( 71,133), S( 73,136),
        S( 79,140), S( 88,143), S( 88,148), S( 99,166), S(102,170), S(102,175),
        S(106,184), S(109,191), S(113,206), S(116,212) }
    },
#endif
#ifdef HORDE
    {
      { S(-126,-90), S( -7,-22), S( -46,-25), S( 19,7), S( -53, 71), S( 31, -1), // Knights
        S(  -6, 51), S(-12, 47), S( -9, -56) },
      { S( -46,-2), S(30,66), S( 18, -27), S( 86, 21), S( 65, 11), S(147, 45), // Bishops
        S(  98, 38), S( 95, 52), S(122, 45), S( 95, 33), S( 89,103), S( 85, -9),
        S( 105, 70), S(131, 82) },
      { S( -56,-78), S(-25,-18), S(-11, 26), S( -5, 55), S( -4, 70), S( -1, 81), // Rooks
        S(   8,109), S( 14,120), S( 21,128), S( 23,143), S( 31,154), S( 32,160),
        S(  43,165), S( 49,168), S( 59,169) },
      { S( -40,-35), S(-25,-12), S(  2,  7), S(  4, 19), S( 14, 37), S( 24, 55), // Queens
        S(  25, 62), S( 40, 76), S( 43, 79), S( 47, 87), S( 54, 94), S( 56,102),
        S(  60,111), S( 70,116), S( 72,118), S( 73,122), S( 75,128), S( 77,130),
        S(  85,133), S( 94,136), S( 99,140), S(108,157), S(112,158), S(113,161),
        S( 118,174), S(119,177), S(123,191), S(128,199) }
    },
#endif
#ifdef KOTH
    {
      { S(-75,-76), S(-56,-54), S( -9,-26), S( -2,-10), S(  6,  5), S( 15, 11), // Knights
        S( 22, 26), S( 30, 28), S( 36, 29) },
      { S(-48,-58), S(-21,-19), S( 16, -2), S( 26, 12), S( 37, 22), S( 51, 42), // Bishops
        S( 54, 54), S( 63, 58), S( 65, 63), S( 71, 70), S( 79, 74), S( 81, 86),
        S( 92, 90), S( 97, 94) },
      { S(-56,-78), S(-25,-18), S(-11, 26), S( -5, 55), S( -4, 70), S( -1, 81), // Rooks
        S(  8,109), S( 14,120), S( 21,128), S( 23,143), S( 31,154), S( 32,160),
        S( 43,165), S( 49,168), S( 59,169) },
      { S(-40,-35), S(-25,-12), S(  2,  7), S(  4, 19), S( 14, 37), S( 24, 55), // Queens
        S( 25, 62), S( 40, 76), S( 43, 79), S( 47, 87), S( 54, 94), S( 56,102),
        S( 60,111), S( 70,116), S( 72,118), S( 73,122), S( 75,128), S( 77,130),
        S( 85,133), S( 94,136), S( 99,140), S(108,157), S(112,158), S(113,161),
        S(118,174), S(119,177), S(123,191), S(128,199) }
    },
#endif
#ifdef LOSERS
    {
      { S(-150,-152), S(-112,-108), S(-18,-52), S( -4,-20), S( 12, 10), S( 30, 22), // Knights
        S(  44,  52), S(  60,  56), S( 72, 58) },
      { S(-96,-116), S(-42,-38), S( 32, -4), S( 52, 24), S( 74, 44), S(102, 84), // Bishops
        S(108, 108), S(126,116), S(130,126), S(142,140), S(158,148), S(162,172),
        S(184, 180), S(194,188) },
      { S(-112,-156), S(-50,-36), S(-22, 52), S(-10,110), S( -8,140), S( -2,162), // Rooks
        S(  16, 218), S( 28,240), S( 42,256), S( 46,286), S( 62,308), S( 64,320),
        S(  86, 330), S( 98,336), S(118,338) },
      { S(-80,-70), S(-50,-24), S(  4, 14), S(  8, 38), S( 28, 74), S( 48,110), // Queens
        S( 50,124), S( 80,152), S( 86,158), S( 94,174), S(108,188), S(112,204),
        S(120,222), S(140,232), S(144,236), S(146,244), S(150,256), S(154,260),
        S(170,266), S(188,272), S(198,280), S(216,314), S(224,316), S(226,322),
        S(236,348), S(238,354), S(246,382), S(256,398) }
    },
#endif
#ifdef RACE
    {
      { S(-132,-117), S( -89,-110), S(-13,-49), S(-11,-15), S(-10,-30), S( 29, 17), // Knights
        S(  13,  32), S(  79,  69), S(109, 79) },
      { S(-101,-119), S( -19, -27), S( 27, -9), S( 35, 30), S( 62, 31), S(115, 72), // Bishops
        S(  91,  99), S( 138, 122), S(129,119), S(158,156), S(153,162), S(143,189),
        S( 172, 181), S( 196, 204) },
      { S(-131,-162), S( -57, -37), S( -8, 47), S( 12, 93), S(  3,127), S( 10,139), // Rooks
        S(   3, 240), S(  18, 236), S( 44,251), S( 44,291), S( 49,301), S( 67,316),
        S( 100, 324), S(  97, 340), S(110,324) },
      { S( -87, -68), S( -73,  -2), S( -7,  9), S( -5, 16), S( 39, 76), S( 39,118), // Queens
        S(  64, 131), S(  86, 169), S( 86,175), S( 78,166), S( 97,195), S(123,216),
        S( 137, 200), S( 155, 247), S(159,260), S(136,252), S(156,279), S(160,251),
        S( 165, 251), S( 194, 267), S(204,271), S(216,331), S(226,304), S(223,295),
        S( 239, 316), S( 228, 365), S(240,385), S(249,377) }
    },
#endif
#ifdef THREECHECK
    {
      { S(-74,-76), S(-55,-54), S( -9,-26), S( -2,-10), S(  6,  5), S( 15, 11), // Knights
        S( 22, 26), S( 31, 27), S( 37, 29) },
      { S(-49,-56), S(-23,-18), S( 15, -2), S( 25, 12), S( 36, 22), S( 50, 42), // Bishops
        S( 53, 54), S( 64, 57), S( 67, 63), S( 71, 68), S( 84, 76), S( 79, 87),
        S( 95, 91), S( 98, 93) },
      { S(-57,-76), S(-25,-18), S(-11, 25), S( -5, 53), S( -4, 70), S( -1, 78), // Rooks
        S(  8,111), S( 14,116), S( 22,125), S( 24,148), S( 31,159), S( 31,173),
        S( 44,163), S( 50,162), S( 56,168) },
      { S(-42,-35), S(-25,-12), S(  2,  7), S(  4, 19), S( 14, 37), S( 24, 53), // Queens
        S( 26, 63), S( 39, 80), S( 42, 77), S( 48, 88), S( 53, 96), S( 57, 96),
        S( 61,108), S( 71,116), S( 70,116), S( 74,125), S( 75,133), S( 78,133),
        S( 85,137), S( 97,135), S(103,141), S(107,165), S(109,153), S(115,162),
        S(119,164), S(121,184), S(121,192), S(131,203) }
    },
#endif
#ifdef TWOKINGS
    {
      { S(-75,-76), S(-57,-54), S( -9,-28), S( -2,-10), S(  6,  5), S( 14, 12), // Knights
        S( 22, 26), S( 29, 29), S( 36, 29) },
      { S(-48,-59), S(-20,-23), S( 16, -3), S( 26, 13), S( 38, 24), S( 51, 42), // Bishops
        S( 55, 54), S( 63, 57), S( 63, 65), S( 68, 73), S( 81, 78), S( 81, 86),
        S( 91, 88), S( 98, 97) },
      { S(-58,-76), S(-27,-18), S(-15, 28), S(-10, 55), S( -5, 69), S( -2, 82), // Rooks
        S(  9,112), S( 16,118), S( 30,132), S( 29,142), S( 32,155), S( 38,165),
        S( 46,166), S( 48,169), S( 58,171) },
      { S(-39,-36), S(-21,-15), S(  3,  8), S(  3, 18), S( 14, 34), S( 22, 54), // Queens
        S( 28, 61), S( 41, 73), S( 43, 79), S( 48, 92), S( 56, 94), S( 60,104),
        S( 60,113), S( 66,120), S( 67,123), S( 70,126), S( 71,133), S( 73,136),
        S( 79,140), S( 88,143), S( 88,148), S( 99,166), S(102,170), S(102,175),
        S(106,184), S(109,191), S(113,206), S(116,212) }
    },
#endif
  };

  // Outpost[knight/bishop][supported by pawn] contains bonuses for minor
  // pieces if they occupy or can reach an outpost square, bigger if that
  // square is supported by a pawn.
  constexpr Score Outpost[][2] = {
    { S(22, 6), S(36,12) }, // Knight
    { S( 9, 2), S(15, 5) }  // Bishop
  };

  // RookOnFile[semiopen/open] contains bonuses for each rook when there is
  // no (friendly) pawn on the rook file.
  constexpr Score RookOnFile[] = { S(20, 7), S(45, 20) };

  // ThreatByMinor/ByRook[attacked PieceType] contains bonuses according to
  // which piece type attacks which one. Attacks on lesser pieces which are
  // pawn-defended are not considered.
  constexpr Score ThreatByMinor[PIECE_TYPE_NB] = {
    S(0, 0), S(0, 31), S(39, 42), S(57, 44), S(68, 112), S(47, 120)
  };

  constexpr Score ThreatByRook[PIECE_TYPE_NB] = {
    S(0, 0), S(0, 24), S(38, 71), S(38, 61), S(0, 38), S(36, 38)
  };

#ifdef ATOMIC
  constexpr Score ThreatByBlast = S(80, 80);
#endif

#ifdef THREECHECK
  constexpr Score ChecksGivenBonus[CHECKS_NB] = {
      S(0, 0),
      S(444, 181),
      S(2425, 603),
      S(0, 0)
  };
#endif

#ifdef KOTH
  constexpr Score KothDistanceBonus[6] = {
    S(1949, 1934), S(454, 364), S(151, 158), S(75, 85), S(42, 49), S(0, 0)
  };
  constexpr Score KothSafeCenter = S(163, 207);
#endif

#ifdef ANTI
  constexpr Score PieceCountAnti    = S(119, 123);
  constexpr Score ThreatsAnti[]     = { S(192, 203), S(411, 322) };
  constexpr Score AttacksAnti[2][2][PIECE_TYPE_NB] = {
    {
      { S( 30, 141), S( 26,  94), S(161, 105), S( 70, 123), S( 61,  72), S( 78, 12), S(139, 115) },
      { S( 56,  89), S( 82, 107), S(114,  93), S(110, 115), S(188, 112), S( 73, 59), S(122,  59) }
    },
    {
      { S(119, 142), S( 99, 105), S(123, 193), S(142,  37), S(118,  96), S( 50, 12), S( 91,  85) },
      { S( 58,  81), S( 66, 110), S(105, 153), S(100, 143), S(140, 113), S(145, 73), S(153, 154) }
    }
  };
#endif

#ifdef LOSERS
  constexpr Score ThreatsLosers[]     = { S(216, 279), S(441, 341) };
  constexpr Score AttacksLosers[2][2][PIECE_TYPE_NB] = {
    {
      { S( 27, 140), S( 23,  95), S(160, 112), S( 78, 129), S( 65,  75), S( 70, 13), S(146, 123) },
      { S( 58,  82), S( 80, 112), S(124,  87), S(103, 110), S(185, 107), S( 72, 60), S(126,  62) }
    },
    {
      { S(111, 127), S(102,  95), S(121, 183), S(140,  37), S(120,  99), S( 55, 11), S( 88,  93) },
      { S( 56,  69), S( 72, 124), S(109, 154), S( 98, 149), S(129, 113), S(147, 72), S(157, 152) }
    }
  };
#endif

#ifdef CRAZYHOUSE
  constexpr int KingDangerInHand[PIECE_TYPE_NB] = {
    79, 16, 200, 61, 138, 152
  };
  constexpr Score DropMobilityBonus = S(30, 30);
#endif

#ifdef RACE
  // Bonus for distance of king from 8th rank
  constexpr Score KingRaceBonus[RANK_NB] = {
    S(14282, 14493), S(6369, 5378), S(4224, 3557), S(2633, 2219),
    S( 1614,  1456), S( 975,  885), S( 528,  502), S(   0,    0)
  };
#endif

  // PassedRank[Rank] contains a bonus according to the rank of a passed pawn
<<<<<<< HEAD
  constexpr Score PassedRank[VARIANT_NB][RANK_NB] = {
    {
    S(0, 0), S(4, 17), S(7, 20), S(14, 36), S(42, 62), S(165, 171), S(279, 252)
    },
#ifdef ANTI
    { S(0, 0), S(5, 7), S(5, 14), S(31, 38), S(73, 73), S(166, 166), S(252, 252) },
#endif
#ifdef ATOMIC
    { S(0, 0), S(95, 86), S(118, 43), S(94, 61), S(142, 62), S(196, 150), S(204, 256) },
#endif
#ifdef CRAZYHOUSE
    { S(0, 0), S(15, 27), S(23, 13), S(13, 19), S(88, 111), S(177, 140), S(229, 293) },
#endif
#ifdef EXTINCTION
    { S(0, 0), S(5, 7), S(5, 14), S(31, 38), S(73, 73), S(166, 166), S(252, 252) },
#endif
#ifdef GRID
    { S(0, 0), S(11, 2), S(4, 0), S(27, 34), S(58, 17), S(168, 165), S(251, 253) },
#endif
#ifdef HORDE
    { S(0, 0), S(-66, 10), S(-25, 7), S(66, -12), S(68, 81), S(72, 210), S(250, 258) },
#endif
#ifdef KOTH
    { S(0, 0), S(5, 7), S(5, 14), S(31, 38), S(73, 73), S(166, 166), S(252, 252) },
#endif
#ifdef LOSERS
    { S(0, 0), S(5, 8), S(5, 13), S(31, 36), S(72, 72), S(170, 159), S(276, 251) },
#endif
#ifdef RACE
    {},
#endif
#ifdef THREECHECK
    { S(0, 0), S(5, 7), S(5, 14), S(31, 38), S(73, 73), S(166, 166), S(252, 252) },
#endif
#ifdef TWOKINGS
    { S(0, 0), S(5, 7), S(5, 14), S(31, 38), S(73, 73), S(166, 166), S(252, 252) },
#endif
=======
  constexpr Score PassedRank[RANK_NB] = {
    S(0, 0), S(5, 18), S(12, 23), S(10, 31), S(57, 62), S(163, 167), S(271, 250)
>>>>>>> a6fa6a9e
  };

  // PassedFile[File] contains a bonus according to the file of a passed pawn
  constexpr Score PassedFile[FILE_NB] = {
    S( -1,  7), S( 0,  9), S(-9, -8), S(-30,-14),
    S(-30,-14), S(-9, -8), S( 0,  9), S( -1,  7)
  };

  // PassedDanger[Rank] contains a term to weight the passed score
  constexpr int PassedDanger[RANK_NB] = { 0, 0, 0, 3, 7, 11, 20 };

  // KingProtector[knight/bishop] contains a penalty according to distance from king
  constexpr Score KingProtector[] = { S(5, 6), S(6, 5) };

  // Assorted bonuses and penalties
<<<<<<< HEAD
  constexpr Score BishopPawns        = S(  3,  5);
  constexpr Score CloseEnemies[VARIANT_NB] = {
    S( 8,  0),
#ifdef ANTI
    S( 0,  0),
#endif
#ifdef ATOMIC
    S(17,  0),
#endif
#ifdef CRAZYHOUSE
    S(14, 20),
#endif
#ifdef EXTINCTION
    S( 0,  0),
#endif
#ifdef GRID
    S( 7,  0),
#endif
#ifdef HORDE
    S( 7,  0),
#endif
#ifdef KOTH
    S( 7,  0),
#endif
#ifdef LOSERS
    S( 7,  0),
#endif
#ifdef RACE
    S( 0,  0),
#endif
#ifdef THREECHECK
    S(16,  9),
#endif
#ifdef TWOKINGS
    S( 7,  0),
#endif
  };
=======
  constexpr Score BishopPawns        = S(  3,  7);
  constexpr Score CloseEnemies       = S(  6,  0);
>>>>>>> a6fa6a9e
  constexpr Score Connectivity       = S(  3,  1);
  constexpr Score CorneredBishop     = S( 50, 50);
  constexpr Score Hanging            = S( 52, 30);
  constexpr Score HinderPassedPawn   = S(  4,  0);
  constexpr Score KnightOnQueen      = S( 21, 11);
  constexpr Score LongDiagonalBishop = S( 22,  0);
  constexpr Score MinorBehindPawn    = S( 16,  0);
  constexpr Score Overload           = S( 10,  5);
  constexpr Score PawnlessFlank      = S( 20, 80);
  constexpr Score RookOnPawn         = S(  8, 24);
  constexpr Score SliderOnQueen      = S( 42, 21);
  constexpr Score ThreatByKing       = S( 23, 76);
  constexpr Score ThreatByPawnPush   = S( 45, 40);
  constexpr Score ThreatByRank       = S( 16,  3);
  constexpr Score ThreatBySafePawn   = S(173,102);
  constexpr Score TrappedRook        = S( 92,  0);
  constexpr Score WeakQueen          = S( 50, 10);
  constexpr Score WeakUnopposedPawn  = S(  5, 29);

#undef S

  // Evaluation class computes and stores attacks tables and other working data
  template<Tracing T>
  class Evaluation {

  public:
    Evaluation() = delete;
    explicit Evaluation(const Position& p) : pos(p) {}
    Evaluation& operator=(const Evaluation&) = delete;
    Value value();

  private:
    template<Color Us> void initialize();
    template<Color Us, PieceType Pt> Score pieces();
    template<Color Us> Score king() const;
    template<Color Us> Score threats() const;
    template<Color Us> Score passed() const;
    template<Color Us> Score space() const;
    template<Color Us> Score variant() const;
    ScaleFactor scale_factor(Value eg) const;
    Score initiative(Value eg) const;

    const Position& pos;
    Material::Entry* me;
    Pawns::Entry* pe;
    Bitboard mobilityArea[COLOR_NB];
    Score mobility[COLOR_NB] = { SCORE_ZERO, SCORE_ZERO };

    // attackedBy[color][piece type] is a bitboard representing all squares
    // attacked by a given color and piece type. Special "piece types" which
    // is also calculated is ALL_PIECES.
    Bitboard attackedBy[COLOR_NB][PIECE_TYPE_NB];

    // attackedBy2[color] are the squares attacked by 2 pieces of a given color,
    // possibly via x-ray or by one pawn and one piece. Diagonal x-ray through
    // pawn or squares attacked by 2 pawns are not explicitly added.
    Bitboard attackedBy2[COLOR_NB];

    // kingRing[color] are the squares adjacent to the king, plus (only for a
    // king on its first rank) the squares two ranks in front. For instance,
    // if black's king is on g8, kingRing[BLACK] is f8, h8, f7, g7, h7, f6, g6
    // and h6. It is set to 0 when king safety evaluation is skipped.
    Bitboard kingRing[COLOR_NB];

    // kingAttackersCount[color] is the number of pieces of the given color
    // which attack a square in the kingRing of the enemy king.
    int kingAttackersCount[COLOR_NB];

    // kingAttackersWeight[color] is the sum of the "weights" of the pieces of
    // the given color which attack a square in the kingRing of the enemy king.
    // The weights of the individual piece types are given by the elements in
    // the KingAttackWeights array.
    int kingAttackersWeight[COLOR_NB];

    // kingAttacksCount[color] is the number of attacks by the given color to
    // squares directly adjacent to the enemy king. Pieces which attack more
    // than one square are counted multiple times. For instance, if there is
    // a white knight on g5 and black's king is on g8, this white knight adds 2
    // to kingAttacksCount[WHITE].
    int kingAttacksCount[COLOR_NB];
  };


  // Evaluation::initialize() computes king and pawn attacks, and the king ring
  // bitboard for a given color. This is done at the beginning of the evaluation.
  template<Tracing T> template<Color Us>
  void Evaluation<T>::initialize() {

    constexpr Color     Them = (Us == WHITE ? BLACK : WHITE);
    constexpr Direction Up   = (Us == WHITE ? NORTH : SOUTH);
    constexpr Direction Down = (Us == WHITE ? SOUTH : NORTH);
    constexpr Bitboard LowRanks = (Us == WHITE ? Rank2BB | Rank3BB: Rank7BB | Rank6BB);

    // Find our pawns that are blocked or on the first two ranks
    Bitboard b = pos.pieces(Us, PAWN) & (shift<Down>(pos.pieces()) | LowRanks);

    // Squares occupied by those pawns, by our king or queen, or controlled by enemy pawns
    // are excluded from the mobility area.
#ifdef ANTI
    if (pos.is_anti())
        mobilityArea[Us] = ~0;
    else
#endif
#ifdef HORDE
    if (pos.is_horde() && pos.is_horde_color(Us))
        mobilityArea[Us] = ~(b | pe->pawn_attacks(Them));
    else
#endif
    mobilityArea[Us] = ~(b | pos.pieces(Us, KING, QUEEN) | pe->pawn_attacks(Them));

    // Initialise attackedBy bitboards for kings and pawns
#ifdef ANTI
    if (pos.is_anti())
    {
        attackedBy[Us][KING] = 0;
        Bitboard kings = pos.pieces(Us, KING);
        while (kings)
            attackedBy[Us][KING] |= pos.attacks_from<KING>(pop_lsb(&kings));
    }
    else
#endif
#ifdef EXTINCTION
    if (pos.is_extinction())
    {
        attackedBy[Us][KING] = 0;
        Bitboard kings = pos.pieces(Us, KING);
        while (kings)
            attackedBy[Us][KING] |= pos.attacks_from<KING>(pop_lsb(&kings));
    }
    else
#endif
#ifdef HORDE
    if (pos.is_horde() && pos.is_horde_color(Us))
        attackedBy[Us][KING] = 0;
    else
#endif
    attackedBy[Us][KING] = pos.attacks_from<KING>(pos.square<KING>(Us));
    attackedBy[Us][PAWN] = pe->pawn_attacks(Us);
    attackedBy[Us][ALL_PIECES] = attackedBy[Us][KING] | attackedBy[Us][PAWN];
    attackedBy2[Us]            = attackedBy[Us][KING] & attackedBy[Us][PAWN];

    // Init our king safety tables only if we are going to use them
    if ((
#ifdef ANTI
        !pos.is_anti() &&
#endif
#ifdef EXTINCTION
        !pos.is_extinction() &&
#endif
#ifdef HORDE
        !(pos.is_horde() && pos.is_horde_color(Us)) &&
#endif
        (pos.non_pawn_material(Them) >= RookValueMg + KnightValueMg))
#ifdef CRAZYHOUSE
        || pos.is_house()
#endif
    )
    {
        kingRing[Us] = attackedBy[Us][KING];
        if (relative_rank(Us, pos.square<KING>(Us)) == RANK_1)
            kingRing[Us] |= shift<Up>(kingRing[Us]);

        if (file_of(pos.square<KING>(Us)) == FILE_H)
            kingRing[Us] |= shift<WEST>(kingRing[Us]);

        else if (file_of(pos.square<KING>(Us)) == FILE_A)
            kingRing[Us] |= shift<EAST>(kingRing[Us]);

        kingAttackersCount[Them] = popcount(kingRing[Us] & pe->pawn_attacks(Them));
        kingAttacksCount[Them] = kingAttackersWeight[Them] = 0;
    }
    else
        kingRing[Us] = kingAttackersCount[Them] = 0;
  }


  // Evaluation::pieces() scores pieces of a given color and type
  template<Tracing T> template<Color Us, PieceType Pt>
  Score Evaluation<T>::pieces() {

    constexpr Color     Them = (Us == WHITE ? BLACK : WHITE);
    constexpr Direction Down = (Us == WHITE ? SOUTH : NORTH);
    constexpr Bitboard OutpostRanks = (Us == WHITE ? Rank4BB | Rank5BB | Rank6BB
                                                   : Rank5BB | Rank4BB | Rank3BB);
    const Square* pl = pos.squares<Pt>(Us);

    Bitboard b, bb;
    Square s;
    Score score = SCORE_ZERO;

    attackedBy[Us][Pt] = 0;

    while ((s = *pl++) != SQ_NONE)
    {
        // Find attacked squares, including x-ray attacks for bishops and rooks
        b = Pt == BISHOP ? attacks_bb<BISHOP>(s, pos.pieces() ^ pos.pieces(QUEEN))
          : Pt ==   ROOK ? attacks_bb<  ROOK>(s, pos.pieces() ^ pos.pieces(QUEEN) ^ pos.pieces(Us, ROOK))
                         : pos.attacks_from<Pt>(s);

#ifdef GRID
        if (pos.is_grid())
            b &= ~pos.grid_bb(s);
#endif
        if (pos.blockers_for_king(Us) & s)
            b &= LineBB[pos.square<KING>(Us)][s];

        attackedBy2[Us] |= attackedBy[Us][ALL_PIECES] & b;
        attackedBy[Us][Pt] |= b;
        attackedBy[Us][ALL_PIECES] |= b;

        if (b & kingRing[Them])
        {
            kingAttackersCount[Us]++;
            kingAttackersWeight[Us] += KingAttackWeights[pos.variant()][Pt];
            kingAttacksCount[Us] += popcount(b & attackedBy[Them][KING]);
        }

        int mob = popcount(b & mobilityArea[Us]);

        mobility[Us] += MobilityBonus[pos.variant()][Pt - 2][mob];
#ifdef ANTI
        if (pos.is_anti())
            continue;
#endif
#ifdef HORDE
        if (pos.is_horde() && pos.is_horde_color(Us))
            continue;
#endif

        if (Pt == BISHOP || Pt == KNIGHT)
        {
            // Bonus if piece is on an outpost square or can reach one
            bb = OutpostRanks & ~pe->pawn_attacks_span(Them);
            if (bb & s)
                score += Outpost[Pt == BISHOP][bool(attackedBy[Us][PAWN] & s)] * 2;

            else if (bb &= b & ~pos.pieces(Us))
                score += Outpost[Pt == BISHOP][bool(attackedBy[Us][PAWN] & bb)];

            // Knight and Bishop bonus for being right behind a pawn
            if (shift<Down>(pos.pieces(PAWN)) & s)
                score += MinorBehindPawn;

            // Penalty if the piece is far from the king
            score -= KingProtector[Pt == BISHOP] * distance(s, pos.square<KING>(Us));

            if (Pt == BISHOP)
            {
                // Penalty according to number of pawns on the same color square as the
                // bishop, bigger when the center files are blocked with pawns.
                Bitboard blocked = pos.pieces(Us, PAWN) & shift<Down>(pos.pieces());

                score -= BishopPawns * pe->pawns_on_same_color_squares(Us, s)
                                     * (1 + popcount(blocked & CenterFiles));

                // Bonus for bishop on a long diagonal which can "see" both center squares
                if (more_than_one(Center & (attacks_bb<BISHOP>(s, pos.pieces(PAWN)) | s)))
                    score += LongDiagonalBishop;
            }

            // An important Chess960 pattern: A cornered bishop blocked by a friendly
            // pawn diagonally in front of it is a very serious problem, especially
            // when that pawn is also blocked.
            if (   Pt == BISHOP
                && pos.is_chess960()
                && (s == relative_square(Us, SQ_A1) || s == relative_square(Us, SQ_H1)))
            {
                Direction d = pawn_push(Us) + (file_of(s) == FILE_A ? EAST : WEST);
                if (pos.piece_on(s + d) == make_piece(Us, PAWN))
                    score -= !pos.empty(s + d + pawn_push(Us))                ? CorneredBishop * 4
                            : pos.piece_on(s + d + d) == make_piece(Us, PAWN) ? CorneredBishop * 2
                                                                              : CorneredBishop;
            }
        }

        if (Pt == ROOK)
        {
            // Bonus for aligning rook with enemy pawns on the same rank/file
            if (relative_rank(Us, s) >= RANK_5)
                score += RookOnPawn * popcount(pos.pieces(Them, PAWN) & PseudoAttacks[ROOK][s]);

            // Bonus for rook on an open or semi-open file
            if (pe->semiopen_file(Us, file_of(s)))
                score += RookOnFile[bool(pe->semiopen_file(Them, file_of(s)))];

            // Penalty when trapped by the king, even more if the king cannot castle
            else if (mob <= 3)
            {
                File kf = file_of(pos.square<KING>(Us));
                if ((kf < FILE_E) == (file_of(s) < kf))
                    score -= (TrappedRook - make_score(mob * 22, 0)) * (1 + !pos.can_castle(Us));
            }
        }

        if (Pt == QUEEN)
        {
            // Penalty if any relative pin or discovered attack against the queen
            Bitboard queenPinners;
            if (pos.slider_blockers(pos.pieces(Them, ROOK, BISHOP), s, queenPinners))
                score -= WeakQueen;
        }
    }
    if (T)
        Trace::add(Pt, Us, score);

    return score;
  }


  // Evaluation::king() assigns bonuses and penalties to a king of a given color
  template<Tracing T> template<Color Us>
  Score Evaluation<T>::king() const {

#ifdef ANTI
    if (pos.is_anti())
        return SCORE_ZERO;
#endif
#ifdef EXTINCTION
    if (pos.is_extinction())
        return SCORE_ZERO;
#endif
#ifdef HORDE
    if (pos.is_horde() && pos.is_horde_color(Us))
        return SCORE_ZERO;
#endif
#ifdef RACE
    if (pos.is_race())
        return SCORE_ZERO;
#endif

    constexpr Color    Them = (Us == WHITE ? BLACK : WHITE);
    constexpr Bitboard Camp = (Us == WHITE ? AllSquares ^ Rank6BB ^ Rank7BB ^ Rank8BB
                                           : AllSquares ^ Rank1BB ^ Rank2BB ^ Rank3BB);

    const Square ksq = pos.square<KING>(Us);
    Bitboard weak, b, b1, b2, safe, unsafeChecks;

    // King shelter and enemy pawns storm
    Score score = pe->king_safety<Us>(pos, ksq);

    // Main king safety evaluation
    if (kingAttackersCount[Them] > 1 - pos.count<QUEEN>(Them))
    {
        int kingDanger = 0;
        unsafeChecks = 0;

        // Attacked squares defended at most once by our queen or king
#ifdef ATOMIC
        if (pos.is_atomic())
            weak =  (attackedBy[Them][ALL_PIECES] | (pos.pieces(Them) ^ pos.pieces(Them, KING)))
                  & (~attackedBy[Us][ALL_PIECES] | attackedBy[Us][KING] | (attackedBy[Us][QUEEN] & ~attackedBy2[Us]));
        else
#endif
        weak =  attackedBy[Them][ALL_PIECES]
              & ~attackedBy2[Us]
              & (~attackedBy[Us][ALL_PIECES] | attackedBy[Us][KING] | attackedBy[Us][QUEEN]);

        Bitboard h = 0;
#ifdef CRAZYHOUSE
        if (pos.is_house())
            h = pos.count_in_hand<QUEEN>(Them) ? weak & ~pos.pieces() : 0;
#endif

        // Analyse the safe enemy's checks which are possible on next move
        safe  = ~pos.pieces(Them);
        safe &= ~attackedBy[Us][ALL_PIECES] | (weak & attackedBy2[Them]);
#ifdef ATOMIC
        if (pos.is_atomic())
            safe |= attackedBy[Us][KING];
#endif

        // Defended by our queen or king only
        Bitboard dqko = ~attackedBy2[Us] & (attackedBy[Us][QUEEN] | attackedBy[Us][KING]);
        Bitboard dropSafe = (safe | (attackedBy[Them][ALL_PIECES] & dqko)) & ~pos.pieces(Us);

        b1 = attacks_bb<ROOK  >(ksq, pos.pieces() ^ pos.pieces(Us, QUEEN));
        b2 = attacks_bb<BISHOP>(ksq, pos.pieces() ^ pos.pieces(Us, QUEEN));

        // Enemy queen safe checks
        if ((b1 | b2) & (h | attackedBy[Them][QUEEN]) & safe & ~attackedBy[Us][QUEEN])
            kingDanger += QueenSafeCheck;

#ifdef THREECHECK
        if (pos.is_three_check() && pos.checks_given(Them))
            safe = ~pos.pieces(Them);
#endif

        // Enemy rooks checks
#ifdef CRAZYHOUSE
        h = pos.is_house() && pos.count_in_hand<ROOK>(Them) ? ~pos.pieces() : 0;
#endif
        if (b1 & ((attackedBy[Them][ROOK] & safe) | (h & dropSafe)))
            kingDanger += RookSafeCheck;
        else
            unsafeChecks |= b1 & (attackedBy[Them][ROOK] | h);

        // Enemy bishops checks
#ifdef CRAZYHOUSE
        h = pos.is_house() && pos.count_in_hand<BISHOP>(Them) ? ~pos.pieces() : 0;
#endif
        if (b2 & ((attackedBy[Them][BISHOP] & safe) | (h & dropSafe)))
            kingDanger += BishopSafeCheck;
        else
            unsafeChecks |= b2 & (attackedBy[Them][BISHOP] | h);

        // Enemy knights checks
        b = pos.attacks_from<KNIGHT>(ksq);
#ifdef CRAZYHOUSE
        h = pos.is_house() && pos.count_in_hand<KNIGHT>(Them) ? ~pos.pieces() : 0;
#endif
        if (b & ((attackedBy[Them][KNIGHT] & safe) | (h & dropSafe)))
            kingDanger += KnightSafeCheck;
        else
            unsafeChecks |= b & (attackedBy[Them][KNIGHT] | h);

#ifdef CRAZYHOUSE
        // Enemy pawn checks
        if (pos.is_house())
        {
            constexpr Direction Down = (Us == WHITE ? SOUTH : NORTH);
            b = pos.attacks_from<PAWN>(ksq, Us);
            h = pos.count_in_hand<PAWN>(Them) ? ~pos.pieces() : 0;
            Bitboard pawn_moves = (attackedBy[Them][PAWN] & pos.pieces(Us)) | (shift<Down>(pos.pieces(Them, PAWN)) & ~pos.pieces());
            if (b & ((pawn_moves & safe) | (h & dropSafe)))
                kingDanger += PawnSafeCheck;
            else
                unsafeChecks |=  b & (pawn_moves | h);
        }
#endif

        // Unsafe or occupied checking squares will also be considered, as long as
        // the square is in the attacker's mobility area.
        unsafeChecks &= mobilityArea[Them];

        const auto KDP = KingDangerParams[pos.variant()];
        kingDanger +=        kingAttackersCount[Them] * kingAttackersWeight[Them]
<<<<<<< HEAD
                     + KDP[0] * kingAttacksCount[Them]
                     + KDP[1] * popcount(kingRing[Us] & weak)
                     + KDP[2] * popcount(pos.blockers_for_king(Us) | unsafeChecks)
                     + KDP[3] * !pos.count<QUEEN>(Them)
                     + KDP[4] * mg_value(score) / 8
                     + KDP[5];
#ifdef CRAZYHOUSE
        if (pos.is_house())
        {
            kingDanger += KingDangerInHand[ALL_PIECES] * pos.count_in_hand<ALL_PIECES>(Them);
            kingDanger += KingDangerInHand[PAWN] * pos.count_in_hand<PAWN>(Them);
            kingDanger += KingDangerInHand[KNIGHT] * pos.count_in_hand<KNIGHT>(Them);
            kingDanger += KingDangerInHand[BISHOP] * pos.count_in_hand<BISHOP>(Them);
            kingDanger += KingDangerInHand[ROOK] * pos.count_in_hand<ROOK>(Them);
            kingDanger += KingDangerInHand[QUEEN] * pos.count_in_hand<QUEEN>(Them);
            h = pos.count_in_hand<QUEEN>(Them) ? weak & ~pos.pieces() : 0;
        }
#endif
=======
                     +  69 * kingAttacksCount[Them]
                     + 185 * popcount(kingRing[Us] & weak)
                     + 129 * popcount(pos.blockers_for_king(Us) | unsafeChecks)
                     - 873 * !pos.count<QUEEN>(Them)
                     -   6 * mg_value(score) / 8
                     -   2 ;
>>>>>>> a6fa6a9e

#ifdef ATOMIC
        if (pos.is_atomic())
        {
            kingDanger += IndirectKingAttack * popcount(pos.attacks_from<KING>(pos.square<KING>(Us)) & pos.pieces(Us) & attackedBy[Them][ALL_PIECES]);
            score -= make_score(100, 100) * popcount(attackedBy[Us][KING] & pos.pieces());
        }
#endif
        // Transform the kingDanger units into a Score, and subtract it from the evaluation
        if (kingDanger > 0)
        {
            int mobilityDanger = mg_value(mobility[Them] - mobility[Us]);
#ifdef CRAZYHOUSE
            if (pos.is_house())
                mobilityDanger = 0;
#endif
            kingDanger = std::max(0, kingDanger + mobilityDanger);
#ifdef THREECHECK
            if (pos.is_three_check())
                kingDanger = ThreeCheckKSFactors[pos.checks_given(Them)] * kingDanger / 256;
#endif
            int v = kingDanger * kingDanger / 4096;
#ifdef ATOMIC
            if (pos.is_atomic() && v > QueenValueMg)
                v = QueenValueMg;
#endif
#ifdef CRAZYHOUSE
            if (pos.is_house() && Us == pos.side_to_move())
                v -= v / 10;
            if (pos.is_house() && v > QueenValueMg)
                v = QueenValueMg;
#endif
#ifdef THREECHECK
            if (pos.is_three_check() && v > QueenValueMg)
                v = QueenValueMg;
#endif
            score -= make_score(v, kingDanger / 16 + KDP[6] * v / 256);
        }
    }

    Bitboard kf = KingFlank[file_of(ksq)];

    // Penalty when our king is on a pawnless flank
    if (!(pos.pieces(PAWN) & kf))
        score -= PawnlessFlank;

    // Find the squares that opponent attacks in our king flank, and the squares
    // which are attacked twice in that flank but not defended by our pawns.
    b1 = attackedBy[Them][ALL_PIECES] & kf & Camp;
    b2 = b1 & attackedBy2[Them] & ~attackedBy[Us][PAWN];

    // King tropism, to anticipate slow motion attacks on our king
    score -= CloseEnemies[pos.variant()] * (popcount(b1) + popcount(b2));

    if (T)
        Trace::add(KING, Us, score);

    return score;
  }


  // Evaluation::threats() assigns bonuses according to the types of the
  // attacking and the attacked pieces.
  template<Tracing T> template<Color Us>
  Score Evaluation<T>::threats() const {

    constexpr Color     Them     = (Us == WHITE ? BLACK   : WHITE);
    constexpr Direction Up       = (Us == WHITE ? NORTH   : SOUTH);
    constexpr Bitboard  TRank3BB = (Us == WHITE ? Rank3BB : Rank6BB);

    Bitboard b, weak, defended, nonPawnEnemies, stronglyProtected, safeThreats;
    Score score = SCORE_ZERO;
#ifdef ANTI
    if (pos.is_anti())
    {
        constexpr Bitboard TRank2BB = (Us == WHITE ? Rank2BB : Rank7BB);
        bool weCapture = attackedBy[Us][ALL_PIECES] & pos.pieces(Them);
        bool theyCapture = attackedBy[Them][ALL_PIECES] & pos.pieces(Us);

        // Penalties for possible captures
        if (weCapture)
        {
            // Penalty if we only attack unprotected pieces
            bool theyDefended = attackedBy[Us][ALL_PIECES] & pos.pieces(Them) & attackedBy[Them][ALL_PIECES];
            for (PieceType pt = PAWN; pt <= KING; ++pt)
            {
                if (attackedBy[Us][pt] & pos.pieces(Them) & ~attackedBy2[Us])
                    score -= AttacksAnti[theyCapture][theyDefended][pt];
                else if (attackedBy[Us][pt] & pos.pieces(Them))
                    score -= AttacksAnti[theyCapture][theyDefended][NO_PIECE_TYPE];
            }
            // If both colors attack pieces, increase penalty with piece count
            if (theyCapture)
                score -= PieceCountAnti * pos.count<ALL_PIECES>(Us);
        }
        // Bonus if we threaten to force captures (ignoring possible discoveries)
        if (!weCapture || theyCapture)
        {
            b = pos.pieces(Us, PAWN);
            Bitboard pawnPushes = shift<Up>(b | (shift<Up>(b & TRank2BB) & ~pos.pieces())) & ~pos.pieces();
            Bitboard pieceMoves = (attackedBy[Us][KNIGHT] | attackedBy[Us][BISHOP] | attackedBy[Us][ROOK]
                                 | attackedBy[Us][QUEEN] | attackedBy[Us][KING]) & ~pos.pieces();
            Bitboard unprotectedPawnPushes = pawnPushes & ~attackedBy[Us][ALL_PIECES];
            Bitboard unprotectedPieceMoves = pieceMoves & ~attackedBy2[Us];

            score += ThreatsAnti[0] * popcount(attackedBy[Them][ALL_PIECES] & (pawnPushes | pieceMoves));
            score += ThreatsAnti[1] * popcount(attackedBy[Them][ALL_PIECES] & (unprotectedPawnPushes | unprotectedPieceMoves));
        }
        nonPawnEnemies = 0;
        stronglyProtected = 0;
    }
    else
#endif
#ifdef ATOMIC
    if (pos.is_atomic())
    {
        Bitboard attacks = pos.pieces(Them) & attackedBy[Us][ALL_PIECES] & ~attackedBy[Us][KING];
        while (attacks)
        {
            Square s = pop_lsb(&attacks);
            Bitboard blast = (pos.attacks_from<KING>(s) & (pos.pieces() ^ pos.pieces(PAWN))) | s;
            int count = popcount(blast & pos.pieces(Them)) - popcount(blast & pos.pieces(Us)) - 1;
            if (blast & pos.pieces(Them, QUEEN))
                count++;
            if ((blast & pos.pieces(Us, QUEEN)) || ((attackedBy[Us][QUEEN] & s) & ~attackedBy2[Us]))
                count--;
            score += std::max(SCORE_ZERO, ThreatByBlast * count);
        }
        nonPawnEnemies = 0;
        stronglyProtected = 0;
    }
    else
#endif
#ifdef GRID
    if (pos.is_grid()) {} else
#endif
#ifdef LOSERS
    if (pos.is_losers())
    {
        constexpr Bitboard TRank2BB = (Us == WHITE ? Rank2BB : Rank7BB);
        bool weCapture = attackedBy[Us][ALL_PIECES] & pos.pieces(Them);
        bool theyCapture = attackedBy[Them][ALL_PIECES] & pos.pieces(Us);

        // Penalties for possible captures
        if (weCapture)
        {
            // Penalty if we only attack unprotected pieces
            bool theyDefended = attackedBy[Us][ALL_PIECES] & pos.pieces(Them) & attackedBy[Them][ALL_PIECES];
            for (PieceType pt = PAWN; pt <= KING; ++pt)
            {
                if (attackedBy[Us][pt] & pos.pieces(Them) & ~attackedBy2[Us])
                    score -= AttacksLosers[theyCapture][theyDefended][pt];
                else if (attackedBy[Us][pt] & pos.pieces(Them))
                    score -= AttacksLosers[theyCapture][theyDefended][NO_PIECE_TYPE];
            }
        }
        // Bonus if we threaten to force captures (ignoring possible discoveries)
        if (!weCapture || theyCapture)
        {
            b = pos.pieces(Us, PAWN);
            Bitboard pawnPushes = shift<Up>(b | (shift<Up>(b & TRank2BB) & ~pos.pieces())) & ~pos.pieces();
            Bitboard pieceMoves = (attackedBy[Us][KNIGHT] | attackedBy[Us][BISHOP] | attackedBy[Us][ROOK]
                                 | attackedBy[Us][QUEEN] | attackedBy[Us][KING]) & ~pos.pieces();
            Bitboard unprotectedPawnPushes = pawnPushes & ~attackedBy[Us][ALL_PIECES];
            Bitboard unprotectedPieceMoves = pieceMoves & ~attackedBy2[Us];

            score += ThreatsLosers[0] * popcount(attackedBy[Them][ALL_PIECES] & (pawnPushes | pieceMoves));
            score += ThreatsLosers[1] * popcount(attackedBy[Them][ALL_PIECES] & (unprotectedPawnPushes | unprotectedPieceMoves));
        }
        nonPawnEnemies = 0;
        stronglyProtected = 0;
    }
    else
#endif
    {

    // Non-pawn enemies
    nonPawnEnemies = pos.pieces(Them) ^ pos.pieces(Them, PAWN);

    // Squares strongly protected by the enemy, either because they defend the
    // square with a pawn, or because they defend the square twice and we don't.
    stronglyProtected =  attackedBy[Them][PAWN]
                       | (attackedBy2[Them] & ~attackedBy2[Us]);

    // Non-pawn enemies, strongly protected
    defended = nonPawnEnemies & stronglyProtected;

    // Enemies not strongly protected and under our attack
    weak = pos.pieces(Them) & ~stronglyProtected & attackedBy[Us][ALL_PIECES];

    // Bonus according to the kind of attacking pieces
    if (defended | weak)
    {
        b = (defended | weak) & (attackedBy[Us][KNIGHT] | attackedBy[Us][BISHOP]);
        while (b)
        {
            Square s = pop_lsb(&b);
            score += ThreatByMinor[type_of(pos.piece_on(s))];
            if (type_of(pos.piece_on(s)) != PAWN)
                score += ThreatByRank * (int)relative_rank(Them, s);
        }

        b = (pos.pieces(Them, QUEEN) | weak) & attackedBy[Us][ROOK];
        while (b)
        {
            Square s = pop_lsb(&b);
            score += ThreatByRook[type_of(pos.piece_on(s))];
            if (type_of(pos.piece_on(s)) != PAWN)
                score += ThreatByRank * (int)relative_rank(Them, s);
        }

        // Bonus for king attacks on pawns or pieces which are not pawn-defended
        if (weak & attackedBy[Us][KING])
            score += ThreatByKing;

        score += Hanging * popcount(weak & ~attackedBy[Them][ALL_PIECES]);

        // Bonus for overload (non-pawn enemies attacked and defended exactly once)
        b =  nonPawnEnemies
           & attackedBy[Us][ALL_PIECES]   & ~attackedBy2[Us]
           & attackedBy[Them][ALL_PIECES] & ~attackedBy2[Them];
        score += Overload * popcount(b);
    }

    // Bonus for enemy unopposed weak pawns
    if (pos.pieces(Us, ROOK, QUEEN))
        score += WeakUnopposedPawn * pe->weak_unopposed(Them);

    // Our safe or protected pawns
    b =   pos.pieces(Us, PAWN)
       & (~attackedBy[Them][ALL_PIECES] | attackedBy[Us][ALL_PIECES]);

    safeThreats = pawn_attacks_bb<Us>(b) & nonPawnEnemies;
    score += ThreatBySafePawn * popcount(safeThreats);

    // Find squares where our pawns can push on the next move
    b  = shift<Up>(pos.pieces(Us, PAWN)) & ~pos.pieces();
    b |= shift<Up>(b & TRank3BB) & ~pos.pieces();

    // Keep only the squares which are not completely unsafe
    b &= ~attackedBy[Them][PAWN]
        & (attackedBy[Us][ALL_PIECES] | ~attackedBy[Them][ALL_PIECES]);

    // Bonus for safe pawn threats on the next move
    b =   pawn_attacks_bb<Us>(b)
       &  pos.pieces(Them)
       & ~attackedBy[Us][PAWN];

    score += ThreatByPawnPush * popcount(b);

    // Bonus for threats on the next moves against enemy queen
#ifdef CRAZYHOUSE
    if ((pos.is_house() ? pos.count<QUEEN>(Them) - pos.count_in_hand<QUEEN>(Them) : pos.count<QUEEN>(Them)) == 1)
#else
    if (pos.count<QUEEN>(Them) == 1)
#endif
    {
        Square s = pos.square<QUEEN>(Them);
        safeThreats = mobilityArea[Us] & ~stronglyProtected;

        b = attackedBy[Us][KNIGHT] & pos.attacks_from<KNIGHT>(s);

        score += KnightOnQueen * popcount(b & safeThreats);

        b =  (attackedBy[Us][BISHOP] & pos.attacks_from<BISHOP>(s))
           | (attackedBy[Us][ROOK  ] & pos.attacks_from<ROOK  >(s));

        score += SliderOnQueen * popcount(b & safeThreats & attackedBy2[Us]);
    }
    }

    // Connectivity: ensure that knights, bishops, rooks, and queens are protected
    b = (pos.pieces(Us) ^ pos.pieces(Us, PAWN, KING)) & attackedBy[Us][ALL_PIECES];
    score += Connectivity * popcount(b);

    if (T)
        Trace::add(THREAT, Us, score);

    return score;
  }

  // Evaluation::passed() evaluates the passed pawns and candidate passed
  // pawns of the given color.

  template<Tracing T> template<Color Us>
  Score Evaluation<T>::passed() const {

    constexpr Color     Them = (Us == WHITE ? BLACK : WHITE);
    constexpr Direction Up   = (Us == WHITE ? NORTH : SOUTH);

    auto king_proximity = [&](Color c, Square s) {
      return std::min(distance(pos.square<KING>(c), s), 5);
    };

    Bitboard b, bb, squaresToQueen, defendedSquares, unsafeSquares;
    Score score = SCORE_ZERO;

    b = pe->passed_pawns(Us);

    while (b)
    {
        Square s = pop_lsb(&b);

        assert(!(pos.pieces(Them, PAWN) & forward_file_bb(Us, s + Up)));

        bb = forward_file_bb(Us, s) & pos.pieces(Them);
        score -= HinderPassedPawn * popcount(bb);

        int r = relative_rank(Us, s);
        int w = PassedDanger[r];

        Score bonus = PassedRank[pos.variant()][r];

#ifdef GRID
        if (pos.is_grid()) {} else
#endif
        if (w)
        {
            Square blockSq = s + Up;
#ifdef HORDE
            if (pos.is_horde())
            {
                // Assume a horde king distance of approximately 5
                if (pos.is_horde_color(Us))
                    bonus += make_score(0, king_proximity(Them, blockSq) * 5 * w);
                else
                    bonus += make_score(0, 15 * w);
            }
            else
#endif
#ifdef ANTI
            if (pos.is_anti()) {} else
#endif
#ifdef ATOMIC
            if (pos.is_atomic())
                bonus += make_score(0, king_proximity(Them, blockSq) * 5 * w);
            else
#endif
            {
            // Adjust bonus based on the king's proximity
            bonus += make_score(0, (  king_proximity(Them, blockSq) * 5
                                    - king_proximity(Us,   blockSq) * 2) * w);

            // If blockSq is not the queening square then consider also a second push
            if (r != RANK_7)
                bonus -= make_score(0, king_proximity(Us, blockSq + Up) * w);
            }

            // If the pawn is free to advance, then increase the bonus
            if (pos.empty(blockSq))
            {
                // If there is a rook or queen attacking/defending the pawn from behind,
                // consider all the squaresToQueen. Otherwise consider only the squares
                // in the pawn's path attacked or occupied by the enemy.
                defendedSquares = unsafeSquares = squaresToQueen = forward_file_bb(Us, s);

                bb = forward_file_bb(Them, s) & pos.pieces(ROOK, QUEEN) & pos.attacks_from<ROOK>(s);

                if (!(pos.pieces(Us) & bb))
                    defendedSquares &= attackedBy[Us][ALL_PIECES];

                if (!(pos.pieces(Them) & bb))
                    unsafeSquares &= attackedBy[Them][ALL_PIECES] | pos.pieces(Them);

                // If there aren't any enemy attacks, assign a big bonus. Otherwise
                // assign a smaller bonus if the block square isn't attacked.
                int k = !unsafeSquares ? 20 : !(unsafeSquares & blockSq) ? 9 : 0;

                // If the path to the queen is fully defended, assign a big bonus.
                // Otherwise assign a smaller bonus if the block square is defended.
                if (defendedSquares == squaresToQueen)
                    k += 6;
                else if (defendedSquares & blockSq)
                    k += 4;

                bonus += make_score(k * w, k * w);
            }
            else if (pos.pieces(Us) & blockSq)
                bonus += make_score(w + r * 2, w + r * 2);
        } // w != 0

        // Scale down bonus for candidate passers which need more than one
        // pawn push to become passed, or have a pawn in front of them.
        if (   !pos.pawn_passed(Us, s + Up)
            || (pos.pieces(PAWN) & forward_file_bb(Us, s)))
            bonus = bonus / 2;

        score += bonus + PassedFile[file_of(s)];
    }

    if (T)
        Trace::add(PASSED, Us, score);

    return score;
  }


  // Evaluation::space() computes the space evaluation for a given side. The
  // space evaluation is a simple bonus based on the number of safe squares
  // available for minor pieces on the central four files on ranks 2--4. Safe
  // squares one, two or three squares behind a friendly pawn are counted
  // twice. Finally, the space bonus is multiplied by a weight. The aim is to
  // improve play on game opening.

  template<Tracing T> template<Color Us>
  Score Evaluation<T>::space() const {

    constexpr Color Them = (Us == WHITE ? BLACK : WHITE);
    constexpr Bitboard SpaceMask =
      Us == WHITE ? CenterFiles & (Rank2BB | Rank3BB | Rank4BB)
                  : CenterFiles & (Rank7BB | Rank6BB | Rank5BB);

    if (pos.non_pawn_material() < SpaceThreshold[pos.variant()])
        return SCORE_ZERO;

    // Find the available squares for our pieces inside the area defined by SpaceMask
    Bitboard safe =   SpaceMask
                   & ~pos.pieces(Us, PAWN)
                   & ~attackedBy[Them][PAWN];

    // Find all squares which are at most three squares behind some friendly pawn
    Bitboard behind = pos.pieces(Us, PAWN);
    behind |= (Us == WHITE ? behind >>  8 : behind <<  8);
    behind |= (Us == WHITE ? behind >> 16 : behind << 16);

    int bonus = popcount(safe) + popcount(behind & safe);
    int weight = pos.count<ALL_PIECES>(Us) - 2 * pe->open_files();

    Score score = make_score(bonus * weight * weight / 16, 0);
#ifdef KOTH
    if (pos.is_koth())
        score += KothSafeCenter * popcount(behind & safe & Center);
#endif

    if (T)
        Trace::add(SPACE, Us, score);

    return score;
  }

  // Evaluation::variant() computes variant-specific evaluation terms.

  template<Tracing T> template<Color Us>
  Score Evaluation<T>::variant() const {

    constexpr Color Them = (Us == WHITE ? BLACK : WHITE);

    Score score = SCORE_ZERO;

#ifdef HORDE
    if (pos.is_horde() && pos.is_horde_color(Them))
    {
        // Add a bonus according to how close we are to breaking through the pawn wall
        if (pos.pieces(Us, ROOK) | pos.pieces(Us, QUEEN))
        {
            int dist = 8;
            if ((attackedBy[Us][QUEEN] | attackedBy[Us][ROOK]) & rank_bb(relative_rank(Us, RANK_8)))
                dist = 0;
            else
            {
                for (File f = FILE_A; f <= FILE_H; ++f)
                {
                    int pawns = popcount(pos.pieces(Them, PAWN) & file_bb(f));
                    int pawnsl = f > FILE_A ? std::min(popcount(pos.pieces(Them, PAWN) & FileBB[f - 1]), pawns) : 0;
                    int pawnsr = f < FILE_H ? std::min(popcount(pos.pieces(Them, PAWN) & FileBB[f + 1]), pawns) : 0;
                    dist = std::min(dist, pawnsl + pawnsr);
                }
            }
            score += make_score(71, 61) * pos.count<PAWN>(Them) / (1 + dist) / (pos.pieces(Us, QUEEN) ? 2 : 4);
        }
    }
#endif
#ifdef KOTH
    if (pos.is_koth())
    {
        constexpr Direction Up = (Us == WHITE ? NORTH : SOUTH);
        Bitboard pinned = pos.blockers_for_king(Them) & pos.pieces(Them);
        Bitboard center = Center;
        while (center)
        {
            Square s = pop_lsb(&center);
            int dist = distance(pos.square<KING>(Us), s)
                      + ((pinned || (attackedBy[Them][ALL_PIECES] & s)) ? popcount(pos.attackers_to(s) & pos.pieces(Them)) : 0)
                      + !!(pos.pieces(Us) & s)
                      + !!(shift<Up>(pos.pieces(Us, PAWN) & s) & pos.pieces(Them, PAWN));
            assert(dist > 0);
            score += KothDistanceBonus[std::min(dist - 1, 5)];
        }
    }
#endif
#ifdef RACE
    if (pos.is_race())
    {
        Square ksq = pos.square<KING>(Us);
        int s = relative_rank(BLACK, ksq);
        for (Rank kr = rank_of(ksq), r = Rank(kr + 1); r <= RANK_8; ++r)
            if (!(rank_bb(r) & DistanceRingBB[ksq][r - 1 - kr] & ~attackedBy[Them][ALL_PIECES] & ~pos.pieces(Us)))
                s++;
        score += KingRaceBonus[std::min(s, 7)];
    }
#endif
#ifdef THREECHECK
    if (pos.is_three_check())
        score += ChecksGivenBonus[pos.checks_given(Us)];
#endif

    if (T)
        Trace::add(VARIANT, Us, score);

    return score;
  }


  // Evaluation::initiative() computes the initiative correction value
  // for the position. It is a second order bonus/malus based on the
  // known attacking/defending status of the players.

  template<Tracing T>
  Score Evaluation<T>::initiative(Value eg) const {

#ifdef ANTI
    if (pos.is_anti())
        return SCORE_ZERO;
#endif
#ifdef HORDE
    if (pos.is_horde())
        return SCORE_ZERO;
#endif

    int outflanking =  distance<File>(pos.square<KING>(WHITE), pos.square<KING>(BLACK))
                     - distance<Rank>(pos.square<KING>(WHITE), pos.square<KING>(BLACK));

    bool pawnsOnBothFlanks =   (pos.pieces(PAWN) & QueenSide)
                            && (pos.pieces(PAWN) & KingSide);

    // Compute the initiative bonus for the attacking side
    int complexity =   8 * pe->pawn_asymmetry()
                    + 12 * pos.count<PAWN>()
                    + 12 * outflanking
                    + 16 * pawnsOnBothFlanks
                    + 48 * !pos.non_pawn_material()
                    -136 ;

    // Now apply the bonus: note that we find the attacking side by extracting
    // the sign of the endgame value, and that we carefully cap the bonus so
    // that the endgame score will never change sign after the bonus.
    int v = ((eg > 0) - (eg < 0)) * std::max(complexity, -abs(eg));

    if (T)
        Trace::add(INITIATIVE, make_score(0, v));

    return make_score(0, v);
  }


  // Evaluation::scale_factor() computes the scale factor for the winning side

  template<Tracing T>
  ScaleFactor Evaluation<T>::scale_factor(Value eg) const {

    Color strongSide = eg > VALUE_DRAW ? WHITE : BLACK;
    int sf = me->scale_factor(pos, strongSide);

#ifdef ATOMIC
    if (pos.is_atomic()) {} else
#endif
#ifdef HORDE
    if (pos.is_horde() && pos.is_horde_color(~strongSide))
    {
        if (pos.non_pawn_material(~strongSide) >= QueenValueMg)
            sf = ScaleFactor(10);
    }
    else
#endif
#ifdef GRID
    if (pos.is_grid() && pos.non_pawn_material(strongSide) <= RookValueMg)
        sf = 10;
    else
#endif
    // If scale is not already specific, scale down the endgame via general heuristics
    if (sf == SCALE_FACTOR_NORMAL)
    {
        if (   pos.opposite_bishops()
            && pos.non_pawn_material(WHITE) == BishopValueMg
            && pos.non_pawn_material(BLACK) == BishopValueMg)
            sf = 31;
        else
            sf = std::min(40 + (pos.opposite_bishops() ? 2 : 7) * pos.count<PAWN>(strongSide), sf);
    }

    return ScaleFactor(sf);
  }


  // Evaluation::value() is the main function of the class. It computes the various
  // parts of the evaluation and returns the value of the position from the point
  // of view of the side to move.

  template<Tracing T>
  Value Evaluation<T>::value() {

    assert(!pos.checkers());

    if (pos.is_variant_end())
        return pos.variant_result();

    // Probe the material hash table
    me = Material::probe(pos);

    // If we have a specialized evaluation function for the current material
    // configuration, call it and return.
    if (me->specialized_eval_exists())
        return me->evaluate(pos);

    // Initialize score by reading the incrementally updated scores included in
    // the position object (material + piece square tables) and the material
    // imbalance. Score is computed internally from the white point of view.
    Score score = pos.psq_score() + me->imbalance() + pos.this_thread()->contempt;

    // Probe the pawn hash table
    pe = Pawns::probe(pos);
    score += pe->pawn_score(WHITE) - pe->pawn_score(BLACK);

    // Early exit if score is high
    Value v = (mg_value(score) + eg_value(score)) / 2;
    if (pos.variant() == CHESS_VARIANT)
    {
    if (abs(v) > LazyThreshold)
       return pos.side_to_move() == WHITE ? v : -v;
    }

    // Main evaluation begins here

    initialize<WHITE>();
    initialize<BLACK>();

    // Pieces should be evaluated first (populate attack tables)
    score +=  pieces<WHITE, KNIGHT>() - pieces<BLACK, KNIGHT>()
            + pieces<WHITE, BISHOP>() - pieces<BLACK, BISHOP>()
            + pieces<WHITE, ROOK  >() - pieces<BLACK, ROOK  >()
            + pieces<WHITE, QUEEN >() - pieces<BLACK, QUEEN >();

#ifdef CRAZYHOUSE
    if (pos.is_house()) {
        // Positional bonus for potential drop points - unoccupied squares in enemy territory that are not attacked by enemy non-KQ pieces
        mobility[WHITE] += DropMobilityBonus * popcount(~(attackedBy[BLACK][PAWN] | attackedBy[BLACK][KNIGHT] | attackedBy[BLACK][BISHOP] | attackedBy[BLACK][ROOK] | pos.pieces() | Rank1234BB));
        mobility[BLACK] += DropMobilityBonus * popcount(~(attackedBy[WHITE][PAWN] | attackedBy[WHITE][KNIGHT] | attackedBy[WHITE][BISHOP] | attackedBy[WHITE][ROOK] | pos.pieces() | Rank5678BB));
    }
#endif

    score += mobility[WHITE] - mobility[BLACK];

    score +=  king<   WHITE>() - king<   BLACK>()
            + threats<WHITE>() - threats<BLACK>()
            + passed< WHITE>() - passed< BLACK>()
            + space<  WHITE>() - space<  BLACK>();

    if (pos.variant() != CHESS_VARIANT)
        score += variant<WHITE>() - variant<BLACK>();

    score += initiative(eg_value(score));

    // Interpolate between a middlegame and a (scaled by 'sf') endgame score
    ScaleFactor sf = scale_factor(eg_value(score));
    v =  mg_value(score) * int(me->game_phase())
       + eg_value(score) * int(PHASE_MIDGAME - me->game_phase()) * sf / SCALE_FACTOR_NORMAL;

    v /= int(PHASE_MIDGAME);

    // In case of tracing add all remaining individual evaluation terms
    if (T)
    {
        Trace::add(MATERIAL, pos.psq_score());
        Trace::add(IMBALANCE, me->imbalance());
        Trace::add(PAWN, pe->pawn_score(WHITE), pe->pawn_score(BLACK));
        Trace::add(MOBILITY, mobility[WHITE], mobility[BLACK]);
        Trace::add(TOTAL, score);
    }

    return  (pos.side_to_move() == WHITE ? v : -v) // Side to move point of view
           + Eval::Tempo[pos.variant()];
  }

} // namespace


/// evaluate() is the evaluator for the outer world. It returns a static
/// evaluation of the position from the point of view of the side to move.

Value Eval::evaluate(const Position& pos) {
  return Evaluation<NO_TRACE>(pos).value();
}


/// trace() is like evaluate(), but instead of returning a value, it returns
/// a string (suitable for outputting to stdout) that contains the detailed
/// descriptions and values of each evaluation term. Useful for debugging.

std::string Eval::trace(const Position& pos) {

  std::memset(scores, 0, sizeof(scores));

  pos.this_thread()->contempt = SCORE_ZERO; // Reset any dynamic contempt

  Value v = Evaluation<TRACE>(pos).value();

  v = pos.side_to_move() == WHITE ? v : -v; // Trace scores are from white's point of view

  std::stringstream ss;
  ss << std::showpoint << std::noshowpos << std::fixed << std::setprecision(2)
     << "     Term    |    White    |    Black    |    Total   \n"
     << "             |   MG    EG  |   MG    EG  |   MG    EG \n"
     << " ------------+-------------+-------------+------------\n"
     << "    Material | " << Term(MATERIAL)
     << "   Imbalance | " << Term(IMBALANCE)
     << "  Initiative | " << Term(INITIATIVE)
     << "       Pawns | " << Term(PAWN)
     << "     Knights | " << Term(KNIGHT)
     << "     Bishops | " << Term(BISHOP)
     << "       Rooks | " << Term(ROOK)
     << "      Queens | " << Term(QUEEN)
     << "    Mobility | " << Term(MOBILITY)
     << " King safety | " << Term(KING)
     << "     Threats | " << Term(THREAT)
     << "      Passed | " << Term(PASSED)
     << "       Space | " << Term(SPACE)
     << "     Variant | " << Term(VARIANT)
     << " ------------+-------------+-------------+------------\n"
     << "       Total | " << Term(TOTAL);

  ss << "\nTotal evaluation: " << to_cp(v) << " (white side)\n";

  return ss.str();
}<|MERGE_RESOLUTION|>--- conflicted
+++ resolved
@@ -163,7 +163,7 @@
 
   // Per-variant king danger malus factors
   constexpr int KingDangerParams[VARIANT_NB][7] = {
-    {    64,  183,  122, -860,   -7,   17,    0 },
+    {    69,  185,  129, -873,   -6,   -2,    0 },
 #ifdef ANTI
     {},
 #endif
@@ -512,10 +512,9 @@
 #endif
 
   // PassedRank[Rank] contains a bonus according to the rank of a passed pawn
-<<<<<<< HEAD
   constexpr Score PassedRank[VARIANT_NB][RANK_NB] = {
     {
-    S(0, 0), S(4, 17), S(7, 20), S(14, 36), S(42, 62), S(165, 171), S(279, 252)
+    S(0, 0), S(5, 18), S(12, 23), S(10, 31), S(57, 62), S(163, 167), S(271, 250)
     },
 #ifdef ANTI
     { S(0, 0), S(5, 7), S(5, 14), S(31, 38), S(73, 73), S(166, 166), S(252, 252) },
@@ -550,10 +549,6 @@
 #ifdef TWOKINGS
     { S(0, 0), S(5, 7), S(5, 14), S(31, 38), S(73, 73), S(166, 166), S(252, 252) },
 #endif
-=======
-  constexpr Score PassedRank[RANK_NB] = {
-    S(0, 0), S(5, 18), S(12, 23), S(10, 31), S(57, 62), S(163, 167), S(271, 250)
->>>>>>> a6fa6a9e
   };
 
   // PassedFile[File] contains a bonus according to the file of a passed pawn
@@ -569,10 +564,9 @@
   constexpr Score KingProtector[] = { S(5, 6), S(6, 5) };
 
   // Assorted bonuses and penalties
-<<<<<<< HEAD
-  constexpr Score BishopPawns        = S(  3,  5);
+  constexpr Score BishopPawns        = S(  3,  7);
   constexpr Score CloseEnemies[VARIANT_NB] = {
-    S( 8,  0),
+    S(  6,  0),
 #ifdef ANTI
     S( 0,  0),
 #endif
@@ -607,10 +601,6 @@
     S( 7,  0),
 #endif
   };
-=======
-  constexpr Score BishopPawns        = S(  3,  7);
-  constexpr Score CloseEnemies       = S(  6,  0);
->>>>>>> a6fa6a9e
   constexpr Score Connectivity       = S(  3,  1);
   constexpr Score CorneredBishop     = S( 50, 50);
   constexpr Score Hanging            = S( 52, 30);
@@ -1047,7 +1037,6 @@
 
         const auto KDP = KingDangerParams[pos.variant()];
         kingDanger +=        kingAttackersCount[Them] * kingAttackersWeight[Them]
-<<<<<<< HEAD
                      + KDP[0] * kingAttacksCount[Them]
                      + KDP[1] * popcount(kingRing[Us] & weak)
                      + KDP[2] * popcount(pos.blockers_for_king(Us) | unsafeChecks)
@@ -1066,14 +1055,6 @@
             h = pos.count_in_hand<QUEEN>(Them) ? weak & ~pos.pieces() : 0;
         }
 #endif
-=======
-                     +  69 * kingAttacksCount[Them]
-                     + 185 * popcount(kingRing[Us] & weak)
-                     + 129 * popcount(pos.blockers_for_king(Us) | unsafeChecks)
-                     - 873 * !pos.count<QUEEN>(Them)
-                     -   6 * mg_value(score) / 8
-                     -   2 ;
->>>>>>> a6fa6a9e
 
 #ifdef ATOMIC
         if (pos.is_atomic())
