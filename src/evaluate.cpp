/*
 McCain, a UCI chess playing engine derived from Stockfish and Glaurung 2.1
 Copyright (C) 2004-2008 Tord Romstad (Glaurung author)
 Copyright (C) 2008-2015 Marco Costalba, Joona Kiiski, Tord Romstad (Stockfish Authors)
 Copyright (C) 2015-2016 Marco Costalba, Joona Kiiski, Gary Linscott, Tord Romstad (Stockfish Authors)
 Copyright (C) 2017-2019 Michael Byrne, Marco Costalba, Joona Kiiski, Gary Linscott, Tord Romstad (McCain Authors)

 McCain is free software: you can redistribute it and/or modify
 it under the terms of the GNU General Public License as published by
 the Free Software Foundation, either version 3 of the License, or
 (at your option) any later version.

 McCain is distributed in the hope that it will be useful,
 but WITHOUT ANY WARRANTY; without even the implied warranty of
 MERCHANTABILITY or FITNESS FOR A PARTICULAR PURPOSE.  See the
 GNU General Public License for more details.

 You should have received a copy of the GNU General Public License
 along with this program.  If not, see <http://www.gnu.org/licenses/>.
 */

#include <cassert>
#include <cstring>   // For std::memset
#include <iomanip>
#include <sstream>
#ifdef Maverick  //  Replace Mobility table with log equations (with rook mg exception). #1784
#include <cmath>
#endif
#include "bitboard.h"
#include "evaluate.h"
#include "material.h"
#include "pawns.h"
#include "thread.h"

namespace Trace {

  enum Tracing { NO_TRACE, TRACE };

  enum Term { // The first 8 entries are reserved for PieceType
    MATERIAL = 8, IMBALANCE, MOBILITY, THREAT, PASSED, SPACE, INITIATIVE, TOTAL, TERM_NB
  };

  Score scores[TERM_NB][COLOR_NB];

  double to_cp(Value v) { return double(v) / PawnValueEg; }

  void add(int idx, Color c, Score s) {
    scores[idx][c] = s;
  }

  void add(int idx, Score w, Score b = SCORE_ZERO) {
    scores[idx][WHITE] = w;
    scores[idx][BLACK] = b;
  }

  std::ostream& operator<<(std::ostream& os, Score s) {
    os << std::setw(5) << to_cp(mg_value(s)) << " "
       << std::setw(5) << to_cp(eg_value(s));
    return os;
  }

  std::ostream& operator<<(std::ostream& os, Term t) {

    if (t == MATERIAL || t == IMBALANCE || t == INITIATIVE || t == TOTAL)
        os << " ----  ----"    << " | " << " ----  ----";
    else
        os << scores[t][WHITE] << " | " << scores[t][BLACK];

    os << " | " << scores[t][WHITE] - scores[t][BLACK] << "\n";
    return os;
  }
}

using namespace Trace;
#ifdef Maverick  //  Replace Mobility table with log equations (with rook mg exception). #1784
namespace Eval {
#else
namespace {
#endif

#ifdef Maverick //removal of lazy threshold from corchess by Ivan Ivec
  // Threshold for space evaluation
  constexpr Value SpaceThreshold = Value(12222);
#else

  // Threshold for lazy and space evaluation
  constexpr Value LazyThreshold  = Value(1500);
  constexpr Value SpaceThreshold = Value(12222);
#endif
  // KingAttackWeights[PieceType] contains king attack weights by piece type
  constexpr int KingAttackWeights[PIECE_TYPE_NB] = { 0, 0, 77, 55, 44, 10 };

  // Penalties for enemy's safe checks
#ifdef Maverick  // Michael Chaly /Enemy queen safe checks tweak
  constexpr int QueenSafeCheck  = 480;
  constexpr int QueenSafeCheck2 = 150;
#else
  constexpr int QueenSafeCheck  = 780;
#endif
  constexpr int RookSafeCheck   = 1080;
  constexpr int BishopSafeCheck = 635;
  constexpr int KnightSafeCheck = 790;

#define S(mg, eg) make_score(mg, eg)

  // MobilityBonus[PieceType-2][attacked] contains bonuses for middle and end game,
  // indexed by piece type and number of attacked squares in the mobility area.
#ifdef Maverick
Score MobilityBonus[][32] = {
#else
constexpr Score MobilityBonus[][32] = {
#endif
    { S(-62,-81), S(-53,-56), S(-12,-30), S( -4,-14), S(  3,  8), S( 13, 15), // Knights
      S( 22, 23), S( 28, 27), S( 33, 33) },
    { S(-48,-59), S(-20,-23), S( 16, -3), S( 26, 13), S( 38, 24), S( 51, 42), // Bishops
      S( 55, 54), S( 63, 57), S( 63, 65), S( 68, 73), S( 81, 78), S( 81, 86),
      S( 91, 88), S( 98, 97) },
    { S(-58,-76), S(-27,-18), S(-15, 28), S(-10, 55), S( -5, 69), S( -2, 82), // Rooks
      S(  9,112), S( 16,118), S( 30,132), S( 29,142), S( 32,155), S( 38,165),
      S( 46,166), S( 48,169), S( 58,171) },
    { S(-39,-36), S(-21,-15), S(  3,  8), S(  3, 18), S( 14, 34), S( 22, 54), // Queens
      S( 28, 61), S( 41, 73), S( 43, 79), S( 48, 92), S( 56, 94), S( 60,104),
      S( 60,113), S( 66,120), S( 67,123), S( 70,126), S( 71,133), S( 73,136),
      S( 79,140), S( 88,143), S( 88,148), S( 99,166), S(102,170), S(102,175),
      S(106,184), S(109,191), S(113,206), S(116,212) }
  };

  // RookOnFile[semiopen/open] contains bonuses for each rook when there is
  // no (friendly) pawn on the rook file.
  constexpr Score RookOnFile[] = { S(18, 7), S(44, 20) };

  // ThreatByMinor/ByRook[attacked PieceType] contains bonuses according to
  // which piece type attacks which one. Attacks on lesser pieces which are
  // pawn-defended are not considered.
  constexpr Score ThreatByMinor[PIECE_TYPE_NB] = {
    S(0, 0), S(0, 31), S(39, 42), S(57, 44), S(68, 112), S(62, 120)
  };

  constexpr Score ThreatByRook[PIECE_TYPE_NB] = {
    S(0, 0), S(0, 24), S(38, 71), S(38, 61), S(0, 38), S(51, 38)
  };

  // PassedRank[Rank] contains a bonus according to the rank of a passed pawn
  constexpr Score PassedRank[RANK_NB] = {
    S(0, 0), S(5, 18), S(12, 23), S(10, 31), S(57, 62), S(163, 167), S(271, 250)
  };

  // PassedFile[File] contains a bonus according to the file of a passed pawn
  constexpr Score PassedFile[FILE_NB] = {
    S( -1,  7), S( 0,  9), S(-9, -8), S(-30,-14),
    S(-30,-14), S(-9, -8), S( 0,  9), S( -1,  7)
};
#ifdef Maverick
// Combo #1867 Jonathan D
// Assorted bonuses and penalties
constexpr Score BishopPawns        = S(  3,  7);
constexpr Score CorneredBishop     = S( 50, 50);
constexpr Score FlankAttacks       = S(  8,  0);
constexpr Score Hanging            = S( 69, 36);
constexpr Score KingProtector      = S(  7,  8);
constexpr Score KnightManeuver     = S(  8,  4);  // miguel-l
constexpr Score KnightOnQueen      = S( 16, 12);
constexpr Score LongDiagonalBishop = S( 45,  0);
constexpr Score MinorBehindPawn    = S( 18,  3);
constexpr Score PawnlessFlank      = S( 17, 95);	
constexpr Score RestrictedPiece    = S(  7,  7);
constexpr Score RookOnPawn         = S( 10, 32);
constexpr Score SliderOnQueen      = S( 59, 18);
constexpr Score ThreatByKing       = S( 24, 89);
constexpr Score ThreatByPawnPush   = S( 45, 37); // Michael Chaly https://github.com/Vizvezdenec/Stockfish/commit/76dbbc7d1a45160c7d78852fd33a289459e6932a
constexpr Score ThreatByRank       = S( 13,  0);
constexpr Score ThreatBySafePawn   = S(173, 94);
constexpr Score TrappedRook        = S( 96,  4);
//constexpr Score WeakQueen          = S( 49, 15);
constexpr Score WeakUnopposedPawn  = S( 12, 23);
constexpr Score WeakQueen          = S( 10,  2);// Gunther Dementz weak queen mod
constexpr Score Outpost            = S(  9,  3);
#else
  // Assorted bonuses and penalties
  constexpr Score BishopPawns        = S(  3,  7);
  constexpr Score CorneredBishop     = S( 50, 50);
  constexpr Score FlankAttacks       = S(  8,  0);
  constexpr Score Hanging            = S( 69, 36);
  constexpr Score KingProtector      = S(  7,  8);
  constexpr Score KnightOnQueen      = S( 16, 12);
  constexpr Score LongDiagonalBishop = S( 45,  0);
  constexpr Score MinorBehindPawn    = S( 18,  3);
  constexpr Score Outpost            = S(  9,  3);
  constexpr Score PawnlessFlank      = S( 17, 95);
  constexpr Score RestrictedPiece    = S(  7,  7);
  constexpr Score RookOnPawn         = S( 10, 32);
  constexpr Score SliderOnQueen      = S( 59, 18);
  constexpr Score ThreatByKing       = S( 24, 89);
  constexpr Score ThreatByPawnPush   = S( 48, 39);
  constexpr Score ThreatByRank       = S( 13,  0);
  constexpr Score ThreatBySafePawn   = S(173, 94);
  constexpr Score TrappedRook        = S( 47,  4);
  constexpr Score WeakQueen          = S( 49, 15);
  constexpr Score WeakUnopposedPawn  = S( 12, 23);
#endif


#undef S

  // Evaluation class computes and stores attacks tables and other working data
  template<Tracing T>
  class Evaluation {

  public:
    Evaluation() = delete;
    explicit Evaluation(const Position& p) : pos(p) {}
    Evaluation& operator=(const Evaluation&) = delete;
    Value value();

  private:
    template<Color Us> void initialize();
    template<Color Us, PieceType Pt> Score pieces();
    template<Color Us> Score king() const;
    template<Color Us> Score threats() const;
    template<Color Us> Score passed() const;
    template<Color Us> Score space() const;
    ScaleFactor scale_factor(Value eg) const;
    Score initiative(Value eg) const;

    const Position& pos;
    Material::Entry* me;
    Pawns::Entry* pe;
    Bitboard mobilityArea[COLOR_NB];
    Score mobility[COLOR_NB] = { SCORE_ZERO, SCORE_ZERO };

    // attackedBy[color][piece type] is a bitboard representing all squares
    // attacked by a given color and piece type. Special "piece types" which
    // is also calculated is ALL_PIECES.
    Bitboard attackedBy[COLOR_NB][PIECE_TYPE_NB];

    // attackedBy2[color] are the squares attacked by 2 pieces of a given color,
    // possibly via x-ray or by one pawn and one piece. Diagonal x-ray through
    // pawn or squares attacked by 2 pawns are not explicitly added.
    Bitboard attackedBy2[COLOR_NB];

    // kingRing[color] are the squares adjacent to the king, plus (only for a
    // king on its first rank) the squares two ranks in front. For instance,
    // if black's king is on g8, kingRing[BLACK] is f8, h8, f7, g7, h7, f6, g6
    // and h6.
    Bitboard kingRing[COLOR_NB];

    // kingAttackersCount[color] is the number of pieces of the given color
    // which attack a square in the kingRing of the enemy king.
    int kingAttackersCount[COLOR_NB];

    // kingAttackersWeight[color] is the sum of the "weights" of the pieces of
    // the given color which attack a square in the kingRing of the enemy king.
    // The weights of the individual piece types are given by the elements in
    // the KingAttackWeights array.
    int kingAttackersWeight[COLOR_NB];

    // kingAttacksCount[color] is the number of attacks by the given color to
    // squares directly adjacent to the enemy king. Pieces which attack more
    // than one square are counted multiple times. For instance, if there is
    // a white knight on g5 and black's king is on g8, this white knight adds 2
    // to kingAttacksCount[WHITE].
    int kingAttacksCount[COLOR_NB];
  };


  // Evaluation::initialize() computes king and pawn attacks, and the king ring
  // bitboard for a given color. This is done at the beginning of the evaluation.
  template<Tracing T> template<Color Us>
  void Evaluation<T>::initialize() {

    constexpr Color     Them = (Us == WHITE ? BLACK : WHITE);
    constexpr Direction Up   = (Us == WHITE ? NORTH : SOUTH);
    constexpr Direction Down = (Us == WHITE ? SOUTH : NORTH);
    constexpr Bitboard LowRanks = (Us == WHITE ? Rank2BB | Rank3BB: Rank7BB | Rank6BB);

    const Square ksq = pos.square<KING>(Us);

    Bitboard dblAttackByPawn = pawn_double_attacks_bb<Us>(pos.pieces(Us, PAWN));

    // Find our pawns that are blocked or on the first two ranks
    Bitboard b = pos.pieces(Us, PAWN) & (shift<Down>(pos.pieces()) | LowRanks);

    // Squares occupied by those pawns, by our king or queen or controlled by
    // enemy pawns are excluded from the mobility area.
    mobilityArea[Us] = ~(b | pos.pieces(Us, KING, QUEEN) | pe->pawn_attacks(Them));

    // Initialize attackedBy[] for king and pawns
    attackedBy[Us][KING] = pos.attacks_from<KING>(ksq);
    attackedBy[Us][PAWN] = pe->pawn_attacks(Us);
    attackedBy[Us][ALL_PIECES] = attackedBy[Us][KING] | attackedBy[Us][PAWN];
    attackedBy2[Us]            = (attackedBy[Us][KING] & attackedBy[Us][PAWN])
                                 | dblAttackByPawn;

    // Init our king safety tables
    kingRing[Us] = attackedBy[Us][KING];
    if (relative_rank(Us, ksq) == RANK_1)
        kingRing[Us] |= shift<Up>(kingRing[Us]);

    if (file_of(ksq) == FILE_H)
        kingRing[Us] |= shift<WEST>(kingRing[Us]);

    else if (file_of(ksq) == FILE_A)
        kingRing[Us] |= shift<EAST>(kingRing[Us]);

    kingAttackersCount[Them] = popcount(kingRing[Us] & pe->pawn_attacks(Them));
    kingAttacksCount[Them] = kingAttackersWeight[Them] = 0;

    // Remove from kingRing[] the squares defended by two pawns
    kingRing[Us] &= ~dblAttackByPawn;
  }


  // Evaluation::pieces() scores pieces of a given color and type
  template<Tracing T> template<Color Us, PieceType Pt>
  Score Evaluation<T>::pieces() {

    constexpr Color     Them = (Us == WHITE ? BLACK : WHITE);
    constexpr Direction Down = (Us == WHITE ? SOUTH : NORTH);
#ifdef Maverick
	//Exclude doubly protected by pawns squares when calculating attackers on king ring #1843 Michael Chaly
	constexpr Direction DownRight = (Us == WHITE ? SOUTH_EAST : NORTH_WEST);
	constexpr Direction DownLeft = (Us == WHITE ? SOUTH_WEST : NORTH_EAST);
#endif 
    constexpr Bitboard OutpostRanks = (Us == WHITE ? Rank4BB | Rank5BB | Rank6BB
                                                   : Rank5BB | Rank4BB | Rank3BB);
    const Square* pl = pos.squares<Pt>(Us);

    Bitboard b, bb;
    Score score = SCORE_ZERO;

    attackedBy[Us][Pt] = 0;

    for (Square s = *pl; s != SQ_NONE; s = *++pl)
    {
        // Find attacked squares, including x-ray attacks for bishops and rooks
        b = Pt == BISHOP ? attacks_bb<BISHOP>(s, pos.pieces() ^ pos.pieces(QUEEN))
          : Pt ==   ROOK ? attacks_bb<  ROOK>(s, pos.pieces() ^ pos.pieces(QUEEN) ^ pos.pieces(Us, ROOK))
                         : pos.attacks_from<Pt>(s);

        if (pos.blockers_for_king(Us) & s)
            b &= LineBB[pos.square<KING>(Us)][s];

        attackedBy2[Us] |= attackedBy[Us][ALL_PIECES] & b;
        attackedBy[Us][Pt] |= b;
        attackedBy[Us][ALL_PIECES] |= b;
#ifdef Maverick //Exclude doubly protected by pawns squares when calculating attackers on king ring #1843 Michael Chaly
		if (b & kingRing[Them] & ~(shift<DownRight>(pos.pieces(Them,PAWN)) & shift<DownLeft>(pos.pieces(Them,PAWN))))
#else
		if (b & kingRing[Them])
#endif
			
        {
            kingAttackersCount[Us]++;
            kingAttackersWeight[Us] += KingAttackWeights[Pt];
            kingAttacksCount[Us] += popcount(b & attackedBy[Them][KING]);
        }

        int mob = popcount(b & mobilityArea[Us]);

        mobility[Us] += MobilityBonus[Pt - 2][mob];

        if (Pt == BISHOP || Pt == KNIGHT)
        {
            // Bonus if piece is on an outpost square or can reach one
            bb = OutpostRanks & ~pe->pawn_attacks_span(Them);
            if (bb & s)
                score += Outpost * (Pt == KNIGHT ? 4 : 2)
                                 * (1 + bool(attackedBy[Us][PAWN] & s));

            else if (bb &= b & ~pos.pieces(Us))
                score += Outpost * (Pt == KNIGHT ? 2 : 1)
                                 * (1 + bool(attackedBy[Us][PAWN] & bb));

            // Knight and Bishop bonus for being right behind a pawn
            if (shift<Down>(pos.pieces(PAWN)) & s)
                score += MinorBehindPawn;

            // Penalty if the piece is far from the king
            score -= KingProtector * distance(s, pos.square<KING>(Us));

            if (Pt == BISHOP)
            {
                // Penalty according to number of pawns on the same color square as the
                // bishop, bigger when the center files are blocked with pawns.
                Bitboard blocked = pos.pieces(Us, PAWN) & shift<Down>(pos.pieces());

                score -= BishopPawns * pos.pawns_on_same_color_squares(Us, s)
                                     * (1 + popcount(blocked & CenterFiles));

                // Bonus for bishop on a long diagonal which can "see" both center squares
                if (more_than_one(attacks_bb<BISHOP>(s, pos.pieces(PAWN)) & Center))
                    score += LongDiagonalBishop;
            }
#ifdef Maverick //  by miguel-l
            else if (Pt == KNIGHT)
            {
                Bitboard CenterSquares = CenterFiles & (Rank3BB | Rank4BB | Rank5BB | Rank6BB);
                if (more_than_one(CenterSquares & mobilityArea[Us] & b))
                    score += KnightManeuver;
            }
#endif

            // An important Chess960 pattern: A cornered bishop blocked by a friendly
            // pawn diagonally in front of it is a very serious problem, especially
            // when that pawn is also blocked.
            if (   Pt == BISHOP
                && pos.is_chess960()
                && (s == relative_square(Us, SQ_A1) || s == relative_square(Us, SQ_H1)))
            {
                Direction d = pawn_push(Us) + (file_of(s) == FILE_A ? EAST : WEST);
                if (pos.piece_on(s + d) == make_piece(Us, PAWN))
                    score -= !pos.empty(s + d + pawn_push(Us))                ? CorneredBishop * 4
                            : pos.piece_on(s + d + d) == make_piece(Us, PAWN) ? CorneredBishop * 2
                                                                              : CorneredBishop;
            }
        }

        if (Pt == ROOK)
        {
            // Bonus for aligning rook with enemy pawns on the same rank/file
            if (relative_rank(Us, s) >= RANK_5)
                score += RookOnPawn * popcount(pos.pieces(Them, PAWN) & PseudoAttacks[ROOK][s]);

            // Bonus for rook on an open or semi-open file
            if (pos.semiopen_file(Us, file_of(s)))
                score += RookOnFile[bool(pos.semiopen_file(Them, file_of(s)))];

            // Penalty when trapped by the king, even more if the king cannot castle
            else if (mob <= 3)
            {
                File kf = file_of(pos.square<KING>(Us));
                if ((kf < FILE_E) == (file_of(s) < kf))
#ifdef Maverick  //Simplify TrappedRook to a single penalty (no longer based on mobility). #1958
					score -= (TrappedRook - make_score(mob * 22, 0)) * (1 + !pos.castling_rights(Us));
#else
                    score -= TrappedRook * (1 + !pos.castling_rights(Us));
#endif
            }
        }

        if (Pt == QUEEN)
        {
            // Penalty if any relative pin or discovered attack against the queen
#ifdef Maverick  // Günther Demetz weakQueen2 e62bdb0
			Bitboard queenPinners, blocker = pos.slider_blockers(pos.pieces(Them, ROOK, BISHOP), s, queenPinners);
				if (blocker)
				{
					score -= WeakQueen;
					score -= WeakQueen * 5;
					if (!(blocker & pos.pieces(PAWN)) || file_of(lsb(blocker)) != file_of(s))
						score -= WeakQueen * 2; // even more penalty when blocker is'nt pawn on the same file
				}
#else
            Bitboard queenPinners;
            if (pos.slider_blockers(pos.pieces(Them, ROOK, BISHOP), s, queenPinners))
                score -= WeakQueen;
#endif
        }
    }
    if (T)
        Trace::add(Pt, Us, score);

    return score;
  }


  // Evaluation::king() assigns bonuses and penalties to a king of a given color
  template<Tracing T> template<Color Us>
  Score Evaluation<T>::king() const {

    constexpr Color    Them = (Us == WHITE ? BLACK : WHITE);
    constexpr Bitboard Camp = (Us == WHITE ? AllSquares ^ Rank6BB ^ Rank7BB ^ Rank8BB
                                           : AllSquares ^ Rank1BB ^ Rank2BB ^ Rank3BB);

    Bitboard weak, b1, b2, safe, unsafeChecks = 0;
    Bitboard rookChecks, queenChecks, bishopChecks, knightChecks;
    int kingDanger = 0;
    const Square ksq = pos.square<KING>(Us);

    // Init the score with king shelter and enemy pawns storm
    Score score = pe->king_safety<Us>(pos);

    // Attacked squares defended at most once by our queen or king
    weak =  attackedBy[Them][ALL_PIECES]
          & ~attackedBy2[Us]
          & (~attackedBy[Us][ALL_PIECES] | attackedBy[Us][KING] | attackedBy[Us][QUEEN]);

    // Analyse the safe enemy's checks which are possible on next move
    safe  = ~pos.pieces(Them);
    safe &= ~attackedBy[Us][ALL_PIECES] | (weak & attackedBy2[Them]);

    b1 = attacks_bb<ROOK  >(ksq, pos.pieces() ^ pos.pieces(Us, QUEEN));
    b2 = attacks_bb<BISHOP>(ksq, pos.pieces() ^ pos.pieces(Us, QUEEN));

    // Enemy rooks checks
    rookChecks = b1 & safe & attackedBy[Them][ROOK];

    if (rookChecks)
        kingDanger += RookSafeCheck;
    else
        unsafeChecks |= b1 & attackedBy[Them][ROOK];

    // Enemy queen safe checks: we count them only if they are from squares from
    // which we can't give a rook check, because rook checks are more valuable.
    queenChecks =  (b1 | b2)
                 & attackedBy[Them][QUEEN]
                 & safe
                 & ~attackedBy[Us][QUEEN]
                 & ~rookChecks;


    if (queenChecks)
#ifdef Maverick   // Michael Chaly /Enemy queen safe checks tweak
        kingDanger += QueenSafeCheck + QueenSafeCheck2 * popcount((b1 | b2) & attackedBy[Them][QUEEN] & safe & ~attackedBy[Us][QUEEN]);
#else
        kingDanger += QueenSafeCheck;
#endif
    // Enemy bishops checks: we count them only if they are from squares from
    // which we can't give a queen check, because queen checks are more valuable.
    bishopChecks =  b2
                  & attackedBy[Them][BISHOP]
                  & safe
                  & ~queenChecks;

    if (bishopChecks)
        kingDanger += BishopSafeCheck;
    else
        unsafeChecks |= b2 & attackedBy[Them][BISHOP];

    // Enemy knights checks
    knightChecks = pos.attacks_from<KNIGHT>(ksq) & attackedBy[Them][KNIGHT];

    if (knightChecks & safe)
        kingDanger += KnightSafeCheck;
    else
        unsafeChecks |= knightChecks;

    // Unsafe or occupied checking squares will also be considered, as long as
    // the square is in the attacker's mobility area.
    unsafeChecks &= mobilityArea[Them];
	  
#ifdef maverick  // Stéphane Nicolet demolition threats
    // Add some demolition threats
    unsafeChecks |=   pos.pieces(Us)
	  &  kingRing[Us]
	  &  attackedBy2[Them]
	  & (attackedBy[Them][KNIGHT] | attackedBy[Them][BISHOP])
	  & ~attackedBy2[Us];
#endif
    // Find the squares that opponent attacks in our king flank, and the squares
    // which are attacked twice in that flank.
    b1 = attackedBy[Them][ALL_PIECES] & KingFlank[file_of(ksq)] & Camp;
    b2 = b1 & attackedBy2[Them];

    int kingFlankAttacks = popcount(b1) + popcount(b2);

    kingDanger +=        kingAttackersCount[Them] * kingAttackersWeight[Them]
                 +  69 * kingAttacksCount[Them]
                 + 185 * popcount(kingRing[Us] & weak)
                 - 100 * bool(attackedBy[Us][KNIGHT] & attackedBy[Us][KING])
                 -  35 * bool(attackedBy[Us][BISHOP] & attackedBy[Us][KING])
                 + 150 * popcount(pos.blockers_for_king(Us) | unsafeChecks)
                 - 873 * !pos.count<QUEEN>(Them)
                 -   6 * mg_value(score) / 8
                 +       mg_value(mobility[Them] - mobility[Us])
                 +   5 * kingFlankAttacks * kingFlankAttacks / 16
<<<<<<< HEAD
#ifdef Maverick
                 -  25;
#else
                 -  15;
#endif

#ifdef Maverick
	  int mobilityDanger = mg_value(mobility[Them] - mobility[Us]);
	  mobilityDanger = std::max(0, mobilityDanger);
	  kingDanger = std::max(0, kingDanger + mobilityDanger);
	  score -= kingDanger ? make_score(kingDanger * kingDanger / 4096, kingDanger / 16) : make_score(0, 0);
#else
	// Transform the kingDanger units into a Score, and subtract it from the evaluation
=======
                 -   7;

    // Transform the kingDanger units into a Score, and subtract it from the evaluation
>>>>>>> 7ede1ed0
    if (kingDanger > 100)
		score -= make_score(kingDanger * kingDanger / 4096, kingDanger / 16);
#endif

    // Penalty when our king is on a pawnless flank
    if (!(pos.pieces(PAWN) & KingFlank[file_of(ksq)]))
        score -= PawnlessFlank;

    // Penalty if king flank is under attack, potentially moving toward the king
    score -= FlankAttacks * kingFlankAttacks;

    if (T)
        Trace::add(KING, Us, score);

    return score;
  }


  // Evaluation::threats() assigns bonuses according to the types of the
  // attacking and the attacked pieces.
  template<Tracing T> template<Color Us>
  Score Evaluation<T>::threats() const {

    constexpr Color     Them     = (Us == WHITE ? BLACK   : WHITE);
    constexpr Direction Up       = (Us == WHITE ? NORTH   : SOUTH);
    constexpr Bitboard  TRank3BB = (Us == WHITE ? Rank3BB : Rank6BB);

    Bitboard b, weak, defended, nonPawnEnemies, stronglyProtected, safe;
    Score score = SCORE_ZERO;

    // Non-pawn enemies
    nonPawnEnemies = pos.pieces(Them) & ~pos.pieces(PAWN);

    // Squares strongly protected by the enemy, either because they defend the
    // square with a pawn, or because they defend the square twice and we don't.
    stronglyProtected =  attackedBy[Them][PAWN]
                       | (attackedBy2[Them] & ~attackedBy2[Us]);

    // Non-pawn enemies, strongly protected
    defended = nonPawnEnemies & stronglyProtected;

    // Enemies not strongly protected and under our attack
    weak = pos.pieces(Them) & ~stronglyProtected & attackedBy[Us][ALL_PIECES];

    // Safe or protected squares
    safe = ~attackedBy[Them][ALL_PIECES] | attackedBy[Us][ALL_PIECES];

    // Bonus according to the kind of attacking pieces
    if (defended | weak)
    {
        b = (defended | weak) & (attackedBy[Us][KNIGHT] | attackedBy[Us][BISHOP]);
        while (b)
        {
            Square s = pop_lsb(&b);
            score += ThreatByMinor[type_of(pos.piece_on(s))];
            if (type_of(pos.piece_on(s)) != PAWN)
                score += ThreatByRank * (int)relative_rank(Them, s);
        }

        b = weak & attackedBy[Us][ROOK];
        while (b)
        {
            Square s = pop_lsb(&b);
            score += ThreatByRook[type_of(pos.piece_on(s))];
#ifndef Maverick
            if (type_of(pos.piece_on(s)) != PAWN)
            	score += ThreatByRank * (int)relative_rank(Them, s);
#endif		
#ifdef Maverick //  31m059 threat_strongqueen
            if (type_of(pos.piece_on(s)) == QUEEN)
            	score += ThreatByRook[QUEEN]/2;
            else if (type_of(pos.piece_on(s)) != PAWN)
                score += ThreatByRank * (int)relative_rank(Them, s);
#endif
        }

        if (weak & attackedBy[Us][KING])
            score += ThreatByKing;

        b =  ~attackedBy[Them][ALL_PIECES]
           | (nonPawnEnemies & attackedBy2[Us]);
        score += Hanging * popcount(weak & b);
    }

    // Bonus for restricting their piece moves
    b =   attackedBy[Them][ALL_PIECES]
       & ~stronglyProtected
       &  attackedBy[Us][ALL_PIECES];

    score += RestrictedPiece * popcount(b);

    // Bonus for enemy unopposed weak pawns
    if (pos.pieces(Us, ROOK, QUEEN))
        score += WeakUnopposedPawn * pe->weak_unopposed(Them);

    // Find squares where our pawns can push on the next move
    b  = shift<Up>(pos.pieces(Us, PAWN)) & ~pos.pieces();
    b |= shift<Up>(b & TRank3BB) & ~pos.pieces();

    // Keep only the squares which are relatively safe
#ifdef Maverick  //Michael Chally 1/19 342ffe3
    b &= ~pawn_attacks_bb<Them>(pos.pieces(Them,PAWN) & ~pos.blockers_for_king(Them)) & safe;
#else
    b &= ~attackedBy[Them][PAWN] & safe;
#endif
    // Bonus for safe pawn threats on the next move
    b = pawn_attacks_bb<Us>(b) & pos.pieces(Them);
    score += ThreatByPawnPush * popcount(b);

    // Our safe or protected pawns
    b = pos.pieces(Us, PAWN) & safe;

    b = pawn_attacks_bb<Us>(b) & nonPawnEnemies;
    score += ThreatBySafePawn * popcount(b);

    // Bonus for threats on the next moves against enemy queen
    if (pos.count<QUEEN>(Them) == 1)
    {
        Square s = pos.square<QUEEN>(Them);
        safe = mobilityArea[Us] & ~stronglyProtected;

        b = attackedBy[Us][KNIGHT] & pos.attacks_from<KNIGHT>(s);

        score += KnightOnQueen * popcount(b & safe);

        b =  (attackedBy[Us][BISHOP] & pos.attacks_from<BISHOP>(s))
           | (attackedBy[Us][ROOK  ] & pos.attacks_from<ROOK  >(s));

        score += SliderOnQueen * popcount(b & safe & attackedBy2[Us]);
    }

    if (T)
        Trace::add(THREAT, Us, score);

    return score;
  }

  // Evaluation::passed() evaluates the passed pawns and candidate passed
  // pawns of the given color.

  template<Tracing T> template<Color Us>
  Score Evaluation<T>::passed() const {

    constexpr Color     Them = (Us == WHITE ? BLACK : WHITE);
    constexpr Direction Up   = (Us == WHITE ? NORTH : SOUTH);

    auto king_proximity = [&](Color c, Square s) {
      return std::min(distance(pos.square<KING>(c), s), 5);
    };

    Bitboard b, bb, squaresToQueen, defendedSquares, unsafeSquares;
    Score score = SCORE_ZERO;

    b = pe->passed_pawns(Us);

    while (b)
    {
        Square s = pop_lsb(&b);

        assert(!(pos.pieces(Them, PAWN) & forward_file_bb(Us, s + Up)));

        int r = relative_rank(Us, s);

        Score bonus = PassedRank[r];

        if (r > RANK_3)
        {
            int w = (r-2) * (r-2) + 2;
            Square blockSq = s + Up;

            // Adjust bonus based on the king's proximity
            bonus += make_score(0, (  king_proximity(Them, blockSq) * 5
                                    - king_proximity(Us,   blockSq) * 2) * w);

            // If blockSq is not the queening square then consider also a second push
            if (r != RANK_7)
                bonus -= make_score(0, king_proximity(Us, blockSq + Up) * w);

            // If the pawn is free to advance, then increase the bonus
            if (pos.empty(blockSq))
            {
                // If there is a rook or queen attacking/defending the pawn from behind,
                // consider all the squaresToQueen. Otherwise consider only the squares
                // in the pawn's path attacked or occupied by the enemy.
                defendedSquares = unsafeSquares = squaresToQueen = forward_file_bb(Us, s);

                bb = forward_file_bb(Them, s) & pos.pieces(ROOK, QUEEN) & pos.attacks_from<ROOK>(s);

                if (!(pos.pieces(Us) & bb))
                    defendedSquares &= attackedBy[Us][ALL_PIECES];

                if (!(pos.pieces(Them) & bb))
                    unsafeSquares &= attackedBy[Them][ALL_PIECES] | pos.pieces(Them);

                // If there aren't any enemy attacks, assign a big bonus. Otherwise
                // assign a smaller bonus if the block square isn't attacked.
                int k = !unsafeSquares ? 20 : !(unsafeSquares & blockSq) ? 9 : 0;

                // If the path to the queen is fully defended, assign a big bonus.
                // Otherwise assign a smaller bonus if the block square is defended.
                if (defendedSquares == squaresToQueen)
                    k += 6;

                else if (defendedSquares & blockSq)
                    k += 4;

                bonus += make_score(k * w, k * w);
            }
        } // rank > RANK_3

        // Scale down bonus for candidate passers which need more than one
        // pawn push to become passed, or have a pawn in front of them.
        if (   !pos.pawn_passed(Us, s + Up)
            || (pos.pieces(PAWN) & forward_file_bb(Us, s)))
            bonus = bonus / 2;

        score += bonus + PassedFile[file_of(s)];
    }

    if (T)
        Trace::add(PASSED, Us, score);

    return score;
  }


  // Evaluation::space() computes the space evaluation for a given side. The
  // space evaluation is a simple bonus based on the number of safe squares
  // available for minor pieces on the central four files on ranks 2--4. Safe
  // squares one, two or three squares behind a friendly pawn are counted
  // twice. Finally, the space bonus is multiplied by a weight. The aim is to
  // improve play on game opening.

  template<Tracing T> template<Color Us>
  Score Evaluation<T>::space() const {

    if (pos.non_pawn_material() < SpaceThreshold)
        return SCORE_ZERO;

    constexpr Color Them     = (Us == WHITE ? BLACK : WHITE);
    constexpr Direction Down = (Us == WHITE ? SOUTH : NORTH);
    constexpr Bitboard SpaceMask =
      Us == WHITE ? CenterFiles & (Rank2BB | Rank3BB | Rank4BB)
                  : CenterFiles & (Rank7BB | Rank6BB | Rank5BB);

    // Find the available squares for our pieces inside the area defined by SpaceMask
    Bitboard safe =   SpaceMask
                   & ~pos.pieces(Us, PAWN)
                   & ~attackedBy[Them][PAWN];

    // Find all squares which are at most three squares behind some friendly pawn
    Bitboard behind = pos.pieces(Us, PAWN);
    behind |= shift<Down>(behind);
    behind |= shift<Down>(shift<Down>(behind));

    int bonus = popcount(safe) + popcount(behind & safe);
    int weight =  pos.count<ALL_PIECES>(Us)
               - (16 - pos.count<PAWN>()) / 4;

    Score score = make_score(bonus * weight * weight / 16, 0);

    if (T)
        Trace::add(SPACE, Us, score);

    return score;
  }


  // Evaluation::initiative() computes the initiative correction value
  // for the position. It is a second order bonus/malus based on the
  // known attacking/defending status of the players.

  template<Tracing T>
  Score Evaluation<T>::initiative(Value eg) const {

    int outflanking =  distance<File>(pos.square<KING>(WHITE), pos.square<KING>(BLACK))
                     - distance<Rank>(pos.square<KING>(WHITE), pos.square<KING>(BLACK));

    bool pawnsOnBothFlanks =   (pos.pieces(PAWN) & QueenSide)
                            && (pos.pieces(PAWN) & KingSide);

    // Compute the initiative bonus for the attacking side
    int complexity =   9 * pe->passed_count()
                    + 11 * pos.count<PAWN>()
                    +  9 * outflanking
                    + 18 * pawnsOnBothFlanks
                    + 49 * !pos.non_pawn_material()
#ifdef Maverick  //  from snicolet
                    -   pos.rule50_count()
                    -121 ;
#else
                    -103 ;
#endif

    // Now apply the bonus: note that we find the attacking side by extracting
    // the sign of the endgame value, and that we carefully cap the bonus so
    // that the endgame score will never change sign after the bonus.
    int v = ((eg > 0) - (eg < 0)) * std::max(complexity, -abs(eg));

    if (T)
        Trace::add(INITIATIVE, make_score(0, v));

    return make_score(0, v);
  }


  // Evaluation::scale_factor() computes the scale factor for the winning side

  template<Tracing T>
  ScaleFactor Evaluation<T>::scale_factor(Value eg) const {

    Color strongSide = eg > VALUE_DRAW ? WHITE : BLACK;
    int sf = me->scale_factor(pos, strongSide);

    // If scale is not already specific, scale down the endgame via general heuristics
    if (sf == SCALE_FACTOR_NORMAL)

	{
        if (   pos.opposite_bishops()
            && pos.non_pawn_material(WHITE) == BishopValueMg
            && pos.non_pawn_material(BLACK) == BishopValueMg)

            sf = 16 + 4 * pe->passed_count();

        else
            sf = std::min( 40 + (pos.opposite_bishops() ? 2 : 7) * pos.count<PAWN>(strongSide), sf );
    }

    return ScaleFactor(sf);
  }


  // Evaluation::value() is the main function of the class. It computes the various
  // parts of the evaluation and returns the value of the position from the point
  // of view of the side to move.

  template<Tracing T>
  Value Evaluation<T>::value() {

    assert(!pos.checkers());

    // Probe the material hash table
    me = Material::probe(pos);

    // If we have a specialized evaluation function for the current material
    // configuration, call it and return.
    if (me->specialized_eval_exists())
        return me->evaluate(pos);

    // Initialize score by reading the incrementally updated scores included in
    // the position object (material + piece square tables) and the material
    // imbalance. Score is computed internally from the white point of view.
    Score score = pos.psq_score() + me->imbalance() + pos.this_thread()->contempt;

    // Probe the pawn hash table
    pe = Pawns::probe(pos);
    score += pe->pawn_score(WHITE) - pe->pawn_score(BLACK);

#ifdef Maverick
    Value v;
#else
    // Early exit if score is high
    Value v = (mg_value(score) + eg_value(score)) / 2;
    if (abs(v) > LazyThreshold)
      return pos.side_to_move() == WHITE ? v : -v;
#endif
    // Main evaluation begins here

    initialize<WHITE>();
    initialize<BLACK>();

    // Pieces should be evaluated first (populate attack tables)
    score +=  pieces<WHITE, KNIGHT>() - pieces<BLACK, KNIGHT>()
            + pieces<WHITE, BISHOP>() - pieces<BLACK, BISHOP>()
            + pieces<WHITE, ROOK  >() - pieces<BLACK, ROOK  >()
            + pieces<WHITE, QUEEN >() - pieces<BLACK, QUEEN >();

    score += mobility[WHITE] - mobility[BLACK];

    score +=  king<   WHITE>() - king<   BLACK>()
            + threats<WHITE>() - threats<BLACK>()
            + passed< WHITE>() - passed< BLACK>()
            + space<  WHITE>() - space<  BLACK>();

    score += initiative(eg_value(score));

    // Interpolate between a middlegame and a (scaled by 'sf') endgame score
    ScaleFactor sf = scale_factor(eg_value(score));
    v =  mg_value(score) * int(me->game_phase())
       + eg_value(score) * int(PHASE_MIDGAME - me->game_phase()) * sf / SCALE_FACTOR_NORMAL;

    v /= PHASE_MIDGAME;

    // In case of tracing add all remaining individual evaluation terms
    if (T)
    {
        Trace::add(MATERIAL, pos.psq_score());
        Trace::add(IMBALANCE, me->imbalance());
        Trace::add(PAWN, pe->pawn_score(WHITE), pe->pawn_score(BLACK));
        Trace::add(MOBILITY, mobility[WHITE], mobility[BLACK]);
        Trace::add(TOTAL, score);
    }

    return  (pos.side_to_move() == WHITE ? v : -v) // Side to move point of view
            + Eval::Tempo;
}
#ifdef Maverick  //  Replace Mobility table with log equations (with rook mg exception). #1784

/// Eval::init() initializes some tables needed by evaluation. A formula reduces
/// independent parameters and allows easier tuning.
void init() {

    static int   o[8] = {-68, -222, -31, -78, -37, -75, -76, -122 }; //eq offsets
    static int   s[8] = {120,  270, -58, 220, 110, 145, 120,  160 }; //eq slopes
    static float f[8] = {2.0,  5.0, 6.5, 1.0, 0.8, 1.3,  1.0, 2.0 }; //eq floats

    auto log_value  = [](int i, int m) {
        return o[i] + s[i] * log10(m + f[i]);
    };

    for (int m = 0; m < 32; ++m)
    {
        MobilityBonus[ QUEEN-2][m] = make_score( log_value(0,m), log_value(1,m));
        MobilityBonus[  ROOK-2][m] = make_score( m==0 ? s[2] : f[2]* m + o[2], log_value(3,m));
        MobilityBonus[BISHOP-2][m] = make_score( log_value(4,m), log_value(5,m));
        //MobilityBonus[KNIGHT-2][m] = make_score( log_value(6,m), log_value(7,m));
    }
}
#endif

} // namespace


/// evaluate() is the evaluator for the outer world. It returns a static
/// evaluation of the position from the point of view of the side to move.

Value Eval::evaluate(const Position& pos) {
  return Evaluation<NO_TRACE>(pos).value();
}


/// trace() is like evaluate(), but instead of returning a value, it returns
/// a string (suitable for outputting to stdout) that contains the detailed
/// descriptions and values of each evaluation term. Useful for debugging.

std::string Eval::trace(const Position& pos) {

  std::memset(scores, 0, sizeof(scores));

  pos.this_thread()->contempt = SCORE_ZERO; // Reset any dynamic contempt

  Value v = Evaluation<TRACE>(pos).value();

  v = pos.side_to_move() == WHITE ? v : -v; // Trace scores are from white's point of view

  std::stringstream ss;
  ss << std::showpoint << std::noshowpos << std::fixed << std::setprecision(2)
     << "     Term    |    White    |    Black    |    Total   \n"
     << "             |   MG    EG  |   MG    EG  |   MG    EG \n"
     << " ------------+-------------+-------------+------------\n"
     << "    Material | " << Term(MATERIAL)
     << "   Imbalance | " << Term(IMBALANCE)
     << "       Pawns | " << Term(PAWN)
     << "     Knights | " << Term(KNIGHT)
     << "     Bishops | " << Term(BISHOP)
     << "       Rooks | " << Term(ROOK)
     << "      Queens | " << Term(QUEEN)
     << "    Mobility | " << Term(MOBILITY)
     << " King safety | " << Term(KING)
     << "     Threats | " << Term(THREAT)
     << "      Passed | " << Term(PASSED)
     << "       Space | " << Term(SPACE)
     << "  Initiative | " << Term(INITIATIVE)
     << " ------------+-------------+-------------+------------\n"
     << "       Total | " << Term(TOTAL);

  ss << "\nTotal evaluation: " << to_cp(v) << " (white side)\n";

  return ss.str();
}<|MERGE_RESOLUTION|>--- conflicted
+++ resolved
@@ -564,28 +564,11 @@
                  -   6 * mg_value(score) / 8
                  +       mg_value(mobility[Them] - mobility[Us])
                  +   5 * kingFlankAttacks * kingFlankAttacks / 16
-<<<<<<< HEAD
-#ifdef Maverick
-                 -  25;
-#else
-                 -  15;
-#endif
-
-#ifdef Maverick
-	  int mobilityDanger = mg_value(mobility[Them] - mobility[Us]);
-	  mobilityDanger = std::max(0, mobilityDanger);
-	  kingDanger = std::max(0, kingDanger + mobilityDanger);
-	  score -= kingDanger ? make_score(kingDanger * kingDanger / 4096, kingDanger / 16) : make_score(0, 0);
-#else
-	// Transform the kingDanger units into a Score, and subtract it from the evaluation
-=======
                  -   7;
 
     // Transform the kingDanger units into a Score, and subtract it from the evaluation
->>>>>>> 7ede1ed0
     if (kingDanger > 100)
 		score -= make_score(kingDanger * kingDanger / 4096, kingDanger / 16);
-#endif
 
     // Penalty when our king is on a pawnless flank
     if (!(pos.pieces(PAWN) & KingFlank[file_of(ksq)]))
