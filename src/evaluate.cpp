/*
  Stockfish, a UCI chess playing engine derived from Glaurung 2.1
  Copyright (C) 2004-2008 Tord Romstad (Glaurung author)
  Copyright (C) 2008-2015 Marco Costalba, Joona Kiiski, Tord Romstad
  Copyright (C) 2015-2018 Marco Costalba, Joona Kiiski, Gary Linscott, Tord Romstad

  Stockfish is free software: you can redistribute it and/or modify
  it under the terms of the GNU General Public License as published by
  the Free Software Foundation, either version 3 of the License, or
  (at your option) any later version.

  Stockfish is distributed in the hope that it will be useful,
  but WITHOUT ANY WARRANTY; without even the implied warranty of
  MERCHANTABILITY or FITNESS FOR A PARTICULAR PURPOSE.  See the
  GNU General Public License for more details.

  You should have received a copy of the GNU General Public License
  along with this program.  If not, see <http://www.gnu.org/licenses/>.
*/

#include <algorithm>
#include <cassert>
#include <cstring>   // For std::memset
#include <iomanip>
#include <sstream>

#include "bitboard.h"
#include "evaluate.h"
#include "material.h"
#include "pawns.h"

std::atomic<Score> Eval::Contempt;

namespace Trace {

  enum Tracing { NO_TRACE, TRACE };

  enum Term { // The first 8 entries are reserved for PieceType
    MATERIAL = 8, IMBALANCE, MOBILITY, THREAT, PASSED, SPACE, INITIATIVE, TOTAL, TERM_NB
  };

  Score scores[TERM_NB][COLOR_NB];

  double to_cp(Value v) { return double(v) / PawnValueEg; }

  void add(int idx, Color c, Score s) {
    scores[idx][c] = s;
  }

  void add(int idx, Score w, Score b = SCORE_ZERO) {
    scores[idx][WHITE] = w;
    scores[idx][BLACK] = b;
  }

  std::ostream& operator<<(std::ostream& os, Score s) {
    os << std::setw(5) << to_cp(mg_value(s)) << " "
       << std::setw(5) << to_cp(eg_value(s));
    return os;
  }

  std::ostream& operator<<(std::ostream& os, Term t) {

    if (t == MATERIAL || t == IMBALANCE || t == INITIATIVE || t == TOTAL)
        os << " ----  ----"    << " | " << " ----  ----";
    else
        os << scores[t][WHITE] << " | " << scores[t][BLACK];

    os << " | " << scores[t][WHITE] - scores[t][BLACK] << "\n";
    return os;
  }
}

using namespace Trace;

namespace {

  const Bitboard QueenSide   = FileABB | FileBBB | FileCBB | FileDBB;
  const Bitboard CenterFiles = FileCBB | FileDBB | FileEBB | FileFBB;
  const Bitboard KingSide    = FileEBB | FileFBB | FileGBB | FileHBB;
  const Bitboard Center      = (FileDBB | FileEBB) & (Rank4BB | Rank5BB);

  const Bitboard KingFlank[FILE_NB] = {
    QueenSide,   QueenSide, QueenSide,
    CenterFiles, CenterFiles,
    KingSide,    KingSide,  KingSide
  };

  // Threshold for lazy and space evaluation
  const Value LazyThreshold  = Value(1500);
  const Value SpaceThreshold = Value(12222);

  // KingAttackWeights[PieceType] contains king attack weights by piece type
  const int KingAttackWeights[PIECE_TYPE_NB] = { 0, 0, 78, 56, 45, 11 };

  // Penalties for enemy's safe checks
  const int QueenSafeCheck  = 780;
  const int RookSafeCheck   = 880;
  const int BishopSafeCheck = 435;
  const int KnightSafeCheck = 790;

#define S(mg, eg) make_score(mg, eg)

  // MobilityBonus[PieceType-2][attacked] contains bonuses for middle and end game,
  // indexed by piece type and number of attacked squares in the mobility area.
  const Score MobilityBonus[][32] = {
    { S(-75,-76), S(-57,-54), S( -9,-28), S( -2,-10), S(  6,  5), S( 14, 12), // Knights
      S( 22, 26), S( 29, 29), S( 36, 29) },
    { S(-48,-59), S(-20,-23), S( 16, -3), S( 26, 13), S( 38, 24), S( 51, 42), // Bishops
      S( 55, 54), S( 63, 57), S( 63, 65), S( 68, 73), S( 81, 78), S( 81, 86),
      S( 91, 88), S( 98, 97) },
    { S(-58,-76), S(-27,-18), S(-15, 28), S(-10, 55), S( -5, 69), S( -2, 82), // Rooks
      S(  9,112), S( 16,118), S( 30,132), S( 29,142), S( 32,155), S( 38,165),
      S( 46,166), S( 48,169), S( 58,171) },
    { S(-39,-36), S(-21,-15), S(  3,  8), S(  3, 18), S( 14, 34), S( 22, 54), // Queens
      S( 28, 61), S( 41, 73), S( 43, 79), S( 48, 92), S( 56, 94), S( 60,104),
      S( 60,113), S( 66,120), S( 67,123), S( 70,126), S( 71,133), S( 73,136),
      S( 79,140), S( 88,143), S( 88,148), S( 99,166), S(102,170), S(102,175),
      S(106,184), S(109,191), S(113,206), S(116,212) }
  };

  // Outpost[knight/bishop][supported by pawn] contains bonuses for minor
  // pieces if they occupy or can reach an outpost square, bigger if that
  // square is supported by a pawn.
  const Score Outpost[][2] = {
    { S(22, 6), S(36,12) }, // Knight
    { S( 9, 2), S(15, 5) }  // Bishop
  };

  // RookOnFile[semiopen/open] contains bonuses for each rook when there is
  // no (friendly) pawn on the rook file.
  const Score RookOnFile[] = { S(20, 7), S(45, 20) };

  // ThreatByMinor/ByRook[attacked PieceType] contains bonuses according to
  // which piece type attacks which one. Attacks on lesser pieces which are
  // pawn-defended are not considered.
  const Score ThreatByMinor[PIECE_TYPE_NB] = {
    S(0, 0), S(0, 31), S(39, 42), S(57, 44), S(68, 112), S(47, 120)
  };

  const Score ThreatByRook[PIECE_TYPE_NB] = {
    S(0, 0), S(0, 24), S(38, 71), S(38, 61), S(0, 38), S(36, 38)
  };

  // ThreatByKing[on one/on many] contains bonuses for king attacks on
  // pawns or pieces which are not pawn-defended.
  const Score ThreatByKing[] = { S(3, 65), S(9, 145) };

  // PassedRank[Rank] contains a bonus according to the rank of a passed pawn
  const Score PassedRank[RANK_NB] = {
    S(0, 0), S(5, 7), S(5, 13), S(32, 42), S(70, 70), S(172, 170), S(217, 269)
  };

  // PassedFile[File] contains a bonus according to the file of a passed pawn
  const Score PassedFile[FILE_NB] = {
    S(  9, 10), S(2, 10), S(1, -8), S(-20,-12),
    S(-20,-12), S(1, -8), S(2, 10), S(  9, 10)
  };

  // PassedDanger[Rank] contains a term to weight the passed score
  const int PassedDanger[RANK_NB] = { 0, 0, 0, 2, 7, 12, 19 };

  // KingProtector[PieceType-2] contains a penalty according to distance from king
  const Score KingProtector[] = { S(3, 5), S(4, 3), S(3, 0), S(1, -1) };

  // Assorted bonuses and penalties
  const Score BishopPawns       = S(  8, 12);
  const Score CloseEnemies      = S(  7,  0);
  const Score Hanging           = S( 52, 30);
  const Score HinderPassedPawn  = S(  8,  1);
  const Score LongRangedBishop  = S( 22,  0);
  const Score MinorBehindPawn   = S( 16,  0);
  const Score PawnlessFlank     = S( 20, 80);
  const Score RookOnPawn        = S(  8, 24);
  const Score ThreatByPawnPush  = S( 47, 26);
  const Score ThreatByRank      = S( 16,  3);
  const Score ThreatBySafePawn  = S(175,168);
  const Score ThreatOnQueen     = S( 42, 21);
  const Score TrappedBishopA1H1 = S( 50, 50);
  const Score TrappedRook       = S( 92,  0);
  const Score WeakQueen         = S( 50, 10);
  const Score WeakUnopposedPawn = S(  5, 25);

#undef S

  // Evaluation class computes and stores attacks tables and other working data
  template<Tracing T>
  class Evaluation {

  public:
    Evaluation() = delete;
    explicit Evaluation(const Position& p) : pos(p) {}
    Evaluation& operator=(const Evaluation&) = delete;
    Value value();

  private:
    template<Color Us> void initialize();
    template<Color Us, PieceType Pt> Score pieces();
    template<Color Us> Score king() const;
    template<Color Us> Score threats() const;
    template<Color Us> Score passed() const;
    template<Color Us> Score space() const;
    ScaleFactor scale_factor(Value eg) const;
    Score initiative(Value eg) const;

<<<<<<< HEAD
    const Position& pos;
    Material::Entry* me;
    Pawns::Entry* pe;
    Bitboard mobilityArea[COLOR_NB];
    Score mobility[COLOR_NB] = { SCORE_ZERO, SCORE_ZERO };

    // attackedBy[color][piece type] is a bitboard representing all squares
    // attacked by a given color and piece type. Special "piece types" which
    // are also calculated are QUEEN_DIAGONAL and ALL_PIECES.
    Bitboard attackedBy[COLOR_NB][PIECE_TYPE_NB];

    // attackedBy2[color] are the squares attacked by 2 pieces of a given color,
    // possibly via x-ray or by one pawn and one piece. Diagonal x-ray through
    // pawn or squares attacked by 2 pawns are not explicitly added.
    Bitboard attackedBy2[COLOR_NB];

    // kingRing[color] are the squares adjacent to the king, plus (only for a
    // king on its first rank) the squares two ranks in front. For instance,
    // if black's king is on g8, kingRing[BLACK] is f8, h8, f7, g7, h7, f6, g6
    // and h6. It is set to 0 when king safety evaluation is skipped.
    Bitboard kingRing[COLOR_NB];
=======
  // Threshold for space evaluation
  const Value SpaceThreshold = Value(12222);
>>>>>>> 637d8b3d

    // kingAttackersCount[color] is the number of pieces of the given color
    // which attack a square in the kingRing of the enemy king.
    int kingAttackersCount[COLOR_NB];

    // kingAttackersWeight[color] is the sum of the "weights" of the pieces of the
    // given color which attack a square in the kingRing of the enemy king. The
    // weights of the individual piece types are given by the elements in the
    // KingAttackWeights array.
    int kingAttackersWeight[COLOR_NB];

    // kingAdjacentZoneAttacksCount[color] is the number of attacks by the given
    // color to squares directly adjacent to the enemy king. Pieces which attack
    // more than one square are counted multiple times. For instance, if there is
    // a white knight on g5 and black's king is on g8, this white knight adds 2
    // to kingAdjacentZoneAttacksCount[WHITE].
    int kingAdjacentZoneAttacksCount[COLOR_NB];
  };


  // Evaluation::initialize() computes king and pawn attacks, and the king ring
  // bitboard for a given color. This is done at the beginning of the evaluation.
  template<Tracing T> template<Color Us>
  void Evaluation<T>::initialize() {

    const Color     Them = (Us == WHITE ? BLACK : WHITE);
    const Direction Up   = (Us == WHITE ? NORTH : SOUTH);
    const Direction Down = (Us == WHITE ? SOUTH : NORTH);
    const Bitboard LowRanks = (Us == WHITE ? Rank2BB | Rank3BB: Rank7BB | Rank6BB);

    // Find our pawns that are blocked or on the first two ranks
    Bitboard b = pos.pieces(Us, PAWN) & (shift<Down>(pos.pieces()) | LowRanks);

    // Squares occupied by those pawns, by our king, or controlled by enemy pawns
    // are excluded from the mobility area.
    mobilityArea[Us] = ~(b | pos.square<KING>(Us) | pe->pawn_attacks(Them));

    // Initialise attackedBy bitboards for kings and pawns
    attackedBy[Us][KING] = pos.attacks_from<KING>(pos.square<KING>(Us));
    attackedBy[Us][PAWN] = pe->pawn_attacks(Us);
    attackedBy[Us][ALL_PIECES] = attackedBy[Us][KING] | attackedBy[Us][PAWN];
    attackedBy2[Us]            = attackedBy[Us][KING] & attackedBy[Us][PAWN];

    // Init our king safety tables only if we are going to use them
    if (pos.non_pawn_material(Them) >= RookValueMg + KnightValueMg)
    {
        kingRing[Us] = attackedBy[Us][KING];
        if (relative_rank(Us, pos.square<KING>(Us)) == RANK_1)
            kingRing[Us] |= shift<Up>(kingRing[Us]);

        kingAttackersCount[Them] = popcount(attackedBy[Us][KING] & pe->pawn_attacks(Them));
        kingAdjacentZoneAttacksCount[Them] = kingAttackersWeight[Them] = 0;
    }
    else
        kingRing[Us] = kingAttackersCount[Them] = 0;
  }


  // Evaluation::pieces() scores pieces of a given color and type
  template<Tracing T> template<Color Us, PieceType Pt>
  Score Evaluation<T>::pieces() {

    const Color Them = (Us == WHITE ? BLACK : WHITE);
    const Bitboard OutpostRanks = (Us == WHITE ? Rank4BB | Rank5BB | Rank6BB
                                               : Rank5BB | Rank4BB | Rank3BB);
    const Square* pl = pos.squares<Pt>(Us);

    Bitboard b, bb;
    Square s;
    Score score = SCORE_ZERO;

    attackedBy[Us][Pt] = 0;

    if (Pt == QUEEN)
        attackedBy[Us][QUEEN_DIAGONAL] = 0;

    while ((s = *pl++) != SQ_NONE)
    {
        // Find attacked squares, including x-ray attacks for bishops and rooks
        b = Pt == BISHOP ? attacks_bb<BISHOP>(s, pos.pieces() ^ pos.pieces(QUEEN))
          : Pt ==   ROOK ? attacks_bb<  ROOK>(s, pos.pieces() ^ pos.pieces(QUEEN) ^ pos.pieces(Us, ROOK))
                         : pos.attacks_from<Pt>(s);

        if (pos.pinned_pieces(Us) & s)
            b &= LineBB[pos.square<KING>(Us)][s];

        attackedBy2[Us] |= attackedBy[Us][ALL_PIECES] & b;
        attackedBy[Us][Pt] |= b;
        attackedBy[Us][ALL_PIECES] |= b;

        if (Pt == QUEEN)
            attackedBy[Us][QUEEN_DIAGONAL] |= b & PseudoAttacks[BISHOP][s];

        if (b & kingRing[Them])
        {
            kingAttackersCount[Us]++;
            kingAttackersWeight[Us] += KingAttackWeights[Pt];
            kingAdjacentZoneAttacksCount[Us] += popcount(b & attackedBy[Them][KING]);
        }

        int mob = popcount(b & mobilityArea[Us]);

        mobility[Us] += MobilityBonus[Pt - 2][mob];

        // Penalty if the piece is far from the king
        score -= KingProtector[Pt - 2] * distance(s, pos.square<KING>(Us));

        if (Pt == BISHOP || Pt == KNIGHT)
        {
            // Bonus if piece is on an outpost square or can reach one
            bb = OutpostRanks & ~pe->pawn_attacks_span(Them);
            if (bb & s)
                score += Outpost[Pt == BISHOP][bool(attackedBy[Us][PAWN] & s)] * 2;

            else if (bb &= b & ~pos.pieces(Us))
                score += Outpost[Pt == BISHOP][bool(attackedBy[Us][PAWN] & bb)];

            // Bonus when behind a pawn
            if (    relative_rank(Us, s) < RANK_5
                && (pos.pieces(PAWN) & (s + pawn_push(Us))))
                score += MinorBehindPawn;

            if (Pt == BISHOP)
            {
                // Penalty according to number of pawns on the same color square as the bishop
                score -= BishopPawns * pe->pawns_on_same_color_squares(Us, s);

                // Bonus for bishop on a long diagonal which can "see" both center squares
                if (more_than_one(Center & (attacks_bb<BISHOP>(s, pos.pieces(PAWN)) | s)))
                    score += LongRangedBishop;
            }

            // An important Chess960 pattern: A cornered bishop blocked by a friendly
            // pawn diagonally in front of it is a very serious problem, especially
            // when that pawn is also blocked.
            if (   Pt == BISHOP
                && pos.is_chess960()
                && (s == relative_square(Us, SQ_A1) || s == relative_square(Us, SQ_H1)))
            {
                Direction d = pawn_push(Us) + (file_of(s) == FILE_A ? EAST : WEST);
                if (pos.piece_on(s + d) == make_piece(Us, PAWN))
                    score -= !pos.empty(s + d + pawn_push(Us))                ? TrappedBishopA1H1 * 4
                            : pos.piece_on(s + d + d) == make_piece(Us, PAWN) ? TrappedBishopA1H1 * 2
                                                                              : TrappedBishopA1H1;
            }
        }

        if (Pt == ROOK)
        {
            // Bonus for aligning rook with with enemy pawns on the same rank/file
            if (relative_rank(Us, s) >= RANK_5)
                score += RookOnPawn * popcount(pos.pieces(Them, PAWN) & PseudoAttacks[ROOK][s]);

            // Bonus for rook on an open or semi-open file
            if (pe->semiopen_file(Us, file_of(s)))
                score += RookOnFile[bool(pe->semiopen_file(Them, file_of(s)))];

            // Penalty when trapped by the king, even more if the king cannot castle
            else if (mob <= 3)
            {
                File kf = file_of(pos.square<KING>(Us));
                if ((kf < FILE_E) == (file_of(s) < kf))
                    score -= (TrappedRook - make_score(mob * 22, 0)) * (1 + !pos.can_castle(Us));
            }
        }

        if (Pt == QUEEN)
        {
            // Penalty if any relative pin or discovered attack against the queen
            Bitboard pinners;
            if (pos.slider_blockers(pos.pieces(Them, ROOK, BISHOP), s, pinners))
                score -= WeakQueen;
        }
    }
    if (T)
        Trace::add(Pt, Us, score);

    return score;
  }


  // Evaluation::king() assigns bonuses and penalties to a king of a given color
  template<Tracing T> template<Color Us>
  Score Evaluation<T>::king() const {

    const Color    Them = (Us == WHITE ? BLACK : WHITE);
    const Bitboard Camp = (Us == WHITE ? AllSquares ^ Rank6BB ^ Rank7BB ^ Rank8BB
                                       : AllSquares ^ Rank1BB ^ Rank2BB ^ Rank3BB);

    const Square ksq = pos.square<KING>(Us);
    Bitboard weak, b, b1, b2, safe, unsafeChecks;

    // King shelter and enemy pawns storm
    Score score = pe->king_safety<Us>(pos, ksq);

    // Main king safety evaluation
    if (kingAttackersCount[Them] > 1 - pos.count<QUEEN>(Them))
    {
        int kingDanger = unsafeChecks = 0;

        // Attacked squares defended at most once by our queen or king
        weak =  attackedBy[Them][ALL_PIECES]
              & ~attackedBy2[Us]
              & (~attackedBy[Us][ALL_PIECES] | attackedBy[Us][KING] | attackedBy[Us][QUEEN]);

        // Analyse the safe enemy's checks which are possible on next move
        safe  = ~pos.pieces(Them);
        safe &= ~attackedBy[Us][ALL_PIECES] | (weak & attackedBy2[Them]);

        b1 = attacks_bb<ROOK  >(ksq, pos.pieces() ^ pos.pieces(Us, QUEEN));
        b2 = attacks_bb<BISHOP>(ksq, pos.pieces() ^ pos.pieces(Us, QUEEN));

        // Enemy queen safe checks
        if ((b1 | b2) & attackedBy[Them][QUEEN] & safe & ~attackedBy[Us][QUEEN])
            kingDanger += QueenSafeCheck;

        b1 &= attackedBy[Them][ROOK];
        b2 &= attackedBy[Them][BISHOP];

        // Enemy rooks checks
        if (b1 & safe)
            kingDanger += RookSafeCheck;
        else
            unsafeChecks |= b1;

        // Enemy bishops checks
        if (b2 & safe)
            kingDanger += BishopSafeCheck;
        else
            unsafeChecks |= b2;

        // Enemy knights checks
        b = pos.attacks_from<KNIGHT>(ksq) & attackedBy[Them][KNIGHT];
        if (b & safe)
            kingDanger += KnightSafeCheck;
        else
            unsafeChecks |= b;

        // Unsafe or occupied checking squares will also be considered, as long as
        // the square is in the attacker's mobility area.
        unsafeChecks &= mobilityArea[Them];

        kingDanger +=        kingAttackersCount[Them] * kingAttackersWeight[Them]
                     + 102 * kingAdjacentZoneAttacksCount[Them]
                     + 191 * popcount(kingRing[Us] & weak)
                     + 143 * popcount(pos.pinned_pieces(Us) | unsafeChecks)
                     - 848 * !pos.count<QUEEN>(Them)
                     -   9 * mg_value(score) / 8
                     +  40;

        // Transform the kingDanger units into a Score, and subtract it from the evaluation
        if (kingDanger > 0)
        {
            int mobilityDanger = mg_value(mobility[Them] - mobility[Us]);
            kingDanger = std::max(0, kingDanger + mobilityDanger);
            score -= make_score(kingDanger * kingDanger / 4096, kingDanger / 16);
        }
    }
    // Penalty when our king is on a pawnless flank
    if (!(pos.pieces(PAWN) & KingFlank[file_of(ksq)]))
        score -= PawnlessFlank;

    // King tropism: firstly, find attacked squares in our king flank
    b = attackedBy[Them][ALL_PIECES] & KingFlank[file_of(ksq)] & Camp;

    assert(((Us == WHITE ? b << 4 : b >> 4) & b) == 0);
    assert(popcount(Us == WHITE ? b << 4 : b >> 4) == popcount(b));

    // Secondly, add the squares which are attacked twice in that flank and
    // which are not defended by our pawns.
    b =  (Us == WHITE ? b << 4 : b >> 4)
       | (b & attackedBy2[Them] & ~attackedBy[Us][PAWN]);

    score -= CloseEnemies * popcount(b);

    if (T)
        Trace::add(KING, Us, score);

    return score;
  }


  // Evaluation::threats() assigns bonuses according to the types of the
  // attacking and the attacked pieces.
  template<Tracing T> template<Color Us>
  Score Evaluation<T>::threats() const {

    const Color     Them     = (Us == WHITE ? BLACK   : WHITE);
    const Direction Up       = (Us == WHITE ? NORTH   : SOUTH);
    const Bitboard  TRank3BB = (Us == WHITE ? Rank3BB : Rank6BB);

    Bitboard b, weak, defended, nonPawnEnemies, stronglyProtected, safeThreats;
    Score score = SCORE_ZERO;

    // Non-pawn enemies attacked by a pawn
    nonPawnEnemies = pos.pieces(Them) ^ pos.pieces(Them, PAWN);
    weak = nonPawnEnemies & attackedBy[Us][PAWN];

    if (weak)
    {
        // Our safe or protected pawns
        b =  pos.pieces(Us, PAWN)
           & (~attackedBy[Them][ALL_PIECES] | attackedBy[Us][ALL_PIECES]);

        safeThreats = pawn_attacks_bb<Us>(b) & weak;
        score += ThreatBySafePawn * popcount(safeThreats);
    }

    // Squares strongly protected by the enemy, either because they defend the
    // square with a pawn, or because they defend the square twice and we don't.
    stronglyProtected =  attackedBy[Them][PAWN]
                       | (attackedBy2[Them] & ~attackedBy2[Us]);

    // Non-pawn enemies, strongly protected
    defended = nonPawnEnemies & stronglyProtected;

    // Enemies not strongly protected and under our attack
    weak = pos.pieces(Them) & ~stronglyProtected & attackedBy[Us][ALL_PIECES];

    // Bonus according to the kind of attacking pieces
    if (defended | weak)
    {
        b = (defended | weak) & (attackedBy[Us][KNIGHT] | attackedBy[Us][BISHOP]);
        while (b)
        {
            Square s = pop_lsb(&b);
            score += ThreatByMinor[type_of(pos.piece_on(s))];
            if (type_of(pos.piece_on(s)) != PAWN)
                score += ThreatByRank * (int)relative_rank(Them, s);
        }

        b = (pos.pieces(Them, QUEEN) | weak) & attackedBy[Us][ROOK];
        while (b)
        {
            Square s = pop_lsb(&b);
            score += ThreatByRook[type_of(pos.piece_on(s))];
            if (type_of(pos.piece_on(s)) != PAWN)
                score += ThreatByRank * (int)relative_rank(Them, s);
        }

        score += Hanging * popcount(weak & ~attackedBy[Them][ALL_PIECES]);

        b = weak & attackedBy[Us][KING];
        if (b)
            score += ThreatByKing[more_than_one(b)];
    }

    // Bonus for enemy unopposed weak pawns
    if (pos.pieces(Us, ROOK, QUEEN))
        score += WeakUnopposedPawn * pe->weak_unopposed(Them);

    // Find squares where our pawns can push on the next move
    b  = shift<Up>(pos.pieces(Us, PAWN)) & ~pos.pieces();
    b |= shift<Up>(b & TRank3BB) & ~pos.pieces();

    // Keep only the squares which are not completely unsafe
    b &= ~attackedBy[Them][PAWN]
        & (attackedBy[Us][ALL_PIECES] | ~attackedBy[Them][ALL_PIECES]);

    // Bonus for safe pawn threats on the next move
    b =   pawn_attacks_bb<Us>(b)
       &  pos.pieces(Them)
       & ~attackedBy[Us][PAWN];

    score += ThreatByPawnPush * popcount(b);

    // Bonus for safe slider threats on the next move toward enemy queen
    safeThreats = ~pos.pieces(Us) & ~attackedBy2[Them] & attackedBy2[Us];
    b =  (attackedBy[Us][BISHOP] & attackedBy[Them][QUEEN_DIAGONAL])
       | (attackedBy[Us][ROOK  ] & attackedBy[Them][QUEEN] & ~attackedBy[Them][QUEEN_DIAGONAL]);

    score += ThreatOnQueen * popcount(b & safeThreats);

    if (T)
        Trace::add(THREAT, Us, score);

    return score;
  }

  // Evaluation::passed() evaluates the passed pawns and candidate passed
  // pawns of the given color.

  template<Tracing T> template<Color Us>
  Score Evaluation<T>::passed() const {

    const Color     Them = (Us == WHITE ? BLACK : WHITE);
    const Direction Up   = (Us == WHITE ? NORTH : SOUTH);

    auto king_proximity = [&](Color c, Square s) {
      return std::min(distance(pos.square<KING>(c), s), 5);
    };

    Bitboard b, bb, squaresToQueen, defendedSquares, unsafeSquares;
    Score score = SCORE_ZERO;

    b = pe->passed_pawns(Us);

    while (b)
    {
        Square s = pop_lsb(&b);

        assert(!(pos.pieces(Them, PAWN) & forward_file_bb(Us, s + Up)));

        bb = forward_file_bb(Us, s) & (attackedBy[Them][ALL_PIECES] | pos.pieces(Them));
        score -= HinderPassedPawn * popcount(bb);

        int r = relative_rank(Us, s);
        int w = PassedDanger[r];

        Score bonus = PassedRank[r];

        if (w)
        {
            Square blockSq = s + Up;

            // Adjust bonus based on the king's proximity
            bonus += make_score(0, (  king_proximity(Them, blockSq) * 5
                                    - king_proximity(Us,   blockSq) * 2) * w);

            // If blockSq is not the queening square then consider also a second push
            if (r != RANK_7)
                bonus -= make_score(0, king_proximity(Us, blockSq + Up) * w);

            // If the pawn is free to advance, then increase the bonus
            if (pos.empty(blockSq))
            {
                // If there is a rook or queen attacking/defending the pawn from behind,
                // consider all the squaresToQueen. Otherwise consider only the squares
                // in the pawn's path attacked or occupied by the enemy.
                defendedSquares = unsafeSquares = squaresToQueen = forward_file_bb(Us, s);

                bb = forward_file_bb(Them, s) & pos.pieces(ROOK, QUEEN) & pos.attacks_from<ROOK>(s);

                if (!(pos.pieces(Us) & bb))
                    defendedSquares &= attackedBy[Us][ALL_PIECES];

                if (!(pos.pieces(Them) & bb))
                    unsafeSquares &= attackedBy[Them][ALL_PIECES] | pos.pieces(Them);

                // If there aren't any enemy attacks, assign a big bonus. Otherwise
                // assign a smaller bonus if the block square isn't attacked.
                int k = !unsafeSquares ? 20 : !(unsafeSquares & blockSq) ? 9 : 0;

                // If the path to the queen is fully defended, assign a big bonus.
                // Otherwise assign a smaller bonus if the block square is defended.
                if (defendedSquares == squaresToQueen)
                    k += 6;

                else if (defendedSquares & blockSq)
                    k += 4;

                bonus += make_score(k * w, k * w);
            }
            else if (pos.pieces(Us) & blockSq)
                bonus += make_score(w + r * 2, w + r * 2);
        } // rr != 0

        // Scale down bonus for candidate passers which need more than one
        // pawn push to become passed or have a pawn in front of them.
        if (   !pos.pawn_passed(Us, s + Up)
            || (pos.pieces(PAWN) & forward_file_bb(Us, s)))
            bonus = bonus / 2;

        score += bonus + PassedFile[file_of(s)];
    }

    if (T)
        Trace::add(PASSED, Us, score);

    return score;
  }


  // Evaluation::space() computes the space evaluation for a given side. The
  // space evaluation is a simple bonus based on the number of safe squares
  // available for minor pieces on the central four files on ranks 2--4. Safe
  // squares one, two or three squares behind a friendly pawn are counted
  // twice. Finally, the space bonus is multiplied by a weight. The aim is to
  // improve play on game opening.

  template<Tracing T> template<Color Us>
  Score Evaluation<T>::space() const {

    const Color Them = (Us == WHITE ? BLACK : WHITE);
    const Bitboard SpaceMask =
      Us == WHITE ? CenterFiles & (Rank2BB | Rank3BB | Rank4BB)
                  : CenterFiles & (Rank7BB | Rank6BB | Rank5BB);

    if (pos.non_pawn_material() < SpaceThreshold)
        return SCORE_ZERO;

    // Find the safe squares for our pieces inside the area defined by
    // SpaceMask. A square is unsafe if it is attacked by an enemy
    // pawn, or if it is undefended and attacked by an enemy piece.
    Bitboard safe =   SpaceMask
                   & ~pos.pieces(Us, PAWN)
                   & ~attackedBy[Them][PAWN]
                   & (attackedBy[Us][ALL_PIECES] | ~attackedBy[Them][ALL_PIECES]);

    // Find all squares which are at most three squares behind some friendly pawn
    Bitboard behind = pos.pieces(Us, PAWN);
    behind |= (Us == WHITE ? behind >>  8 : behind <<  8);
    behind |= (Us == WHITE ? behind >> 16 : behind << 16);

    // Since SpaceMask[Us] is fully on our half of the board...
    assert(unsigned(safe >> (Us == WHITE ? 32 : 0)) == 0);

    // ...count safe + (behind & safe) with a single popcount.
    int bonus = popcount((Us == WHITE ? safe << 32 : safe >> 32) | (behind & safe));
    int weight = pos.count<ALL_PIECES>(Us) - 2 * pe->open_files();
    Score score = make_score(bonus * weight * weight / 16, 0);

    if (T)
        Trace::add(SPACE, Us, score);

    return score;
  }


  // Evaluation::initiative() computes the initiative correction value
  // for the position. It is a second order bonus/malus based on the
  // known attacking/defending status of the players.

  template<Tracing T>
  Score Evaluation<T>::initiative(Value eg) const {

    int outflanking =  distance<File>(pos.square<KING>(WHITE), pos.square<KING>(BLACK))
                     - distance<Rank>(pos.square<KING>(WHITE), pos.square<KING>(BLACK));

    bool pawnsOnBothFlanks =   (pos.pieces(PAWN) & QueenSide)
                            && (pos.pieces(PAWN) & KingSide);

    // Compute the initiative bonus for the attacking side
    int complexity =   8 * outflanking
                    +  8 * pe->pawn_asymmetry()
                    + 12 * pos.count<PAWN>()
                    + 16 * pawnsOnBothFlanks
                    -136 ;

    // Now apply the bonus: note that we find the attacking side by extracting
    // the sign of the endgame value, and that we carefully cap the bonus so
    // that the endgame score will never change sign after the bonus.
    int v = ((eg > 0) - (eg < 0)) * std::max(complexity, -abs(eg));

    if (T)
        Trace::add(INITIATIVE, make_score(0, v));

    return make_score(0, v);
  }


  // Evaluation::scale_factor() computes the scale factor for the winning side

  template<Tracing T>
  ScaleFactor Evaluation<T>::scale_factor(Value eg) const {

    Color strongSide = eg > VALUE_DRAW ? WHITE : BLACK;
    int sf = me->scale_factor(pos, strongSide);

    // If we don't already have an unusual scale factor, check for certain
    // types of endgames, and use a lower scale for those.
    if (sf == SCALE_FACTOR_NORMAL || sf == SCALE_FACTOR_ONEPAWN)
    {
        if (pos.opposite_bishops())
        {
            // Endgame with opposite-colored bishops and no other pieces (ignoring pawns)
            // is almost a draw, in case of KBP vs KB, it is even more a draw.
            if (   pos.non_pawn_material(WHITE) == BishopValueMg
                && pos.non_pawn_material(BLACK) == BishopValueMg)
                sf = more_than_one(pos.pieces(PAWN)) ? 31 : 9;

            // Endgame with opposite-colored bishops, but also other pieces. Still
            // a bit drawish, but not as drawish as with only the two bishops.
            else
                sf = 46;
        }
        // Endings where weaker side can place his king in front of the enemy's
        // pawns are drawish.
        else if (    abs(eg) <= BishopValueEg
                 &&  pos.count<PAWN>(strongSide) <= 2
                 && !pos.pawn_passed(~strongSide, pos.square<KING>(~strongSide)))
            sf = 37 + 7 * pos.count<PAWN>(strongSide);
    }

    return ScaleFactor(sf);
  }


  // Evaluation::value() is the main function of the class. It computes the various
  // parts of the evaluation and returns the value of the position from the point
  // of view of the side to move.

  template<Tracing T>
  Value Evaluation<T>::value() {

    assert(!pos.checkers());

    // Probe the material hash table
    me = Material::probe(pos);

    // If we have a specialized evaluation function for the current material
    // configuration, call it and return.
    if (me->specialized_eval_exists())
        return me->evaluate(pos);

    // Initialize score by reading the incrementally updated scores included in
    // the position object (material + piece square tables) and the material
    // imbalance. Score is computed internally from the white point of view.
    Score score = pos.psq_score() + me->imbalance() + Eval::Contempt;

    // Probe the pawn hash table
    pe = Pawns::probe(pos);
    score += pe->pawn_score(WHITE) - pe->pawn_score(BLACK);

    Value v;

    // Main evaluation begins here

    initialize<WHITE>();
    initialize<BLACK>();

    // Pieces should be evaluated first (populate attack tables)
    score +=  pieces<WHITE, KNIGHT>() - pieces<BLACK, KNIGHT>()
            + pieces<WHITE, BISHOP>() - pieces<BLACK, BISHOP>()
            + pieces<WHITE, ROOK  >() - pieces<BLACK, ROOK  >()
            + pieces<WHITE, QUEEN >() - pieces<BLACK, QUEEN >();

    score += mobility[WHITE] - mobility[BLACK];

    score +=  king<   WHITE>() - king<   BLACK>()
            + threats<WHITE>() - threats<BLACK>()
            + passed< WHITE>() - passed< BLACK>()
            + space<  WHITE>() - space<  BLACK>();

    score += initiative(eg_value(score));

    // Interpolate between a middlegame and a (scaled by 'sf') endgame score
    ScaleFactor sf = scale_factor(eg_value(score));
    v =  mg_value(score) * int(me->game_phase())
       + eg_value(score) * int(PHASE_MIDGAME - me->game_phase()) * sf / SCALE_FACTOR_NORMAL;

    v /= int(PHASE_MIDGAME);

    // In case of tracing add all remaining individual evaluation terms
    if (T)
    {
        Trace::add(MATERIAL, pos.psq_score());
        Trace::add(IMBALANCE, me->imbalance());
        Trace::add(PAWN, pe->pawn_score(WHITE), pe->pawn_score(BLACK));
        Trace::add(MOBILITY, mobility[WHITE], mobility[BLACK]);
        Trace::add(TOTAL, score);
    }

    return pos.side_to_move() == WHITE ? v : -v; // Side to move point of view
  }

} // namespace


/// evaluate() is the evaluator for the outer world. It returns a static
/// evaluation of the position from the point of view of the side to move.

Value Eval::evaluate(const Position& pos) {
  return Evaluation<NO_TRACE>(pos).value() + Eval::Tempo;
}


/// trace() is like evaluate(), but instead of returning a value, it returns
/// a string (suitable for outputting to stdout) that contains the detailed
/// descriptions and values of each evaluation term. Useful for debugging.

std::string Eval::trace(const Position& pos) {

  std::memset(scores, 0, sizeof(scores));

  Eval::Contempt = SCORE_ZERO; // Reset any dynamic contempt

  Value v = Evaluation<TRACE>(pos).value() + Eval::Tempo;

  v = pos.side_to_move() == WHITE ? v : -v; // Trace scores are from white's point of view

  std::stringstream ss;
  ss << std::showpoint << std::noshowpos << std::fixed << std::setprecision(2)
     << "     Term    |    White    |    Black    |    Total   \n"
     << "             |   MG    EG  |   MG    EG  |   MG    EG \n"
     << " ------------+-------------+-------------+------------\n"
     << "    Material | " << Term(MATERIAL)
     << "   Imbalance | " << Term(IMBALANCE)
     << "  Initiative | " << Term(INITIATIVE)
     << "       Pawns | " << Term(PAWN)
     << "     Knights | " << Term(KNIGHT)
     << "     Bishops | " << Term(BISHOP)
     << "       Rooks | " << Term(ROOK)
     << "      Queens | " << Term(QUEEN)
     << "    Mobility | " << Term(MOBILITY)
     << " King safety | " << Term(KING)
     << "     Threats | " << Term(THREAT)
     << "      Passed | " << Term(PASSED)
     << "       Space | " << Term(SPACE)
     << " ------------+-------------+-------------+------------\n"
     << "       Total | " << Term(TOTAL);

  ss << "\nTotal evaluation: " << to_cp(v) << " (white side)\n";

  return ss.str();
}<|MERGE_RESOLUTION|>--- conflicted
+++ resolved
@@ -85,8 +85,7 @@
     KingSide,    KingSide,  KingSide
   };
 
-  // Threshold for lazy and space evaluation
-  const Value LazyThreshold  = Value(1500);
+  // Threshold for space evaluation
   const Value SpaceThreshold = Value(12222);
 
   // KingAttackWeights[PieceType] contains king attack weights by piece type
@@ -202,7 +201,6 @@
     ScaleFactor scale_factor(Value eg) const;
     Score initiative(Value eg) const;
 
-<<<<<<< HEAD
     const Position& pos;
     Material::Entry* me;
     Pawns::Entry* pe;
@@ -224,10 +222,6 @@
     // if black's king is on g8, kingRing[BLACK] is f8, h8, f7, g7, h7, f6, g6
     // and h6. It is set to 0 when king safety evaluation is skipped.
     Bitboard kingRing[COLOR_NB];
-=======
-  // Threshold for space evaluation
-  const Value SpaceThreshold = Value(12222);
->>>>>>> 637d8b3d
 
     // kingAttackersCount[color] is the number of pieces of the given color
     // which attack a square in the kingRing of the enemy king.
