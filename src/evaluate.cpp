--- conflicted
+++ resolved
@@ -1321,16 +1321,13 @@
 #endif
 
     // ...count safe + (behind & safe) with a single popcount.
-    int bonus = popcount((Us == WHITE ? safe << 32 : safe >> 32) | (behind & safe));
-<<<<<<< HEAD
+    int bonus;
 #ifdef HORDE
     if (pos.is_horde())
         bonus = popcount(safe) + popcount(behind & safe);
     else
 #endif
-    bonus = std::min(16, bonus);
-=======
->>>>>>> d4b9ee0f
+    bonus = popcount((Us == WHITE ? safe << 32 : safe >> 32) | (behind & safe));
     int weight = pos.count<ALL_PIECES>(Us) - 2 * ei.pe->open_files();
 #ifdef THREECHECK
     if (pos.is_three_check())
