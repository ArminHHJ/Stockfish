--- conflicted
+++ resolved
@@ -329,17 +329,13 @@
         {
             // Bonus if piece is on an outpost square or can reach one
             bb = OutpostRanks & attackedBy[Us][PAWN] & ~pe->pawn_attacks_span(Them);
-<<<<<<< HEAD
-            if (bb & s)
+            if (s & bb)
 #if ((defined Sullivan) || (defined Blau))
             score += Outpost * (Pt == KNIGHT ? 4 : 2);
 			
             else if (bb & b & ~pos.pieces(Us))
                 score += Outpost * (Pt == KNIGHT ? 2 : 1);
 #else
-=======
-            if (s & bb)
->>>>>>> 3804effb
                 score += Outpost * (Pt == KNIGHT ? 2 : 1);
 
             else if (Pt == KNIGHT && bb & b & ~pos.pieces(Us))
@@ -804,7 +800,6 @@
                     + 11 * pos.count<PAWN>()
                     +  9 * outflanking
                     + 21 * pawnsOnBothFlanks
-<<<<<<< HEAD
 #if defined (Sullivan) || (defined Blau) || (Fortress)
                     + 50 * (separation > 3) * (outflanking <= 0)
 #endif
@@ -812,11 +807,6 @@
                     - 43 * almostUnwinnable
                     - 95 ;
 
-=======
-                    + 51 * !pos.non_pawn_material()
-                    - 43 * almostUnwinnable
-                    - 95 ;
->>>>>>> 3804effb
 
     // Now apply the bonus: note that we find the attacking side by extracting the
     // sign of the midgame or endgame values, and that we carefully cap the bonus
