/*
 McCain, a UCI chess playing engine derived from Stockfish and Glaurung 2.1
 Copyright (C) 2004-2008 Tord Romstad (Glaurung author)
 Copyright (C) 2008-2015 Marco Costalba, Joona Kiiski, Tord Romstad (Stockfish Authors)
 Copyright (C) 2015-2016 Marco Costalba, Joona Kiiski, Gary Linscott, Tord Romstad (Stockfish Authors)
 Copyright (C) 2017-2019 Michael Byrne, Marco Costalba, Joona Kiiski, Gary Linscott, Tord Romstad (McCain Authors)

 McCain is free software: you can redistribute it and/or modify
 it under the terms of the GNU General Public License as published by
 the Free Software Foundation, either version 3 of the License, or
 (at your option) any later version.

 McCain is distributed in the hope that it will be useful,
 but WITHOUT ANY WARRANTY; without even the implied warranty of
 MERCHANTABILITY or FITNESS FOR A PARTICULAR PURPOSE.  See the
 GNU General Public License for more details.

 You should have received a copy of the GNU General Public License
 along with this program.  If not, see <http://www.gnu.org/licenses/>.
 */

#include <cassert>
#include <cstring>   // For std::memset
#include <iomanip>
#include <sstream>
#ifdef Maverick  //  Replace Mobility table with log equations (with rook mg exception). #1784
#include <cmath>
#endif
#include "bitboard.h"
#include "evaluate.h"
#include "material.h"
#include "pawns.h"
#include "thread.h"

namespace Trace {

  enum Tracing { NO_TRACE, TRACE };

  enum Term { // The first 8 entries are reserved for PieceType
    MATERIAL = 8, IMBALANCE, MOBILITY, THREAT, PASSED, SPACE, INITIATIVE, TOTAL, TERM_NB
  };

  Score scores[TERM_NB][COLOR_NB];

  double to_cp(Value v) { return double(v) / PawnValueEg; }

  void add(int idx, Color c, Score s) {
    scores[idx][c] = s;
  }

  void add(int idx, Score w, Score b = SCORE_ZERO) {
    scores[idx][WHITE] = w;
    scores[idx][BLACK] = b;
  }

  std::ostream& operator<<(std::ostream& os, Score s) {
    os << std::setw(5) << to_cp(mg_value(s)) << " "
       << std::setw(5) << to_cp(eg_value(s));
    return os;
  }

  std::ostream& operator<<(std::ostream& os, Term t) {

    if (t == MATERIAL || t == IMBALANCE || t == INITIATIVE || t == TOTAL)
        os << " ----  ----"    << " | " << " ----  ----";
    else
        os << scores[t][WHITE] << " | " << scores[t][BLACK];

    os << " | " << scores[t][WHITE] - scores[t][BLACK] << "\n";
    return os;
  }
}

using namespace Trace;
#ifdef Maverick  //  Replace Mobility table with log equations (with rook mg exception). #1784
namespace Eval {
#else
namespace {
#endif

  // Threshold for lazy and space evaluation
  constexpr Value LazyThreshold  = Value(1500);
  constexpr Value SpaceThreshold = Value(12222);

  // KingAttackWeights[PieceType] contains king attack weights by piece type
  constexpr int KingAttackWeights[PIECE_TYPE_NB] = { 0, 0, 77, 55, 44, 10 };

  // Penalties for enemy's safe checks
#ifdef Maverick  // Michael Chaly /Enemy queen safe checks tweak
  constexpr int QueenSafeCheck  = 480;
  constexpr int QueenSafeCheck2 = 150;
#else
  constexpr int QueenSafeCheck  = 780;
#endif
  constexpr int RookSafeCheck   = 1080;
  constexpr int BishopSafeCheck = 635;
  constexpr int KnightSafeCheck = 790;

#define S(mg, eg) make_score(mg, eg)

  // MobilityBonus[PieceType-2][attacked] contains bonuses for middle and end game,
  // indexed by piece type and number of attacked squares in the mobility area.
#ifdef Maverick
Score MobilityBonus[][32] = {
#else
constexpr Score MobilityBonus[][32] = {
#endif
    { S(-62,-81), S(-53,-56), S(-12,-30), S( -4,-14), S(  3,  8), S( 13, 15), // Knights
      S( 22, 23), S( 28, 27), S( 33, 33) },
    { S(-48,-59), S(-20,-23), S( 16, -3), S( 26, 13), S( 38, 24), S( 51, 42), // Bishops
      S( 55, 54), S( 63, 57), S( 63, 65), S( 68, 73), S( 81, 78), S( 81, 86),
      S( 91, 88), S( 98, 97) },
    { S(-58,-76), S(-27,-18), S(-15, 28), S(-10, 55), S( -5, 69), S( -2, 82), // Rooks
      S(  9,112), S( 16,118), S( 30,132), S( 29,142), S( 32,155), S( 38,165),
      S( 46,166), S( 48,169), S( 58,171) },
    { S(-39,-36), S(-21,-15), S(  3,  8), S(  3, 18), S( 14, 34), S( 22, 54), // Queens
      S( 28, 61), S( 41, 73), S( 43, 79), S( 48, 92), S( 56, 94), S( 60,104),
      S( 60,113), S( 66,120), S( 67,123), S( 70,126), S( 71,133), S( 73,136),
      S( 79,140), S( 88,143), S( 88,148), S( 99,166), S(102,170), S(102,175),
      S(106,184), S(109,191), S(113,206), S(116,212) }
  };

  // RookOnFile[semiopen/open] contains bonuses for each rook when there is
  // no (friendly) pawn on the rook file.
  constexpr Score RookOnFile[] = { S(18, 7), S(44, 20) };

  // ThreatByMinor/ByRook[attacked PieceType] contains bonuses according to
  // which piece type attacks which one. Attacks on lesser pieces which are
  // pawn-defended are not considered.
  constexpr Score ThreatByMinor[PIECE_TYPE_NB] = {
    S(0, 0), S(0, 31), S(39, 42), S(57, 44), S(68, 112), S(62, 120)
  };

  constexpr Score ThreatByRook[PIECE_TYPE_NB] = {
    S(0, 0), S(0, 24), S(38, 71), S(38, 61), S(0, 38), S(51, 38)
  };

  // PassedRank[Rank] contains a bonus according to the rank of a passed pawn
  constexpr Score PassedRank[RANK_NB] = {
    S(0, 0), S(5, 18), S(12, 23), S(10, 31), S(57, 62), S(163, 167), S(271, 250)
  };

  // PassedFile[File] contains a bonus according to the file of a passed pawn
  constexpr Score PassedFile[FILE_NB] = {
    S( -1,  7), S( 0,  9), S(-9, -8), S(-30,-14),
    S(-30,-14), S(-9, -8), S( 0,  9), S( -1,  7)
};
#ifdef Maverick
// Combo #1867 Jonathan D
// Assorted bonuses and penalties
constexpr Score BishopPawns        = S(  3,  7);
constexpr Score CorneredBishop     = S( 50, 50);
constexpr Score FlankAttacks       = S(  8,  0);
constexpr Score Hanging            = S( 69, 36);
constexpr Score KingProtector      = S(  7,  8);
constexpr Score KnightManeuver     = S(  8,  4);  // miguel-l
constexpr Score KnightOnQueen      = S( 16, 12);
constexpr Score LongDiagonalBishop = S( 45,  0);
constexpr Score MinorBehindPawn    = S( 18,  3);
constexpr Score PawnlessFlank      = S( 17, 95);	
constexpr Score RestrictedPiece    = S(  7,  7);
constexpr Score RookOnPawn         = S( 10, 32);
constexpr Score SliderOnQueen      = S( 59, 18);
constexpr Score ThreatByKing       = S( 24, 89);
constexpr Score ThreatByPawnPush   = S( 45, 37); // Michael Chaly https://github.com/Vizvezdenec/Stockfish/commit/76dbbc7d1a45160c7d78852fd33a289459e6932a
constexpr Score ThreatByRank       = S( 13,  0);
constexpr Score ThreatBySafePawn   = S(173, 94);
constexpr Score TrappedRook        = S( 96,  4);
//constexpr Score WeakQueen          = S( 49, 15);
constexpr Score WeakUnopposedPawn  = S( 12, 23);
constexpr Score WeakQueen          = S( 10,  2);// Gunther Dementz weak queen mod
constexpr Score Outpost            = S(  9,  3);
#else
  // Assorted bonuses and penalties
  constexpr Score BishopPawns        = S(  3,  7);
  constexpr Score CorneredBishop     = S( 50, 50);
  constexpr Score FlankAttacks       = S(  8,  0);
  constexpr Score Hanging            = S( 69, 36);
  constexpr Score KingProtector      = S(  7,  8);
  constexpr Score KnightOnQueen      = S( 16, 12);
  constexpr Score LongDiagonalBishop = S( 45,  0);
  constexpr Score MinorBehindPawn    = S( 18,  3);
  constexpr Score Outpost            = S(  9,  3);
  constexpr Score PawnlessFlank      = S( 17, 95);
  constexpr Score RestrictedPiece    = S(  7,  7);
  constexpr Score RookOnPawn         = S( 10, 32);
  constexpr Score SliderOnQueen      = S( 59, 18);
  constexpr Score ThreatByKing       = S( 24, 89);
  constexpr Score ThreatByPawnPush   = S( 48, 39);
  constexpr Score ThreatByRank       = S( 13,  0);
  constexpr Score ThreatBySafePawn   = S(173, 94);
  constexpr Score TrappedRook        = S( 47,  4);
  constexpr Score WeakQueen          = S( 49, 15);
  constexpr Score WeakUnopposedPawn  = S( 12, 23);
#endif


#undef S

  // Evaluation class computes and stores attacks tables and other working data
  template<Tracing T>
  class Evaluation {

  public:
    Evaluation() = delete;
    explicit Evaluation(const Position& p) : pos(p) {}
    Evaluation& operator=(const Evaluation&) = delete;
    Value value();

  private:
    template<Color Us> void initialize();
    template<Color Us, PieceType Pt> Score pieces();
    template<Color Us> Score king() const;
    template<Color Us> Score threats() const;
    template<Color Us> Score passed() const;
    template<Color Us> Score space() const;
    ScaleFactor scale_factor(Value eg) const;
    Score initiative(Value eg) const;

    const Position& pos;
    Material::Entry* me;
    Pawns::Entry* pe;
    Bitboard mobilityArea[COLOR_NB];
    Score mobility[COLOR_NB] = { SCORE_ZERO, SCORE_ZERO };

    // attackedBy[color][piece type] is a bitboard representing all squares
    // attacked by a given color and piece type. Special "piece types" which
    // is also calculated is ALL_PIECES.
    Bitboard attackedBy[COLOR_NB][PIECE_TYPE_NB];

    // attackedBy2[color] are the squares attacked by 2 pieces of a given color,
    // possibly via x-ray or by one pawn and one piece. Diagonal x-ray through
    // pawn or squares attacked by 2 pawns are not explicitly added.
    Bitboard attackedBy2[COLOR_NB];

    // kingRing[color] are the squares adjacent to the king, plus (only for a
    // king on its first rank) the squares two ranks in front. For instance,
    // if black's king is on g8, kingRing[BLACK] is f8, h8, f7, g7, h7, f6, g6
    // and h6.
    Bitboard kingRing[COLOR_NB];

    // kingAttackersCount[color] is the number of pieces of the given color
    // which attack a square in the kingRing of the enemy king.
    int kingAttackersCount[COLOR_NB];

    // kingAttackersWeight[color] is the sum of the "weights" of the pieces of
    // the given color which attack a square in the kingRing of the enemy king.
    // The weights of the individual piece types are given by the elements in
    // the KingAttackWeights array.
    int kingAttackersWeight[COLOR_NB];

    // kingAttacksCount[color] is the number of attacks by the given color to
    // squares directly adjacent to the enemy king. Pieces which attack more
    // than one square are counted multiple times. For instance, if there is
    // a white knight on g5 and black's king is on g8, this white knight adds 2
    // to kingAttacksCount[WHITE].
    int kingAttacksCount[COLOR_NB];
  };


  // Evaluation::initialize() computes king and pawn attacks, and the king ring
  // bitboard for a given color. This is done at the beginning of the evaluation.
  template<Tracing T> template<Color Us>
  void Evaluation<T>::initialize() {

    constexpr Color     Them = (Us == WHITE ? BLACK : WHITE);
    constexpr Direction Up   = (Us == WHITE ? NORTH : SOUTH);
    constexpr Direction Down = (Us == WHITE ? SOUTH : NORTH);
    constexpr Bitboard LowRanks = (Us == WHITE ? Rank2BB | Rank3BB: Rank7BB | Rank6BB);

    const Square ksq = pos.square<KING>(Us);

    Bitboard dblAttackByPawn = pawn_double_attacks_bb<Us>(pos.pieces(Us, PAWN));

    // Find our pawns that are blocked or on the first two ranks
    Bitboard b = pos.pieces(Us, PAWN) & (shift<Down>(pos.pieces()) | LowRanks);

    // Squares occupied by those pawns, by our king or queen or controlled by
    // enemy pawns are excluded from the mobility area.
    mobilityArea[Us] = ~(b | pos.pieces(Us, KING, QUEEN) | pe->pawn_attacks(Them));

    // Initialize attackedBy[] for king and pawns
    attackedBy[Us][KING] = pos.attacks_from<KING>(ksq);
    attackedBy[Us][PAWN] = pe->pawn_attacks(Us);
    attackedBy[Us][ALL_PIECES] = attackedBy[Us][KING] | attackedBy[Us][PAWN];
    attackedBy2[Us]            = (attackedBy[Us][KING] & attackedBy[Us][PAWN])
                                 | dblAttackByPawn;

    // Init our king safety tables
    kingRing[Us] = attackedBy[Us][KING];
    if (relative_rank(Us, ksq) == RANK_1)
        kingRing[Us] |= shift<Up>(kingRing[Us]);

    if (file_of(ksq) == FILE_H)
        kingRing[Us] |= shift<WEST>(kingRing[Us]);

    else if (file_of(ksq) == FILE_A)
        kingRing[Us] |= shift<EAST>(kingRing[Us]);

    kingAttackersCount[Them] = popcount(kingRing[Us] & pe->pawn_attacks(Them));
    kingAttacksCount[Them] = kingAttackersWeight[Them] = 0;

    // Remove from kingRing[] the squares defended by two pawns
    kingRing[Us] &= ~dblAttackByPawn;
  }


  // Evaluation::pieces() scores pieces of a given color and type
  template<Tracing T> template<Color Us, PieceType Pt>
  Score Evaluation<T>::pieces() {

    constexpr Color     Them = (Us == WHITE ? BLACK : WHITE);
    constexpr Direction Down = (Us == WHITE ? SOUTH : NORTH);
#ifdef Maverick
	//Exclude doubly protected by pawns squares when calculating attackers on king ring #1843 Michael Chaly
	constexpr Direction DownRight = (Us == WHITE ? SOUTH_EAST : NORTH_WEST);
	constexpr Direction DownLeft = (Us == WHITE ? SOUTH_WEST : NORTH_EAST);
#endif 
    constexpr Bitboard OutpostRanks = (Us == WHITE ? Rank4BB | Rank5BB | Rank6BB
                                                   : Rank5BB | Rank4BB | Rank3BB);
    const Square* pl = pos.squares<Pt>(Us);

    Bitboard b, bb;
    Score score = SCORE_ZERO;

    attackedBy[Us][Pt] = 0;

    for (Square s = *pl; s != SQ_NONE; s = *++pl)
    {
        // Find attacked squares, including x-ray attacks for bishops and rooks
        b = Pt == BISHOP ? attacks_bb<BISHOP>(s, pos.pieces() ^ pos.pieces(QUEEN))
          : Pt ==   ROOK ? attacks_bb<  ROOK>(s, pos.pieces() ^ pos.pieces(QUEEN) ^ pos.pieces(Us, ROOK))
                         : pos.attacks_from<Pt>(s);

        if (pos.blockers_for_king(Us) & s)
            b &= LineBB[pos.square<KING>(Us)][s];

        attackedBy2[Us] |= attackedBy[Us][ALL_PIECES] & b;
        attackedBy[Us][Pt] |= b;
        attackedBy[Us][ALL_PIECES] |= b;
#ifdef Maverick //Exclude doubly protected by pawns squares when calculating attackers on king ring #1843 Michael Chaly
		if (b & kingRing[Them] & ~(shift<DownRight>(pos.pieces(Them,PAWN)) & shift<DownLeft>(pos.pieces(Them,PAWN))))
#else
		if (b & kingRing[Them])
#endif
			
        {
            kingAttackersCount[Us]++;
            kingAttackersWeight[Us] += KingAttackWeights[Pt];
            kingAttacksCount[Us] += popcount(b & attackedBy[Them][KING]);
        }

        int mob = popcount(b & mobilityArea[Us]);

        mobility[Us] += MobilityBonus[Pt - 2][mob];

        if (Pt == BISHOP || Pt == KNIGHT)
        {
            // Bonus if piece is on an outpost square or can reach one
            bb = OutpostRanks & ~pe->pawn_attacks_span(Them);
            if (bb & s)
                score += Outpost * (Pt == KNIGHT ? 4 : 2)
                                 * (1 + bool(attackedBy[Us][PAWN] & s));

            else if (bb &= b & ~pos.pieces(Us))
                score += Outpost * (Pt == KNIGHT ? 2 : 1)
                                 * (1 + bool(attackedBy[Us][PAWN] & bb));

            // Knight and Bishop bonus for being right behind a pawn
            if (shift<Down>(pos.pieces(PAWN)) & s)
                score += MinorBehindPawn;

            // Penalty if the piece is far from the king
            score -= KingProtector * distance(s, pos.square<KING>(Us));

            if (Pt == BISHOP)
            {
                // Penalty according to number of pawns on the same color square as the
                // bishop, bigger when the center files are blocked with pawns.
                Bitboard blocked = pos.pieces(Us, PAWN) & shift<Down>(pos.pieces());

                score -= BishopPawns * pe->pawns_on_same_color_squares(Us, s)
                                     * (1 + popcount(blocked & CenterFiles));

                // Bonus for bishop on a long diagonal which can "see" both center squares
                if (more_than_one(attacks_bb<BISHOP>(s, pos.pieces(PAWN)) & Center))
                    score += LongDiagonalBishop;
            }
#ifdef Maverick //  by miguel-l
            else if (Pt == KNIGHT)
            {
                Bitboard CenterSquares = CenterFiles & (Rank3BB | Rank4BB | Rank5BB | Rank6BB);
                if (more_than_one(CenterSquares & mobilityArea[Us] & b))
                    score += KnightManeuver;
            }
#endif

            // An important Chess960 pattern: A cornered bishop blocked by a friendly
            // pawn diagonally in front of it is a very serious problem, especially
            // when that pawn is also blocked.
            if (   Pt == BISHOP
                && pos.is_chess960()
                && (s == relative_square(Us, SQ_A1) || s == relative_square(Us, SQ_H1)))
            {
                Direction d = pawn_push(Us) + (file_of(s) == FILE_A ? EAST : WEST);
                if (pos.piece_on(s + d) == make_piece(Us, PAWN))
                    score -= !pos.empty(s + d + pawn_push(Us))                ? CorneredBishop * 4
                            : pos.piece_on(s + d + d) == make_piece(Us, PAWN) ? CorneredBishop * 2
                                                                              : CorneredBishop;
            }
        }

        if (Pt == ROOK)
        {
            // Bonus for aligning rook with enemy pawns on the same rank/file
            if (relative_rank(Us, s) >= RANK_5)
                score += RookOnPawn * popcount(pos.pieces(Them, PAWN) & PseudoAttacks[ROOK][s]);

            // Bonus for rook on an open or semi-open file
            if (pe->semiopen_file(Us, file_of(s)))
                score += RookOnFile[bool(pe->semiopen_file(Them, file_of(s)))];

            // Penalty when trapped by the king, even more if the king cannot castle
            else if (mob <= 3)
            {
                File kf = file_of(pos.square<KING>(Us));
                if ((kf < FILE_E) == (file_of(s) < kf))
#ifdef Maverick  //Simplify TrappedRook to a single penalty (no longer based on mobility). #1958
					score -= (TrappedRook - make_score(mob * 22, 0)) * (1 + !pos.castling_rights(Us));
#else
                    score -= TrappedRook * (1 + !pos.castling_rights(Us));
#endif
            }
        }

        if (Pt == QUEEN)
        {
            // Penalty if any relative pin or discovered attack against the queen
#ifdef Maverick  // Günther Demetz weakQueen2 e62bdb0
			Bitboard queenPinners, blocker = pos.slider_blockers(pos.pieces(Them, ROOK, BISHOP), s, queenPinners);
				if (blocker)
				{
					score -= WeakQueen;
					score -= WeakQueen * 5;
					if (!(blocker & pos.pieces(PAWN)) || file_of(lsb(blocker)) != file_of(s))
						score -= WeakQueen * 2; // even more penalty when blocker is'nt pawn on the same file
				}
#else
            Bitboard queenPinners;
            if (pos.slider_blockers(pos.pieces(Them, ROOK, BISHOP), s, queenPinners))
                score -= WeakQueen;
#endif
        }
    }
    if (T)
        Trace::add(Pt, Us, score);

    return score;
  }


  // Evaluation::king() assigns bonuses and penalties to a king of a given color
  template<Tracing T> template<Color Us>
  Score Evaluation<T>::king() const {

    constexpr Color    Them = (Us == WHITE ? BLACK : WHITE);
    constexpr Bitboard Camp = (Us == WHITE ? AllSquares ^ Rank6BB ^ Rank7BB ^ Rank8BB
                                           : AllSquares ^ Rank1BB ^ Rank2BB ^ Rank3BB);

    Bitboard weak, b1, b2, safe, unsafeChecks = 0;
    Bitboard rookChecks, queenChecks, bishopChecks, knightChecks;
    int kingDanger = 0;
    const Square ksq = pos.square<KING>(Us);

    // Init the score with king shelter and enemy pawns storm
    Score score = pe->king_safety<Us>(pos);

    // Attacked squares defended at most once by our queen or king
    weak =  attackedBy[Them][ALL_PIECES]
          & ~attackedBy2[Us]
          & (~attackedBy[Us][ALL_PIECES] | attackedBy[Us][KING] | attackedBy[Us][QUEEN]);

    // Analyse the safe enemy's checks which are possible on next move
    safe  = ~pos.pieces(Them);
    safe &= ~attackedBy[Us][ALL_PIECES] | (weak & attackedBy2[Them]);

    b1 = attacks_bb<ROOK  >(ksq, pos.pieces() ^ pos.pieces(Us, QUEEN));
    b2 = attacks_bb<BISHOP>(ksq, pos.pieces() ^ pos.pieces(Us, QUEEN));

    // Enemy rooks checks
    rookChecks = b1 & safe & attackedBy[Them][ROOK];

    if (rookChecks)
        kingDanger += RookSafeCheck;
    else
        unsafeChecks |= b1 & attackedBy[Them][ROOK];

    // Enemy queen safe checks: we count them only if they are from squares from
    // which we can't give a rook check, because rook checks are more valuable.
    queenChecks =  (b1 | b2)
                 & attackedBy[Them][QUEEN]
                 & safe
                 & ~attackedBy[Us][QUEEN]
                 & ~rookChecks;


    if (queenChecks)
#ifdef Maverick   // Michael Chaly /Enemy queen safe checks tweak
        kingDanger += QueenSafeCheck + QueenSafeCheck2 * popcount((b1 | b2) & attackedBy[Them][QUEEN] & safe & ~attackedBy[Us][QUEEN]);
#else
        kingDanger += QueenSafeCheck;
#endif
    // Enemy bishops checks: we count them only if they are from squares from
    // which we can't give a queen check, because queen checks are more valuable.
    bishopChecks =  b2
                  & attackedBy[Them][BISHOP]
                  & safe
                  & ~queenChecks;

    if (bishopChecks)
        kingDanger += BishopSafeCheck;
    else
        unsafeChecks |= b2 & attackedBy[Them][BISHOP];

    // Enemy knights checks
    knightChecks = pos.attacks_from<KNIGHT>(ksq) & attackedBy[Them][KNIGHT];

    if (knightChecks & safe)
        kingDanger += KnightSafeCheck;
    else
        unsafeChecks |= knightChecks;

    // Unsafe or occupied checking squares will also be considered, as long as
    // the square is in the attacker's mobility area.
    unsafeChecks &= mobilityArea[Them];
	  
#ifdef maverick  // Stéphane Nicolet demolition threats
    // Add some demolition threats
    unsafeChecks |=   pos.pieces(Us)
	  &  kingRing[Us]
	  &  attackedBy2[Them]
	  & (attackedBy[Them][KNIGHT] | attackedBy[Them][BISHOP])
	  & ~attackedBy2[Us];
#endif
    // Find the squares that opponent attacks in our king flank, and the squares
    // which are attacked twice in that flank.
    b1 = attackedBy[Them][ALL_PIECES] & KingFlank[file_of(ksq)] & Camp;
    b2 = b1 & attackedBy2[Them];

    int kingFlankAttacks = popcount(b1) + popcount(b2);

    kingDanger +=        kingAttackersCount[Them] * kingAttackersWeight[Them]
                 +  69 * kingAttacksCount[Them]
                 + 185 * popcount(kingRing[Us] & weak)
                 - 100 * bool(attackedBy[Us][KNIGHT] & attackedBy[Us][KING])
                 + 150 * popcount(pos.blockers_for_king(Us) | unsafeChecks)
                 - 873 * !pos.count<QUEEN>(Them)
                 -   6 * mg_value(score) / 8
                 +       mg_value(mobility[Them] - mobility[Us])
                 +   5 * kingFlankAttacks * kingFlankAttacks / 16
<<<<<<< HEAD
                 -  25;

    // Transform the kingDanger units into a Score, and subtract it from the evaluation

#ifdef Maverick //Simplify mobility danger #1798 remove this - now modified by MichaelB7 , i.e. no "if (kingDanger)>0 removed
    int mobilityDanger = mg_value(mobility[Them] - mobility[Us]);
    kingDanger = std::max(0, kingDanger + mobilityDanger);
    score -= make_score(kingDanger * kingDanger / 4096, kingDanger / 16);
#else
	if (kingDanger > 0)
		score -= make_score(kingDanger * kingDanger / 4096, kingDanger / 16);
#endif
=======
                 -   15;

    // Transform the kingDanger units into a Score, and subtract it from the evaluation
    if (kingDanger > 100)
        score -= make_score(kingDanger * kingDanger / 4096, kingDanger / 16);
>>>>>>> ab4b94e1

    // Penalty when our king is on a pawnless flank
    if (!(pos.pieces(PAWN) & KingFlank[file_of(ksq)]))
        score -= PawnlessFlank;

    // Penalty if king flank is under attack, potentially moving toward the king
    score -= FlankAttacks * kingFlankAttacks;

    if (T)
        Trace::add(KING, Us, score);

    return score;
  }


  // Evaluation::threats() assigns bonuses according to the types of the
  // attacking and the attacked pieces.
  template<Tracing T> template<Color Us>
  Score Evaluation<T>::threats() const {

    constexpr Color     Them     = (Us == WHITE ? BLACK   : WHITE);
    constexpr Direction Up       = (Us == WHITE ? NORTH   : SOUTH);
    constexpr Bitboard  TRank3BB = (Us == WHITE ? Rank3BB : Rank6BB);

    Bitboard b, weak, defended, nonPawnEnemies, stronglyProtected, safe;
    Score score = SCORE_ZERO;

    // Non-pawn enemies
    nonPawnEnemies = pos.pieces(Them) & ~pos.pieces(PAWN);

    // Squares strongly protected by the enemy, either because they defend the
    // square with a pawn, or because they defend the square twice and we don't.
    stronglyProtected =  attackedBy[Them][PAWN]
                       | (attackedBy2[Them] & ~attackedBy2[Us]);

    // Non-pawn enemies, strongly protected
    defended = nonPawnEnemies & stronglyProtected;

    // Enemies not strongly protected and under our attack
    weak = pos.pieces(Them) & ~stronglyProtected & attackedBy[Us][ALL_PIECES];

    // Safe or protected squares
    safe = ~attackedBy[Them][ALL_PIECES] | attackedBy[Us][ALL_PIECES];

    // Bonus according to the kind of attacking pieces
    if (defended | weak)
    {
        b = (defended | weak) & (attackedBy[Us][KNIGHT] | attackedBy[Us][BISHOP]);
        while (b)
        {
            Square s = pop_lsb(&b);
            score += ThreatByMinor[type_of(pos.piece_on(s))];
            if (type_of(pos.piece_on(s)) != PAWN)
                score += ThreatByRank * (int)relative_rank(Them, s);
        }

        b = weak & attackedBy[Us][ROOK];
        while (b)
        {
            Square s = pop_lsb(&b);
            score += ThreatByRook[type_of(pos.piece_on(s))];
#ifndef Maverick
            if (type_of(pos.piece_on(s)) != PAWN)
            	score += ThreatByRank * (int)relative_rank(Them, s);
#endif		
#ifdef Maverick //  31m059 threat_strongqueen
            if (type_of(pos.piece_on(s)) == QUEEN)
            	score += ThreatByRook[QUEEN]/2;
            else if (type_of(pos.piece_on(s)) != PAWN)
                score += ThreatByRank * (int)relative_rank(Them, s);
#endif
        }

        if (weak & attackedBy[Us][KING])
            score += ThreatByKing;

        b =  ~attackedBy[Them][ALL_PIECES]
           | (nonPawnEnemies & attackedBy2[Us]);
        score += Hanging * popcount(weak & b);
    }

    // Bonus for restricting their piece moves
    b =   attackedBy[Them][ALL_PIECES]
       & ~stronglyProtected
       &  attackedBy[Us][ALL_PIECES];

    score += RestrictedPiece * popcount(b);

    // Bonus for enemy unopposed weak pawns
    if (pos.pieces(Us, ROOK, QUEEN))
        score += WeakUnopposedPawn * pe->weak_unopposed(Them);

    // Find squares where our pawns can push on the next move
    b  = shift<Up>(pos.pieces(Us, PAWN)) & ~pos.pieces();
    b |= shift<Up>(b & TRank3BB) & ~pos.pieces();

    // Keep only the squares which are relatively safe
#ifdef Maverick  //Michael Chally 1/19 342ffe3
    b &= ~pawn_attacks_bb<Them>(pos.pieces(Them,PAWN) & ~pos.blockers_for_king(Them)) & safe;
#else
    b &= ~attackedBy[Them][PAWN] & safe;
#endif
    // Bonus for safe pawn threats on the next move
    b = pawn_attacks_bb<Us>(b) & pos.pieces(Them);
    score += ThreatByPawnPush * popcount(b);

    // Our safe or protected pawns
    b = pos.pieces(Us, PAWN) & safe;

    b = pawn_attacks_bb<Us>(b) & nonPawnEnemies;
    score += ThreatBySafePawn * popcount(b);

    // Bonus for threats on the next moves against enemy queen
    if (pos.count<QUEEN>(Them) == 1)
    {
        Square s = pos.square<QUEEN>(Them);
        safe = mobilityArea[Us] & ~stronglyProtected;

        b = attackedBy[Us][KNIGHT] & pos.attacks_from<KNIGHT>(s);

        score += KnightOnQueen * popcount(b & safe);

        b =  (attackedBy[Us][BISHOP] & pos.attacks_from<BISHOP>(s))
           | (attackedBy[Us][ROOK  ] & pos.attacks_from<ROOK  >(s));

        score += SliderOnQueen * popcount(b & safe & attackedBy2[Us]);
    }

    if (T)
        Trace::add(THREAT, Us, score);

    return score;
  }

  // Evaluation::passed() evaluates the passed pawns and candidate passed
  // pawns of the given color.

  template<Tracing T> template<Color Us>
  Score Evaluation<T>::passed() const {

    constexpr Color     Them = (Us == WHITE ? BLACK : WHITE);
    constexpr Direction Up   = (Us == WHITE ? NORTH : SOUTH);

    auto king_proximity = [&](Color c, Square s) {
      return std::min(distance(pos.square<KING>(c), s), 5);
    };

    Bitboard b, bb, squaresToQueen, defendedSquares, unsafeSquares;
    Score score = SCORE_ZERO;

    b = pe->passed_pawns(Us);

    while (b)
    {
        Square s = pop_lsb(&b);

        assert(!(pos.pieces(Them, PAWN) & forward_file_bb(Us, s + Up)));

        int r = relative_rank(Us, s);

        Score bonus = PassedRank[r];

        if (r > RANK_3)
        {
            int w = (r-2) * (r-2) + 2;
            Square blockSq = s + Up;

            // Adjust bonus based on the king's proximity
            bonus += make_score(0, (  king_proximity(Them, blockSq) * 5
                                    - king_proximity(Us,   blockSq) * 2) * w);

            // If blockSq is not the queening square then consider also a second push
            if (r != RANK_7)
                bonus -= make_score(0, king_proximity(Us, blockSq + Up) * w);

            // If the pawn is free to advance, then increase the bonus
            if (pos.empty(blockSq))
            {
                // If there is a rook or queen attacking/defending the pawn from behind,
                // consider all the squaresToQueen. Otherwise consider only the squares
                // in the pawn's path attacked or occupied by the enemy.
                defendedSquares = unsafeSquares = squaresToQueen = forward_file_bb(Us, s);

                bb = forward_file_bb(Them, s) & pos.pieces(ROOK, QUEEN) & pos.attacks_from<ROOK>(s);

                if (!(pos.pieces(Us) & bb))
                    defendedSquares &= attackedBy[Us][ALL_PIECES];

                if (!(pos.pieces(Them) & bb))
                    unsafeSquares &= attackedBy[Them][ALL_PIECES] | pos.pieces(Them);

                // If there aren't any enemy attacks, assign a big bonus. Otherwise
                // assign a smaller bonus if the block square isn't attacked.
                int k = !unsafeSquares ? 20 : !(unsafeSquares & blockSq) ? 9 : 0;

                // If the path to the queen is fully defended, assign a big bonus.
                // Otherwise assign a smaller bonus if the block square is defended.
                if (defendedSquares == squaresToQueen)
                    k += 6;

                else if (defendedSquares & blockSq)
                    k += 4;

                bonus += make_score(k * w, k * w);
            }
        } // rank > RANK_3

        // Scale down bonus for candidate passers which need more than one
        // pawn push to become passed, or have a pawn in front of them.
        if (   !pos.pawn_passed(Us, s + Up)
            || (pos.pieces(PAWN) & forward_file_bb(Us, s)))
            bonus = bonus / 2;

        score += bonus + PassedFile[file_of(s)];
    }

    if (T)
        Trace::add(PASSED, Us, score);

    return score;
  }


  // Evaluation::space() computes the space evaluation for a given side. The
  // space evaluation is a simple bonus based on the number of safe squares
  // available for minor pieces on the central four files on ranks 2--4. Safe
  // squares one, two or three squares behind a friendly pawn are counted
  // twice. Finally, the space bonus is multiplied by a weight. The aim is to
  // improve play on game opening.

  template<Tracing T> template<Color Us>
  Score Evaluation<T>::space() const {

    if (pos.non_pawn_material() < SpaceThreshold)
        return SCORE_ZERO;

    constexpr Color Them     = (Us == WHITE ? BLACK : WHITE);
    constexpr Direction Down = (Us == WHITE ? SOUTH : NORTH);
    constexpr Bitboard SpaceMask =
      Us == WHITE ? CenterFiles & (Rank2BB | Rank3BB | Rank4BB)
                  : CenterFiles & (Rank7BB | Rank6BB | Rank5BB);

    // Find the available squares for our pieces inside the area defined by SpaceMask
    Bitboard safe =   SpaceMask
                   & ~pos.pieces(Us, PAWN)
                   & ~attackedBy[Them][PAWN];

    // Find all squares which are at most three squares behind some friendly pawn
    Bitboard behind = pos.pieces(Us, PAWN);
    behind |= shift<Down>(behind);
    behind |= shift<Down>(shift<Down>(behind));

    int bonus = popcount(safe) + popcount(behind & safe);
    int weight =  pos.count<ALL_PIECES>(Us)
                - 2 * popcount(pe->semiopenFiles[WHITE] & pe->semiopenFiles[BLACK]);

    Score score = make_score(bonus * weight * weight / 16, 0);

    if (T)
        Trace::add(SPACE, Us, score);

    return score;
  }


  // Evaluation::initiative() computes the initiative correction value
  // for the position. It is a second order bonus/malus based on the
  // known attacking/defending status of the players.

  template<Tracing T>
  Score Evaluation<T>::initiative(Value eg) const {

    int outflanking =  distance<File>(pos.square<KING>(WHITE), pos.square<KING>(BLACK))
                     - distance<Rank>(pos.square<KING>(WHITE), pos.square<KING>(BLACK));

    bool pawnsOnBothFlanks =   (pos.pieces(PAWN) & QueenSide)
                            && (pos.pieces(PAWN) & KingSide);

    // Compute the initiative bonus for the attacking side
    int complexity =   9 * pe->passed_count()
                    + 11 * pos.count<PAWN>()
                    +  9 * outflanking
                    + 18 * pawnsOnBothFlanks
                    + 49 * !pos.non_pawn_material()
#ifdef Maverick  //  from snicolet
                    -   pos.rule50_count()
                    -121 ;
#else
                    -103 ;
#endif

    // Now apply the bonus: note that we find the attacking side by extracting
    // the sign of the endgame value, and that we carefully cap the bonus so
    // that the endgame score will never change sign after the bonus.
    int v = ((eg > 0) - (eg < 0)) * std::max(complexity, -abs(eg));

    if (T)
        Trace::add(INITIATIVE, make_score(0, v));

    return make_score(0, v);
  }


  // Evaluation::scale_factor() computes the scale factor for the winning side

  template<Tracing T>
  ScaleFactor Evaluation<T>::scale_factor(Value eg) const {

    Color strongSide = eg > VALUE_DRAW ? WHITE : BLACK;
    int sf = me->scale_factor(pos, strongSide);

    // If scale is not already specific, scale down the endgame via general heuristics
    if (sf == SCALE_FACTOR_NORMAL)

	{
        if (   pos.opposite_bishops()
            && pos.non_pawn_material(WHITE) == BishopValueMg
            && pos.non_pawn_material(BLACK) == BishopValueMg)

            sf = 16 + 4 * pe->passed_count();

        else
            sf = std::min( 40 + (pos.opposite_bishops() ? 2 : 7) * pos.count<PAWN>(strongSide), sf );
    }

    return ScaleFactor(sf);
  }


  // Evaluation::value() is the main function of the class. It computes the various
  // parts of the evaluation and returns the value of the position from the point
  // of view of the side to move.

  template<Tracing T>
  Value Evaluation<T>::value() {

    assert(!pos.checkers());

    // Probe the material hash table
    me = Material::probe(pos);

    // If we have a specialized evaluation function for the current material
    // configuration, call it and return.
    if (me->specialized_eval_exists())
        return me->evaluate(pos);

    // Initialize score by reading the incrementally updated scores included in
    // the position object (material + piece square tables) and the material
    // imbalance. Score is computed internally from the white point of view.
    Score score = pos.psq_score() + me->imbalance() + pos.this_thread()->contempt;

    // Probe the pawn hash table
    pe = Pawns::probe(pos);
    score += pe->pawn_score(WHITE) - pe->pawn_score(BLACK);

    // Early exit if score is high
    Value v = (mg_value(score) + eg_value(score)) / 2;
    if (abs(v) > LazyThreshold)
       return pos.side_to_move() == WHITE ? v : -v;

    // Main evaluation begins here

    initialize<WHITE>();
    initialize<BLACK>();

    // Pieces should be evaluated first (populate attack tables)
    score +=  pieces<WHITE, KNIGHT>() - pieces<BLACK, KNIGHT>()
            + pieces<WHITE, BISHOP>() - pieces<BLACK, BISHOP>()
            + pieces<WHITE, ROOK  >() - pieces<BLACK, ROOK  >()
            + pieces<WHITE, QUEEN >() - pieces<BLACK, QUEEN >();

    score += mobility[WHITE] - mobility[BLACK];

    score +=  king<   WHITE>() - king<   BLACK>()
            + threats<WHITE>() - threats<BLACK>()
            + passed< WHITE>() - passed< BLACK>()
            + space<  WHITE>() - space<  BLACK>();

    score += initiative(eg_value(score));

    // Interpolate between a middlegame and a (scaled by 'sf') endgame score
    ScaleFactor sf = scale_factor(eg_value(score));
    v =  mg_value(score) * int(me->game_phase())
       + eg_value(score) * int(PHASE_MIDGAME - me->game_phase()) * sf / SCALE_FACTOR_NORMAL;

    v /= PHASE_MIDGAME;

    // In case of tracing add all remaining individual evaluation terms
    if (T)
    {
        Trace::add(MATERIAL, pos.psq_score());
        Trace::add(IMBALANCE, me->imbalance());
        Trace::add(PAWN, pe->pawn_score(WHITE), pe->pawn_score(BLACK));
        Trace::add(MOBILITY, mobility[WHITE], mobility[BLACK]);
        Trace::add(TOTAL, score);
    }

    return  (pos.side_to_move() == WHITE ? v : -v) // Side to move point of view
            + Eval::Tempo;
}
#ifdef Maverick  //  Replace Mobility table with log equations (with rook mg exception). #1784

/// Eval::init() initializes some tables needed by evaluation. A formula reduces
/// independent parameters and allows easier tuning.
void init() {

    static int   o[8] = {-68, -222, -31, -78, -37, -75, -76, -122 }; //eq offsets
    static int   s[8] = {120,  270, -58, 220, 110, 145, 120,  160 }; //eq slopes
    static float f[8] = {2.0,  5.0, 6.5, 1.0, 0.8, 1.3,  1.0, 2.0 }; //eq floats

    auto log_value  = [](int i, int m) {
        return o[i] + s[i] * log10(m + f[i]);
    };

    for (int m = 0; m < 32; ++m)
    {
        MobilityBonus[ QUEEN-2][m] = make_score( log_value(0,m), log_value(1,m));
        MobilityBonus[  ROOK-2][m] = make_score( m==0 ? s[2] : f[2]* m + o[2], log_value(3,m));
        MobilityBonus[BISHOP-2][m] = make_score( log_value(4,m), log_value(5,m));
        //MobilityBonus[KNIGHT-2][m] = make_score( log_value(6,m), log_value(7,m));
    }
}
#endif

} // namespace


/// evaluate() is the evaluator for the outer world. It returns a static
/// evaluation of the position from the point of view of the side to move.

Value Eval::evaluate(const Position& pos) {
  return Evaluation<NO_TRACE>(pos).value();
}


/// trace() is like evaluate(), but instead of returning a value, it returns
/// a string (suitable for outputting to stdout) that contains the detailed
/// descriptions and values of each evaluation term. Useful for debugging.

std::string Eval::trace(const Position& pos) {

  std::memset(scores, 0, sizeof(scores));

  pos.this_thread()->contempt = SCORE_ZERO; // Reset any dynamic contempt

  Value v = Evaluation<TRACE>(pos).value();

  v = pos.side_to_move() == WHITE ? v : -v; // Trace scores are from white's point of view

  std::stringstream ss;
  ss << std::showpoint << std::noshowpos << std::fixed << std::setprecision(2)
     << "     Term    |    White    |    Black    |    Total   \n"
     << "             |   MG    EG  |   MG    EG  |   MG    EG \n"
     << " ------------+-------------+-------------+------------\n"
     << "    Material | " << Term(MATERIAL)
     << "   Imbalance | " << Term(IMBALANCE)
     << "       Pawns | " << Term(PAWN)
     << "     Knights | " << Term(KNIGHT)
     << "     Bishops | " << Term(BISHOP)
     << "       Rooks | " << Term(ROOK)
     << "      Queens | " << Term(QUEEN)
     << "    Mobility | " << Term(MOBILITY)
     << " King safety | " << Term(KING)
     << "     Threats | " << Term(THREAT)
     << "      Passed | " << Term(PASSED)
     << "       Space | " << Term(SPACE)
     << "  Initiative | " << Term(INITIATIVE)
     << " ------------+-------------+-------------+------------\n"
     << "       Total | " << Term(TOTAL);

  ss << "\nTotal evaluation: " << to_cp(v) << " (white side)\n";

  return ss.str();
}<|MERGE_RESOLUTION|>--- conflicted
+++ resolved
@@ -558,26 +558,11 @@
                  -   6 * mg_value(score) / 8
                  +       mg_value(mobility[Them] - mobility[Us])
                  +   5 * kingFlankAttacks * kingFlankAttacks / 16
-<<<<<<< HEAD
-                 -  25;
-
-    // Transform the kingDanger units into a Score, and subtract it from the evaluation
-
-#ifdef Maverick //Simplify mobility danger #1798 remove this - now modified by MichaelB7 , i.e. no "if (kingDanger)>0 removed
-    int mobilityDanger = mg_value(mobility[Them] - mobility[Us]);
-    kingDanger = std::max(0, kingDanger + mobilityDanger);
-    score -= make_score(kingDanger * kingDanger / 4096, kingDanger / 16);
-#else
-	if (kingDanger > 0)
-		score -= make_score(kingDanger * kingDanger / 4096, kingDanger / 16);
-#endif
-=======
-                 -   15;
+                 -  15;
 
     // Transform the kingDanger units into a Score, and subtract it from the evaluation
     if (kingDanger > 100)
-        score -= make_score(kingDanger * kingDanger / 4096, kingDanger / 16);
->>>>>>> ab4b94e1
+		score -= make_score(kingDanger * kingDanger / 4096, kingDanger / 16);
 
     // Penalty when our king is on a pawnless flank
     if (!(pos.pieces(PAWN) & KingFlank[file_of(ksq)]))
