/*
 Honey, a UCI chess playing engine derived from Stockfish and Glaurung 2.1
 Copyright (C) 2004-2008 Tord Romstad (Glaurung author)
 Copyright (C) 2008-2015 Marco Costalba, Joona Kiiski, Tord Romstad (Stockfish Authors)
 Copyright (C) 2015-2016 Marco Costalba, Joona Kiiski, Gary Linscott, Tord Romstad (Stockfish Authors)
 Copyright (C) 2017-2020 Michael Byrne, Marco Costalba, Joona Kiiski, Gary Linscott, Tord Romstad (Honey Authors)

 Honey is free software: you can redistribute it and/or modify
 it under the terms of the GNU General Public License as published by
 the Free Software Foundation, either version 3 of the License, or
 (at your option) any later version.

 Honey is distributed in the hope that it will be useful,
 but WITHOUT ANY WARRANTY; without even the implied warranty of
 MERCHANTABILITY or FITNESS FOR A PARTICULAR PURPOSE.  See the
 GNU General Public License for more details.

 You should have received a copy of the GNU General Public License
 along with this program.  If not, see <http://www.gnu.org/licenses/>.
 */

#include <algorithm>
#include <cassert>
#include <cstring>   // For std::memset
#include <iomanip>
#include <sstream>
#include "bitboard.h"
#include "evaluate.h"
#include "material.h"
#include "pawns.h"
#include "thread.h"
#include "uci.h"

namespace Trace {

  enum Tracing { NO_TRACE, TRACE };

  enum Term { // The first 8 entries are reserved for PieceType
    MATERIAL = 8, IMBALANCE, MOBILITY, THREAT, PASSED, SPACE, INITIATIVE, TOTAL, TERM_NB
  };

  Score scores[TERM_NB][COLOR_NB];

  double to_cp(Value v) { return double(v) / PawnValueEg; }

  void add(int idx, Color c, Score s) {
    scores[idx][c] = s;
  }

  void add(int idx, Score w, Score b = SCORE_ZERO) {
    scores[idx][WHITE] = w;
    scores[idx][BLACK] = b;
  }

  std::ostream& operator<<(std::ostream& os, Score s) {
    os << std::setw(5) << to_cp(mg_value(s)) << " "
       << std::setw(5) << to_cp(eg_value(s));
    return os;
  }

  std::ostream& operator<<(std::ostream& os, Term t) {

    if (t == MATERIAL || t == IMBALANCE || t == INITIATIVE || t == TOTAL)
        os << " ----  ----"    << " | " << " ----  ----";
    else
        os << scores[t][WHITE] << " | " << scores[t][BLACK];

    os << " | " << scores[t][WHITE] - scores[t][BLACK] << "\n";
    return os;
  }
}

using namespace Trace;
namespace {

  // Threshold for lazy and space evaluation
  constexpr Value LazyThreshold  = Value(1400);
  constexpr Value SpaceThreshold = Value(12222);

  // KingAttackWeights[PieceType] contains king attack weights by piece type
#if defined (Sullivan) || (Blau)
  //constexpr int KingAttackWeights[PIECE_TYPE_NB] = { 0, 0, 77, 55, 44, 10 };
  constexpr int KingAttackWeights[PIECE_TYPE_NB] = { 0, 0, 79, 53, 43, 10 };
#else
  constexpr int KingAttackWeights[PIECE_TYPE_NB] = { 0, 0, 81, 52, 44, 10 };
#endif

  // Penalties for enemy's safe checks
#if defined (Sullivan) || (Blau)
  constexpr int QueenSafeCheck  = 770;
  constexpr int RookSafeCheck   = 1074;
  constexpr int BishopSafeCheck = 620;
  constexpr int KnightSafeCheck = 770;
#else
  constexpr int QueenSafeCheck  = 780;
  constexpr int RookSafeCheck   = 1078;
  constexpr int BishopSafeCheck = 635;
  constexpr int KnightSafeCheck = 790;
#endif
#define S(mg, eg) make_score(mg, eg)

  // MobilityBonus[PieceType-2][attacked] contains bonuses for middle and end game,
  // indexed by piece type and number of attacked squares in the mobility area.
  constexpr Score MobilityBonus[][32] = {
    { S(-62,-81), S(-53,-56), S(-12,-30), S( -4,-14), S(  3,  8), S( 13, 15), // Knight
      S( 22, 23), S( 28, 27), S( 33, 33) },
    { S(-48,-59), S(-20,-23), S( 16, -3), S( 26, 13), S( 38, 24), S( 51, 42), // Bishop
      S( 55, 54), S( 63, 57), S( 63, 65), S( 68, 73), S( 81, 78), S( 81, 86),
      S( 91, 88), S( 98, 97) },
    { S(-60,-78), S(-20,-17), S(  2, 23), S(  3, 39), S(  3, 70), S( 11, 99), // Rook
      S( 22,103), S( 31,121), S( 40,134), S( 40,139), S( 41,158), S( 48,164),
      S( 57,168), S( 57,169), S( 62,172) },
    { S(-34,-36), S(-15,-21), S(-10, -1), S(-10, 22), S( 20, 41), S( 23, 56), // Queen
      S( 23, 59), S( 35, 75), S( 38, 78), S( 53, 96), S( 64, 96), S( 65,100),
      S( 65,121), S( 66,127), S( 67,131), S( 67,133), S( 72,136), S( 72,141),
      S( 77,147), S( 79,150), S( 93,151), S(108,168), S(108,168), S(108,171),
      S(110,182), S(114,182), S(114,192), S(116,219) }
  };

  // RookOnFile[semiopen/open] contains bonuses for each rook when there is
  // no (friendly) pawn on the rook file.
<<<<<<< HEAD
#if ((defined Sullivan) || (defined Blau))
  constexpr Score RookOnFile[] = { S(18, 7), S(44, 20) };
#else
  constexpr Score RookOnFile[] = { S(21, 4), S(47, 25) };
#endif
=======
  constexpr Score RookOnFile[] = { S(19, 7), S(48, 29) };
>>>>>>> 345b2d15

  // ThreatByMinor/ByRook[attacked PieceType] contains bonuses according to
  // which piece type attacks which one. Attacks on lesser pieces which are
  // pawn-defended are not considered.
  constexpr Score ThreatByMinor[PIECE_TYPE_NB] = {
    S(0, 0), S(5, 32), S(57, 41), S(77, 56), S(88, 119), S(79, 161)
  };

  constexpr Score ThreatByRook[PIECE_TYPE_NB] = {
    S(0, 0), S(3, 46), S(37, 68), S(42, 60), S(0, 38), S(58, 41)
  };

  // PassedRank[Rank] contains a bonus according to the rank of a passed pawn
  constexpr Score PassedRank[RANK_NB] = {
    S(0, 0), S(10, 28), S(17, 33), S(15, 41), S(62, 72), S(168, 177), S(276, 260)
  };
  // Assorted bonuses and penalties
<<<<<<< HEAD

  constexpr Score BishopPawns        = S(  3,  7);
  constexpr Score CorneredBishop     = S( 50, 50);
  constexpr Score FlankAttacks       = S(  8,  0);
  constexpr Score Hanging            = S( 69, 36);
  constexpr Score KingProtector      = S(  7,  8);
  constexpr Score KnightOnQueen      = S( 16, 12);
  constexpr Score LongDiagonalBishop = S( 45,  0);
  constexpr Score MinorBehindPawn    = S( 18,  3);
  constexpr Score Outpost            = S( 30, 21);
  constexpr Score PassedFile         = S( 11,  8);
  constexpr Score PawnlessFlank      = S( 17, 95);
  constexpr Score RestrictedPiece    = S(  7,  7);
#ifdef Blau
  constexpr Score RookOnPawn         = S( 10, 32);
  constexpr Score RookOnQueenFile    = S( 11,  4);
#elif defined (Sullivan) || (Noir)
  constexpr Score RookOnPawn         = S( 10, 22);
  constexpr Score RookOnQueenFile    = S( 9,  6);
#else
  constexpr Score RookOnQueenFile    = S(  7,  6);
#endif
  constexpr Score SliderOnQueen      = S( 59, 18);
  constexpr Score ThreatByKing       = S( 24, 89);
  constexpr Score ThreatByPawnPush   = S( 48, 39);
  constexpr Score ThreatBySafePawn   = S(173, 94);
#if defined (Stockfish) || (Weakfish)
  constexpr Score TrappedRook        = S( 52, 10);
#else
  constexpr Score TrappedRook        = S( 47,  4);
#endif
  constexpr Score WeakQueen          = S( 49, 15);
  constexpr Score WeakQueenProtection = S( 14,  0);
=======
  constexpr Score BishopPawns         = S(  3,  7);
  constexpr Score CorneredBishop      = S( 50, 50);
  constexpr Score FlankAttacks        = S(  8,  0);
  constexpr Score Hanging             = S( 69, 36);
  constexpr Score KingProtector       = S(  7,  8);
  constexpr Score KnightOnQueen       = S( 16, 11);
  constexpr Score LongDiagonalBishop  = S( 45,  0);
  constexpr Score MinorBehindPawn     = S( 18,  3);
  constexpr Score Outpost             = S( 30, 21);
  constexpr Score PassedFile          = S( 11,  8);
  constexpr Score PawnlessFlank       = S( 17, 95);
  constexpr Score RestrictedPiece     = S(  7,  7);
  constexpr Score RookOnQueenFile     = S(  5,  9);
  constexpr Score SliderOnQueen       = S( 59, 18);
  constexpr Score ThreatByKing        = S( 24, 89);
  constexpr Score ThreatByPawnPush    = S( 48, 39);
  constexpr Score ThreatBySafePawn    = S(173, 94);
  constexpr Score TrappedRook         = S( 55, 13);
  constexpr Score WeakQueen           = S( 51, 14);
  constexpr Score WeakQueenProtection = S( 15,  0);
>>>>>>> 345b2d15


#undef S

  // Evaluation class computes and stores attacks tables and other working data
  template<Tracing T>
  class Evaluation {

  public:
    Evaluation() = delete;
    explicit Evaluation(const Position& p) : pos(p) {}
    Evaluation& operator=(const Evaluation&) = delete;
    Value value();

  private:
    template<Color Us> void initialize();
    template<Color Us, PieceType Pt> Score pieces();
    template<Color Us> Score king() const;
    template<Color Us> Score threats() const;
    template<Color Us> Score passed() const;
    template<Color Us> Score space() const;
    ScaleFactor scale_factor(Value eg) const;
    Score initiative(Score score) const;

    const Position& pos;
    Material::Entry* me;
    Pawns::Entry* pe;
    Bitboard mobilityArea[COLOR_NB];
    Score mobility[COLOR_NB] = { SCORE_ZERO, SCORE_ZERO };

    // attackedBy[color][piece type] is a bitboard representing all squares
    // attacked by a given color and piece type. Special "piece types" which
    // is also calculated is ALL_PIECES.
    Bitboard attackedBy[COLOR_NB][PIECE_TYPE_NB];

    // attackedBy2[color] are the squares attacked by at least 2 units of a given
    // color, including x-rays. But diagonal x-rays through pawns are not computed.
    Bitboard attackedBy2[COLOR_NB];

    // kingRing[color] are the squares adjacent to the king plus some other
    // very near squares, depending on king position.
    Bitboard kingRing[COLOR_NB];

    // kingAttackersCount[color] is the number of pieces of the given color
    // which attack a square in the kingRing of the enemy king.
    int kingAttackersCount[COLOR_NB];

    // kingAttackersWeight[color] is the sum of the "weights" of the pieces of
    // the given color which attack a square in the kingRing of the enemy king.
    // The weights of the individual piece types are given by the elements in
    // the KingAttackWeights array.
    int kingAttackersWeight[COLOR_NB];

    // kingAttacksCount[color] is the number of attacks by the given color to
    // squares directly adjacent to the enemy king. Pieces which attack more
    // than one square are counted multiple times. For instance, if there is
    // a white knight on g5 and black's king is on g8, this white knight adds 2
    // to kingAttacksCount[WHITE].
    int kingAttacksCount[COLOR_NB];
  };


  // Evaluation::initialize() computes king and pawn attacks, and the king ring
  // bitboard for a given color. This is done at the beginning of the evaluation.
  template<Tracing T> template<Color Us>
  void Evaluation<T>::initialize() {

    constexpr Color     Them = ~Us;
    constexpr Direction Up   = pawn_push(Us);
    constexpr Direction Down = -Up;
    constexpr Bitboard LowRanks = (Us == WHITE ? Rank2BB | Rank3BB : Rank7BB | Rank6BB);

    const Square ksq = pos.square<KING>(Us);

    Bitboard dblAttackByPawn = pawn_double_attacks_bb<Us>(pos.pieces(Us, PAWN));

    // Find our pawns that are blocked or on the first two ranks
    Bitboard b = pos.pieces(Us, PAWN) & (shift<Down>(pos.pieces()) | LowRanks);
#if defined (Stockfish) || (Weakfish)
    // Squares occupied by those pawns, by our king or queen, by blockers to attacks on our king
    // or controlled by enemy pawns are excluded from the mobility area.
    mobilityArea[Us] = ~(b | pos.pieces(Us, KING, QUEEN) | pos.blockers_for_king(Us) | pe->pawn_attacks(Them));
#else
    // Squares occupied by those pawns, by our king or queen or controlled by
    // enemy pawns are excluded from the mobility area.
    mobilityArea[Us] = ~(b | pos.pieces(Us, KING, QUEEN) | pe->pawn_attacks(Them));
#endif

    // Initialize attackedBy[] for king and pawns
    attackedBy[Us][KING] = pos.attacks_from<KING>(ksq);
    attackedBy[Us][PAWN] = pe->pawn_attacks(Us);
    attackedBy[Us][ALL_PIECES] = attackedBy[Us][KING] | attackedBy[Us][PAWN];
    attackedBy2[Us] = dblAttackByPawn | (attackedBy[Us][KING] & attackedBy[Us][PAWN]);

    // Init our king safety tables
    Square s = make_square(Utility::clamp(file_of(ksq), FILE_B, FILE_G),
                           Utility::clamp(rank_of(ksq), RANK_2, RANK_7));
    kingRing[Us] = PseudoAttacks[KING][s] | s;

    kingAttackersCount[Them] = popcount(kingRing[Us] & pe->pawn_attacks(Them));
    kingAttacksCount[Them] = kingAttackersWeight[Them] = 0;

    // Remove from kingRing[] the squares defended by two pawns
    kingRing[Us] &= ~dblAttackByPawn;
  }


  // Evaluation::pieces() scores pieces of a given color and type
  template<Tracing T> template<Color Us, PieceType Pt>
  Score Evaluation<T>::pieces() {

    constexpr Color     Them = ~Us;
    constexpr Direction Down = -pawn_push(Us);
    constexpr Bitboard OutpostRanks = (Us == WHITE ? Rank4BB | Rank5BB | Rank6BB
                                                   : Rank5BB | Rank4BB | Rank3BB);
    const Square* pl = pos.squares<Pt>(Us);

    Bitboard b, bb;
    Score score = SCORE_ZERO;

    attackedBy[Us][Pt] = 0;

    for (Square s = *pl; s != SQ_NONE; s = *++pl)
    {
        // Find attacked squares, including x-ray attacks for bishops and rooks
        b = Pt == BISHOP ? attacks_bb<BISHOP>(s, pos.pieces() ^ pos.pieces(QUEEN))
          : Pt ==   ROOK ? attacks_bb<  ROOK>(s, pos.pieces() ^ pos.pieces(QUEEN) ^ pos.pieces(Us, ROOK))
                         : pos.attacks_from<Pt>(s);

        if (pos.blockers_for_king(Us) & s)
            b &= LineBB[pos.square<KING>(Us)][s];

        attackedBy2[Us] |= attackedBy[Us][ALL_PIECES] & b;
        attackedBy[Us][Pt] |= b;
        attackedBy[Us][ALL_PIECES] |= b;

        if (b & kingRing[Them])
        {
            kingAttackersCount[Us]++;
            kingAttackersWeight[Us] += KingAttackWeights[Pt];
            kingAttacksCount[Us] += popcount(b & attackedBy[Them][KING]);
        }

        int mob = popcount(b & mobilityArea[Us]);

        mobility[Us] += MobilityBonus[Pt - 2][mob];

        if (Pt == BISHOP || Pt == KNIGHT)
        {
            // Bonus if piece is on an outpost square or can reach one
            bb = OutpostRanks & attackedBy[Us][PAWN] & ~pe->pawn_attacks_span(Them);
            if (bb & s)
                score += Outpost * (Pt == KNIGHT ? 2 : 1);

            else if (Pt == KNIGHT && bb & b & ~pos.pieces(Us))
                score += Outpost;

            // Bonus for a knight or bishop shielded by pawn
            if (shift<Down>(pos.pieces(PAWN)) & s)
                score += MinorBehindPawn;

            // Penalty if the piece is far from the king
            score -= KingProtector * distance(pos.square<KING>(Us), s);

            if (Pt == BISHOP)
            {
                // Penalty according to number of pawns on the same color square as the
                // bishop, bigger when the center files are blocked with pawns and smaller
                // when the bishop is outside the pawn chain.
                Bitboard blocked = pos.pieces(Us, PAWN) & shift<Down>(pos.pieces());

                score -= BishopPawns * pos.pawns_on_same_color_squares(Us, s)
                                     * (!(attackedBy[Us][PAWN] & s) + popcount(blocked & CenterFiles));

                // Bonus for bishop on a long diagonal which can "see" both center squares
                if (more_than_one(attacks_bb<BISHOP>(s, pos.pieces(PAWN)) & Center))
                    score += LongDiagonalBishop;

                // An important Chess960 pattern: a cornered bishop blocked by a friendly
                // pawn diagonally in front of it is a very serious problem, especially
                // when that pawn is also blocked.
                if (   pos.is_chess960()
                    && (s == relative_square(Us, SQ_A1) || s == relative_square(Us, SQ_H1)))
                {
                    Direction d = pawn_push(Us) + (file_of(s) == FILE_A ? EAST : WEST);
                    if (pos.piece_on(s + d) == make_piece(Us, PAWN))
                        score -= !pos.empty(s + d + pawn_push(Us))                ? CorneredBishop * 4
                                : pos.piece_on(s + d + d) == make_piece(Us, PAWN) ? CorneredBishop * 2
                                                                                  : CorneredBishop;
                }
            }
        }

        if (Pt == ROOK)
        {
#if defined (Sullivan) || (Blau || (Noir))
            // Bonus for aligning rook with enemy pawns on the same rank/file
            if (relative_rank(Us, s) >= RANK_5)
                score += RookOnPawn * popcount(pos.pieces(Them, PAWN) & PseudoAttacks[ROOK][s]);
#endif
            // Bonus for rook on the same file as a queen
            if (file_bb(s) & pos.pieces(QUEEN))
                score += RookOnQueenFile;

            // Bonus for rook on an open or semi-open file
            if (pos.is_on_semiopen_file(Us, s))
                score += RookOnFile[pos.is_on_semiopen_file(Them, s)];

            // Penalty when trapped by the king, even more if the king cannot castle
            else if (mob <= 3)
            {
                File kf = file_of(pos.square<KING>(Us));
                if ((kf < FILE_E) == (file_of(s) < kf))
                    score -= TrappedRook * (1 + !pos.castling_rights(Us));

            }
        }

        if (Pt == QUEEN)
        {
            // Penalty if any relative pin or discovered attack against the queen
            Bitboard queenPinners;
            if (pos.slider_blockers(pos.pieces(Them, ROOK, BISHOP), s, queenPinners))
                score -= WeakQueen;
        }
    }
    if (T)
        Trace::add(Pt, Us, score);

    return score;
  }


  // Evaluation::king() assigns bonuses and penalties to a king of a given color
  template<Tracing T> template<Color Us>
  Score Evaluation<T>::king() const {

    constexpr Color    Them = ~Us;
    constexpr Bitboard Camp = (Us == WHITE ? AllSquares ^ Rank6BB ^ Rank7BB ^ Rank8BB
                                           : AllSquares ^ Rank1BB ^ Rank2BB ^ Rank3BB);

    Bitboard weak, b1, b2, b3, safe, unsafeChecks = 0;
    Bitboard rookChecks, queenChecks, bishopChecks, knightChecks;
    int kingDanger = 0;
    const Square ksq = pos.square<KING>(Us);

    // Init the score with king shelter and enemy pawns storm
    Score score = pe->king_safety<Us>(pos);
    // Attacked squares defended at most once by our queen or king
    weak =  attackedBy[Them][ALL_PIECES]
          & ~attackedBy2[Us]
          & (~attackedBy[Us][ALL_PIECES] | attackedBy[Us][KING] | attackedBy[Us][QUEEN]);

    // Analyse the safe enemy's checks which are possible on next move
    safe  = ~pos.pieces(Them);
    safe &= ~attackedBy[Us][ALL_PIECES] | (weak & attackedBy2[Them]);

    b1 = attacks_bb<ROOK  >(ksq, pos.pieces() ^ pos.pieces(Us, QUEEN));
    b2 = attacks_bb<BISHOP>(ksq, pos.pieces() ^ pos.pieces(Us, QUEEN));

    // Enemy rooks checks
    rookChecks = b1 & safe & attackedBy[Them][ROOK];
    if (rookChecks)
        kingDanger += more_than_one(rookChecks) ? RookSafeCheck * 3/2
                                                : RookSafeCheck;
    else
        unsafeChecks |= b1 & attackedBy[Them][ROOK];

    // Enemy queen safe checks: we count them only if they are from squares from
    // which we can't give a rook check, because rook checks are more valuable.
    queenChecks =  (b1 | b2)
                 & attackedBy[Them][QUEEN]
                 & safe
                 & ~attackedBy[Us][QUEEN]
                 & ~rookChecks;
    if (queenChecks)
        kingDanger += more_than_one(queenChecks) ? QueenSafeCheck * 3/2
                                                 : QueenSafeCheck;

    // Enemy bishops checks: we count them only if they are from squares from
    // which we can't give a queen check, because queen checks are more valuable.
    bishopChecks =  b2
                  & attackedBy[Them][BISHOP]
                  & safe
                  & ~queenChecks;
    if (bishopChecks)
        kingDanger += more_than_one(bishopChecks) ? BishopSafeCheck * 3/2
                                                  : BishopSafeCheck;
    else
        unsafeChecks |= b2 & attackedBy[Them][BISHOP];

    // Enemy knights checks
    knightChecks = pos.attacks_from<KNIGHT>(ksq) & attackedBy[Them][KNIGHT];
    if (knightChecks & safe)
        kingDanger += more_than_one(knightChecks & safe) ? KnightSafeCheck * 3/2
                                                         : KnightSafeCheck;
    else
        unsafeChecks |= knightChecks;

    // Find the squares that opponent attacks in our king flank, the squares
    // which they attack twice in that flank, and the squares that we defend.
    b1 = attackedBy[Them][ALL_PIECES] & KingFlank[file_of(ksq)] & Camp;
    b2 = b1 & attackedBy2[Them];
    b3 = attackedBy[Us][ALL_PIECES] & KingFlank[file_of(ksq)] & Camp;

    int kingFlankAttack = popcount(b1) + popcount(b2);
    int kingFlankDefense = popcount(b3);

    kingDanger +=        kingAttackersCount[Them] * kingAttackersWeight[Them]
                 + 185 * popcount(kingRing[Us] & weak)
                 + 148 * popcount(unsafeChecks)
                 +  98 * popcount(pos.blockers_for_king(Us))
                 +  69 * kingAttacksCount[Them]
#if defined (Sullivan) || (Blau) || (Noir) || (Fortress)
                 +   4 * (kingFlankAttack - kingFlankDefense)
#endif
                 +   3 * kingFlankAttack * kingFlankAttack / 8
                 +       mg_value(mobility[Them] - mobility[Us])
                 - 873 * !pos.count<QUEEN>(Them)
                 - 100 * bool(attackedBy[Us][KNIGHT] & attackedBy[Us][KING])
#if defined (Sullivan) || (Blau) || (Noir) || (Fortress)
                 -  32 * bool (pos.king_danger())
                 -  35 * bool(attackedBy[Us][BISHOP] & attackedBy[Us][KING])
#endif
                 -   6 * mg_value(score) / 8
#if defined (Sullivan) || (Blau) || (Noir) || (Fortress)
                 -   7;
#else
                 -   4 * kingFlankDefense
                 +  37;
#endif


    // Transform the kingDanger units into a Score, and subtract it from the evaluation

#ifdef Blau
    if (kingDanger > 100)
        score -= make_score(kingDanger * kingDanger / 3200, kingDanger / 10);
#elif (defined Sullivan)
    if (kingDanger > 88)
        score -= make_score(kingDanger * kingDanger / 3584, kingDanger / 14);
#else
    if (kingDanger > 100)
        score -= make_score(kingDanger * kingDanger / 4096, kingDanger / 16);
#endif

    // Penalty when our king is on a pawnless flank
    if (!(pos.pieces(PAWN) & KingFlank[file_of(ksq)]))
        score -= PawnlessFlank;

    // Penalty if king flank is under attack, potentially moving toward the king
    score -= FlankAttacks * kingFlankAttack;

    if (T)
        Trace::add(KING, Us, score);
    return score;
  }


  // Evaluation::threats() assigns bonuses according to the types of the
  // attacking and the attacked pieces.
  template<Tracing T> template<Color Us>
  Score Evaluation<T>::threats() const {

    constexpr Color     Them     = ~Us;
    constexpr Direction Up       = pawn_push(Us);
    constexpr Bitboard  TRank3BB = (Us == WHITE ? Rank3BB : Rank6BB);

    Bitboard b, weak, defended, nonPawnEnemies, stronglyProtected, safe;
    Score score = SCORE_ZERO;
    // Non-pawn enemies
    nonPawnEnemies = pos.pieces(Them) & ~pos.pieces(PAWN);

    // Squares strongly protected by the enemy, either because they defend the
    // square with a pawn, or because they defend the square twice and we don't.
    stronglyProtected =  attackedBy[Them][PAWN]
                       | (attackedBy2[Them] & ~attackedBy2[Us]);

    // Non-pawn enemies, strongly protected
    defended = nonPawnEnemies & stronglyProtected;

    // Enemies not strongly protected and under our attack
    weak = pos.pieces(Them) & ~stronglyProtected & attackedBy[Us][ALL_PIECES];

    // Bonus according to the kind of attacking pieces
    if (defended | weak)
    {
        b = (defended | weak) & (attackedBy[Us][KNIGHT] | attackedBy[Us][BISHOP]);
        while (b)
            score += ThreatByMinor[type_of(pos.piece_on(pop_lsb(&b)))];

        b = weak & attackedBy[Us][ROOK];
        while (b)
            score += ThreatByRook[type_of(pos.piece_on(pop_lsb(&b)))];

        if (weak & attackedBy[Us][KING])
            score += ThreatByKing;

        b =  ~attackedBy[Them][ALL_PIECES]
           | (nonPawnEnemies & attackedBy2[Us]);
        score += Hanging * popcount(weak & b);

        // Additional bonus if weak piece is only protected by a queen
        score += WeakQueenProtection * popcount(weak & attackedBy[Them][QUEEN]);
    }

    // Bonus for restricting their piece moves
    b =   attackedBy[Them][ALL_PIECES]
       & ~stronglyProtected
       &  attackedBy[Us][ALL_PIECES];
    score += RestrictedPiece * popcount(b);

    // Protected or unattacked squares
    safe = ~attackedBy[Them][ALL_PIECES] | attackedBy[Us][ALL_PIECES];

    // Bonus for attacking enemy pieces with our relatively safe pawns
    b = pos.pieces(Us, PAWN) & safe;
    b = pawn_attacks_bb<Us>(b) & nonPawnEnemies;
    score += ThreatBySafePawn * popcount(b);

    // Find squares where our pawns can push on the next move
    b  = shift<Up>(pos.pieces(Us, PAWN)) & ~pos.pieces();
    b |= shift<Up>(b & TRank3BB) & ~pos.pieces();

    // Keep only the squares which are relatively safe
    b &= ~attackedBy[Them][PAWN] & safe;

    // Bonus for safe pawn threats on the next move
    b = pawn_attacks_bb<Us>(b) & nonPawnEnemies;
    score += ThreatByPawnPush * popcount(b);

    // Bonus for threats on the next moves against enemy queen
    if (pos.count<QUEEN>(Them) == 1)
    {
        Square s = pos.square<QUEEN>(Them);
        safe = mobilityArea[Us] & ~stronglyProtected;

        b = attackedBy[Us][KNIGHT] & pos.attacks_from<KNIGHT>(s);

        score += KnightOnQueen * popcount(b & safe);

        b =  (attackedBy[Us][BISHOP] & pos.attacks_from<BISHOP>(s))
           | (attackedBy[Us][ROOK  ] & pos.attacks_from<ROOK  >(s));

        score += SliderOnQueen * popcount(b & safe & attackedBy2[Us]);
    }

    if (T)
        Trace::add(THREAT, Us, score);
    return score;
  }

  // Evaluation::passed() evaluates the passed pawns and candidate passed
  // pawns of the given color.

  template<Tracing T> template<Color Us>
  Score Evaluation<T>::passed() const {

    constexpr Color     Them = ~Us;
    constexpr Direction Up   = pawn_push(Us);
    constexpr Direction Down = -Up;

    auto king_proximity = [&](Color c, Square s) {
      return std::min(distance(pos.square<KING>(c), s), 5);
    };

    Bitboard b, bb, squaresToQueen, unsafeSquares, candidatePassers, leverable;
    Score score = SCORE_ZERO;
    b = pe->passed_pawns(Us);

    candidatePassers = b & shift<Down>(pos.pieces(Them, PAWN));
    if (candidatePassers)
    {
        // Can we lever the blocker of a candidate passer?
        leverable =  shift<Up>(pos.pieces(Us, PAWN))
                   & ~pos.pieces(Them)
                   & (~attackedBy2[Them] | attackedBy[Us][ALL_PIECES])
                   & (~(attackedBy[Them][KNIGHT] | attackedBy[Them][BISHOP])
                     | (attackedBy[Us  ][KNIGHT] | attackedBy[Us  ][BISHOP]));

        // Remove candidate otherwise
        b &= ~candidatePassers
            | shift<WEST>(leverable)
            | shift<EAST>(leverable);
    }

    while (b)
    {
        Square s = pop_lsb(&b);

        assert(!(pos.pieces(Them, PAWN) & forward_file_bb(Us, s + Up)));

        int r = relative_rank(Us, s);

        Score bonus = PassedRank[r];

        if (r > RANK_3)
        {
            int w = 5 * r - 13;
            Square blockSq = s + Up;

            // Adjust bonus based on the king's proximity
#if defined (Stockfish) || (Weakfish)
            bonus += make_score(0, (  (king_proximity(Them, blockSq) * 19) / 4
#else
            bonus += make_score(0, (  king_proximity(Them, blockSq) * 5
#endif
                                     - king_proximity(Us,   blockSq) *  2) * w);

            // If blockSq is not the queening square then consider also a second push
            if (r != RANK_7)
                bonus -= make_score(0, king_proximity(Us, blockSq + Up) * w);

            // If the pawn is free to advance, then increase the bonus
            if (pos.empty(blockSq))
            {
                squaresToQueen = forward_file_bb(Us, s);
                unsafeSquares = passed_pawn_span(Us, s);

                bb = forward_file_bb(Them, s) & pos.pieces(ROOK, QUEEN);

                if (!(pos.pieces(Them) & bb))
                    unsafeSquares &= attackedBy[Them][ALL_PIECES];

                // If there are no enemy attacks on passed pawn span, assign a big bonus.
                // Otherwise assign a smaller bonus if the path to queen is not attacked
                // and even smaller bonus if it is attacked but block square is not.
                int k = !unsafeSquares                    ? 35 :
                        !(unsafeSquares & squaresToQueen) ? 20 :
                        !(unsafeSquares & blockSq)        ?  9 :
                                                             0 ;

                // Assign a larger bonus if the block square is defended
                if ((pos.pieces(Us) & bb) || (attackedBy[Us][ALL_PIECES] & blockSq))
                    k += 5;

                bonus += make_score(k * w, k * w);
            }
        } // r > RANK_3

#ifndef Stockfish
        // Scale down bonus for candidate passers which need more than one
        // pawn push to become passed.
        if (!pos.pawn_passed(Us, s + Up))
            bonus = bonus / 2;

        score += bonus - PassedFile * map_to_queenside(file_of(s));
#else
        score += bonus - PassedFile * edge_distance(file_of(s));
#endif
    }

    if (T)
        Trace::add(PASSED, Us, score);
    return score;
  }


  // Evaluation::space() computes the space evaluation for a given side. The
  // space evaluation is a simple bonus based on the number of safe squares
  // available for minor pieces on the central four files on ranks 2--4. Safe
  // squares one, two or three squares behind a friendly pawn are counted
  // twice. Finally, the space bonus is multiplied by a weight. The aim is to
  // improve play on game opening.

  template<Tracing T> template<Color Us>
  Score Evaluation<T>::space() const {

    if (pos.non_pawn_material() < SpaceThreshold)
        return SCORE_ZERO;

    constexpr Color Them     = ~Us;
    constexpr Direction Down = -pawn_push(Us);
    constexpr Bitboard SpaceMask =
      Us == WHITE ? CenterFiles & (Rank2BB | Rank3BB | Rank4BB)
                  : CenterFiles & (Rank7BB | Rank6BB | Rank5BB);

    // Find the available squares for our pieces inside the area defined by SpaceMask
    Bitboard safe =   SpaceMask
                   & ~pos.pieces(Us, PAWN)
                   & ~attackedBy[Them][PAWN];

    // Find all squares which are at most three squares behind some friendly pawn
    Bitboard behind = pos.pieces(Us, PAWN);
    behind |= shift<Down>(behind);
    behind |= shift<Down+Down>(behind);

    int bonus = popcount(safe) + popcount(behind & safe & ~attackedBy[Them][ALL_PIECES]);
    int weight = pos.count<ALL_PIECES>(Us) - 3 + std::min(pe->blocked_count(), 9);
    Score score = make_score(bonus * weight * weight / 16, 0);

    if (T)
        Trace::add(SPACE, Us, score);

    return score;
  }


  // Evaluation::initiative() computes the initiative correction value
  // for the position. It is a second order bonus/malus based on the
  // known attacking/defending status of the players.

  template<Tracing T>
  Score Evaluation<T>::initiative(Score score) const {


    Value mg = mg_value(score);
    Value eg = eg_value(score);
#if defined (Sullivan) || (Blau) || (Noir) || (Fortress)
    int separation = distance<File>(pos.square<KING>(WHITE), pos.square<KING>(BLACK));
#endif

    int outflanking =  distance<File>(pos.square<KING>(WHITE), pos.square<KING>(BLACK))
                     - distance<Rank>(pos.square<KING>(WHITE), pos.square<KING>(BLACK));

    bool pawnsOnBothFlanks =   (pos.pieces(PAWN) & QueenSide)
                            && (pos.pieces(PAWN) & KingSide);

    bool almostUnwinnable =   outflanking < 0
                           && !pawnsOnBothFlanks;

    bool infiltration = rank_of(pos.square<KING>(WHITE)) > RANK_4
                     || rank_of(pos.square<KING>(BLACK)) < RANK_5;

    // Compute the initiative bonus for the attacking side
    int complexity =   9 * pe->passed_count()
                    + 11 * pos.count<PAWN>()
                    +  9 * outflanking
                    + 21 * pawnsOnBothFlanks
#if defined (Sullivan) || (defined Blau) || (Noir) || (Fortress)
                    + 50 * (separation > 3) * (outflanking <= 0)
#endif
                    + 24 * infiltration
                    + 51 * !pos.non_pawn_material()
                    - 43 * almostUnwinnable
                    -110 ;


    // Now apply the bonus: note that we find the attacking side by extracting the
    // sign of the midgame or endgame values, and that we carefully cap the bonus
    // so that the midgame and endgame scores do not change sign after the bonus.
    int u = ((mg > 0) - (mg < 0)) * std::max(std::min(complexity + 50, 0), -abs(mg));
    int v = ((eg > 0) - (eg < 0)) * std::max(complexity, -abs(eg));

    if (T)
        Trace::add(INITIATIVE, make_score(u, v));

    return make_score(u, v);
  }


  // Evaluation::scale_factor() computes the scale factor for the winning side

  template<Tracing T>
  ScaleFactor Evaluation<T>::scale_factor(Value eg) const {

    Color strongSide = eg > VALUE_DRAW ? WHITE : BLACK;
    int sf = me->scale_factor(pos, strongSide);

    // If scale is not already specific, scale down the endgame via general heuristics
    if (sf == SCALE_FACTOR_NORMAL)
    {
<<<<<<< HEAD
        if (   pos.opposite_bishops()
            && pos.non_pawn_material() == 2 * BishopValueMg)

#if defined (Sullivan) || (Blau) || (Noir) || (Fortress)
            sf = 16 + 4 * pe->passed_count();
#else
            sf = 22;
#endif
=======
        if (pos.opposite_bishops())
        {
            if (   pos.non_pawn_material(WHITE) == BishopValueMg
                && pos.non_pawn_material(BLACK) == BishopValueMg)
                sf = 22;
            else
                sf = 22 + 3 * pos.count<ALL_PIECES>(strongSide);
        }
>>>>>>> 345b2d15
        else
            sf = std::min(sf, 36 + 7 * pos.count<PAWN>(strongSide));

        sf = std::max(0, sf - (pos.rule50_count() - 12) / 4);
    }

    return ScaleFactor(sf);
  }


  // Evaluation::value() is the main function of the class. It computes the various
  // parts of the evaluation and returns the value of the position from the point
  // of view of the side to move.

  template<Tracing T>
  Value Evaluation<T>::value() {

    assert(!pos.checkers());

    // Probe the material hash table
    me = Material::probe(pos);

    // If we have a specialized evaluation function for the current material
    // configuration, call it and return.
    if (me->specialized_eval_exists())
        return me->evaluate(pos);

    // Initialize score by reading the incrementally updated scores included in
    // the position object (material + piece square tables) and the material
    // imbalance. Score is computed internally from the white point of view.
    Score score = pos.psq_score() + me->imbalance() + pos.this_thread()->contempt;

    // Probe the pawn hash table
    pe = Pawns::probe(pos);
    score += pe->pawn_score(WHITE) - pe->pawn_score(BLACK);

    // Early exit if score is high
#if defined (Stockfish) || (Weakfish)
    Value v = (mg_value(score) + eg_value(score)) / 2;
    if (abs(v) > LazyThreshold + pos.non_pawn_material() / 64)
      return pos.side_to_move() == WHITE ? v : -v;
#else
    Value v = (mg_value(score) + eg_value(score)) / 2;
    if(!T){//Fix for UCI command 'eval';
     if ( (pos.this_thread()->bestMoveChanges < 13)
       && (abs(v) > LazyThreshold + pos.non_pawn_material() / 64))
       return pos.side_to_move() == WHITE ? v : -v;
    }
#endif
    // Main evaluation begins here

    initialize<WHITE>();
    initialize<BLACK>();

    // Pieces should be evaluated first (populate attack tables)
    score +=  pieces<WHITE, KNIGHT>() - pieces<BLACK, KNIGHT>()
            + pieces<WHITE, BISHOP>() - pieces<BLACK, BISHOP>()
            + pieces<WHITE, ROOK  >() - pieces<BLACK, ROOK  >()
            + pieces<WHITE, QUEEN >() - pieces<BLACK, QUEEN >();

    score += mobility[WHITE] - mobility[BLACK];

    score +=  king<   WHITE>() - king<   BLACK>()
            + threats<WHITE>() - threats<BLACK>()
            + passed< WHITE>() - passed< BLACK>()
            + space<  WHITE>() - space<  BLACK>();

    score += initiative(score);

    // Interpolate between a middlegame and a (scaled by 'sf') endgame score
    ScaleFactor sf = scale_factor(eg_value(score));
    v =  mg_value(score) * int(me->game_phase())
       + eg_value(score) * int(PHASE_MIDGAME - me->game_phase()) * sf / SCALE_FACTOR_NORMAL;

    v /= PHASE_MIDGAME;

    // In case of tracing add all remaining individual evaluation terms
    if (T)
    {
        Trace::add(MATERIAL, pos.psq_score());
        Trace::add(IMBALANCE, me->imbalance());
        Trace::add(PAWN, pe->pawn_score(WHITE), pe->pawn_score(BLACK));
        Trace::add(MOBILITY, mobility[WHITE], mobility[BLACK]);
        Trace::add(TOTAL, score);
    }

    return  (pos.side_to_move() == WHITE ? v : -v) + Tempo; // Side to move point of view
  }

} // namespace


/// evaluate() is the evaluator for the outer world. It returns a static
/// evaluation of the position from the point of view of the side to move.

Value Eval::evaluate(const Position& pos) {
  return Evaluation<NO_TRACE>(pos).value();
}


/// trace() is like evaluate(), but instead of returning a value, it returns
/// a string (suitable for outputting to stdout) that contains the detailed
/// descriptions and values of each evaluation term. Useful for debugging.

std::string Eval::trace(const Position& pos) {

  if (pos.checkers())
      return "Total evaluation: none (in check)";

  std::memset(scores, 0, sizeof(scores));

  pos.this_thread()->contempt = SCORE_ZERO; // Reset any dynamic contempt

  Value v = Evaluation<TRACE>(pos).value();

  v = pos.side_to_move() == WHITE ? v : -v; // Trace scores are from white's point of view

  std::stringstream ss;
  ss << std::showpoint << std::noshowpos << std::fixed << std::setprecision(2)
     << "     Term    |    White    |    Black    |    Total   \n"
     << "             |   MG    EG  |   MG    EG  |   MG    EG \n"
     << " ------------+-------------+-------------+------------\n"
     << "    Material | " << Term(MATERIAL)
     << "   Imbalance | " << Term(IMBALANCE)
     << "       Pawns | " << Term(PAWN)
     << "     Knights | " << Term(KNIGHT)
     << "     Bishops | " << Term(BISHOP)
     << "       Rooks | " << Term(ROOK)
     << "      Queens | " << Term(QUEEN)
     << "    Mobility | " << Term(MOBILITY)
     << " King safety | " << Term(KING)
     << "     Threats | " << Term(THREAT)
     << "      Passed | " << Term(PASSED)
     << "       Space | " << Term(SPACE)
     << "  Initiative | " << Term(INITIATIVE)
     << " ------------+-------------+-------------+------------\n"
     << "       Total | " << Term(TOTAL);

  ss << "\nTotal evaluation: " << to_cp(v) << " (white side)\n";

  return ss.str();
}<|MERGE_RESOLUTION|>--- conflicted
+++ resolved
@@ -119,15 +119,11 @@
 
   // RookOnFile[semiopen/open] contains bonuses for each rook when there is
   // no (friendly) pawn on the rook file.
-<<<<<<< HEAD
-#if ((defined Sullivan) || (defined Blau))
-  constexpr Score RookOnFile[] = { S(18, 7), S(44, 20) };
-#else
-  constexpr Score RookOnFile[] = { S(21, 4), S(47, 25) };
-#endif
-=======
+#if defined (Sullivan) || (Blau) || (Noir)
+  constexpr Score RookOnFile[] = { S(18, 7), S(47, 28) };
+#else
   constexpr Score RookOnFile[] = { S(19, 7), S(48, 29) };
->>>>>>> 345b2d15
+#endif
 
   // ThreatByMinor/ByRook[attacked PieceType] contains bonuses according to
   // which piece type attacks which one. Attacks on lesser pieces which are
@@ -145,14 +141,13 @@
     S(0, 0), S(10, 28), S(17, 33), S(15, 41), S(62, 72), S(168, 177), S(276, 260)
   };
   // Assorted bonuses and penalties
-<<<<<<< HEAD
 
   constexpr Score BishopPawns        = S(  3,  7);
   constexpr Score CorneredBishop     = S( 50, 50);
   constexpr Score FlankAttacks       = S(  8,  0);
   constexpr Score Hanging            = S( 69, 36);
   constexpr Score KingProtector      = S(  7,  8);
-  constexpr Score KnightOnQueen      = S( 16, 12);
+  constexpr Score KnightOnQueen      = S( 16, 11);
   constexpr Score LongDiagonalBishop = S( 45,  0);
   constexpr Score MinorBehindPawn    = S( 18,  3);
   constexpr Score Outpost            = S( 30, 21);
@@ -161,46 +156,24 @@
   constexpr Score RestrictedPiece    = S(  7,  7);
 #ifdef Blau
   constexpr Score RookOnPawn         = S( 10, 32);
-  constexpr Score RookOnQueenFile    = S( 11,  4);
+  constexpr Score RookOnQueenFile    = S( 7,  7);
 #elif defined (Sullivan) || (Noir)
   constexpr Score RookOnPawn         = S( 10, 22);
-  constexpr Score RookOnQueenFile    = S( 9,  6);
-#else
-  constexpr Score RookOnQueenFile    = S(  7,  6);
+  constexpr Score RookOnQueenFile    = S( 6,  8);
+#else
+  constexpr Score RookOnQueenFile    = S(  5,  9);
 #endif
   constexpr Score SliderOnQueen      = S( 59, 18);
   constexpr Score ThreatByKing       = S( 24, 89);
   constexpr Score ThreatByPawnPush   = S( 48, 39);
   constexpr Score ThreatBySafePawn   = S(173, 94);
 #if defined (Stockfish) || (Weakfish)
+  constexpr Score TrappedRook        = S( 55, 13);
+#else
   constexpr Score TrappedRook        = S( 52, 10);
-#else
-  constexpr Score TrappedRook        = S( 47,  4);
-#endif
-  constexpr Score WeakQueen          = S( 49, 15);
-  constexpr Score WeakQueenProtection = S( 14,  0);
-=======
-  constexpr Score BishopPawns         = S(  3,  7);
-  constexpr Score CorneredBishop      = S( 50, 50);
-  constexpr Score FlankAttacks        = S(  8,  0);
-  constexpr Score Hanging             = S( 69, 36);
-  constexpr Score KingProtector       = S(  7,  8);
-  constexpr Score KnightOnQueen       = S( 16, 11);
-  constexpr Score LongDiagonalBishop  = S( 45,  0);
-  constexpr Score MinorBehindPawn     = S( 18,  3);
-  constexpr Score Outpost             = S( 30, 21);
-  constexpr Score PassedFile          = S( 11,  8);
-  constexpr Score PawnlessFlank       = S( 17, 95);
-  constexpr Score RestrictedPiece     = S(  7,  7);
-  constexpr Score RookOnQueenFile     = S(  5,  9);
-  constexpr Score SliderOnQueen       = S( 59, 18);
-  constexpr Score ThreatByKing        = S( 24, 89);
-  constexpr Score ThreatByPawnPush    = S( 48, 39);
-  constexpr Score ThreatBySafePawn    = S(173, 94);
-  constexpr Score TrappedRook         = S( 55, 13);
-  constexpr Score WeakQueen           = S( 51, 14);
-  constexpr Score WeakQueenProtection = S( 15,  0);
->>>>>>> 345b2d15
+#endif
+  constexpr Score WeakQueen          = S( 51, 14);
+  constexpr Score WeakQueenProtection = S( 15, 0);
 
 
 #undef S
@@ -863,16 +836,6 @@
     // If scale is not already specific, scale down the endgame via general heuristics
     if (sf == SCALE_FACTOR_NORMAL)
     {
-<<<<<<< HEAD
-        if (   pos.opposite_bishops()
-            && pos.non_pawn_material() == 2 * BishopValueMg)
-
-#if defined (Sullivan) || (Blau) || (Noir) || (Fortress)
-            sf = 16 + 4 * pe->passed_count();
-#else
-            sf = 22;
-#endif
-=======
         if (pos.opposite_bishops())
         {
             if (   pos.non_pawn_material(WHITE) == BishopValueMg
@@ -881,7 +844,6 @@
             else
                 sf = 22 + 3 * pos.count<ALL_PIECES>(strongSide);
         }
->>>>>>> 345b2d15
         else
             sf = std::min(sf, 36 + 7 * pos.count<PAWN>(strongSide));
 
