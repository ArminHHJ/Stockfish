/*
  Stockfish, a UCI chess playing engine derived from Glaurung 2.1
  Copyright (C) 2004-2008 Tord Romstad (Glaurung author)
  Copyright (C) 2008-2015 Marco Costalba, Joona Kiiski, Tord Romstad
  Copyright (C) 2015-2017 Marco Costalba, Joona Kiiski, Gary Linscott, Tord Romstad

  Stockfish is free software: you can redistribute it and/or modify
  it under the terms of the GNU General Public License as published by
  the Free Software Foundation, either version 3 of the License, or
  (at your option) any later version.

  Stockfish is distributed in the hope that it will be useful,
  but WITHOUT ANY WARRANTY; without even the implied warranty of
  MERCHANTABILITY or FITNESS FOR A PARTICULAR PURPOSE.  See the
  GNU General Public License for more details.

  You should have received a copy of the GNU General Public License
  along with this program.  If not, see <http://www.gnu.org/licenses/>.
*/

#include <algorithm>
#include <cassert>
#include <cstring>   // For std::memset
#include <iomanip>
#include <sstream>

#include "bitboard.h"
#include "evaluate.h"
#include "material.h"
#include "pawns.h"

namespace {

  namespace Trace {

    enum Term { // The first 8 entries are for PieceType
      MATERIAL = 8, IMBALANCE, MOBILITY, THREAT, PASSED, SPACE, TOTAL, TERM_NB
    };

    double scores[TERM_NB][COLOR_NB][PHASE_NB];

    double to_cp(Value v) { return double(v) / PawnValueEg; }

    void add(int idx, Color c, Score s) {
      scores[idx][c][MG] = to_cp(mg_value(s));
      scores[idx][c][EG] = to_cp(eg_value(s));
    }

    void add(int idx, Score w, Score b = SCORE_ZERO) {
      add(idx, WHITE, w); add(idx, BLACK, b);
    }

    std::ostream& operator<<(std::ostream& os, Term t) {

      if (t == MATERIAL || t == IMBALANCE || t == Term(PAWN) || t == TOTAL)
          os << "  ---   --- |   ---   --- | ";
      else
          os << std::setw(5) << scores[t][WHITE][MG] << " "
             << std::setw(5) << scores[t][WHITE][EG] << " | "
             << std::setw(5) << scores[t][BLACK][MG] << " "
             << std::setw(5) << scores[t][BLACK][EG] << " | ";

      os << std::setw(5) << scores[t][WHITE][MG] - scores[t][BLACK][MG] << " "
         << std::setw(5) << scores[t][WHITE][EG] - scores[t][BLACK][EG] << " \n";

      return os;
    }
  }

  using namespace Trace;

  // Struct EvalInfo contains various information computed and collected
  // by the evaluation functions.
  struct EvalInfo {

    Material::Entry* me;
    Pawns::Entry* pe;
    Bitboard mobilityArea[COLOR_NB];

    // attackedBy[color][piece type] is a bitboard representing all squares
    // attacked by a given color and piece type (can be also ALL_PIECES).
    Bitboard attackedBy[COLOR_NB][PIECE_TYPE_NB];

    // attackedBy2[color] are the squares attacked by 2 pieces of a given color,
    // possibly via x-ray or by one pawn and one piece. Diagonal x-ray through
    // pawn or squares attacked by 2 pawns are not explicitly added.
    Bitboard attackedBy2[COLOR_NB];

    // kingRing[color] is the zone around the king which is considered
    // by the king safety evaluation. This consists of the squares directly
    // adjacent to the king, and the three (or two, for a king on an edge file)
    // squares two ranks in front of the king. For instance, if black's king
    // is on g8, kingRing[BLACK] is a bitboard containing the squares f8, h8,
    // f7, g7, h7, f6, g6 and h6.
    Bitboard kingRing[COLOR_NB];

    // kingAttackersCount[color] is the number of pieces of the given color
    // which attack a square in the kingRing of the enemy king.
    int kingAttackersCount[COLOR_NB];

    // kingAttackersWeight[color] is the sum of the "weights" of the pieces of the
    // given color which attack a square in the kingRing of the enemy king. The
    // weights of the individual piece types are given by the elements in the
    // KingAttackWeights array.
    int kingAttackersWeight[COLOR_NB];

    // kingAdjacentZoneAttacksCount[color] is the number of attacks by the given
    // color to squares directly adjacent to the enemy king. Pieces which attack
    // more than one square are counted multiple times. For instance, if there is
    // a white knight on g5 and black's king is on g8, this white knight adds 2
    // to kingAdjacentZoneAttacksCount[WHITE].
    int kingAdjacentZoneAttacksCount[COLOR_NB];
  };

  #define V(v) Value(v)
  #define S(mg, eg) make_score(mg, eg)

  // MobilityBonus[PieceType-2][attacked] contains bonuses for middle and end game,
  // indexed by piece type and number of attacked squares in the mobility area.
  const Score MobilityBonus[VARIANT_NB][4][32] = {
    {
    { S(-75,-76), S(-57,-54), S( -9,-28), S( -2,-10), S(  6,  5), S( 14, 12), // Knights
      S( 22, 26), S( 29, 29), S( 36, 29) },
    { S(-48,-59), S(-20,-23), S( 16, -3), S( 26, 13), S( 38, 24), S( 51, 42), // Bishops
      S( 55, 54), S( 63, 57), S( 63, 65), S( 68, 73), S( 81, 78), S( 81, 86),
      S( 91, 88), S( 98, 97) },
    { S(-60,-77), S(-26,-20), S(-11, 27), S( -6, 57), S( -3, 69), S( -1, 82), // Rooks
      S( 10,109), S( 16,121), S( 24,131), S( 25,143), S( 32,155), S( 32,163),
      S( 43,167), S( 48,171), S( 56,173) },
    { S(-39,-36), S(-21,-15), S(  3,  8), S(  3, 18), S( 14, 34), S( 22, 54), // Queens
      S( 28, 61), S( 41, 73), S( 43, 79), S( 48, 92), S( 56, 94), S( 60,104),
      S( 60,113), S( 66,120), S( 67,123), S( 70,126), S( 71,133), S( 73,136),
      S( 79,140), S( 88,143), S( 88,148), S( 99,166), S(102,170), S(102,175),
      S(106,184), S(109,191), S(113,206), S(116,212) }
    },
#ifdef ANTI
    {
      { S(-150,-152), S(-112,-108), S(-18,-52), S( -4,-20), S( 12, 10), S( 30, 22), // Knights
        S(  44,  52), S(  60,  56), S( 72, 58) },
      { S(-96,-116), S(-42,-38), S( 32, -4), S( 52, 24), S( 74, 44), S(102, 84), // Bishops
        S(108, 108), S(126,116), S(130,126), S(142,140), S(158,148), S(162,172),
        S(184, 180), S(194,188) },
      { S(-112,-156), S(-50,-36), S(-22, 52), S(-10,110), S( -8,140), S( -2,162), // Rooks
        S(  16, 218), S( 28,240), S( 42,256), S( 46,286), S( 62,308), S( 64,320),
        S(  86, 330), S( 98,336), S(118,338) },
      { S(-80,-70), S(-50,-24), S(  4, 14), S(  8, 38), S( 28, 74), S( 48,110), // Queens
        S( 50,124), S( 80,152), S( 86,158), S( 94,174), S(108,188), S(112,204),
        S(120,222), S(140,232), S(144,236), S(146,244), S(150,256), S(154,260),
        S(170,266), S(188,272), S(198,280), S(216,314), S(224,316), S(226,322),
        S(236,348), S(238,354), S(246,382), S(256,398) }
    },
#endif
#ifdef ATOMIC
    {
      { S(-75,-76), S(-56,-54), S( -9,-26), S( -2,-10), S(  6,  5), S( 15, 11), // Knights
        S( 22, 26), S( 30, 28), S( 36, 29) },
      { S(-48,-58), S(-21,-19), S( 16, -2), S( 26, 12), S( 37, 22), S( 51, 42), // Bishops
        S( 54, 54), S( 63, 58), S( 65, 63), S( 71, 70), S( 79, 74), S( 81, 86),
        S( 92, 90), S( 97, 94) },
      { S(-56,-78), S(-25,-18), S(-11, 26), S( -5, 55), S( -4, 70), S( -1, 81), // Rooks
        S(  8,109), S( 14,120), S( 21,128), S( 23,143), S( 31,154), S( 32,160),
        S( 43,165), S( 49,168), S( 59,169) },
      { S(-40,-35), S(-25,-12), S(  2,  7), S(  4, 19), S( 14, 37), S( 24, 55), // Queens
        S( 25, 62), S( 40, 76), S( 43, 79), S( 47, 87), S( 54, 94), S( 56,102),
        S( 60,111), S( 70,116), S( 72,118), S( 73,122), S( 75,128), S( 77,130),
        S( 85,133), S( 94,136), S( 99,140), S(108,157), S(112,158), S(113,161),
        S(118,174), S(119,177), S(123,191), S(128,199) }
    },
#endif
#ifdef CRAZYHOUSE
    {
      { S(-115,-112), S(-94,-51), S(-90,-24), S(-38, -5), S(  6,  5), S( 15, 11), // Knights
        S(  22,  26), S( 30, 28), S( 36, 29) },
      { S(-150, -63), S(-91,-41), S( 16, -8), S( 26, 12), S( 37, 22), S( 51, 42), // Bishops
        S(  54,  54), S( 63, 58), S( 65, 63), S( 71, 70), S( 79, 74), S( 81, 86),
        S(  92,  90), S( 97, 94) },
      { S( -56, -78), S(-25,-18), S(-11, 26), S( -5, 55), S( -4, 70), S( -1, 81), // Rooks
        S(   8, 109), S( 14,120), S( 21,128), S( 23,143), S( 31,154), S( 32,160),
        S(  43, 165), S( 49,168), S( 59,169) },
      { S( -40, -35), S(-25,-12), S(  2,  7), S(  4, 19), S( 14, 37), S( 24, 55), // Queens
        S(  25,  62), S( 40, 76), S( 43, 79), S( 47, 87), S( 54, 94), S( 56,102),
        S(  60, 111), S( 70,116), S( 72,118), S( 73,122), S( 75,128), S( 77,130),
        S(  85, 133), S( 94,136), S( 99,140), S(108,157), S(112,158), S(113,161),
        S( 118, 174), S(119,177), S(123,191), S(128,199) }
    },
#endif
#ifdef HORDE
    {
      { S(-126,-90), S( -7,-22), S( -46,-25), S( 19,7), S( -53, 71), S( 31, -1), // Knights
        S(  -6, 51), S(-12, 47), S( -9, -56) },
      { S( -46,-2), S(30,66), S( 18, -27), S( 86, 21), S( 65, 11), S(147, 45), // Bishops
        S(  98, 38), S( 95, 52), S(122, 45), S( 95, 33), S( 89,103), S( 85, -9),
        S( 105, 70), S(131, 82) },
      { S( -56,-78), S(-25,-18), S(-11, 26), S( -5, 55), S( -4, 70), S( -1, 81), // Rooks
        S(   8,109), S( 14,120), S( 21,128), S( 23,143), S( 31,154), S( 32,160),
        S(  43,165), S( 49,168), S( 59,169) },
      { S( -40,-35), S(-25,-12), S(  2,  7), S(  4, 19), S( 14, 37), S( 24, 55), // Queens
        S(  25, 62), S( 40, 76), S( 43, 79), S( 47, 87), S( 54, 94), S( 56,102),
        S(  60,111), S( 70,116), S( 72,118), S( 73,122), S( 75,128), S( 77,130),
        S(  85,133), S( 94,136), S( 99,140), S(108,157), S(112,158), S(113,161),
        S( 118,174), S(119,177), S(123,191), S(128,199) }
    },
#endif
#ifdef KOTH
    {
      { S(-75,-76), S(-56,-54), S( -9,-26), S( -2,-10), S(  6,  5), S( 15, 11), // Knights
        S( 22, 26), S( 30, 28), S( 36, 29) },
      { S(-48,-58), S(-21,-19), S( 16, -2), S( 26, 12), S( 37, 22), S( 51, 42), // Bishops
        S( 54, 54), S( 63, 58), S( 65, 63), S( 71, 70), S( 79, 74), S( 81, 86),
        S( 92, 90), S( 97, 94) },
      { S(-56,-78), S(-25,-18), S(-11, 26), S( -5, 55), S( -4, 70), S( -1, 81), // Rooks
        S(  8,109), S( 14,120), S( 21,128), S( 23,143), S( 31,154), S( 32,160),
        S( 43,165), S( 49,168), S( 59,169) },
      { S(-40,-35), S(-25,-12), S(  2,  7), S(  4, 19), S( 14, 37), S( 24, 55), // Queens
        S( 25, 62), S( 40, 76), S( 43, 79), S( 47, 87), S( 54, 94), S( 56,102),
        S( 60,111), S( 70,116), S( 72,118), S( 73,122), S( 75,128), S( 77,130),
        S( 85,133), S( 94,136), S( 99,140), S(108,157), S(112,158), S(113,161),
        S(118,174), S(119,177), S(123,191), S(128,199) }
    },
#endif
#ifdef LOSERS
    {
      { S(-75,-76), S(-56,-54), S( -9,-26), S( -2,-10), S(  6,  5), S( 15, 11), // Knights
        S( 22, 26), S( 30, 28), S( 36, 29) },
      { S(-48,-58), S(-21,-19), S( 16, -2), S( 26, 12), S( 37, 22), S( 51, 42), // Bishops
        S( 54, 54), S( 63, 58), S( 65, 63), S( 71, 70), S( 79, 74), S( 81, 86),
        S( 92, 90), S( 97, 94) },
      { S(-56,-78), S(-25,-18), S(-11, 26), S( -5, 55), S( -4, 70), S( -1, 81), // Rooks
        S(  8,109), S( 14,120), S( 21,128), S( 23,143), S( 31,154), S( 32,160),
        S( 43,165), S( 49,168), S( 59,169) },
      { S(-40,-35), S(-25,-12), S(  2,  7), S(  4, 19), S( 14, 37), S( 24, 55), // Queens
        S( 25, 62), S( 40, 76), S( 43, 79), S( 47, 87), S( 54, 94), S( 56,102),
        S( 60,111), S( 70,116), S( 72,118), S( 73,122), S( 75,128), S( 77,130),
        S( 85,133), S( 94,136), S( 99,140), S(108,157), S(112,158), S(113,161),
        S(118,174), S(119,177), S(123,191), S(128,199) }
    },
#endif
#ifdef RACE
    {
      { S(-150,-152), S(-112,-108), S(-18,-52), S( -4,-20), S( 12, 10), S( 30, 22), // Knights
        S(  44,  52), S(  60,  56), S( 72, 58) },
      { S( -96,-116), S( -42, -38), S( 32, -4), S( 52, 24), S( 74, 44), S(102, 84), // Bishops
        S( 108, 108), S( 126, 116), S(130,126), S(142,140), S(158,148), S(162,172),
        S( 184, 180), S( 194, 188) },
      { S(-112,-156), S( -50, -36), S(-22, 52), S(-10,110), S( -8,140), S( -2,162), // Rooks
        S(  16, 218), S(  28, 240), S( 42,256), S( 46,286), S( 62,308), S( 64,320),
        S(  86, 330), S(  98, 336), S(118,338) },
      { S( -80, -70), S( -50, -24), S(  4, 14), S(  8, 38), S( 28, 74), S( 48,110), // Queens
        S(  50, 124), S(  80, 152), S( 86,158), S( 94,174), S(108,188), S(112,204),
        S( 120, 222), S( 140, 232), S(144,236), S(146,244), S(150,256), S(154,260),
        S( 170, 266), S( 188, 272), S(198,280), S(216,314), S(224,316), S(226,322),
        S( 236, 348), S( 238, 354), S(246,382), S(256,398) }
    },
#endif
#ifdef RELAY
    {
      { S(-75,-76), S(-56,-54), S( -9,-26), S( -2,-10), S(  6,  5), S( 15, 11), // Knights
        S( 22, 26), S( 30, 28), S( 36, 29) },
      { S(-48,-58), S(-21,-19), S( 16, -2), S( 26, 12), S( 37, 22), S( 51, 42), // Bishops
        S( 54, 54), S( 63, 58), S( 65, 63), S( 71, 70), S( 79, 74), S( 81, 86),
        S( 92, 90), S( 97, 94) },
      { S(-56,-78), S(-25,-18), S(-11, 26), S( -5, 55), S( -4, 70), S( -1, 81), // Rooks
        S(  8,109), S( 14,120), S( 21,128), S( 23,143), S( 31,154), S( 32,160),
        S( 43,165), S( 49,168), S( 59,169) },
      { S(-40,-35), S(-25,-12), S(  2,  7), S(  4, 19), S( 14, 37), S( 24, 55), // Queens
        S( 25, 62), S( 40, 76), S( 43, 79), S( 47, 87), S( 54, 94), S( 56,102),
        S( 60,111), S( 70,116), S( 72,118), S( 73,122), S( 75,128), S( 77,130),
        S( 85,133), S( 94,136), S( 99,140), S(108,157), S(112,158), S(113,161),
        S(118,174), S(119,177), S(123,191), S(128,199) }
    },
#endif
#ifdef THREECHECK
    {
      { S(-74,-76), S(-55,-54), S( -9,-26), S( -2,-10), S(  6,  5), S( 15, 11), // Knights
        S( 22, 26), S( 31, 27), S( 37, 29) },
      { S(-49,-56), S(-23,-18), S( 15, -2), S( 25, 12), S( 36, 22), S( 50, 42), // Bishops
        S( 53, 54), S( 64, 57), S( 67, 63), S( 71, 68), S( 84, 76), S( 79, 87),
        S( 95, 91), S( 98, 93) },
      { S(-57,-76), S(-25,-18), S(-11, 25), S( -5, 53), S( -4, 70), S( -1, 78), // Rooks
        S(  8,111), S( 14,116), S( 22,125), S( 24,148), S( 31,159), S( 31,173),
        S( 44,163), S( 50,162), S( 56,168) },
      { S(-42,-35), S(-25,-12), S(  2,  7), S(  4, 19), S( 14, 37), S( 24, 53), // Queens
        S( 26, 63), S( 39, 80), S( 42, 77), S( 48, 88), S( 53, 96), S( 57, 96),
        S( 61,108), S( 71,116), S( 70,116), S( 74,125), S( 75,133), S( 78,133),
        S( 85,137), S( 97,135), S(103,141), S(107,165), S(109,153), S(115,162),
        S(119,164), S(121,184), S(121,192), S(131,203) }
    },
#endif
  };

  // Outpost[knight/bishop][supported by pawn] contains bonuses for minor
  // pieces if they can reach an outpost square, bigger if that square is
  // supported by a pawn. If the minor piece occupies an outpost square
  // then score is doubled.
  const Score Outpost[][2] = {
    { S(22, 6), S(33, 9) }, // Knight
    { S( 9, 2), S(14, 4) }  // Bishop
  };

  // RookOnFile[semiopen/open] contains bonuses for each rook when there is no
  // friendly pawn on the rook file.
  const Score RookOnFile[2] = { S(20, 7), S(45, 20) };

  // ThreatByMinor/ByRook[attacked PieceType] contains bonuses according to
  // which piece type attacks which one. Attacks on lesser pieces which are
  // pawn-defended are not considered.
  const Score ThreatByMinor[PIECE_TYPE_NB] = {
    S(0, 0), S(0, 33), S(45, 43), S(46, 47), S(72, 107), S(48, 118)
  };

  const Score ThreatByRook[PIECE_TYPE_NB] = {
    S(0, 0), S(0, 25), S(40, 62), S(40, 59), S( 0, 34), S(35, 48)
  };

  // ThreatByKing[on one/on many] contains bonuses for king attacks on
  // pawns or pieces which are not pawn-defended.
  const Score ThreatByKing[2] = { S(3, 62), S(9, 138) };

  // Passed[variant][mg/eg][Rank] contains midgame and endgame bonuses for passed pawns.
  // We don't use a Score because we process the two components independently.
  const Value Passed[VARIANT_NB][2][RANK_NB] = {
    {
      { V(5), V( 5), V(31), V(73), V(166), V(252) },
      { V(7), V(14), V(38), V(73), V(166), V(252) }
    },
#ifdef ANTI
    {
      { V(5), V( 5), V(31), V(73), V(166), V(252) },
      { V(7), V(14), V(38), V(73), V(166), V(252) }
    },
#endif
#ifdef ATOMIC
    {
      { V(95), V(118), V(94), V(142), V(196), V(204) },
      { V(86), V( 43), V(61), V( 62), V(150), V(256) }
    },
#endif
#ifdef CRAZYHOUSE
    {
      { V(15), V(23), V(13), V( 88), V(177), V(229) },
      { V(27), V(13), V(19), V(111), V(140), V(203) }
    },
#endif
#ifdef HORDE
    {
      { V(5), V( 5), V(31), V(73), V(166), V(252) },
      { V(7), V(14), V(38), V(73), V(166), V(252) }
    },
#endif
#ifdef KOTH
    {
      { V(5), V( 5), V(31), V(73), V(166), V(252) },
      { V(7), V(14), V(38), V(73), V(166), V(252) }
    },
#endif
#ifdef LOSERS
    {
      { V(5), V( 5), V(31), V(73), V(166), V(252) },
      { V(7), V(14), V(38), V(73), V(166), V(252) }
    },
#endif
#ifdef RACE
    {
      { V(5), V( 5), V(31), V(73), V(166), V(252) },
      { V(7), V(14), V(38), V(73), V(166), V(252) }
    },
#endif
#ifdef RELAY
    {
      { V(5), V( 5), V(31), V(73), V(166), V(252) },
      { V(7), V(14), V(38), V(73), V(166), V(252) }
    },
#endif
#ifdef THREECHECK
    {
      { V(5), V( 5), V(31), V(73), V(166), V(252) },
      { V(7), V(14), V(38), V(73), V(166), V(252) }
    },
#endif
  };

#ifdef THREECHECK
  const Score ChecksGivenBonus[CHECKS_NB] = {
      S(0, 0),
      S(489, 373),
      S(1998, 1102),
      S(0, 0)
  };
#endif

#ifdef KOTH
  const Score KothDistanceBonus[6] = {
    S(1991, 1658), S(448, 364), S(163, 176), S(80, 89), S(50, 50), S(0, 0)
  };
  const Score KothSafeCenter = S(157, 202);
#endif

#ifdef ANTI
  const Score PieceCountAnti    = S(122, 119);
  const Score ThreatsAnti[]     = { S(216, 279), S(441, 341) };
  const Score AttacksAnti[2][2][PIECE_TYPE_NB] = {
    {
      { S( 27, 140), S( 23,  95), S(160, 112), S( 78, 129), S( 65,  75), S( 70, 13), S(146, 123) },
      { S( 58,  82), S( 80, 112), S(124,  87), S(103, 110), S(185, 107), S( 72, 60), S(126,  62) }
    },
    {
      { S(111, 127), S(102,  95), S(121, 183), S(140,  37), S(120,  99), S( 55, 11), S( 88,  93) },
      { S( 56,  69), S( 72, 124), S(109, 154), S( 98, 149), S(129, 113), S(147, 72), S(157, 152) }
    }
  };
#endif

#ifdef LOSERS
  const Score PieceCountLosers    = S(122, 119);
  const Score ThreatsLosers[]     = { S(216, 279), S(441, 341) };
  const Score AttacksLosers[2][2][PIECE_TYPE_NB] = {
    {
      { S( 27, 140), S( 23,  95), S(160, 112), S( 78, 129), S( 65,  75), S( 70, 13), S(146, 123) },
      { S( 58,  82), S( 80, 112), S(124,  87), S(103, 110), S(185, 107), S( 72, 60), S(126,  62) }
    },
    {
      { S(111, 127), S(102,  95), S(121, 183), S(140,  37), S(120,  99), S( 55, 11), S( 88,  93) },
      { S( 56,  69), S( 72, 124), S(109, 154), S( 98, 149), S(129, 113), S(147, 72), S(157, 152) }
    }
  };
#endif

#ifdef CRAZYHOUSE
  const int KingDangerInHand[PIECE_TYPE_NB] = {
    0, 134, 199, 37, 100, 110
  };
#endif

#ifdef RACE
  // Bonus for distance of king from 8th rank
  const Score KingRaceBonus[RANK_NB] = {
    S(14216, 14428), S(5931, 5364), S(4372, 3800), S(2678, 2467),
    S( 1577,  1515), S( 960,  914), S( 518,  480), S(   0,    0)
  };
#endif

  // PassedFile[File] contains a bonus according to the file of a passed pawn
  const Score PassedFile[FILE_NB] = {
    S(  9, 10), S( 2, 10), S( 1, -8), S(-20,-12),
    S(-20,-12), S( 1, -8), S( 2, 10), S(  9, 10)
  };

  // Protector[PieceType-2][distance] contains a protecting bonus for our king,
  // indexed by piece type and distance between the piece and the king.
  const Score Protector[4][8] = {
    { S(0, 0), S( 7, 9), S( 7, 1), S( 1, 5), S(-10,-4), S( -1,-4), S( -7,-3), S(-16,-10) }, // Knight
    { S(0, 0), S(11, 8), S(-7,-1), S(-1,-2), S( -1,-7), S(-11,-3), S( -9,-1), S(-16, -1) }, // Bishop
    { S(0, 0), S(10, 0), S(-2, 2), S(-5, 4), S( -6, 2), S(-14,-3), S( -2,-9), S(-12, -7) }, // Rook
    { S(0, 0), S( 3,-5), S( 2,-5), S(-4, 0), S( -9,-6),  S(-4, 7), S(-13,-7), S(-10, -7) }  // Queen
  };

  // Assorted bonuses and penalties used by evaluation
  const Score MinorBehindPawn     = S( 16,  0);
  const Score BishopPawns         = S(  8, 12);
  const Score RookOnPawn          = S(  8, 24);
  const Score TrappedRook         = S( 92,  0);
  const Score WeakQueen           = S( 50, 10);
  const Score OtherCheck          = S( 10, 10);
  const Score CloseEnemies[VARIANT_NB] = {
    S( 7,  0),
#ifdef ANTI
    S( 0,  0),
#endif
#ifdef ATOMIC
    S(17,  0),
#endif
#ifdef CRAZYHOUSE
    S(13, 20),
#endif
#ifdef HORDE
    S( 7,  0),
#endif
#ifdef KOTH
    S( 7,  0),
#endif
#ifdef LOSERS
    S( 7,  0),
#endif
#ifdef RACE
    S( 0,  0),
#endif
#ifdef RELAY
    S( 7,  0),
#endif
#ifdef THREECHECK
    S(16,  9),
#endif
  };
  const Score PawnlessFlank       = S( 20, 80);
  const Score ThreatByHangingPawn = S( 71, 61);
  const Score ThreatBySafePawn    = S(182,175);
  const Score ThreatByRank        = S( 16,  3);
  const Score Hanging             = S( 48, 27);
  const Score ThreatByPawnPush    = S( 38, 22);
  const Score HinderPassedPawn    = S(  7,  0);

  // Penalty for a bishop on a1/h1 (a8/h8 for black) which is trapped by
  // a friendly pawn on b2/g2 (b7/g7 for black). This can obviously only
  // happen in Chess960 games.
  const Score TrappedBishopA1H1 = S(50, 50);

  #undef S
  #undef V

  // KingAttackWeights[PieceType] contains king attack weights by piece type
  const int KingAttackWeights[PIECE_TYPE_NB] = { 0, 0, 78, 56, 45, 11 };

  // Penalties for enemy's safe checks
  const int QueenCheck        = 745;
  const int RookCheck         = 688;
  const int BishopCheck       = 588;
  const int KnightCheck       = 924;

  // Threshold for lazy evaluation
  const Value LazyThreshold = Value(1500);

  // eval_init() initializes king and attack bitboards for a given color
  // adding pawn attacks. To be done at the beginning of the evaluation.

  template<Color Us>
  void eval_init(const Position& pos, EvalInfo& ei) {

    const Color  Them = (Us == WHITE ? BLACK : WHITE);
    const Square Up   = (Us == WHITE ? NORTH : SOUTH);
    const Square Down = (Us == WHITE ? SOUTH : NORTH);
    const Bitboard LowRanks = (Us == WHITE ? Rank2BB | Rank3BB: Rank7BB | Rank6BB);

    // Find our pawns on the first two ranks, and those which are blocked
    Bitboard b = pos.pieces(Us, PAWN) & (shift<Down>(pos.pieces()) | LowRanks);

    // Squares occupied by those pawns, by our king, or controlled by enemy pawns
    // are excluded from the mobility area.
#ifdef ANTI
    if (pos.is_anti())
        ei.mobilityArea[Us] = ~0;
    else
#endif
    ei.mobilityArea[Us] = ~(b | pos.square<KING>(Us) | ei.pe->pawn_attacks(Them));

    // Initialise the attack bitboards with the king and pawn information
#ifdef ANTI
    if (pos.is_anti())
    {
        ei.attackedBy[Us][KING] = 0;
        Bitboard kings = pos.pieces(Us, KING);
        while (kings)
            ei.attackedBy[Us][KING] |= pos.attacks_from<KING>(pop_lsb(&kings));
        b = ei.attackedBy[Us][KING];
    }
    else
#endif
    b = ei.attackedBy[Us][KING] = pos.attacks_from<KING>(pos.square<KING>(Us));
    ei.attackedBy[Us][PAWN] = ei.pe->pawn_attacks(Us);

    ei.attackedBy2[Us]            = b & ei.attackedBy[Us][PAWN];
    ei.attackedBy[Us][ALL_PIECES] = b | ei.attackedBy[Us][PAWN];

    // Init our king safety tables only if we are going to use them
    if ((
#ifdef ANTI
        !pos.is_anti() &&
#endif
        (pos.non_pawn_material(Them) >= QueenValueMg))
#ifdef CRAZYHOUSE
        || pos.is_house()
#endif
    )
    {
        ei.kingRing[Us] = b | shift<Up>(b);
        ei.kingAttackersCount[Them] = popcount(b & ei.pe->pawn_attacks(Them));
        ei.kingAdjacentZoneAttacksCount[Them] = ei.kingAttackersWeight[Them] = 0;
    }
    else
        ei.kingRing[Us] = ei.kingAttackersCount[Them] = 0;
  }


  // evaluate_pieces() assigns bonuses and penalties to the pieces of a given
  // color and type.

  template<bool DoTrace, Color Us = WHITE, PieceType Pt = KNIGHT>
  Score evaluate_pieces(const Position& pos, EvalInfo& ei, Score* mobility) {

    const PieceType NextPt = (Us == WHITE ? Pt : PieceType(Pt + 1));
    const Color Them = (Us == WHITE ? BLACK : WHITE);
    const Bitboard OutpostRanks = (Us == WHITE ? Rank4BB | Rank5BB | Rank6BB
                                               : Rank5BB | Rank4BB | Rank3BB);
    const Square* pl = pos.squares<Pt>(Us);

    Bitboard b, bb;
    Square s;
    Score score = SCORE_ZERO;

    ei.attackedBy[Us][Pt] = 0;

    while ((s = *pl++) != SQ_NONE)
    {
        // Find attacked squares, including x-ray attacks for bishops and rooks
        b = Pt == BISHOP ? attacks_bb<BISHOP>(s, pos.pieces() ^ pos.pieces(Us, QUEEN))
          : Pt ==   ROOK ? attacks_bb<  ROOK>(s, pos.pieces() ^ pos.pieces(Us, ROOK, QUEEN))
                         : pos.attacks_from<Pt>(s);

        if (pos.pinned_pieces(Us) & s)
            b &= LineBB[pos.square<KING>(Us)][s];

        ei.attackedBy2[Us] |= ei.attackedBy[Us][ALL_PIECES] & b;
        ei.attackedBy[Us][ALL_PIECES] |= ei.attackedBy[Us][Pt] |= b;

        if (b & ei.kingRing[Them])
        {
            ei.kingAttackersCount[Us]++;
            ei.kingAttackersWeight[Us] += KingAttackWeights[Pt];
            ei.kingAdjacentZoneAttacksCount[Us] += popcount(b & ei.attackedBy[Them][KING]);
        }

        int mob = popcount(b & ei.mobilityArea[Us]);

        mobility[Us] += MobilityBonus[pos.variant()][Pt-2][mob];

#ifdef ANTI
        if (pos.is_anti())
            continue;
#endif
#ifdef HORDE
        if (pos.is_horde() && pos.is_horde_color(Us)) {} else
#endif
        // Bonus for this piece as a king protector
        score += Protector[Pt-2][distance(s, pos.square<KING>(Us))];

        if (Pt == BISHOP || Pt == KNIGHT)
        {
            // Bonus for outpost squares
            bb = OutpostRanks & ~ei.pe->pawn_attacks_span(Them);
            if (bb & s)
                score += Outpost[Pt == BISHOP][!!(ei.attackedBy[Us][PAWN] & s)] * 2;
            else
            {
                bb &= b & ~pos.pieces(Us);
                if (bb)
                   score += Outpost[Pt == BISHOP][!!(ei.attackedBy[Us][PAWN] & bb)];
            }

            // Bonus when behind a pawn
            if (    relative_rank(Us, s) < RANK_5
                && (pos.pieces(PAWN) & (s + pawn_push(Us))))
                score += MinorBehindPawn;

            // Penalty for pawns on the same color square as the bishop
            if (Pt == BISHOP)
                score -= BishopPawns * ei.pe->pawns_on_same_color_squares(Us, s);

            // An important Chess960 pattern: A cornered bishop blocked by a friendly
            // pawn diagonally in front of it is a very serious problem, especially
            // when that pawn is also blocked.
            if (   Pt == BISHOP
                && pos.is_chess960()
                && (s == relative_square(Us, SQ_A1) || s == relative_square(Us, SQ_H1)))
            {
                Square d = pawn_push(Us) + (file_of(s) == FILE_A ? EAST : WEST);
                if (pos.piece_on(s + d) == make_piece(Us, PAWN))
                    score -= !pos.empty(s + d + pawn_push(Us))                ? TrappedBishopA1H1 * 4
                            : pos.piece_on(s + d + d) == make_piece(Us, PAWN) ? TrappedBishopA1H1 * 2
                                                                              : TrappedBishopA1H1;
            }
        }

        if (Pt == ROOK)
        {
            // Bonus for aligning with enemy pawns on the same rank/file
            if (relative_rank(Us, s) >= RANK_5)
                score += RookOnPawn * popcount(pos.pieces(Them, PAWN) & PseudoAttacks[ROOK][s]);

            // Bonus when on an open or semi-open file
            if (ei.pe->semiopen_file(Us, file_of(s)))
                score += RookOnFile[!!ei.pe->semiopen_file(Them, file_of(s))];

            // Penalty when trapped by the king, even more if the king cannot castle
            else if (mob <= 3)
            {
                Square ksq = pos.square<KING>(Us);

                if (   ((file_of(ksq) < FILE_E) == (file_of(s) < file_of(ksq)))
                    && !ei.pe->semiopen_side(Us, file_of(ksq), file_of(s) < file_of(ksq)))
                    score -= (TrappedRook - make_score(mob * 22, 0)) * (1 + !pos.can_castle(Us));
            }
        }

        if (Pt == QUEEN)
        {
            // Penalty if any relative pin or discovered attack against the queen
            Bitboard pinners;
            if (pos.slider_blockers(pos.pieces(Them, ROOK, BISHOP), s, pinners))
                score -= WeakQueen;
        }
    }

    if (DoTrace)
        Trace::add(Pt, Us, score);

    // Recursively call evaluate_pieces() of next piece type until KING is excluded
    return score - evaluate_pieces<DoTrace, Them, NextPt>(pos, ei, mobility);
  }

  template<>
  Score evaluate_pieces<false, WHITE, KING>(const Position&, EvalInfo&, Score*) { return SCORE_ZERO; }
  template<>
  Score evaluate_pieces< true, WHITE, KING>(const Position&, EvalInfo&, Score*) { return SCORE_ZERO; }


  // evaluate_king() assigns bonuses and penalties to a king of a given color

  const Bitboard QueenSide   = FileABB | FileBBB | FileCBB | FileDBB;
  const Bitboard CenterFiles = FileCBB | FileDBB | FileEBB | FileFBB;
  const Bitboard KingSide    = FileEBB | FileFBB | FileGBB | FileHBB;

  const Bitboard KingFlank[FILE_NB] = {
    QueenSide, QueenSide, QueenSide, CenterFiles, CenterFiles, KingSide, KingSide, KingSide
  };

  const int maxDanger[VARIANT_NB] = {
    2 * int(BishopValueMg),
#ifdef ANTI
    2 * int(BishopValueMg),
#endif
#ifdef ATOMIC
    2 * int(BishopValueMg),
#endif
#ifdef CRAZYHOUSE
    1693,
#endif
#ifdef HORDE
    2 * int(BishopValueMg),
#endif
#ifdef KOTH
    2 * int(BishopValueMg),
#endif
#ifdef LOSERS
    2 * int(BishopValueMg),
#endif
#ifdef RACE
    2 * int(BishopValueMg),
#endif
#ifdef RELAY
    2 * int(BishopValueMg),
#endif
#ifdef THREECHECK
    3264,
#endif
  };

  template<Color Us, bool DoTrace>
  Score evaluate_king(const Position& pos, const EvalInfo& ei) {

    const Color Them    = (Us == WHITE ? BLACK : WHITE);
    const Square Up     = (Us == WHITE ? NORTH : SOUTH);
    const Bitboard Camp = (Us == WHITE ? ~Bitboard(0) ^ Rank6BB ^ Rank7BB ^ Rank8BB
                                       : ~Bitboard(0) ^ Rank1BB ^ Rank2BB ^ Rank3BB);

    const Square ksq = pos.square<KING>(Us);
    Bitboard undefended, b, b1, b2, safe, other;
    int kingDanger;

    // King shelter and enemy pawns storm
    Score score = ei.pe->king_safety<Us>(pos, ksq);

    // Main king safety evaluation
    if (ei.kingAttackersCount[Them])
    {
        // Find the attacked squares which are defended only by our king...
#ifdef ATOMIC
        if (pos.is_atomic())
            undefended =   (ei.attackedBy[Them][ALL_PIECES]
                            | (pos.pieces(Them) ^ pos.pieces(Them, KING)))
                        &  ei.attackedBy[Us][KING];
        else
#endif
        undefended =   ei.attackedBy[Them][ALL_PIECES]
                    &  ei.attackedBy[Us][KING]
                    & ~ei.attackedBy2[Us];

        // ... and those which are not defended at all in the larger king ring
        b =  ei.attackedBy[Them][ALL_PIECES] & ~ei.attackedBy[Us][ALL_PIECES]
           & ei.kingRing[Us] & ~pos.pieces(Them);

        // Initialize the 'kingDanger' variable, which will be transformed
        // later into a king danger score. The initial value is based on the
        // number and types of the enemy's attacking pieces, the number of
        // attacked and undefended squares around our king and the quality of
        // the pawn shelter (current 'score' value).
        kingDanger =  std::min(807, ei.kingAttackersCount[Them] * ei.kingAttackersWeight[Them])
                    + 101 * ei.kingAdjacentZoneAttacksCount[Them]
                    + 235 * popcount(undefended)
                    + 134 * (popcount(b) + !!pos.pinned_pieces(Us))
                    - 717 * (!(pos.count<QUEEN>(Them)
#ifdef CRAZYHOUSE
                               || pos.is_house()
#endif
                            ))
                    -   7 * mg_value(score) / 5 - 5;
        Bitboard h = 0;

#ifdef CRAZYHOUSE
        if (pos.is_house())
        {
            for (PieceType pt = PAWN; pt <= QUEEN; ++pt)
                kingDanger += KingDangerInHand[pt] * pos.count_in_hand(Them, pt);
            h = pos.count_in_hand(Them, QUEEN) ? undefended & ~pos.pieces() : 0;
        }
#endif

        // Analyse the safe enemy's checks which are possible on next move
        safe  = ~pos.pieces(Them);
        safe &= ~ei.attackedBy[Us][ALL_PIECES] | (undefended & ei.attackedBy2[Them]);
#ifdef ATOMIC
        if (pos.is_atomic())
            safe |= ei.attackedBy[Us][KING];
#endif

        b1 = pos.attacks_from<ROOK  >(ksq);
        b2 = pos.attacks_from<BISHOP>(ksq);

        // Enemy queen safe checks
        if ((b1 | b2) & (h | ei.attackedBy[Them][QUEEN]) & safe)
            kingDanger += QueenCheck;

        // Defended by our queen only
        Bitboard dqo =  ei.attackedBy2[Them]
               & ~(ei.attackedBy2[Us] | pos.pieces(Them))
               & ei.attackedBy[Us][QUEEN];
        // For minors and rooks, also consider the square safe if attacked twice,
        // and only defended by our queen.
        Bitboard dropSafe = (safe | (ei.attackedBy[Them][ALL_PIECES] & dqo)) & ~pos.pieces(Us);
        safe |=  dqo;

        // Some other potential checks are also analysed, even from squares
        // currently occupied by the opponent own pieces, as long as the square
        // is not attacked by our pawns, and is not occupied by a blocked pawn.
        other = ~(   ei.attackedBy[Us][PAWN]
                  | (pos.pieces(Them, PAWN) & shift<Up>(pos.pieces(PAWN))));
#ifdef THREECHECK
        if (pos.is_three_check() && pos.checks_given(Them))
            other = safe = ~pos.pieces(Them);
#endif

        // Enemy rooks safe and other checks
#ifdef CRAZYHOUSE
        h = pos.is_house() && pos.count_in_hand(Them, ROOK) ? ~pos.pieces() : 0;
#endif
        if (b1 & ((ei.attackedBy[Them][ROOK] & safe) | (h & dropSafe)))
            kingDanger += RookCheck;

        else if (b1 & (h | ei.attackedBy[Them][ROOK]) & other)
            score -= OtherCheck;

        // Enemy bishops safe and other checks
#ifdef CRAZYHOUSE
        h = pos.is_house() && pos.count_in_hand(Them, BISHOP) ? ~pos.pieces() : 0;
#endif
        if (b2 & ((ei.attackedBy[Them][BISHOP] & safe) | (h & dropSafe)))
            kingDanger += BishopCheck;

        else if (b2 & (h | ei.attackedBy[Them][BISHOP]) & other)
            score -= OtherCheck;

        // Enemy knights safe and other checks
#ifdef CRAZYHOUSE
        h = pos.is_house() && pos.count_in_hand(Them, KNIGHT) ? ~pos.pieces() : 0;
#endif
        Bitboard k = pos.attacks_from<KNIGHT>(ksq);
        b = k & ei.attackedBy[Them][KNIGHT];
        if ((b & safe) | (k & h & dropSafe))
            kingDanger += KnightCheck;

        else if ((b | (k & h)) & other)
            score -= OtherCheck;

#ifdef ATOMIC
    if (pos.is_atomic())
        score -= make_score(100, 100) * popcount(ei.attackedBy[Us][KING] & pos.pieces());
#endif
        // Transform the kingDanger units into a Score, and substract it from the evaluation
        if (kingDanger > 0)
<<<<<<< HEAD
        {
#ifdef THREECHECK
            if (pos.is_three_check())
            {
                switch(pos.checks_given(Them))
                {
                case CHECKS_NB:
                case CHECKS_3:
                case CHECKS_2:  kingDanger += 2 * kingDanger; break;
                case CHECKS_1:  kingDanger += kingDanger; break;
                case CHECKS_0:  kingDanger += kingDanger / 2; break;
                }
            }
#endif
            int v = std::min(kingDanger * kingDanger / 4096, maxDanger[pos.variant()]);
            score -=
#ifdef CRAZYHOUSE
                     pos.is_house() ? make_score(v, v) :
#endif
#ifdef THREECHECK
                     pos.is_three_check() ? make_score(v, v) :
#endif
                     make_score(v, 0);
        }
=======
            score -= make_score(kingDanger * kingDanger / 4096, 0);
>>>>>>> b258b4fe
    }

    // King tropism: firstly, find squares that opponent attacks in our king flank
    File kf = file_of(ksq);
    b = ei.attackedBy[Them][ALL_PIECES] & KingFlank[kf] & Camp;

    assert(((Us == WHITE ? b << 4 : b >> 4) & b) == 0);
    assert(popcount(Us == WHITE ? b << 4 : b >> 4) == popcount(b));

    // Secondly, add the squares which are attacked twice in that flank and
    // which are not defended by our pawns.
    b =  (Us == WHITE ? b << 4 : b >> 4)
       | (b & ei.attackedBy2[Them] & ~ei.attackedBy[Us][PAWN]);

    score -= CloseEnemies[pos.variant()] * popcount(b);

    // Penalty when our king is on a pawnless flank
    if (!(pos.pieces(PAWN) & KingFlank[kf]))
        score -= PawnlessFlank;

    if (DoTrace)
        Trace::add(KING, Us, score);

    return score;
  }


  // evaluate_threats() assigns bonuses according to the types of the attacking
  // and the attacked pieces.

  template<Color Us, bool DoTrace>
  Score evaluate_threats(const Position& pos, const EvalInfo& ei) {

    const Color Them        = (Us == WHITE ? BLACK      : WHITE);
    const Square Up         = (Us == WHITE ? NORTH      : SOUTH);
    const Square Left       = (Us == WHITE ? NORTH_WEST : SOUTH_EAST);
    const Square Right      = (Us == WHITE ? NORTH_EAST : SOUTH_WEST);
    const Bitboard TRank2BB = (Us == WHITE ? Rank2BB    : Rank7BB);
    const Bitboard TRank7BB = (Us == WHITE ? Rank7BB    : Rank2BB);

    Bitboard b, weak, defended, stronglyProtected, safeThreats;
    Score score = SCORE_ZERO;
#ifdef ANTI
    if (pos.is_anti())
    {
        bool weCapture = ei.attackedBy[Us][ALL_PIECES] & pos.pieces(Them);
        bool theyCapture = ei.attackedBy[Them][ALL_PIECES] & pos.pieces(Us);

        // Penalties for possible captures
        if (weCapture)
        {
            // Penalty if we only attack unprotected pieces
            bool theyDefended = ei.attackedBy[Us][ALL_PIECES] & pos.pieces(Them) & ei.attackedBy[Them][ALL_PIECES];
            for (PieceType pt = PAWN; pt <= KING; ++pt)
            {
                if (ei.attackedBy[Us][pt] & pos.pieces(Them) & ~ei.attackedBy2[Us])
                    score -= AttacksAnti[theyCapture][theyDefended][pt];
                else if (ei.attackedBy[Us][pt] & pos.pieces(Them))
                    score -= AttacksAnti[theyCapture][theyDefended][NO_PIECE_TYPE];
            }
            // If both colors attack pieces, increase penalty with piece count
            if (theyCapture)
                score -= PieceCountAnti * pos.count<ALL_PIECES>(Us);
        }
        // Bonus if we threaten to force captures (ignoring possible discoveries)
        if (!weCapture || theyCapture)
        {
            b = pos.pieces(Us, PAWN);
            Bitboard pawnPushes = shift<Up>(b | (shift<Up>(b & TRank2BB) & ~pos.pieces())) & ~pos.pieces();
            Bitboard pieceMoves = (ei.attackedBy[Us][KNIGHT] | ei.attackedBy[Us][BISHOP] | ei.attackedBy[Us][ROOK]
                                 | ei.attackedBy[Us][QUEEN] | ei.attackedBy[Us][KING]) & ~pos.pieces();
            Bitboard threats = pawnPushes | pieceMoves;
            Bitboard unprotectedPawnPushes = pawnPushes & ~ei.attackedBy[Us][ALL_PIECES];
            Bitboard unprotectedPieceMoves = pieceMoves & ~ei.attackedBy2[Us];
            safeThreats = unprotectedPawnPushes | unprotectedPieceMoves;

            score += ThreatsAnti[0] * popcount(ei.attackedBy[Them][ALL_PIECES] & threats);
            score += ThreatsAnti[1] * popcount(ei.attackedBy[Them][ALL_PIECES] & safeThreats);
        }
    }
    else
#endif
#ifdef ATOMIC
    if (pos.is_atomic())
    {
    }
    else
#endif
#ifdef LOSERS
    if (pos.is_losers())
    {
        bool weCapture = ei.attackedBy[Us][ALL_PIECES] & pos.pieces(Them);
        bool theyCapture = ei.attackedBy[Them][ALL_PIECES] & pos.pieces(Us);

        // Penalties for possible captures
        if (weCapture)
        {
            // Penalty if we only attack unprotected pieces
            bool theyDefended = ei.attackedBy[Us][ALL_PIECES] & pos.pieces(Them) & ei.attackedBy[Them][ALL_PIECES];
            for (PieceType pt = PAWN; pt <= KING; ++pt)
            {
                if (ei.attackedBy[Us][pt] & pos.pieces(Them) & ~ei.attackedBy2[Us])
                    score -= AttacksLosers[theyCapture][theyDefended][pt];
                else if (ei.attackedBy[Us][pt] & pos.pieces(Them))
                    score -= AttacksLosers[theyCapture][theyDefended][NO_PIECE_TYPE];
            }
            // If both colors attack pieces, increase penalty with piece count
            if (theyCapture)
                score -= PieceCountLosers * pos.count<ALL_PIECES>(Us);
        }
        // Bonus if we threaten to force captures (ignoring possible discoveries)
        if (!weCapture || theyCapture)
        {
            b = pos.pieces(Us, PAWN);
            Bitboard pawnPushes = shift<Up>(b | (shift<Up>(b & TRank2BB) & ~pos.pieces())) & ~pos.pieces();
            Bitboard pieceMoves = (ei.attackedBy[Us][KNIGHT] | ei.attackedBy[Us][BISHOP] | ei.attackedBy[Us][ROOK]
                                 | ei.attackedBy[Us][QUEEN] | ei.attackedBy[Us][KING]) & ~pos.pieces();
            Bitboard threats = pawnPushes | pieceMoves;
            Bitboard unprotectedPawnPushes = pawnPushes & ~ei.attackedBy[Us][ALL_PIECES];
            Bitboard unprotectedPieceMoves = pieceMoves & ~ei.attackedBy2[Us];
            safeThreats = unprotectedPawnPushes | unprotectedPieceMoves;

            score += ThreatsLosers[0] * popcount(ei.attackedBy[Them][ALL_PIECES] & threats);
            score += ThreatsLosers[1] * popcount(ei.attackedBy[Them][ALL_PIECES] & safeThreats);
        }
    }
    else
#endif
    {

    // Non-pawn enemies attacked by a pawn
    weak = (pos.pieces(Them) ^ pos.pieces(Them, PAWN)) & ei.attackedBy[Us][PAWN];

    if (weak)
    {
        b = pos.pieces(Us, PAWN) & ( ~ei.attackedBy[Them][ALL_PIECES]
                                    | ei.attackedBy[Us][ALL_PIECES]);

        safeThreats = (shift<Right>(b) | shift<Left>(b)) & weak;

        if (weak ^ safeThreats)
            score += ThreatByHangingPawn;

        score += ThreatBySafePawn * popcount(safeThreats);
    }

    // Squares strongly protected by the opponent, either because they attack the
    // square with a pawn, or because they attack the square twice and we don't.
    stronglyProtected =  ei.attackedBy[Them][PAWN]
                       | (ei.attackedBy2[Them] & ~ei.attackedBy2[Us]);

    // Non-pawn enemies, strongly protected
    defended =  (pos.pieces(Them) ^ pos.pieces(Them, PAWN))
              & stronglyProtected;

    // Enemies not strongly protected and under our attack
    weak =   pos.pieces(Them)
          & ~stronglyProtected
          &  ei.attackedBy[Us][ALL_PIECES];

    // Add a bonus according to the kind of attacking pieces
    if (defended | weak)
    {
        b = (defended | weak) & (ei.attackedBy[Us][KNIGHT] | ei.attackedBy[Us][BISHOP]);
        while (b)
        {
            Square s = pop_lsb(&b);
            score += ThreatByMinor[type_of(pos.piece_on(s))];
            if (type_of(pos.piece_on(s)) != PAWN)
                score += ThreatByRank * (int)relative_rank(Them, s);
        }

        b = (pos.pieces(Them, QUEEN) | weak) & ei.attackedBy[Us][ROOK];
        while (b)
        {
            Square s = pop_lsb(&b);
            score += ThreatByRook[type_of(pos.piece_on(s))];
            if (type_of(pos.piece_on(s)) != PAWN)
                score += ThreatByRank * (int)relative_rank(Them, s);
        }

        score += Hanging * popcount(weak & ~ei.attackedBy[Them][ALL_PIECES]);

        b = weak & ei.attackedBy[Us][KING];
        if (b)
            score += ThreatByKing[more_than_one(b)];
    }

    // Bonus if some pawns can safely push and attack an enemy piece
    b = pos.pieces(Us, PAWN) & ~TRank7BB;
    b = shift<Up>(b | (shift<Up>(b & TRank2BB) & ~pos.pieces()));

    b &=  ~pos.pieces()
        & ~ei.attackedBy[Them][PAWN]
        & (ei.attackedBy[Us][ALL_PIECES] | ~ei.attackedBy[Them][ALL_PIECES]);

    b =  (shift<Left>(b) | shift<Right>(b))
       &  pos.pieces(Them)
       & ~ei.attackedBy[Us][PAWN];

    score += ThreatByPawnPush * popcount(b);

#ifdef THREECHECK
    if (pos.is_three_check())
        score += ChecksGivenBonus[pos.checks_given(Us)];
#endif
#ifdef HORDE
    if (pos.is_horde() && pos.is_horde_color(Them))
    {
        // Add a bonus according to how close we are to breaking through the pawn wall
        if (pos.pieces(Us, ROOK) | pos.pieces(Us, QUEEN))
        {
            int min = 8;
            if ((ei.attackedBy[Us][QUEEN] | ei.attackedBy[Us][ROOK]) & rank_bb(RANK_1))
                min = 0;
            else
            {
                for (File f = FILE_A; f <= FILE_H; ++f)
                {
                    int pawns = popcount(pos.pieces(Them, PAWN) & file_bb(f));
                    int pawnsl = f > FILE_A ? std::min(popcount(pos.pieces(Them, PAWN) & FileBB[f - 1]), pawns) : 0;
                    int pawnsr = f < FILE_H ? std::min(popcount(pos.pieces(Them, PAWN) & FileBB[f + 1]), pawns) : 0;
                    min = std::min(min, pawnsl + pawnsr);
                }
            }
            score += ThreatByHangingPawn * pos.count<PAWN>(Them) / (1 + min) / (pos.pieces(Us, QUEEN) ? 2 : 4);
        }
    }
#endif
    }
    if (DoTrace)
        Trace::add(THREAT, Us, score);

    return score;
  }


  // evaluate_passer_pawns() evaluates the passed pawns and candidate passed
  // pawns of the given color.

  template<Color Us, bool DoTrace>
  Score evaluate_passer_pawns(const Position& pos, const EvalInfo& ei) {

    const Color Them = (Us == WHITE ? BLACK : WHITE);

    Bitboard b, bb, squaresToQueen, defendedSquares, unsafeSquares;
    Score score = SCORE_ZERO;

#ifdef RACE
    if (pos.is_race())
    {
        Square ksq = pos.square<KING>(Us);
        int s = relative_rank(BLACK, ksq);
        for (Rank kr = rank_of(ksq), r = Rank(kr + 1); r <= RANK_8; ++r)
            if (!(rank_bb(r) & DistanceRingBB[ksq][r - 1 - kr] & ~ei.attackedBy[Them][ALL_PIECES] & ~pos.pieces(Us)))
                s++;
        score = KingRaceBonus[std::min(s, 7)];
    }
    else
    {
#endif
    b = ei.pe->passed_pawns(Us);

#ifdef KOTH
    if (pos.is_koth())
    {
        Square ksq = pos.square<KING>(Us);
        Square center[4] = {SQ_E4, SQ_D4, SQ_D5, SQ_E5};
        for (int i = 0; i<4; i++)
        {
            int dist = distance(ksq, center[i])
                      + popcount(pos.attackers_to(center[i]) & pos.pieces(Them))
                      + popcount(pos.pieces(Us) & center[i]) ;
            assert(dist > 0);
            score += KothDistanceBonus[std::min(dist - 1, 5)];
        }
    }
#endif
    while (b)
    {
        Square s = pop_lsb(&b);

        assert(!(pos.pieces(PAWN) & forward_bb(Us, s)));

        bb = forward_bb(Us, s) & (ei.attackedBy[Them][ALL_PIECES] | pos.pieces(Them));
        score -= HinderPassedPawn * popcount(bb);

        int r = relative_rank(Us, s) - RANK_2;
        int rr = r * (r - 1);

        Value mbonus = Passed[pos.variant()][MG][r], ebonus = Passed[pos.variant()][EG][r];

        if (rr)
        {
            Square pawnPush = pawn_push(Us);
            Square blockSq = s + pawnPush;
#ifdef HORDE
            if (pos.is_horde())
            {
                // Assume a horde king distance of approximately 5
                if (pos.is_horde_color(Us))
                    ebonus += distance(pos.square<KING>(Them), blockSq) * 5 * rr - 10 * rr;
                else
                    ebonus += 25 * rr - distance(pos.square<KING>(Us), blockSq) * 2 * rr;
            }
            else
#endif
#ifdef ANTI
            if (pos.is_anti()) {} else
#endif
#ifdef ATOMIC
            if (pos.is_atomic())
                ebonus +=  distance(pos.square<KING>(Them), blockSq) * 5 * rr;
            else
#endif
            {
            // Adjust bonus based on the king's proximity
            ebonus +=  distance(pos.square<KING>(Them), blockSq) * 5 * rr
                     - distance(pos.square<KING>(Us  ), blockSq) * 2 * rr;

            // If blockSq is not the queening square then consider also a second push
            if (relative_rank(Us, blockSq) != RANK_8)
                ebonus -= distance(pos.square<KING>(Us), blockSq + pawnPush) * rr;
            }

            // If the pawn is free to advance, then increase the bonus
            if (pos.empty(blockSq))
            {
                // If there is a rook or queen attacking/defending the pawn from behind,
                // consider all the squaresToQueen. Otherwise consider only the squares
                // in the pawn's path attacked or occupied by the enemy.
                defendedSquares = unsafeSquares = squaresToQueen = forward_bb(Us, s);

                bb = forward_bb(Them, s) & pos.pieces(ROOK, QUEEN) & pos.attacks_from<ROOK>(s);

                if (!(pos.pieces(Us) & bb))
                    defendedSquares &= ei.attackedBy[Us][ALL_PIECES];

                if (!(pos.pieces(Them) & bb))
                {
                    unsafeSquares &= ei.attackedBy[Them][ALL_PIECES] | pos.pieces(Them);
                }

                // If there aren't any enemy attacks, assign a big bonus. Otherwise
                // assign a smaller bonus if the block square isn't attacked.
                int k = !unsafeSquares ? 18 : !(unsafeSquares & blockSq) ? 8 : 0;

                // If the path to the queen is fully defended, assign a big bonus.
                // Otherwise assign a smaller bonus if the block square is defended.
                if (defendedSquares == squaresToQueen)
                    k += 6;
                else if (defendedSquares & blockSq)
                    k += 4;

                mbonus += k * rr, ebonus += k * rr;
            }
            else if (pos.pieces(Us) & blockSq)
                mbonus += rr + r * 2, ebonus += rr + r * 2;
        } // rr != 0

        // Scale down bonus for candidate passers which need more than one
        // pawn push to become passed.
        if (!pos.pawn_passed(Us, s + pawn_push(Us)))
            mbonus /= 2, ebonus /= 2;

        score += make_score(mbonus, ebonus) + PassedFile[file_of(s)];
    }
#ifdef RACE
    }
#endif
    if (DoTrace)
        Trace::add(PASSED, Us, score);

    return score;
  }


  // evaluate_space() computes the space evaluation for a given side. The
  // space evaluation is a simple bonus based on the number of safe squares
  // available for minor pieces on the central four files on ranks 2--4. Safe
  // squares one, two or three squares behind a friendly pawn are counted
  // twice. Finally, the space bonus is multiplied by a weight. The aim is to
  // improve play on game opening.
  template<Color Us>
  Score evaluate_space(const Position& pos, const EvalInfo& ei) {

    const Color Them = (Us == WHITE ? BLACK : WHITE);
    const Bitboard SpaceMask =
      Us == WHITE ? CenterFiles & (Rank2BB | Rank3BB | Rank4BB)
                  : CenterFiles & (Rank7BB | Rank6BB | Rank5BB);

    // Find the safe squares for our pieces inside the area defined by
    // SpaceMask. A square is unsafe if it is attacked by an enemy
    // pawn, or if it is undefended and attacked by an enemy piece.
    Bitboard safe =   SpaceMask
                   & ~pos.pieces(Us, PAWN)
                   & ~ei.attackedBy[Them][PAWN]
                   & (ei.attackedBy[Us][ALL_PIECES] | ~ei.attackedBy[Them][ALL_PIECES]);
#ifdef HORDE
    if (pos.is_horde())
        safe =   ~ei.attackedBy[Them][PAWN]
               & (ei.attackedBy[Us][ALL_PIECES] | ~ei.attackedBy[Them][ALL_PIECES]);
#endif

    // Find all squares which are at most three squares behind some friendly pawn
    Bitboard behind = pos.pieces(Us, PAWN);
    behind |= (Us == WHITE ? behind >>  8 : behind <<  8);
    behind |= (Us == WHITE ? behind >> 16 : behind << 16);
#ifdef HORDE
    if (pos.is_horde())
        behind |= (Us == WHITE ? behind >> 24 : behind << 24);
#endif

    // Since SpaceMask[Us] is fully on our half of the board...
#ifdef HORDE
    assert(pos.is_horde() || unsigned(safe >> (Us == WHITE ? 32 : 0)) == 0);
#else
    assert(unsigned(safe >> (Us == WHITE ? 32 : 0)) == 0);
#endif

    // ...count safe + (behind & safe) with a single popcount.
    int bonus = popcount((Us == WHITE ? safe << 32 : safe >> 32) | (behind & safe));
#ifdef HORDE
    if (pos.is_horde())
        bonus = popcount(safe) + popcount(behind & safe);
    else
#endif
    bonus = std::min(16, bonus);
    int weight = pos.count<ALL_PIECES>(Us) - 2 * ei.pe->open_files();
#ifdef THREECHECK
    if (pos.is_three_check())
        weight -= pos.checks_count();
#endif
#ifdef HORDE
    if (pos.is_horde() && pos.is_horde_color(Us))
        return make_score(bonus * weight * weight / 200, 0);
#endif
#ifdef KOTH
    if (pos.is_koth())
        return make_score(bonus * weight * weight / 22, 0)
              + KothSafeCenter * popcount(safe & behind & (Rank4BB | Rank5BB) & (FileDBB | FileEBB));
#endif

    return make_score(bonus * weight * weight / 18, 0);
  }


  // evaluate_initiative() computes the initiative correction value for the
  // position, i.e., second order bonus/malus based on the known attacking/defending
  // status of the players.
  Score evaluate_initiative(const Position& pos, int asymmetry, Value eg) {

#ifdef ANTI
    if (pos.is_anti())
        return make_score(0, 0);
#endif
    int kingDistance =  distance<File>(pos.square<KING>(WHITE), pos.square<KING>(BLACK))
                      - distance<Rank>(pos.square<KING>(WHITE), pos.square<KING>(BLACK));
    bool bothFlanks = (pos.pieces(PAWN) & QueenSide) && (pos.pieces(PAWN) & KingSide);

    // Compute the initiative bonus for the attacking side
    int initiative = 8 * (asymmetry + kingDistance - 17) + 12 * pos.count<PAWN>() + 16 * bothFlanks;

    // Now apply the bonus: note that we find the attacking side by extracting
    // the sign of the endgame value, and that we carefully cap the bonus so
    // that the endgame score will never change sign after the bonus.
    int value = ((eg > 0) - (eg < 0)) * std::max(initiative, -abs(eg));

    return make_score(0, value);
  }


  // evaluate_scale_factor() computes the scale factor for the winning side
  ScaleFactor evaluate_scale_factor(const Position& pos, const EvalInfo& ei, Value eg) {

    Color strongSide = eg > VALUE_DRAW ? WHITE : BLACK;
    ScaleFactor sf = ei.me->scale_factor(pos, strongSide);

    // If we don't already have an unusual scale factor, check for certain
    // types of endgames, and use a lower scale for those.
#ifdef ATOMIC
    if (pos.is_atomic()) {} else
#endif
    if (sf == SCALE_FACTOR_NORMAL || sf == SCALE_FACTOR_ONEPAWN)
    {
        if (pos.opposite_bishops())
        {
            // Endgame with opposite-colored bishops and no other pieces (ignoring pawns)
            // is almost a draw, in case of KBP vs KB, it is even more a draw.
            if (   pos.non_pawn_material(WHITE) == BishopValueMg
                && pos.non_pawn_material(BLACK) == BishopValueMg)
                return more_than_one(pos.pieces(PAWN)) ? ScaleFactor(31) : ScaleFactor(9);

            // Endgame with opposite-colored bishops, but also other pieces. Still
            // a bit drawish, but not as drawish as with only the two bishops.
            return ScaleFactor(46);
        }
        // Endings where weaker side can place his king in front of the opponent's
        // pawns are drawish.
        else if (    abs(eg) <= BishopValueEg
                 &&  pos.count<PAWN>(strongSide) <= 2
                 && !pos.pawn_passed(~strongSide, pos.square<KING>(~strongSide)))
            return ScaleFactor(37 + 7 * pos.count<PAWN>(strongSide));
    }
#ifdef HORDE
    if (   pos.is_horde()
        && pos.non_pawn_material(pos.is_horde_color(WHITE) ? WHITE : BLACK) >= QueenValueMg
        && !pos.is_horde_color(strongSide))
        sf = ScaleFactor(10);
#endif

    return sf;
  }

} // namespace

/// evaluate() is the main evaluation function. It returns a static evaluation
/// of the position from the point of view of the side to move.

template<bool DoTrace>
Value Eval::evaluate(const Position& pos) {

  assert(!pos.checkers());

  Score mobility[COLOR_NB] = { SCORE_ZERO, SCORE_ZERO };
  Value v;
  EvalInfo ei;

  if (pos.is_variant_end())
      return pos.variant_result();

  // Probe the material hash table
  ei.me = Material::probe(pos);

  // If we have a specialized evaluation function for the current material
  // configuration, call it and return.
  if (ei.me->specialized_eval_exists())
      return ei.me->evaluate(pos);

  // Initialize score by reading the incrementally updated scores included in
  // the position object (material + piece square tables) and the material
  // imbalance. Score is computed internally from the white point of view.
  Score score = pos.psq_score() + ei.me->imbalance();

  // Probe the pawn hash table
  ei.pe = Pawns::probe(pos);
  score += ei.pe->pawns_score();

  if (pos.variant() == CHESS_VARIANT)
  {
  // Early exit if score is high
  v = (mg_value(score) + eg_value(score)) / 2;
  if (abs(v) > LazyThreshold)
     return pos.side_to_move() == WHITE ? v : -v;
  }

  // Initialize attack and king safety bitboards
  eval_init<WHITE>(pos, ei);
  eval_init<BLACK>(pos, ei);

  // Evaluate all pieces but king and pawns
  score += evaluate_pieces<DoTrace>(pos, ei, mobility);
  score += mobility[WHITE] - mobility[BLACK];

#ifdef ANTI
  if (pos.is_anti()) {} else
#endif
#ifdef RACE
  if (pos.is_race()) {} else
#endif
  // Evaluate kings after all other pieces because we need full attack
  // information when computing the king safety evaluation.
  score +=  evaluate_king<WHITE, DoTrace>(pos, ei)
          - evaluate_king<BLACK, DoTrace>(pos, ei);

  // Evaluate tactical threats, we need full attack information including king
  score +=  evaluate_threats<WHITE, DoTrace>(pos, ei)
          - evaluate_threats<BLACK, DoTrace>(pos, ei);

  // Evaluate passed pawns, we need full attack information including king
  score +=  evaluate_passer_pawns<WHITE, DoTrace>(pos, ei)
          - evaluate_passer_pawns<BLACK, DoTrace>(pos, ei);

  // Evaluate space for both sides, only during opening
#ifdef HORDE
  if (pos.is_horde())
  {
      score +=  evaluate_space<WHITE>(pos, ei)
              - evaluate_space<BLACK>(pos, ei);
  }
  else
  {
#endif
  if (pos.non_pawn_material() >= 12222)
      score +=  evaluate_space<WHITE>(pos, ei)
              - evaluate_space<BLACK>(pos, ei);

  // Evaluate position potential for the winning side
  score += evaluate_initiative(pos, ei.pe->pawn_asymmetry(), eg_value(score));
#ifdef HORDE
  }
#endif

  // Evaluate scale factor for the winning side
  ScaleFactor sf = evaluate_scale_factor(pos, ei, eg_value(score));

  // Interpolate between a middlegame and a (scaled by 'sf') endgame score
  v =  mg_value(score) * int(ei.me->game_phase())
     + eg_value(score) * int(PHASE_MIDGAME - ei.me->game_phase()) * sf / SCALE_FACTOR_NORMAL;

  v /= int(PHASE_MIDGAME);

  // In case of tracing add all remaining individual evaluation terms
  if (DoTrace)
  {
      Trace::add(MATERIAL, pos.psq_score());
      Trace::add(IMBALANCE, ei.me->imbalance());
      Trace::add(PAWN, ei.pe->pawns_score());
      Trace::add(MOBILITY, mobility[WHITE], mobility[BLACK]);
      if (pos.non_pawn_material() >= 12222)
          Trace::add(SPACE, evaluate_space<WHITE>(pos, ei)
                          , evaluate_space<BLACK>(pos, ei));
      Trace::add(TOTAL, score);
  }

  return (pos.side_to_move() == WHITE ? v : -v) + Eval::Tempo[pos.variant()]; // Side to move point of view
}

// Explicit template instantiations
template Value Eval::evaluate<true >(const Position&);
template Value Eval::evaluate<false>(const Position&);


/// trace() is like evaluate(), but instead of returning a value, it returns
/// a string (suitable for outputting to stdout) that contains the detailed
/// descriptions and values of each evaluation term. Useful for debugging.

std::string Eval::trace(const Position& pos) {

  std::memset(scores, 0, sizeof(scores));

  Value v = evaluate<true>(pos);
  v = pos.side_to_move() == WHITE ? v : -v; // White's point of view

  std::stringstream ss;
  ss << std::showpoint << std::noshowpos << std::fixed << std::setprecision(2)
     << "      Eval term |    White    |    Black    |    Total    \n"
     << "                |   MG    EG  |   MG    EG  |   MG    EG  \n"
     << "----------------+-------------+-------------+-------------\n"
     << "       Material | " << Term(MATERIAL)
     << "      Imbalance | " << Term(IMBALANCE)
     << "          Pawns | " << Term(PAWN)
     << "        Knights | " << Term(KNIGHT)
     << "         Bishop | " << Term(BISHOP)
     << "          Rooks | " << Term(ROOK)
     << "         Queens | " << Term(QUEEN)
     << "       Mobility | " << Term(MOBILITY)
     << "    King safety | " << Term(KING)
     << "        Threats | " << Term(THREAT)
     << "   Passed pawns | " << Term(PASSED)
     << "          Space | " << Term(SPACE)
     << "----------------+-------------+-------------+-------------\n"
     << "          Total | " << Term(TOTAL);

  ss << "\nTotal Evaluation: " << to_cp(v) << " (white side)\n";

  return ss.str();
}<|MERGE_RESOLUTION|>--- conflicted
+++ resolved
@@ -722,8 +722,8 @@
     QueenSide, QueenSide, QueenSide, CenterFiles, CenterFiles, KingSide, KingSide, KingSide
   };
 
-  const int maxDanger[VARIANT_NB] = {
-    2 * int(BishopValueMg),
+  const int minDanger[VARIANT_NB] = {
+    0,
 #ifdef ANTI
     2 * int(BishopValueMg),
 #endif
@@ -885,7 +885,6 @@
 #endif
         // Transform the kingDanger units into a Score, and substract it from the evaluation
         if (kingDanger > 0)
-<<<<<<< HEAD
         {
 #ifdef THREECHECK
             if (pos.is_three_check())
@@ -900,7 +899,7 @@
                 }
             }
 #endif
-            int v = std::min(kingDanger * kingDanger / 4096, maxDanger[pos.variant()]);
+            int v = std::min(kingDanger * kingDanger / 4096, minDanger[pos.variant()]);
             score -=
 #ifdef CRAZYHOUSE
                      pos.is_house() ? make_score(v, v) :
@@ -910,9 +909,6 @@
 #endif
                      make_score(v, 0);
         }
-=======
-            score -= make_score(kingDanger * kingDanger / 4096, 0);
->>>>>>> b258b4fe
     }
 
     // King tropism: firstly, find squares that opponent attacks in our king flank
