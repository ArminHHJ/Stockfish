--- conflicted
+++ resolved
@@ -894,13 +894,7 @@
 
 	{
         if (   pos.opposite_bishops()
-<<<<<<< HEAD
-            && pos.non_pawn_material(WHITE) == BishopValueMg
-            && pos.non_pawn_material(BLACK) == BishopValueMg)
-
-=======
             && pos.non_pawn_material() == 2 * BishopValueMg)
->>>>>>> 4e72e2a9
             sf = 16 + 4 * pe->passed_count();
 
         else
