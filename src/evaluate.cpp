/*
 Honey, a UCI chess playing engine derived from Stockfish and Glaurung 2.1
 Copyright (C) 2004-2008 Tord Romstad (Glaurung author)
 Copyright (C) 2008-2015 Marco Costalba, Joona Kiiski, Tord Romstad (Stockfish Authors)
 Copyright (C) 2015-2016 Marco Costalba, Joona Kiiski, Gary Linscott, Tord Romstad (Stockfish Authors)
 Copyright (C) 2017-2019 Michael Byrne, Marco Costalba, Joona Kiiski, Gary Linscott, Tord Romstad (Honey Authors)

 Honey is free software: you can redistribute it and/or modify
 it under the terms of the GNU General Public License as published by
 the Free Software Foundation, either version 3 of the License, or
 (at your option) any later version.

 Honey is distributed in the hope that it will be useful,
 but WITHOUT ANY WARRANTY; without even the implied warranty of
 MERCHANTABILITY or FITNESS FOR A PARTICULAR PURPOSE.  See the
 GNU General Public License for more details.

 You should have received a copy of the GNU General Public License
 along with this program.  If not, see <http://www.gnu.org/licenses/>.
 */

#include <algorithm>
#include <cassert>
#include <cstring>   // For std::memset
#include <iomanip>
#include <sstream>
#include "bitboard.h"
#include "evaluate.h"
#include "material.h"
#include "pawns.h"
#include "thread.h"

namespace Trace {

  enum Tracing { NO_TRACE, TRACE };

  enum Term { // The first 8 entries are reserved for PieceType
    MATERIAL = 8, IMBALANCE, MOBILITY, THREAT, PASSED, SPACE, INITIATIVE, TOTAL, TERM_NB
  };

  Score scores[TERM_NB][COLOR_NB];

  double to_cp(Value v) { return double(v) / PawnValueEg; }

  void add(int idx, Color c, Score s) {
    scores[idx][c] = s;
  }

  void add(int idx, Score w, Score b = SCORE_ZERO) {
    scores[idx][WHITE] = w;
    scores[idx][BLACK] = b;
  }

  std::ostream& operator<<(std::ostream& os, Score s) {
    os << std::setw(5) << to_cp(mg_value(s)) << " "
       << std::setw(5) << to_cp(eg_value(s));
    return os;
  }

  std::ostream& operator<<(std::ostream& os, Term t) {

    if (t == MATERIAL || t == IMBALANCE || t == INITIATIVE || t == TOTAL)
        os << " ----  ----"    << " | " << " ----  ----";
    else
        os << scores[t][WHITE] << " | " << scores[t][BLACK];

    os << " | " << scores[t][WHITE] - scores[t][BLACK] << "\n";
    return os;
  }
}

using namespace Trace;
namespace {

  // Threshold for lazy and space evaluation
  constexpr Value LazyThreshold  = Value(1400);
  constexpr Value SpaceThreshold = Value(12222);

  // KingAttackWeights[PieceType] contains king attack weights by piece type
#if ((defined Sullivan) || (defined Blau))
  constexpr int KingAttackWeights[PIECE_TYPE_NB] = { 0, 0, 77, 55, 44, 10 };
#else
  constexpr int KingAttackWeights[PIECE_TYPE_NB] = { 0, 0, 81, 52, 44, 10 };
#endif

  // Penalties for enemy's safe checks

  constexpr int QueenSafeCheck  = 780;

  constexpr int RookSafeCheck   = 1080;
  constexpr int BishopSafeCheck = 635;
  constexpr int KnightSafeCheck = 790;

#define S(mg, eg) make_score(mg, eg)

  // MobilityBonus[PieceType-2][attacked] contains bonuses for middle and end game,
  // indexed by piece type and number of attacked squares in the mobility area.

constexpr Score MobilityBonus[][32] = {
    { S(-62,-81), S(-53,-56), S(-12,-30), S( -4,-14), S(  3,  8), S( 13, 15), // Knights
      S( 22, 23), S( 28, 27), S( 33, 33) },
    { S(-48,-59), S(-20,-23), S( 16, -3), S( 26, 13), S( 38, 24), S( 51, 42), // Bishops
      S( 55, 54), S( 63, 57), S( 63, 65), S( 68, 73), S( 81, 78), S( 81, 86),
      S( 91, 88), S( 98, 97) },
    { S(-58,-76), S(-27,-18), S(-15, 28), S(-10, 55), S( -5, 69), S( -2, 82), // Rooks
      S(  9,112), S( 16,118), S( 30,132), S( 29,142), S( 32,155), S( 38,165),
      S( 46,166), S( 48,169), S( 58,171) },
    { S(-39,-36), S(-21,-15), S(  3,  8), S(  3, 18), S( 14, 34), S( 22, 54), // Queens
      S( 28, 61), S( 41, 73), S( 43, 79), S( 48, 92), S( 56, 94), S( 60,104),
      S( 60,113), S( 66,120), S( 67,123), S( 70,126), S( 71,133), S( 73,136),
      S( 79,140), S( 88,143), S( 88,148), S( 99,166), S(102,170), S(102,175),
      S(106,184), S(109,191), S(113,206), S(116,212) }
  };

  // RookOnFile[semiopen/open] contains bonuses for each rook when there is
  // no (friendly) pawn on the rook file.
#if ((defined Sullivan) || (defined Blau))
  constexpr Score RookOnFile[] = { S(18, 7), S(44, 20) };
#else
  constexpr Score RookOnFile[] = { S(21, 4), S(47, 25) };
#endif

  // ThreatByMinor/ByRook[attacked PieceType] contains bonuses according to
  // which piece type attacks which one. Attacks on lesser pieces which are
  // pawn-defended are not considered.
  constexpr Score ThreatByMinor[PIECE_TYPE_NB] = {

#if ((defined Sullivan) || (defined Blau))
    S(0, 0), S(0, 31), S(39, 42), S(57, 44), S(68, 112), S(62, 120)
#else
    S(0, 0), S(6, 32), S(59, 41), S(79, 56), S(90, 119), S(79, 161)
#endif
  };

  constexpr Score ThreatByRook[PIECE_TYPE_NB] = {
#if ((defined Sullivan) || (defined Blau))
    S(0, 0), S(0, 24), S(38, 71), S(38, 61), S(0, 38), S(51, 38)
#else
    S(0, 0), S(3, 44), S(38, 71), S(38, 61), S(0, 38), S(51, 38)
#endif
  };

  // PassedRank[Rank] contains a bonus according to the rank of a passed pawn
  constexpr Score PassedRank[RANK_NB] = {
    S(0, 0), S(10, 28), S(17, 33), S(15, 41), S(62, 72), S(168, 177), S(276, 260)
  };

  // Assorted bonuses and penalties
  constexpr Score BishopPawns        = S(  3,  7);
  constexpr Score CorneredBishop     = S( 50, 50);
  constexpr Score FlankAttacks       = S(  8,  0);
  constexpr Score Hanging            = S( 69, 36);
  constexpr Score KingProtector      = S(  7,  8);
  constexpr Score KnightOnQueen      = S( 16, 12);
  constexpr Score LongDiagonalBishop = S( 45,  0);
  constexpr Score MinorBehindPawn    = S( 18,  3);
#if ((defined Sullivan) || (defined Blau))
  constexpr Score Outpost            = S( 18,  6);
#else
  constexpr Score Outpost            = S( 32, 10);
#endif
  constexpr Score PassedFile         = S( 11,  8);
  constexpr Score PawnlessFlank      = S( 17, 95);
  constexpr Score RestrictedPiece    = S(  7,  7);


#ifdef Blau
  constexpr Score RookOnPawn         = S( 10, 32);
  constexpr Score RookOnQueenFile    = S( 11,  4);
#elif (defined Sullivan)
  constexpr Score RookOnPawn         = S( 10, 22);
  constexpr Score RookOnQueenFile    = S( 9,  6);
#else
  constexpr Score RookOnQueenFile    = S(  7,  6);
#endif
  constexpr Score SliderOnQueen      = S( 59, 18);
  constexpr Score ThreatByKing       = S( 24, 89);
  constexpr Score ThreatByPawnPush   = S( 48, 39);
#if ((defined Sullivan) || (defined Blau))
  constexpr Score ThreatByRank       = S( 13,  0);
#endif
  constexpr Score ThreatBySafePawn   = S(173, 94);
  constexpr Score TrappedRook        = S( 47,  4);
  constexpr Score WeakQueen          = S( 49, 15);



#undef S

  // Evaluation class computes and stores attacks tables and other working data
  template<Tracing T>
  class Evaluation {

  public:
    Evaluation() = delete;
    explicit Evaluation(const Position& p) : pos(p) {}
    Evaluation& operator=(const Evaluation&) = delete;
    Value value();

  private:
    template<Color Us> void initialize();
    template<Color Us, PieceType Pt> Score pieces();
    template<Color Us> Score king() const;
    template<Color Us> Score threats() const;
    template<Color Us> Score passed() const;
    template<Color Us> Score space() const;
    ScaleFactor scale_factor(Value eg) const;
    Score initiative(Score score) const;

    const Position& pos;
    Material::Entry* me;
    Pawns::Entry* pe;
    Bitboard mobilityArea[COLOR_NB];
    Score mobility[COLOR_NB] = { SCORE_ZERO, SCORE_ZERO };

    // attackedBy[color][piece type] is a bitboard representing all squares
    // attacked by a given color and piece type. Special "piece types" which
    // is also calculated is ALL_PIECES.
    Bitboard attackedBy[COLOR_NB][PIECE_TYPE_NB];

    // attackedBy2[color] are the squares attacked by at least 2 units of a given
    // color, including x-rays. But diagonal x-rays through pawns are not computed.
    Bitboard attackedBy2[COLOR_NB];

    // kingRing[color] are the squares adjacent to the king plus some other
    // very near squares, depending on king position.
    Bitboard kingRing[COLOR_NB];

    // kingAttackersCount[color] is the number of pieces of the given color
    // which attack a square in the kingRing of the enemy king.
    int kingAttackersCount[COLOR_NB];

    // kingAttackersWeight[color] is the sum of the "weights" of the pieces of
    // the given color which attack a square in the kingRing of the enemy king.
    // The weights of the individual piece types are given by the elements in
    // the KingAttackWeights array.
    int kingAttackersWeight[COLOR_NB];

    // kingAttacksCount[color] is the number of attacks by the given color to
    // squares directly adjacent to the enemy king. Pieces which attack more
    // than one square are counted multiple times. For instance, if there is
    // a white knight on g5 and black's king is on g8, this white knight adds 2
    // to kingAttacksCount[WHITE].
    int kingAttacksCount[COLOR_NB];
  };


  // Evaluation::initialize() computes king and pawn attacks, and the king ring
  // bitboard for a given color. This is done at the beginning of the evaluation.
  template<Tracing T> template<Color Us>
  void Evaluation<T>::initialize() {

    constexpr Color     Them = (Us == WHITE ? BLACK : WHITE);
    constexpr Direction Up   = (Us == WHITE ? NORTH : SOUTH);
    constexpr Direction Down = (Us == WHITE ? SOUTH : NORTH);
    constexpr Bitboard LowRanks = (Us == WHITE ? Rank2BB | Rank3BB : Rank7BB | Rank6BB);

    const Square ksq = pos.square<KING>(Us);

    Bitboard dblAttackByPawn = pawn_double_attacks_bb<Us>(pos.pieces(Us, PAWN));

    // Find our pawns that are blocked or on the first two ranks
    Bitboard b = pos.pieces(Us, PAWN) & (shift<Down>(pos.pieces()) | LowRanks);

    // Squares occupied by those pawns, by our king or queen or controlled by
    // enemy pawns are excluded from the mobility area.
    mobilityArea[Us] = ~(b | pos.pieces(Us, KING, QUEEN) | pe->pawn_attacks(Them));

    // Initialize attackedBy[] for king and pawns
    attackedBy[Us][KING] = pos.attacks_from<KING>(ksq);
    attackedBy[Us][PAWN] = pe->pawn_attacks(Us);
    attackedBy[Us][ALL_PIECES] = attackedBy[Us][KING] | attackedBy[Us][PAWN];
    attackedBy2[Us] = dblAttackByPawn | (attackedBy[Us][KING] & attackedBy[Us][PAWN]);

    // Init our king safety tables
    kingRing[Us] = attackedBy[Us][KING];
    if (relative_rank(Us, ksq) == RANK_1)
        kingRing[Us] |= shift<Up>(kingRing[Us]);

    if (file_of(ksq) == FILE_H)
        kingRing[Us] |= shift<WEST>(kingRing[Us]);

    else if (file_of(ksq) == FILE_A)
        kingRing[Us] |= shift<EAST>(kingRing[Us]);

    kingAttackersCount[Them] = popcount(kingRing[Us] & pe->pawn_attacks(Them));
    kingAttacksCount[Them] = kingAttackersWeight[Them] = 0;

    // Remove from kingRing[] the squares defended by two pawns
    kingRing[Us] &= ~dblAttackByPawn;
  }


  // Evaluation::pieces() scores pieces of a given color and type
  template<Tracing T> template<Color Us, PieceType Pt>
  Score Evaluation<T>::pieces() {

    constexpr Color     Them = (Us == WHITE ? BLACK : WHITE);
    constexpr Direction Down = (Us == WHITE ? SOUTH : NORTH);
    constexpr Bitboard OutpostRanks = (Us == WHITE ? Rank4BB | Rank5BB | Rank6BB
                                                   : Rank5BB | Rank4BB | Rank3BB);
    const Square* pl = pos.squares<Pt>(Us);

    Bitboard b, bb;
    Score score = SCORE_ZERO;

    attackedBy[Us][Pt] = 0;

    for (Square s = *pl; s != SQ_NONE; s = *++pl)
    {
        // Find attacked squares, including x-ray attacks for bishops and rooks
        b = Pt == BISHOP ? attacks_bb<BISHOP>(s, pos.pieces() ^ pos.pieces(QUEEN))
          : Pt ==   ROOK ? attacks_bb<  ROOK>(s, pos.pieces() ^ pos.pieces(QUEEN) ^ pos.pieces(Us, ROOK))
                         : pos.attacks_from<Pt>(s);

        if (pos.blockers_for_king(Us) & s)
            b &= LineBB[pos.square<KING>(Us)][s];

        attackedBy2[Us] |= attackedBy[Us][ALL_PIECES] & b;
        attackedBy[Us][Pt] |= b;
        attackedBy[Us][ALL_PIECES] |= b;

        if (b & kingRing[Them])
        {
            kingAttackersCount[Us]++;
            kingAttackersWeight[Us] += KingAttackWeights[Pt];
            kingAttacksCount[Us] += popcount(b & attackedBy[Them][KING]);
        }

        int mob = popcount(b & mobilityArea[Us]);

        mobility[Us] += MobilityBonus[Pt - 2][mob];

        if (Pt == BISHOP || Pt == KNIGHT)
        {
            // Bonus if piece is on an outpost square or can reach one
            bb = OutpostRanks & attackedBy[Us][PAWN] & ~pe->pawn_attacks_span(Them);
            if (bb & s)
#if ((defined Sullivan) || (defined Blau))
            score += Outpost * (Pt == KNIGHT ? 4 : 2);
			
            else if (bb & b & ~pos.pieces(Us))
                score += Outpost * (Pt == KNIGHT ? 2 : 1);
#else
                score += Outpost * (Pt == KNIGHT ? 2 : 1);

            else if (Pt == KNIGHT && bb & b & ~pos.pieces(Us))
                score += Outpost;
#endif

            // Knight and Bishop bonus for being right behind a pawn
            if (shift<Down>(pos.pieces(PAWN)) & s)
                score += MinorBehindPawn;

            // Penalty if the piece is far from the king
            score -= KingProtector * distance(s, pos.square<KING>(Us));

            if (Pt == BISHOP)
            {
                // Penalty according to number of pawns on the same color square as the
                // bishop, bigger when the center files are blocked with pawns.
                Bitboard blocked = pos.pieces(Us, PAWN) & shift<Down>(pos.pieces());

                score -= BishopPawns * pos.pawns_on_same_color_squares(Us, s)
                                     * (1 + popcount(blocked & CenterFiles));

                // Bonus for bishop on a long diagonal which can "see" both center squares
                if (more_than_one(attacks_bb<BISHOP>(s, pos.pieces(PAWN)) & Center))
                    score += LongDiagonalBishop;
            }

            // An important Chess960 pattern: A cornered bishop blocked by a friendly
            // pawn diagonally in front of it is a very serious problem, especially
            // when that pawn is also blocked.
            if (   Pt == BISHOP
                && pos.is_chess960()
                && (s == relative_square(Us, SQ_A1) || s == relative_square(Us, SQ_H1)))
            {
                Direction d = pawn_push(Us) + (file_of(s) == FILE_A ? EAST : WEST);
                if (pos.piece_on(s + d) == make_piece(Us, PAWN))
                    score -= !pos.empty(s + d + pawn_push(Us))                ? CorneredBishop * 4
                            : pos.piece_on(s + d + d) == make_piece(Us, PAWN) ? CorneredBishop * 2
                                                                              : CorneredBishop;
            }
        }

        if (Pt == ROOK)
        {
#if ((defined Sullivan) || (defined Blau))
            // Bonus for aligning rook with enemy pawns on the same rank/file
            if (relative_rank(Us, s) >= RANK_5)
                score += RookOnPawn * popcount(pos.pieces(Them, PAWN) & PseudoAttacks[ROOK][s]);
#endif

            // Bonus for rook on the same file as a queen
            if (file_bb(s) & pos.pieces(QUEEN))
                score += RookOnQueenFile;

            // Bonus for rook on an open or semi-open file
            if (pos.is_on_semiopen_file(Us, s))
                score += RookOnFile[pos.is_on_semiopen_file(Them, s)];

            // Penalty when trapped by the king, even more if the king cannot castle
            else if (mob <= 3)
            {
                File kf = file_of(pos.square<KING>(Us));
                if ((kf < FILE_E) == (file_of(s) < kf))
                    score -= TrappedRook * (1 + !pos.castling_rights(Us));

            }
        }

        if (Pt == QUEEN)
        {
            // Penalty if any relative pin or discovered attack against the queen
            Bitboard queenPinners;
            if (pos.slider_blockers(pos.pieces(Them, ROOK, BISHOP), s, queenPinners))
                score -= WeakQueen;
        }
    }
    if (T)
        Trace::add(Pt, Us, score);

    return score;
  }


  // Evaluation::king() assigns bonuses and penalties to a king of a given color
  template<Tracing T> template<Color Us>
  Score Evaluation<T>::king() const {

    constexpr Color    Them = (Us == WHITE ? BLACK : WHITE);
    constexpr Bitboard Camp = (Us == WHITE ? AllSquares ^ Rank6BB ^ Rank7BB ^ Rank8BB
                                           : AllSquares ^ Rank1BB ^ Rank2BB ^ Rank3BB);

    Bitboard weak, b1, b2, safe, unsafeChecks = 0;
    Bitboard rookChecks, queenChecks, bishopChecks, knightChecks;
    int kingDanger = 0;
    const Square ksq = pos.square<KING>(Us);

    // Init the score with king shelter and enemy pawns storm
    Score score = pe->king_safety<Us>(pos);

    // Attacked squares defended at most once by our queen or king
    weak =  attackedBy[Them][ALL_PIECES]
          & ~attackedBy2[Us]
          & (~attackedBy[Us][ALL_PIECES] | attackedBy[Us][KING] | attackedBy[Us][QUEEN]);

    // Analyse the safe enemy's checks which are possible on next move
    safe  = ~pos.pieces(Them);
    safe &= ~attackedBy[Us][ALL_PIECES] | (weak & attackedBy2[Them]);

    b1 = attacks_bb<ROOK  >(ksq, pos.pieces() ^ pos.pieces(Us, QUEEN));
    b2 = attacks_bb<BISHOP>(ksq, pos.pieces() ^ pos.pieces(Us, QUEEN));

    // Enemy rooks checks
    rookChecks = b1 & safe & attackedBy[Them][ROOK];

    if (rookChecks)
        kingDanger += RookSafeCheck;
    else
        unsafeChecks |= b1 & attackedBy[Them][ROOK];

    // Enemy queen safe checks: we count them only if they are from squares from
    // which we can't give a rook check, because rook checks are more valuable.
    queenChecks =  (b1 | b2)
                 & attackedBy[Them][QUEEN]
                 & safe
                 & ~attackedBy[Us][QUEEN]
                 & ~rookChecks;

    if (queenChecks)
        kingDanger += QueenSafeCheck;

    // Enemy bishops checks: we count them only if they are from squares from
    // which we can't give a queen check, because queen checks are more valuable.
    bishopChecks =  b2
                  & attackedBy[Them][BISHOP]
                  & safe
                  & ~queenChecks;

    if (bishopChecks)
        kingDanger += BishopSafeCheck;
    else
        unsafeChecks |= b2 & attackedBy[Them][BISHOP];

    // Enemy knights checks
    knightChecks = pos.attacks_from<KNIGHT>(ksq) & attackedBy[Them][KNIGHT];

    if (knightChecks & safe)
        kingDanger += KnightSafeCheck;
    else
        unsafeChecks |= knightChecks;

    // Find the squares that opponent attacks in our king flank, and the squares
    // which are attacked twice in that flank.
    b1 = attackedBy[Them][ALL_PIECES] & KingFlank[file_of(ksq)] & Camp;
    b2 = b1 & attackedBy2[Them];

    int kingFlankAttacks = popcount(b1) + popcount(b2);

    kingDanger +=        kingAttackersCount[Them] * kingAttackersWeight[Them]
                 + 185 * popcount(kingRing[Us] & weak)
                 + 148 * popcount(unsafeChecks)
                 +  98 * popcount(pos.blockers_for_king(Us))
                 +  69 * kingAttacksCount[Them]
                 +   3 * kingFlankAttacks * kingFlankAttacks / 8
                 +       mg_value(mobility[Them] - mobility[Us])
                 - 873 * !pos.count<QUEEN>(Them)
                 - 100 * bool(attackedBy[Us][KNIGHT] & attackedBy[Us][KING])
                 -  35 * bool(attackedBy[Us][BISHOP] & attackedBy[Us][KING])
                 -   6 * mg_value(score) / 8
<<<<<<< HEAD
                 +       mg_value(mobility[Them] - mobility[Us])
#if ((defined Sullivan) || (defined Blau))
                 +   5 * kingFlankAttacks * kingFlankAttacks / 16
#else
                 +   3 * kingFlankAttacks * kingFlankAttacks / 8
#endif
=======
>>>>>>> 648c7ec2
                 -   7;

    // Transform the kingDanger units into a Score, and subtract it from the evaluation

#ifdef Blau
    if (kingDanger > 100)
        score -= make_score(kingDanger * kingDanger / 3200, kingDanger / 10);
#elif (defined Sullivan)
    if (kingDanger > 88)
        score -= make_score(kingDanger * kingDanger / 3584, kingDanger / 14);
#else
    if (kingDanger > 100)
        score -= make_score(kingDanger * kingDanger / 4096, kingDanger / 16);
#endif

    // Penalty when our king is on a pawnless flank
    if (!(pos.pieces(PAWN) & KingFlank[file_of(ksq)]))
        score -= PawnlessFlank;

    // Penalty if king flank is under attack, potentially moving toward the king
    score -= FlankAttacks * kingFlankAttacks;

    if (T)
        Trace::add(KING, Us, score);

    return score;
  }


  // Evaluation::threats() assigns bonuses according to the types of the
  // attacking and the attacked pieces.
  template<Tracing T> template<Color Us>
  Score Evaluation<T>::threats() const {

    constexpr Color     Them     = (Us == WHITE ? BLACK   : WHITE);
    constexpr Direction Up       = (Us == WHITE ? NORTH   : SOUTH);
    constexpr Bitboard  TRank3BB = (Us == WHITE ? Rank3BB : Rank6BB);

    Bitboard b, weak, defended, nonPawnEnemies, stronglyProtected, safe;
    Score score = SCORE_ZERO;

    // Non-pawn enemies
    nonPawnEnemies = pos.pieces(Them) & ~pos.pieces(PAWN);

    // Squares strongly protected by the enemy, either because they defend the
    // square with a pawn, or because they defend the square twice and we don't.
    stronglyProtected =  attackedBy[Them][PAWN]
                       | (attackedBy2[Them] & ~attackedBy2[Us]);

    // Non-pawn enemies, strongly protected
    defended = nonPawnEnemies & stronglyProtected;

    // Enemies not strongly protected and under our attack
    weak = pos.pieces(Them) & ~stronglyProtected & attackedBy[Us][ALL_PIECES];

    // Bonus according to the kind of attacking pieces
    if (defended | weak)
    {
        b = (defended | weak) & (attackedBy[Us][KNIGHT] | attackedBy[Us][BISHOP]);
        while (b)
#if ((defined Sullivan) || (defined Blau))
        {
            Square s = pop_lsb(&b);
            score += ThreatByMinor[type_of(pos.piece_on(s))];
            if (type_of(pos.piece_on(s)) != PAWN)
                score += ThreatByRank * (int)relative_rank(Them, s);
        }

#else
            score += ThreatByMinor[type_of(pos.piece_on(pop_lsb(&b)))];
#endif
        b = weak & attackedBy[Us][ROOK];
        while (b)
#if ((defined Sullivan) || (defined Blau))
        {
            Square s = pop_lsb(&b);
            score += ThreatByRook[type_of(pos.piece_on(s))];
            if (type_of(pos.piece_on(s)) != PAWN)
            	score += ThreatByRank * (int)relative_rank(Them, s);

        }
#else
            score += ThreatByRook[type_of(pos.piece_on(pop_lsb(&b)))];
#endif

        if (weak & attackedBy[Us][KING])
            score += ThreatByKing;

        b =  ~attackedBy[Them][ALL_PIECES]
           | (nonPawnEnemies & attackedBy2[Us]);
        score += Hanging * popcount(weak & b);
    }

    // Bonus for restricting their piece moves
    b =   attackedBy[Them][ALL_PIECES]
       & ~stronglyProtected
       &  attackedBy[Us][ALL_PIECES];

    score += RestrictedPiece * popcount(b);

    // Protected or unattacked squares
    safe = ~attackedBy[Them][ALL_PIECES] | attackedBy[Us][ALL_PIECES];

    // Bonus for attacking enemy pieces with our relatively safe pawns
    b = pos.pieces(Us, PAWN) & safe;
    b = pawn_attacks_bb<Us>(b) & nonPawnEnemies;
    score += ThreatBySafePawn * popcount(b);

    // Find squares where our pawns can push on the next move
    b  = shift<Up>(pos.pieces(Us, PAWN)) & ~pos.pieces();
    b |= shift<Up>(b & TRank3BB) & ~pos.pieces();

    // Keep only the squares which are relatively safe
    b &= ~attackedBy[Them][PAWN] & safe;

    // Bonus for safe pawn threats on the next move
    b = pawn_attacks_bb<Us>(b) & nonPawnEnemies;
    score += ThreatByPawnPush * popcount(b);

    // Bonus for threats on the next moves against enemy queen
    if (pos.count<QUEEN>(Them) == 1)
    {
        Square s = pos.square<QUEEN>(Them);
        safe = mobilityArea[Us] & ~stronglyProtected;

        b = attackedBy[Us][KNIGHT] & pos.attacks_from<KNIGHT>(s);

        score += KnightOnQueen * popcount(b & safe);

        b =  (attackedBy[Us][BISHOP] & pos.attacks_from<BISHOP>(s))
           | (attackedBy[Us][ROOK  ] & pos.attacks_from<ROOK  >(s));

        score += SliderOnQueen * popcount(b & safe & attackedBy2[Us]);
    }

    if (T)
        Trace::add(THREAT, Us, score);

    return score;
  }

  // Evaluation::passed() evaluates the passed pawns and candidate passed
  // pawns of the given color.

  template<Tracing T> template<Color Us>
  Score Evaluation<T>::passed() const {

    constexpr Color     Them = (Us == WHITE ? BLACK : WHITE);
    constexpr Direction Up   = (Us == WHITE ? NORTH : SOUTH);

    auto king_proximity = [&](Color c, Square s) {
      return std::min(distance(pos.square<KING>(c), s), 5);
    };

    Bitboard b, bb, squaresToQueen, unsafeSquares;
    Score score = SCORE_ZERO;

    b = pe->passed_pawns(Us);

    while (b)
    {
        Square s = pop_lsb(&b);

        assert(!(pos.pieces(Them, PAWN) & forward_file_bb(Us, s + Up)));

        int r = relative_rank(Us, s);

        Score bonus = PassedRank[r];

        if (r > RANK_3)
        {
            int w = 5 * r - 13;
            Square blockSq = s + Up;

            // Adjust bonus based on the king's proximity
            bonus += make_score(0, (  king_proximity(Them, blockSq) * 5
                                    - king_proximity(Us,   blockSq) * 2) * w);

            // If blockSq is not the queening square then consider also a second push
            if (r != RANK_7)
                bonus -= make_score(0, king_proximity(Us, blockSq + Up) * w);

            // If the pawn is free to advance, then increase the bonus
            if (pos.empty(blockSq))
            {
                squaresToQueen = forward_file_bb(Us, s);
                unsafeSquares = passed_pawn_span(Us, s);

                bb = forward_file_bb(Them, s) & pos.pieces(ROOK, QUEEN);

                if (!(pos.pieces(Them) & bb))
                    unsafeSquares &= attackedBy[Them][ALL_PIECES];

                // If there are no enemy attacks on passed pawn span, assign a big bonus.
                // Otherwise assign a smaller bonus if the path to queen is not attacked
                // and even smaller bonus if it is attacked but block square is not.
                int k = !unsafeSquares                    ? 35 :
                        !(unsafeSquares & squaresToQueen) ? 20 :
                        !(unsafeSquares & blockSq)        ?  9 :
                                                             0 ;

                // Assign a larger bonus if the block square is defended
                if ((pos.pieces(Us) & bb) || (attackedBy[Us][ALL_PIECES] & blockSq))
                    k += 5;

                bonus += make_score(k * w, k * w);
            }
        } // r > RANK_3

        // Scale down bonus for candidate passers which need more than one
        // pawn push to become passed, or have a pawn in front of them.
        if (   !pos.pawn_passed(Us, s + Up)
            || (pos.pieces(PAWN) & (s + Up)))
            bonus = bonus / 2;

        score += bonus - PassedFile * map_to_queenside(file_of(s));
    }

    if (T)
        Trace::add(PASSED, Us, score);

    return score;
  }


  // Evaluation::space() computes the space evaluation for a given side. The
  // space evaluation is a simple bonus based on the number of safe squares
  // available for minor pieces on the central four files on ranks 2--4. Safe
  // squares one, two or three squares behind a friendly pawn are counted
  // twice. Finally, the space bonus is multiplied by a weight. The aim is to
  // improve play on game opening.

  template<Tracing T> template<Color Us>
  Score Evaluation<T>::space() const {

    if (pos.non_pawn_material() < SpaceThreshold)
        return SCORE_ZERO;

    constexpr Color Them     = (Us == WHITE ? BLACK : WHITE);
    constexpr Direction Down = (Us == WHITE ? SOUTH : NORTH);
    constexpr Bitboard SpaceMask =
      Us == WHITE ? CenterFiles & (Rank2BB | Rank3BB | Rank4BB)
                  : CenterFiles & (Rank7BB | Rank6BB | Rank5BB);

    // Find the available squares for our pieces inside the area defined by SpaceMask
    Bitboard safe =   SpaceMask
                   & ~pos.pieces(Us, PAWN)
                   & ~attackedBy[Them][PAWN];

    // Find all squares which are at most three squares behind some friendly pawn
    Bitboard behind = pos.pieces(Us, PAWN);
    behind |= shift<Down>(behind);
    behind |= shift<Down+Down>(behind);

    int bonus = popcount(safe) + popcount(behind & safe & ~attackedBy[Them][ALL_PIECES]);
    int weight = pos.count<ALL_PIECES>(Us) - 1;
    Score score = make_score(bonus * weight * weight / 16, 0);

    if (T)
        Trace::add(SPACE, Us, score);

    return score;
  }


  // Evaluation::initiative() computes the initiative correction value
  // for the position. It is a second order bonus/malus based on the
  // known attacking/defending status of the players.

  template<Tracing T>
  Score Evaluation<T>::initiative(Score score) const {

    Value mg = mg_value(score);
    Value eg = eg_value(score);

    int outflanking =  distance<File>(pos.square<KING>(WHITE), pos.square<KING>(BLACK))
                     - distance<Rank>(pos.square<KING>(WHITE), pos.square<KING>(BLACK));

    bool pawnsOnBothFlanks =   (pos.pieces(PAWN) & QueenSide)
                            && (pos.pieces(PAWN) & KingSide);

    bool almostUnwinnable =   !pe->passed_count()
                           &&  outflanking < 0
                           && !pawnsOnBothFlanks;

    // Compute the initiative bonus for the attacking side
    int complexity =   9 * pe->passed_count()
                    + 11 * pos.count<PAWN>()
                    +  9 * outflanking
                    + 18 * pawnsOnBothFlanks
                    + 49 * !pos.non_pawn_material()
                    - 36 * almostUnwinnable
                    -103 ;

    // Now apply the bonus: note that we find the attacking side by extracting the
    // sign of the midgame or endgame values, and that we carefully cap the bonus
    // so that the midgame and endgame scores do not change sign after the bonus.
    int u = ((mg > 0) - (mg < 0)) * std::max(std::min(complexity + 50, 0), -abs(mg));
    int v = ((eg > 0) - (eg < 0)) * std::max(complexity, -abs(eg));

    if (T)
        Trace::add(INITIATIVE, make_score(u, v));

    return make_score(u, v);
  }


  // Evaluation::scale_factor() computes the scale factor for the winning side

  template<Tracing T>
  ScaleFactor Evaluation<T>::scale_factor(Value eg) const {

    Color strongSide = eg > VALUE_DRAW ? WHITE : BLACK;
    int sf = me->scale_factor(pos, strongSide);

    // If scale is not already specific, scale down the endgame via general heuristics
    if (sf == SCALE_FACTOR_NORMAL)
    {
        if (   pos.opposite_bishops()
            && pos.non_pawn_material() == 2 * BishopValueMg)
            sf = 16 + 4 * pe->passed_count();
        else
            sf = std::min(sf, 36 + (pos.opposite_bishops() ? 2 : 7) * pos.count<PAWN>(strongSide));

        sf = std::max(0, sf - (pos.rule50_count() - 12) / 4);
    }

    return ScaleFactor(sf);
  }


  // Evaluation::value() is the main function of the class. It computes the various
  // parts of the evaluation and returns the value of the position from the point
  // of view of the side to move.

  template<Tracing T>
  Value Evaluation<T>::value() {

    assert(!pos.checkers());

    // Probe the material hash table
    me = Material::probe(pos);

    // If we have a specialized evaluation function for the current material
    // configuration, call it and return.
    if (me->specialized_eval_exists())
        return me->evaluate(pos);

    // Initialize score by reading the incrementally updated scores included in
    // the position object (material + piece square tables) and the material
    // imbalance. Score is computed internally from the white point of view.
    Score score = pos.psq_score() + me->imbalance() + pos.this_thread()->contempt;

    // Probe the pawn hash table
    pe = Pawns::probe(pos);
    score += pe->pawn_score(WHITE) - pe->pawn_score(BLACK);

    // Early exit if score is high
    Value v = (mg_value(score) + eg_value(score)) / 2;
    if (abs(v) > LazyThreshold + pos.non_pawn_material() / 64)
       return pos.side_to_move() == WHITE ? v : -v;

    // Main evaluation begins here

    initialize<WHITE>();
    initialize<BLACK>();

    // Pieces should be evaluated first (populate attack tables)
    score +=  pieces<WHITE, KNIGHT>() - pieces<BLACK, KNIGHT>()
            + pieces<WHITE, BISHOP>() - pieces<BLACK, BISHOP>()
            + pieces<WHITE, ROOK  >() - pieces<BLACK, ROOK  >()
            + pieces<WHITE, QUEEN >() - pieces<BLACK, QUEEN >();

    score += mobility[WHITE] - mobility[BLACK];

    score +=  king<   WHITE>() - king<   BLACK>()
            + threats<WHITE>() - threats<BLACK>()
            + passed< WHITE>() - passed< BLACK>()
            + space<  WHITE>() - space<  BLACK>();

    score += initiative(score);

    // Interpolate between a middlegame and a (scaled by 'sf') endgame score
    ScaleFactor sf = scale_factor(eg_value(score));
    v =  mg_value(score) * int(me->game_phase())
       + eg_value(score) * int(PHASE_MIDGAME - me->game_phase()) * sf / SCALE_FACTOR_NORMAL;

    v /= PHASE_MIDGAME;

    // In case of tracing add all remaining individual evaluation terms
    if (T)
    {
        Trace::add(MATERIAL, pos.psq_score());
        Trace::add(IMBALANCE, me->imbalance());
        Trace::add(PAWN, pe->pawn_score(WHITE), pe->pawn_score(BLACK));
        Trace::add(MOBILITY, mobility[WHITE], mobility[BLACK]);
        Trace::add(TOTAL, score);
    }

    return  (pos.side_to_move() == WHITE ? v : -v) // Side to move point of view
            + Eval::Tempo;
}

} // namespace


/// evaluate() is the evaluator for the outer world. It returns a static
/// evaluation of the position from the point of view of the side to move.

Value Eval::evaluate(const Position& pos) {
  return Evaluation<NO_TRACE>(pos).value();
}


/// trace() is like evaluate(), but instead of returning a value, it returns
/// a string (suitable for outputting to stdout) that contains the detailed
/// descriptions and values of each evaluation term. Useful for debugging.

std::string Eval::trace(const Position& pos) {

  std::memset(scores, 0, sizeof(scores));

  pos.this_thread()->contempt = SCORE_ZERO; // Reset any dynamic contempt

  Value v = Evaluation<TRACE>(pos).value();

  v = pos.side_to_move() == WHITE ? v : -v; // Trace scores are from white's point of view

  std::stringstream ss;
  ss << std::showpoint << std::noshowpos << std::fixed << std::setprecision(2)
     << "     Term    |    White    |    Black    |    Total   \n"
     << "             |   MG    EG  |   MG    EG  |   MG    EG \n"
     << " ------------+-------------+-------------+------------\n"
     << "    Material | " << Term(MATERIAL)
     << "   Imbalance | " << Term(IMBALANCE)
     << "       Pawns | " << Term(PAWN)
     << "     Knights | " << Term(KNIGHT)
     << "     Bishops | " << Term(BISHOP)
     << "       Rooks | " << Term(ROOK)
     << "      Queens | " << Term(QUEEN)
     << "    Mobility | " << Term(MOBILITY)
     << " King safety | " << Term(KING)
     << "     Threats | " << Term(THREAT)
     << "      Passed | " << Term(PASSED)
     << "       Space | " << Term(SPACE)
     << "  Initiative | " << Term(INITIATIVE)
     << " ------------+-------------+-------------+------------\n"
     << "       Total | " << Term(TOTAL);

  ss << "\nTotal evaluation: " << to_cp(v) << " (white side)\n";

  return ss.str();
}<|MERGE_RESOLUTION|>--- conflicted
+++ resolved
@@ -504,21 +504,16 @@
                  + 148 * popcount(unsafeChecks)
                  +  98 * popcount(pos.blockers_for_king(Us))
                  +  69 * kingAttacksCount[Them]
+#if ((defined Sullivan) || (defined Blau))
+                 +   5 * kingFlankAttacks * kingFlankAttacks / 16
+#else
                  +   3 * kingFlankAttacks * kingFlankAttacks / 8
+#endif
                  +       mg_value(mobility[Them] - mobility[Us])
                  - 873 * !pos.count<QUEEN>(Them)
                  - 100 * bool(attackedBy[Us][KNIGHT] & attackedBy[Us][KING])
                  -  35 * bool(attackedBy[Us][BISHOP] & attackedBy[Us][KING])
                  -   6 * mg_value(score) / 8
-<<<<<<< HEAD
-                 +       mg_value(mobility[Them] - mobility[Us])
-#if ((defined Sullivan) || (defined Blau))
-                 +   5 * kingFlankAttacks * kingFlankAttacks / 16
-#else
-                 +   3 * kingFlankAttacks * kingFlankAttacks / 8
-#endif
-=======
->>>>>>> 648c7ec2
                  -   7;
 
     // Transform the kingDanger units into a Score, and subtract it from the evaluation
