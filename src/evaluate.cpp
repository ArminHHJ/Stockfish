--- conflicted
+++ resolved
@@ -160,17 +160,11 @@
   constexpr Score KnightOnQueen      = S( 16, 12);
   constexpr Score LongDiagonalBishop = S( 45,  0);
   constexpr Score MinorBehindPawn    = S( 18,  3);
-<<<<<<< HEAD
-#if ((defined Sullivan) || (defined Blau))
-  constexpr Score Outpost            = S( 18,  6);
-#else
-  constexpr Score Outpost            = S( 32, 10);
-#endif
+  constexpr Score Outpost            = S( 30, 21);
   constexpr Score PassedFile         = S( 11,  8);
   constexpr Score PawnlessFlank      = S( 17, 95);
   constexpr Score RestrictedPiece    = S(  7,  7);
-
-
+  constexpr Score ReachableOutpost   = S( 32, 10);
 #ifdef Blau
   constexpr Score RookOnPawn         = S( 10, 32);
   constexpr Score RookOnQueenFile    = S( 11,  4);
@@ -178,13 +172,6 @@
   constexpr Score RookOnPawn         = S( 10, 22);
   constexpr Score RookOnQueenFile    = S( 9,  6);
 #else
-=======
-  constexpr Score Outpost            = S( 30, 21);
-  constexpr Score PassedFile         = S( 11,  8);
-  constexpr Score PawnlessFlank      = S( 17, 95);
-  constexpr Score RestrictedPiece    = S(  7,  7);
-  constexpr Score ReachableOutpost   = S( 32, 10);
->>>>>>> 3f419139
   constexpr Score RookOnQueenFile    = S(  7,  6);
 #endif
   constexpr Score SliderOnQueen      = S( 59, 18);
