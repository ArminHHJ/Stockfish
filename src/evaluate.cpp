--- conflicted
+++ resolved
@@ -314,18 +314,6 @@
         {
             // Bonus if piece is on an outpost square or can reach one
             bb = OutpostRanks & attackedBy[Us][PAWN] & ~pe->pawn_attacks_span(Them);
-<<<<<<< HEAD
-#ifndef Stockfish  // Early adopton of "Introduce bad outpost penalty #2803"
-            if (   Pt == KNIGHT
-                && bb & s & ~CenterFiles
-                && !(b & pos.pieces(Them) & ~pos.pieces(PAWN))
-                && !more_than_two((pos.pieces(Them) & ~pos.pieces(PAWN)) & ((s & QueenSide) ? QueenSide : KingSide)))
-                score += BadOutpost;
-            else if (bb & s)
-#else
-            if (bb & s)
-#endif
-=======
             if (   Pt == KNIGHT
                 && bb & s & ~CenterFiles
                 && !(b & pos.pieces(Them) & ~pos.pieces(PAWN))
@@ -333,7 +321,6 @@
                       pos.pieces(Them) & ~pos.pieces(PAWN) & (s & QueenSide ? QueenSide : KingSide)))
                 score += BadOutpost;
             else if (bb & s)
->>>>>>> 1f3bd968
                 score += Outpost[Pt == BISHOP];
             else if (Pt == KNIGHT && bb & b & ~pos.pieces(Us))
                 score += ReachableOutpost;
