--- conflicted
+++ resolved
@@ -446,14 +446,6 @@
     else
         unsafeChecks |= knightChecks;
 
-<<<<<<< HEAD
-#ifndef Sullivan //locutus2:tweak_unsafe_checksPR
-    // Unsafe or occupied checking squares will also be considered, as long as
-    // the square is in the attacker's mobility area.
-    unsafeChecks &= mobilityArea[Them];
-#endif
-=======
->>>>>>> 7efc39d6
     // Find the squares that opponent attacks in our king flank, and the squares
     // which are attacked twice in that flank.
     b1 = attackedBy[Them][ALL_PIECES] & KingFlank[file_of(ksq)] & Camp;
@@ -466,17 +458,8 @@
                  + 185 * popcount(kingRing[Us] & weak)
                  - 100 * bool(attackedBy[Us][KNIGHT] & attackedBy[Us][KING])
                  -  35 * bool(attackedBy[Us][BISHOP] & attackedBy[Us][KING])
-<<<<<<< HEAD
-#ifdef Sullivan  //locutus2:tweak_unsafe_checksPR
                  + 148 * popcount(unsafeChecks)
                  +  98 * popcount(pos.blockers_for_king(Us))
-#else
-                 + 150 * popcount(pos.blockers_for_king(Us) | unsafeChecks)
-#endif
-=======
-                 + 148 * popcount(unsafeChecks)
-                 +  98 * popcount(pos.blockers_for_king(Us))
->>>>>>> 7efc39d6
                  - 873 * !pos.count<QUEEN>(Them)
                  -   6 * mg_value(score) / 8
                  +       mg_value(mobility[Them] - mobility[Us])
