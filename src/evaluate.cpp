--- conflicted
+++ resolved
@@ -101,10 +101,6 @@
   // MobilityBonus[PieceType-2][attacked] contains bonuses for middle and end game,
   // indexed by piece type and number of attacked squares in the mobility area.
   constexpr Score MobilityBonus[][32] = {
-<<<<<<< HEAD
-
-=======
->>>>>>> cdf5cfdb
     { S(-62,-81), S(-53,-56), S(-12,-31), S( -4,-16), S(  3,  5), S( 13, 11), // Knight
       S( 22, 17), S( 28, 20), S( 33, 25) },
     { S(-48,-59), S(-20,-23), S( 16, -3), S( 26, 13), S( 38, 24), S( 51, 42), // Bishop
@@ -803,10 +799,6 @@
 
     // Compute the initiative bonus for the attacking side
     int complexity =   9 * pe->passed_count()
-<<<<<<< HEAD
-
-=======
->>>>>>> cdf5cfdb
                     + 12 * pos.count<PAWN>()
                     +  9 * outflanking
                     + 21 * pawnsOnBothFlanks
