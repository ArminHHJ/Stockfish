--- conflicted
+++ resolved
@@ -167,19 +167,17 @@
 constexpr Score KnightOnQueen      = S( 16, 12);
 constexpr Score LongDiagonalBishop = S( 45,  0);
 constexpr Score MinorBehindPawn    = S( 18,  3);
+constexpr Score Outpost            = S( 36, 12);
 constexpr Score PawnlessFlank      = S( 17, 95);	
 constexpr Score RestrictedPiece    = S(  7,  7);
 constexpr Score RookOnPawn         = S( 10, 32);
 constexpr Score SliderOnQueen      = S( 59, 18);
 constexpr Score ThreatByKing       = S( 24, 89);
-constexpr Score ThreatByPawnPush   = S( 45, 37); // Michael Chaly https://github.com/Vizvezdenec/Stockfish/commit/76dbbc7d1a45160c7d78852fd33a289459e6932a
+constexpr Score ThreatByPawnPush   = S( 48, 39);
 constexpr Score ThreatByRank       = S( 13,  0);
 constexpr Score ThreatBySafePawn   = S(173, 94);
 constexpr Score TrappedRook        = S( 96,  4);
-//constexpr Score WeakQueen          = S( 49, 15);
-constexpr Score WeakUnopposedPawn  = S( 12, 23);
 constexpr Score WeakQueen          = S( 10,  2);// Gunther Dementz weak queen mod
-constexpr Score Outpost            = S(  9,  3);
 #else
   // Assorted bonuses and penalties
   constexpr Score BishopPawns        = S(  3,  7);
@@ -201,12 +199,8 @@
   constexpr Score ThreatBySafePawn   = S(173, 94);
   constexpr Score TrappedRook        = S( 47,  4);
   constexpr Score WeakQueen          = S( 49, 15);
-<<<<<<< HEAD
-  constexpr Score WeakUnopposedPawn  = S( 12, 23);
-#endif
-
-=======
->>>>>>> a9cca5c9
+#endif
+
 
 #undef S
 
@@ -918,11 +912,7 @@
 
     // Early exit if score is high
     Value v = (mg_value(score) + eg_value(score)) / 2;
-<<<<<<< HEAD
-    if (abs(v) > (LazyThreshold + pos.non_pawn_material() / 64))
-=======
     if (abs(v) > LazyThreshold + pos.non_pawn_material() / 64)
->>>>>>> a9cca5c9
        return pos.side_to_move() == WHITE ? v : -v;
 
     // Main evaluation begins here
