--- conflicted
+++ resolved
@@ -189,11 +189,6 @@
     std::atomic_bool ready;
 };
 
-<<<<<<< HEAD
-struct WDLEntry : public Atomic {
-    WDLEntry(const std::string& code, Variant v);
-   ~WDLEntry();
-=======
 // We define types for the different parts of the WLDEntry and DTZEntry with
 // corresponding specializations for pieces or pawns.
 
@@ -205,7 +200,6 @@
     uint8_t pawnCount[2];     // [Lead color / other color]
     WLDEntryPiece file[2][4]; // [wtm / btm][FILE_A..FILE_D]
 };
->>>>>>> 79760293
 
 struct DTZEntryPiece {
     PairsData* precomp;
@@ -227,16 +221,13 @@
     int pieceCount;
     bool hasPawns;
     bool hasUniquePieces;
-<<<<<<< HEAD
     Variant variant;
-=======
 };
 
 // Now the main types: WDLEntry and DTZEntry
 struct WDLEntry : public TBEntry {
-    WDLEntry(const std::string& code);
+    WDLEntry(const std::string& code, Variant v);
    ~WDLEntry();
->>>>>>> 79760293
     union {
         WLDEntryPiece pieceTable[2]; // [wtm / btm]
         WDLEntryPawn  pawnTable;
@@ -246,18 +237,6 @@
 struct DTZEntry : public TBEntry {
     DTZEntry(const WDLEntry& wdl);
    ~DTZEntry();
-<<<<<<< HEAD
-
-    void* baseAddress;
-    uint64_t mapping;
-    Key key;
-    Key key2;
-    int pieceCount;
-    bool hasPawns;
-    bool hasUniquePieces;
-    Variant variant;
-=======
->>>>>>> 79760293
     union {
         DTZEntryPiece pieceTable;
         DTZEntryPawn  pawnTable;
