--- conflicted
+++ resolved
@@ -588,24 +588,19 @@
     typedef std::pair<WDLEntry*, DTZEntry*> EntryPair;
     typedef std::pair<Key, EntryPair> Entry;
 
-<<<<<<< HEAD
 #ifdef ANTI
-    static const int TBHASHBITS = 12;
+    static constexpr int TBHASHBITS = 12;
 #else
-    static const int TBHASHBITS = 10;
+    static constexpr int TBHASHBITS = 10;
 #endif
 
 #if defined(ANTI)
-    static const int HSHMAX     = 14;
+    static constexpr int HSHMAX     = 14;
 #elif defined(ATOMIC)
-    static const int HSHMAX     = 8;
+    static constexpr int HSHMAX     = 8;
 #else
-    static const int HSHMAX     = 5;
-#endif
-=======
-    static constexpr int TBHASHBITS = 10;
     static constexpr int HSHMAX     = 5;
->>>>>>> 19404850
+#endif
 
     Entry hashTable[1 << TBHASHBITS][HSHMAX];
 
@@ -1567,15 +1562,10 @@
 
     data += (uintptr_t)data & 1; // Word alignment
 
-<<<<<<< HEAD
-    for (File f = FILE_A; f <= MaxFile; ++f)
-        for (int i = 0; i < Sides; i++) {
-=======
     for (File f = FILE_A; f <= maxFile; ++f)
         for (int i = 0; i < sides; i++)
->>>>>>> 19404850
+        {
             data = set_sizes(item(p, i, f).precomp, data);
-
 #ifdef ANTI
             if (!IsWDL && main_variant(e.variant) == ANTI_VARIANT && item(p, i, f).precomp->flags & TBFlag::SingleValue)
                 item(p, i, f).precomp->minSymLen = 1;
@@ -1629,8 +1619,7 @@
         b += std::string(popcount(pos.pieces(BLACK, pt)), PieceToChar[pt]);
     }
 
-<<<<<<< HEAD
-    const uint8_t TB_MAGIC[SUBVARIANT_NB][2][4] = {
+    constexpr uint8_t TB_MAGIC[SUBVARIANT_NB][2][4] = {
         {
             { 0xD7, 0x66, 0x0C, 0xA5 },
             { 0x71, 0xE8, 0x23, 0x5D }
@@ -1739,7 +1728,7 @@
 #endif
     };
 
-    const uint8_t PAWNLESS_TB_MAGIC[SUBVARIANT_NB][2][4] = {
+    constexpr uint8_t PAWNLESS_TB_MAGIC[SUBVARIANT_NB][2][4] = {
         {
             { 0xD7, 0x66, 0x0C, 0xA5 },
             { 0x71, 0xE8, 0x23, 0x5D }
@@ -1849,10 +1838,6 @@
     };
 
     fname = e.key == pos.material_key() ? w + 'v' + b : b + 'v' + w;
-=======
-    constexpr uint8_t TB_MAGIC[][4] = { { 0xD7, 0x66, 0x0C, 0xA5 },
-                                    { 0x71, 0xE8, 0x23, 0x5D } };
->>>>>>> 19404850
 
     const char** Suffixes = IsWDL ? WdlSuffixes : DtzSuffixes;
     const char** PawnlessSuffixes = IsWDL ? PawnlessWdlSuffixes : PawnlessDtzSuffixes;
