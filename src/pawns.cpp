--- conflicted
+++ resolved
@@ -177,16 +177,7 @@
         // Score this pawn
         if (support | phalanx)
         {
-<<<<<<< HEAD
-
-#ifdef Sullivan
-            int v =  Connected[r] * (2 + bool(phalanx) - opposed)
-#else
-            int v =  Connected[r] * (2 + bool(phalanx) - bool(opposed))
-#endif
-=======
             int v =  Connected[r] * (4 + 2 * bool(phalanx) - 2 * bool(opposed) - bool(blocked)) / 2
->>>>>>> 5c58f671
                    + 21 * popcount(support);
 
             score += make_score(v, v * (r - 2) / 4);
