/*
  Stockfish, a UCI chess playing engine derived from Glaurung 2.1
  Copyright (C) 2004-2008 Tord Romstad (Glaurung author)
  Copyright (C) 2008-2015 Marco Costalba, Joona Kiiski, Tord Romstad
  Copyright (C) 2015-2018 Marco Costalba, Joona Kiiski, Gary Linscott, Tord Romstad

  Stockfish is free software: you can redistribute it and/or modify
  it under the terms of the GNU General Public License as published by
  the Free Software Foundation, either version 3 of the License, or
  (at your option) any later version.

  Stockfish is distributed in the hope that it will be useful,
  but WITHOUT ANY WARRANTY; without even the implied warranty of
  MERCHANTABILITY or FITNESS FOR A PARTICULAR PURPOSE.  See the
  GNU General Public License for more details.

  You should have received a copy of the GNU General Public License
  along with this program.  If not, see <http://www.gnu.org/licenses/>.
*/

#include <algorithm>
#include <cassert>

#include "bitboard.h"
#include "pawns.h"
#include "position.h"
#include "thread.h"

namespace {

  #define V Value
  #define S(mg, eg) make_score(mg, eg)

  // Isolated pawn penalty
<<<<<<< HEAD
  const Score Isolated[VARIANT_NB] = {
    S(13, 18),
#ifdef ANTI
    S(54, 69),
#endif
#ifdef ATOMIC
    S(24, 14),
#endif
#ifdef CRAZYHOUSE
    S(30, 27),
#endif
#ifdef EXTINCTION
    S(13, 18),
#endif
#ifdef GRID
    S(13, 18),
#endif
#ifdef HORDE
    S(16, 38),
#endif
#ifdef KOTH
    S(30, 27),
#endif
#ifdef LOSERS
    S(53, 69),
#endif
#ifdef RACE
    S(0, 0),
#endif
#ifdef THREECHECK
    S(30, 27),
#endif
#ifdef TWOKINGS
    S(13, 18),
#endif
  };

  // Backward pawn penalty
  const Score Backward[VARIANT_NB] = {
    S(24, 12),
#ifdef ANTI
    S(26, 50),
#endif
#ifdef ATOMIC
    S(35, 15),
#endif
#ifdef CRAZYHOUSE
    S(41, 19),
#endif
#ifdef EXTINCTION
    S(24, 12),
#endif
#ifdef GRID
    S(24, 12),
#endif
#ifdef HORDE
    S(78, 14),
#endif
#ifdef KOTH
    S(41, 19),
#endif
#ifdef LOSERS
    S(26, 49),
#endif
#ifdef RACE
    S(0, 0),
#endif
#ifdef THREECHECK
    S(41, 19),
#endif
#ifdef TWOKINGS
    S(24, 12),
#endif
  };
=======
  constexpr Score Isolated = S(13, 18);

  // Backward pawn penalty
  constexpr Score Backward = S(24, 12);
>>>>>>> 19404850

  // Connected pawn bonus by opposed, phalanx, #support and rank
  Score Connected[VARIANT_NB][2][2][3][RANK_NB];

  // Doubled pawn penalty
<<<<<<< HEAD
  const Score Doubled[VARIANT_NB] = {
    S(18, 38),
#ifdef ANTI
    S( 4, 51),
#endif
#ifdef ATOMIC
    S( 0,  0),
#endif
#ifdef CRAZYHOUSE
    S(18, 38),
#endif
#ifdef EXTINCTION
    S(18, 38),
#endif
#ifdef GRID
    S(18, 38),
#endif
#ifdef HORDE
    S(11, 83),
#endif
#ifdef KOTH
    S(18, 38),
#endif
#ifdef LOSERS
    S( 4, 54),
#endif
#ifdef RACE
    S( 0,  0),
#endif
#ifdef THREECHECK
    S(18, 38),
#endif
#ifdef TWOKINGS
    S(18, 38),
#endif
  };

  // Weakness of our pawn shelter in front of the king by [isKingFile][distance from edge][rank].
  // RANK_1 = 0 is used for files where we have no pawns or our pawn is behind our king.
  const Value ShelterWeakness[VARIANT_NB][2][int(FILE_NB) / 2][RANK_NB] = {
  {
=======
  constexpr Score Doubled = S(18, 38);

  // Weakness of our pawn shelter in front of the king by [isKingFile][distance from edge][rank].
  // RANK_1 = 0 is used for files where we have no pawns or our pawn is behind our king.
  constexpr Value ShelterWeakness[][int(FILE_NB) / 2][RANK_NB] = {
>>>>>>> 19404850
    { { V( 98), V(20), V(11), V(42), V( 83), V( 84), V(101) }, // Not On King file
      { V(103), V( 8), V(33), V(86), V( 87), V(105), V(113) },
      { V(100), V( 2), V(65), V(95), V( 59), V( 89), V(115) },
      { V( 72), V( 6), V(52), V(74), V( 83), V( 84), V(112) } },
    { { V(105), V(19), V( 3), V(27), V( 85), V( 93), V( 84) }, // On King file
      { V(121), V( 7), V(33), V(95), V(112), V( 86), V( 72) },
      { V(121), V(26), V(65), V(90), V( 65), V( 76), V(117) },
      { V( 79), V( 0), V(45), V(65), V( 94), V( 92), V(105) } }
  },
#ifdef ANTI
  {},
#endif
#ifdef ATOMIC
  {
    { { V( 88), V(34), V( 5), V(44), V( 89), V( 90), V( 94) }, // Not On King file
      { V(116), V(61), V(-4), V(80), V( 95), V(101), V(104) },
      { V( 97), V(68), V(34), V(82), V( 62), V(104), V(110) },
      { V(103), V(44), V(44), V(77), V(103), V( 66), V(118) } },
    { { V( 88), V(34), V( 5), V(44), V( 89), V( 90), V( 94) }, // On King file
      { V(116), V(61), V(-4), V(80), V( 95), V(101), V(104) },
      { V( 97), V(68), V(34), V(82), V( 62), V(104), V(110) },
      { V(103), V(44), V(44), V(77), V(103), V( 66), V(118) } }
  },
#endif
#ifdef CRAZYHOUSE
  {
    { { V(148), V(  7), V( 84), V(141), V(156), V(177), V(326) }, // Not On King file
      { V(288), V( -3), V(141), V(216), V(182), V(213), V(162) },
      { V(190), V( 48), V(140), V(167), V(254), V(186), V(247) },
      { V(142), V(129), V( 90), V(164), V(141), V(116), V(289) } },
    { { V(145), V(-56), V( 20), V(134), V(126), V(166), V(309) }, // On King file
      { V(290), V(  0), V(144), V(222), V(177), V(210), V(161) },
      { V(205), V( 46), V(118), V(163), V(235), V(165), V(244) },
      { V(154), V( 84), V( 87), V(188), V(105), V(177), V(275) } }
  },
#endif
#ifdef EXTINCTION
  {},
#endif
#ifdef GRID
  {
    { { V( 97), V(17), V( 9), V(44), V( 84), V( 87), V( 99) }, // Not On King file
      { V(106), V( 6), V(33), V(86), V( 87), V(104), V(112) },
      { V(101), V( 2), V(65), V(98), V( 58), V( 89), V(115) },
      { V( 73), V( 7), V(54), V(73), V( 84), V( 83), V(111) } },
    { { V(104), V(20), V( 6), V(27), V( 86), V( 93), V( 82) }, // On King file
      { V(123), V( 9), V(34), V(96), V(112), V( 88), V( 75) },
      { V(120), V(25), V(65), V(91), V( 66), V( 78), V(117) },
      { V( 81), V( 2), V(47), V(63), V( 94), V( 93), V(104) } }
  },
#endif
#ifdef HORDE
  {},
#endif
#ifdef KOTH
  {
    { { V(100), V(20), V(10), V(46), V(82), V( 86), V( 98) }, // Not On King file
      { V(116), V( 4), V(28), V(87), V(94), V(108), V(104) },
      { V(109), V( 1), V(59), V(87), V(62), V( 91), V(116) },
      { V( 75), V(12), V(43), V(59), V(90), V( 84), V(112) } },
    { { V(100), V(20), V(10), V(46), V(82), V( 86), V( 98) }, // On King file
      { V(116), V( 4), V(28), V(87), V(94), V(108), V(104) },
      { V(109), V( 1), V(59), V(87), V(62), V( 91), V(116) },
      { V( 75), V(12), V(43), V(59), V(90), V( 84), V(112) } },
  },
#endif
#ifdef LOSERS
  {
    { { V(100), V(20), V(10), V(46), V(82), V( 86), V( 98) }, // Not On King file
      { V(116), V( 4), V(28), V(87), V(94), V(108), V(104) },
      { V(109), V( 1), V(59), V(87), V(62), V( 91), V(116) },
      { V( 75), V(12), V(43), V(59), V(90), V( 84), V(112) } },
    { { V(100), V(20), V(10), V(46), V(82), V( 86), V( 98) }, // On King file
      { V(116), V( 4), V(28), V(87), V(94), V(108), V(104) },
      { V(109), V( 1), V(59), V(87), V(62), V( 91), V(116) },
      { V( 75), V(12), V(43), V(59), V(90), V( 84), V(112) } }
  },
#endif
#ifdef RACE
  {},
#endif
#ifdef THREECHECK
  {
    { { V(140), V( 11), V(38), V( 26), V( 99), V( 94), V( 95) }, // Not On King file
      { V(104), V( 14), V(28), V(128), V( 86), V(107), V(115) },
      { V(144), V( 59), V(89), V( 97), V( 39), V( 85), V(114) },
      { V(103), V( 24), V(76), V( 96), V(115), V( 98), V(127) } },
    { { V(115), V(-16), V(13), V( 38), V(115), V( 76), V( 92) }, // On King file
      { V(166), V( 20), V(51), V(111), V( 98), V(113), V(114) },
      { V(102), V( 29), V(76), V( 75), V( 60), V( 99), V( 96) },
      { V( 89), V( 18), V(44), V(112), V( 77), V(114), V(115) } }
  },
#endif
#ifdef TWOKINGS
  {
    { { V( 97), V(17), V( 9), V(44), V( 84), V( 87), V( 99) }, // Not On King file
      { V(106), V( 6), V(33), V(86), V( 87), V(104), V(112) },
      { V(101), V( 2), V(65), V(98), V( 58), V( 89), V(115) },
      { V( 73), V( 7), V(54), V(73), V( 84), V( 83), V(111) } },
    { { V(104), V(20), V( 6), V(27), V( 86), V( 93), V( 82) }, // On King file
      { V(123), V( 9), V(34), V(96), V(112), V( 88), V( 75) },
      { V(120), V(25), V(65), V(91), V( 66), V( 78), V(117) },
      { V( 81), V( 2), V(47), V(63), V( 94), V( 93), V(104) } }
  },
#endif
  };

  // Danger of enemy pawns moving toward our king by [type][distance from edge][rank].
<<<<<<< HEAD
  // For the unopposed and unblocked cases, RANK_1 = 0 is used when opponent has no pawn
  // on the given file, or their pawn is behind our king.
  const Value StormDanger[VARIANT_NB][4][4][RANK_NB] = {
  {
    { { V( 0),  V(-290), V(-274), V(57), V(41) },  // BlockedByKing
      { V( 0),  V(  60), V( 144), V(39), V(13) },
      { V( 0),  V(  65), V( 141), V(41), V(34) },
      { V( 0),  V(  53), V( 127), V(56), V(14) } },
    { { V( 4),  V(  73), V( 132), V(46), V(31) },  // Unopposed
      { V( 1),  V(  64), V( 143), V(26), V(13) },
      { V( 1),  V(  47), V( 110), V(44), V(24) },
      { V( 0),  V(  72), V( 127), V(50), V(31) } },
    { { V( 0),  V(   0), V(  79), V(23), V( 1) },  // BlockedByPawn
      { V( 0),  V(   0), V( 148), V(27), V( 2) },
      { V( 0),  V(   0), V( 161), V(16), V( 1) },
      { V( 0),  V(   0), V( 171), V(22), V(15) } },
    { { V(22),  V(  45), V( 104), V(62), V( 6) },  // Unblocked
      { V(31),  V(  30), V(  99), V(39), V(19) },
      { V(23),  V(  29), V(  96), V(41), V(15) },
      { V(21),  V(  23), V( 116), V(41), V(15) } }
  },
#ifdef ANTI
  {},
#endif
#ifdef ATOMIC
  {
    { { V(-25),  V(-332), V(-235), V( 79), V( 41) },  // BlockedByKing
      { V(-17),  V(  35), V( 206), V(-21), V(-11) },
      { V(-31),  V(  52), V( 103), V( 42), V( 94) },
      { V( -5),  V( 101), V(  67), V( 29), V( 64) } },
    { { V(-47),  V(  62), V( 114), V( 16), V( 13) },  // Unopposed
      { V( 82),  V(  41), V( 161), V( 48), V( 35) },
      { V( 44),  V(  56), V( 115), V( 17), V( 48) },
      { V(189),  V( 112), V( 202), V( 69), V(186) } },
    { { V(  1),  V( -56), V(  70), V( -5), V(-42) },  // BlockedByPawn
      { V( -2),  V( -12), V( 145), V( 56), V( 24) },
      { V(-39),  V(  32), V(  98), V( 60), V( -1) },
      { V(-11),  V( -70), V( 194), V( 58), V(138) } },
    { { V( 27),  V(  -3), V(  91), V(105), V( 27) },  // Unblocked
      { V(128),  V( -27), V(  81), V( 59), V( 27) },
      { V(126),  V(  69), V(  69), V( 33), V(  1) },
      { V(115),  V(  -7), V( 204), V( 74), V( 70) } }
  },
#endif
#ifdef CRAZYHOUSE
  {
    { { V( -54),  V(-364), V(-273), V( -2), V( 72) },  // BlockedByKing
      { V( -35),  V(  99), V( 123), V( 85), V(-25) },
      { V(   4),  V(  51), V( 136), V(111), V(149) },
      { V( -55),  V(  26), V( 164), V( 74), V( 67) } },
    { { V( 106),  V(  88), V( 213), V( 68), V( 47) },  // Unopposed
      { V( -82),  V( 122), V(  92), V(148), V(  6) },
      { V(  25),  V(   3), V( 120), V(141), V( 22) },
      { V(-109),  V(   2), V( 111), V( 26), V(-24) } },
    { { V(  34),  V(  55), V( 323), V(-12), V(-70) },  // BlockedByPawn
      { V( -55),  V( -30), V( 227), V( 19), V( 15) },
      { V(  46),  V(  -9), V( 335), V( 83), V( 66) },
      { V(-100),  V(  -4), V(  82), V( 75), V(  4) } },
    { { V(  44),  V(  37), V( 129), V( 41), V( 56) },  // Unblocked
      { V(  28),  V(  21), V( -11), V( 41), V(-71) },
      { V(   9),  V( 102), V(  77), V( 33), V( 56) },
      { V(  -2),  V(  61), V(  51), V( 56), V( -4) } }
  },
#endif
#ifdef EXTINCTION
  {},
#endif
#ifdef GRID
  {
    { { V( 0),  V(-290), V(-274), V(57), V(41) },  // BlockedByKing
      { V( 0),  V(  60), V( 144), V(39), V(13) },
      { V( 0),  V(  65), V( 141), V(41), V(34) },
      { V( 0),  V(  53), V( 127), V(56), V(14) } },
    { { V( 4),  V(  73), V( 132), V(46), V(31) },  // Unopposed
      { V( 1),  V(  64), V( 143), V(26), V(13) },
      { V( 1),  V(  47), V( 110), V(44), V(24) },
      { V( 0),  V(  72), V( 127), V(50), V(31) } },
    { { V( 0),  V(   0), V(  79), V(23), V( 1) },  // BlockedByPawn
      { V( 0),  V(   0), V( 148), V(27), V( 2) },
      { V( 0),  V(   0), V( 161), V(16), V( 1) },
      { V( 0),  V(   0), V( 171), V(22), V(15) } },
    { { V(22),  V(  45), V( 104), V(62), V( 6) },  // Unblocked
      { V(31),  V(  30), V(  99), V(39), V(19) },
      { V(23),  V(  29), V(  96), V(41), V(15) },
      { V(21),  V(  23), V( 116), V(41), V(15) } }
  },
#endif
#ifdef HORDE
  {
    { { V(-11),  V(-364), V(-337), V( 43), V( 69) },  // BlockedByKing
      { V(-24),  V(   2), V( 133), V(-33), V(-73) },
      { V(  9),  V(  72), V( 152), V( 99), V( 66) },
      { V( 71),  V(  18), V(  38), V( 30), V( 69) } },
    { { V( 18),  V( -11), V( 131), V( 42), V(114) },  // Unopposed
      { V( -4),  V(  63), V( -77), V( 62), V( 28) },
      { V( 66),  V(  82), V(  43), V( 11), V( 95) },
      { V(-12),  V(  45), V(  93), V(110), V( 78) } },
    { { V( 23),  V(   8), V(  86), V(-30), V(-15) },  // BlockedByPawn
      { V(105),  V(  35), V(  49), V( 78), V(-29) },
      { V(-74),  V( -27), V( 216), V( 25), V( 33) },
      { V(-14),  V(  24), V( 212), V( 80), V( -6) } },
    { { V(115),  V(  48), V( 103), V(-30), V( -9) },  // Unblocked
      { V( 67),  V(  66), V( 157), V( 38), V( 39) },
      { V( 87),  V(  48), V(  27), V(-21), V(-90) },
      { V( -7),  V(  24), V( 101), V( 90), V( 34) } }
  },
#endif
#ifdef KOTH
  {
    { { V( 0),  V(-290), V(-274), V(57), V(41) },  // BlockedByKing
      { V( 0),  V(  60), V( 144), V(39), V(13) },
      { V( 0),  V(  65), V( 141), V(41), V(34) },
      { V( 0),  V(  53), V( 127), V(56), V(14) } },
    { { V( 4),  V(  73), V( 132), V(46), V(31) },  // Unopposed
      { V( 1),  V(  64), V( 143), V(26), V(13) },
      { V( 1),  V(  47), V( 110), V(44), V(24) },
      { V( 0),  V(  72), V( 127), V(50), V(31) } },
    { { V( 0),  V(   0), V(  79), V(23), V( 1) },  // BlockedByPawn
      { V( 0),  V(   0), V( 148), V(27), V( 2) },
      { V( 0),  V(   0), V( 161), V(16), V( 1) },
      { V( 0),  V(   0), V( 171), V(22), V(15) } },
    { { V(22),  V(  45), V( 104), V(62), V( 6) },  // Unblocked
      { V(31),  V(  30), V(  99), V(39), V(19) },
      { V(23),  V(  29), V(  96), V(41), V(15) },
      { V(21),  V(  23), V( 116), V(41), V(15) } }
  },
#endif
#ifdef LOSERS
  {
=======
  // For the unopposed and unblocked cases, RANK_1 = 0 is used when opponent has
  // no pawn on the given file, or their pawn is behind our king.
  constexpr Value StormDanger[][4][RANK_NB] = {
>>>>>>> 19404850
    { { V( 0),  V(-290), V(-274), V(57), V(41) },  // BlockedByKing
      { V( 0),  V(  60), V( 144), V(39), V(13) },
      { V( 0),  V(  65), V( 141), V(41), V(34) },
      { V( 0),  V(  53), V( 127), V(56), V(14) } },
    { { V( 4),  V(  73), V( 132), V(46), V(31) },  // Unopposed
      { V( 1),  V(  64), V( 143), V(26), V(13) },
      { V( 1),  V(  47), V( 110), V(44), V(24) },
      { V( 0),  V(  72), V( 127), V(50), V(31) } },
    { { V( 0),  V(   0), V(  79), V(23), V( 1) },  // BlockedByPawn
      { V( 0),  V(   0), V( 148), V(27), V( 2) },
      { V( 0),  V(   0), V( 161), V(16), V( 1) },
      { V( 0),  V(   0), V( 171), V(22), V(15) } },
    { { V(22),  V(  45), V( 104), V(62), V( 6) },  // Unblocked
      { V(31),  V(  30), V(  99), V(39), V(19) },
      { V(23),  V(  29), V(  96), V(41), V(15) },
      { V(21),  V(  23), V( 116), V(41), V(15) } }
  },
#endif
#ifdef RACE
  {},
#endif
#ifdef THREECHECK
  {
    { { V(-40),  V(-310), V(-236), V( 86), V(107) },  // BlockedByKing
      { V( 24),  V(  80), V( 168), V( 38), V( -4) },
      { V( 16),  V( -41), V( 171), V( 63), V( 19) },
      { V( 12),  V(  80), V( 182), V( 36), V(-16) } },
    { { V( 27),  V( -18), V( 175), V( 31), V( 29) },  // Unopposed
      { V(106),  V(  81), V( 106), V( 86), V( 19) },
      { V( 42),  V(  62), V(  96), V( 84), V( 40) },
      { V(129),  V(  73), V( 124), V(103), V( 80) } },
    { { V(-15),  V(   9), V( -73), V(-15), V(-41) },  // BlockedByPawn
      { V(-28),  V(  28), V(  66), V( 25), V( -2) },
      { V(-38),  V( -30), V( 147), V( 24), V( 29) },
      { V(-30),  V(  39), V( 188), V(114), V( 63) } },
    { { V( 56),  V(  89), V(  34), V( -6), V(-54) },  // Unblocked
      { V( 80),  V( 123), V( 189), V( 83), V(-32) },
      { V( 89),  V(  26), V( 128), V(112), V( 78) },
      { V(166),  V(  29), V( 202), V( 18), V(109) } }
  },
#endif
#ifdef TWOKINGS
  {
    { { V( 0),  V(-290), V(-274), V(57), V(41) },  // BlockedByKing
      { V( 0),  V(  60), V( 144), V(39), V(13) },
      { V( 0),  V(  65), V( 141), V(41), V(34) },
      { V( 0),  V(  53), V( 127), V(56), V(14) } },
    { { V( 4),  V(  73), V( 132), V(46), V(31) },  // Unopposed
      { V( 1),  V(  64), V( 143), V(26), V(13) },
      { V( 1),  V(  47), V( 110), V(44), V(24) },
      { V( 0),  V(  72), V( 127), V(50), V(31) } },
    { { V( 0),  V(   0), V(  79), V(23), V( 1) },  // BlockedByPawn
      { V( 0),  V(   0), V( 148), V(27), V( 2) },
      { V( 0),  V(   0), V( 161), V(16), V( 1) },
      { V( 0),  V(   0), V( 171), V(22), V(15) } },
    { { V(22),  V(  45), V( 104), V(62), V( 6) },  // Unblocked
      { V(31),  V(  30), V(  99), V(39), V(19) },
      { V(23),  V(  29), V(  96), V(41), V(15) },
      { V(21),  V(  23), V( 116), V(41), V(15) } }
  },
#endif
  };

  // Max bonus for king safety. Corresponds to start position with all the pawns
  // in front of the king and no enemy pawn on the horizon.
  constexpr Value MaxSafetyBonus = V(258);

#ifdef HORDE
  const Score ImbalancedHorde = S(49, 39);
#endif

  #undef S
  #undef V

  template<Color Us>
  Score evaluate(const Position& pos, Pawns::Entry* e) {

    constexpr Color     Them = (Us == WHITE ? BLACK : WHITE);
    constexpr Direction Up   = (Us == WHITE ? NORTH : SOUTH);

    Bitboard b, neighbours, stoppers, doubled, supported, phalanx;
    Bitboard lever, leverPush;
    Square s;
    bool opposed, backward;
    Score score = SCORE_ZERO;
    const Square* pl = pos.squares<PAWN>(Us);

    Bitboard ourPawns   = pos.pieces(  Us, PAWN);
    Bitboard theirPawns = pos.pieces(Them, PAWN);

    e->passedPawns[Us] = e->pawnAttacksSpan[Us] = e->weakUnopposed[Us] = 0;
    e->semiopenFiles[Us] = 0xFF;
    e->kingSquares[Us]   = SQ_NONE;
    e->pawnAttacks[Us]   = pawn_attacks_bb<Us>(ourPawns);
    e->pawnsOnSquares[Us][BLACK] = popcount(ourPawns & DarkSquares);
#ifdef CRAZYHOUSE
    if (pos.is_house())
        e->pawnsOnSquares[Us][WHITE] = popcount(ourPawns & ~DarkSquares);
    else
#endif
    e->pawnsOnSquares[Us][WHITE] = pos.count<PAWN>(Us) - e->pawnsOnSquares[Us][BLACK];

#ifdef HORDE
    if (pos.is_horde() && pos.is_horde_color(Us))
    {
        int l = 0, m = 0, r = popcount(ourPawns & FileBB[FILE_A]);
        for (File f1 = FILE_A; f1 <= FILE_H; ++f1)
        {
            l = m; m = r; r = f1 < FILE_H ? popcount(ourPawns & FileBB[f1 + 1]) : 0;
            score -= ImbalancedHorde * m / (1 + l * r);
        }
    }
#endif

    // Loop through all pawns of the current color and score each pawn
    while ((s = *pl++) != SQ_NONE)
    {
        assert(pos.piece_on(s) == make_piece(Us, PAWN));

        File f = file_of(s);

        e->semiopenFiles[Us]   &= ~(1 << f);
        e->pawnAttacksSpan[Us] |= pawn_attack_span(Us, s);

        // Flag the pawn
        opposed    = theirPawns & forward_file_bb(Us, s);
        stoppers   = theirPawns & passed_pawn_mask(Us, s);
        lever      = theirPawns & PawnAttacks[Us][s];
        leverPush  = theirPawns & PawnAttacks[Us][s + Up];
#ifdef HORDE
        if (pos.is_horde() && relative_rank(Us, s) == RANK_1)
            doubled = 0;
        else
#endif
        doubled    = ourPawns   & (s - Up);
        neighbours = ourPawns   & adjacent_files_bb(f);
        phalanx    = neighbours & rank_bb(s);
#ifdef HORDE
        if (pos.is_horde() && relative_rank(Us, s) == RANK_1)
            supported = 0;
        else
#endif
        supported  = neighbours & rank_bb(s - Up);

        // A pawn is backward when it is behind all pawns of the same color on the
        // adjacent files and cannot be safely advanced.
        if (!neighbours || lever || relative_rank(Us, s) >= RANK_5)
            backward = false;
        else
        {
            // Find the backmost rank with neighbours or stoppers
            b = rank_bb(backmost_sq(Us, neighbours | stoppers));

            // The pawn is backward when it cannot safely progress to that rank:
            // either there is a stopper in the way on this rank, or there is a
            // stopper on adjacent file which controls the way to that rank.
            backward = (b | shift<Up>(b & adjacent_files_bb(f))) & stoppers;

            assert(!(backward && (forward_ranks_bb(Them, s + Up) & neighbours)));
        }

        // Passed pawns will be properly scored in evaluation because we need
        // full attack info to evaluate them. Include also not passed pawns
        // which could become passed after one or two pawn pushes when are
        // not attacked more times than defended.
        if (   !(stoppers ^ lever ^ leverPush)
            && !(ourPawns & forward_file_bb(Us, s))
            && popcount(supported) >= popcount(lever)
            && popcount(phalanx)   >= popcount(leverPush))
            e->passedPawns[Us] |= s;

        else if (   stoppers == SquareBB[s + Up]
                 && relative_rank(Us, s) >= RANK_5)
        {
            b = shift<Up>(supported) & ~theirPawns;
            while (b)
                if (!more_than_one(theirPawns & PawnAttacks[Us][pop_lsb(&b)]))
                    e->passedPawns[Us] |= s;
        }

        // Score this pawn
#ifdef HORDE
        if (pos.is_horde() && relative_rank(Us, s) == RANK_1) {} else
#endif
        if (supported | phalanx)
            score += Connected[pos.variant()][opposed][bool(phalanx)][popcount(supported)][relative_rank(Us, s)];

        else if (!neighbours)
            score -= Isolated[pos.variant()], e->weakUnopposed[Us] += !opposed;

        else if (backward)
            score -= Backward[pos.variant()], e->weakUnopposed[Us] += !opposed;

#ifdef HORDE
        if (doubled && (!supported || pos.is_horde()))
#else
        if (doubled && !supported)
#endif
            score -= Doubled[pos.variant()];
    }

    return score;
  }

} // namespace

namespace Pawns {

/// Pawns::init() initializes some tables needed by evaluation. Instead of using
/// hard-coded tables, when makes sense, we prefer to calculate them with a formula
/// to reduce independent parameters and to allow easier tuning and better insight.

void init() {

<<<<<<< HEAD
  static const int Seed[VARIANT_NB][RANK_NB] = {
    { 0, 13, 24, 18, 76, 100, 175, 330 },
#ifdef ANTI
    { 0, 8, 19, 13, 71, 94, 169, 324 },
#endif
#ifdef ATOMIC
    { 0,18, 11, 14, 82,109, 170, 315 },
#endif
#ifdef CRAZYHOUSE
    { 0, 8, 19, 13, 71, 94, 169, 324 },
#endif
#ifdef EXTINCTION
    { 0, 13, 24, 18, 76, 100, 175, 330 },
#endif
#ifdef GRID
    { 0, 13, 24, 18, 76, 100, 175, 330 },
#endif
#ifdef HORDE
    { 37, 29, 3, 1, 105,  99, 343, 350 },
#endif
#ifdef KOTH
    { 0, 8, 19, 13, 71, 94, 169, 324 },
#endif
#ifdef LOSERS
    { 0, 8, 20, 11, 69, 91, 183, 310 },
#endif
#ifdef RACE
    {},
#endif
#ifdef THREECHECK
    { 0, 8, 19, 13, 71, 94, 169, 324 },
#endif
#ifdef TWOKINGS
    { 0, 13, 24, 18, 76, 100, 175, 330 },
#endif
  };
=======
  static constexpr int Seed[RANK_NB] = { 0, 13, 24, 18, 76, 100, 175, 330 };
>>>>>>> 19404850

  for (Variant var = CHESS_VARIANT; var < VARIANT_NB; ++var)
  for (int opposed = 0; opposed <= 1; ++opposed)
      for (int phalanx = 0; phalanx <= 1; ++phalanx)
          for (int support = 0; support <= 2; ++support)
              for (Rank r = RANK_2; r < RANK_8; ++r)
  {
      int v = 17 * support;
      v += (Seed[var][r] + (phalanx ? (Seed[var][r + 1] - Seed[var][r]) / 2 : 0)) >> opposed;

#ifdef HORDE
      if (var == HORDE_VARIANT)
          Connected[var][opposed][phalanx][support][r] = make_score(v, v);
      else
#endif
      Connected[var][opposed][phalanx][support][r] = make_score(v, v * (r - 2) / 4);
  }
}


/// Pawns::probe() looks up the current position's pawns configuration in
/// the pawns hash table. It returns a pointer to the Entry if the position
/// is found. Otherwise a new Entry is computed and stored there, so we don't
/// have to recompute all when the same pawns configuration occurs again.

Entry* probe(const Position& pos) {

  Key key = pos.pawn_key();
  Entry* e = pos.this_thread()->pawnsTable[key];

  if (e->key == key)
      return e;

  e->key = key;
  e->scores[WHITE] = evaluate<WHITE>(pos, e);
  e->scores[BLACK] = evaluate<BLACK>(pos, e);
  e->openFiles = popcount(e->semiopenFiles[WHITE] & e->semiopenFiles[BLACK]);
  e->asymmetry = popcount(  (e->passedPawns[WHITE]   | e->passedPawns[BLACK])
                          | (e->semiopenFiles[WHITE] ^ e->semiopenFiles[BLACK]));

  return e;
}


/// Entry::shelter_storm() calculates shelter and storm penalties for the file
/// the king is on, as well as the two closest files.

template<Color Us>
Value Entry::shelter_storm(const Position& pos, Square ksq) {

  constexpr Color Them = (Us == WHITE ? BLACK : WHITE);
  constexpr Bitboard ShelterMask =
                Us == WHITE ? make_bitboard(SQ_A2, SQ_B3, SQ_C2, SQ_F2, SQ_G3, SQ_H2)
                            : make_bitboard(SQ_A7, SQ_B6, SQ_C7, SQ_F7, SQ_G6, SQ_H7);
  constexpr Bitboard StormMask =
                Us == WHITE ? make_bitboard(SQ_A3, SQ_C3, SQ_F3, SQ_H3)
                            : make_bitboard(SQ_A6, SQ_C6, SQ_F6, SQ_H6);

  enum { BlockedByKing, Unopposed, BlockedByPawn, Unblocked };

  File center = std::max(FILE_B, std::min(FILE_G, file_of(ksq)));
  Bitboard b =   pos.pieces(PAWN)
               & (forward_ranks_bb(Us, ksq) | rank_bb(ksq))
               & (adjacent_files_bb(center) | file_bb(center));
  Bitboard ourPawns = b & pos.pieces(Us);
  Bitboard theirPawns = b & pos.pieces(Them);
  Value safety = MaxSafetyBonus;

  for (File f = File(center - 1); f <= File(center + 1); ++f)
  {
      b = ourPawns & file_bb(f);
      Rank rkUs = b ? relative_rank(Us, backmost_sq(Us, b)) : RANK_1;

      b = theirPawns & file_bb(f);
      Rank rkThem = b ? relative_rank(Us, frontmost_sq(Them, b)) : RANK_1;

      int d = std::min(f, ~f);
      safety -=  ShelterWeakness[pos.variant()][f == file_of(ksq)][d][rkUs]
               + StormDanger[pos.variant()]
                 [f == file_of(ksq) && rkThem == relative_rank(Us, ksq) + 1 ? BlockedByKing  :
                  rkUs   == RANK_1                                          ? Unopposed :
                  rkThem == rkUs + 1                                        ? BlockedByPawn  : Unblocked]
                 [d][rkThem];
  }

  if (popcount((ourPawns & ShelterMask) | (theirPawns & StormMask)) == 5)
      safety += Value(300);

  return safety;
}


/// Entry::do_king_safety() calculates a bonus for king safety. It is called only
/// when king square changes, which is about 20% of total king_safety() calls.

template<Color Us>
Score Entry::do_king_safety(const Position& pos, Square ksq) {

  kingSquares[Us] = ksq;
  castlingRights[Us] = pos.can_castle(Us);
  int minKingPawnDistance = 0;

  Bitboard pawns = pos.pieces(Us, PAWN);
  if (pawns)
      while (!(DistanceRingBB[ksq][minKingPawnDistance++] & pawns)) {}

  Value bonus = shelter_storm<Us>(pos, ksq);

  // If we can castle use the bonus after the castling if it is bigger
  if (pos.can_castle(MakeCastling<Us, KING_SIDE>::right))
      bonus = std::max(bonus, shelter_storm<Us>(pos, relative_square(Us, SQ_G1)));

  if (pos.can_castle(MakeCastling<Us, QUEEN_SIDE>::right))
      bonus = std::max(bonus, shelter_storm<Us>(pos, relative_square(Us, SQ_C1)));

#ifdef CRAZYHOUSE
  if (pos.is_house())
      return make_score(bonus, bonus);
#endif
  return make_score(bonus, -16 * minKingPawnDistance);
}

// Explicit template instantiation
template Score Entry::do_king_safety<WHITE>(const Position& pos, Square ksq);
template Score Entry::do_king_safety<BLACK>(const Position& pos, Square ksq);

} // namespace Pawns<|MERGE_RESOLUTION|>--- conflicted
+++ resolved
@@ -32,8 +32,7 @@
   #define S(mg, eg) make_score(mg, eg)
 
   // Isolated pawn penalty
-<<<<<<< HEAD
-  const Score Isolated[VARIANT_NB] = {
+  constexpr Score Isolated[VARIANT_NB] = {
     S(13, 18),
 #ifdef ANTI
     S(54, 69),
@@ -71,7 +70,7 @@
   };
 
   // Backward pawn penalty
-  const Score Backward[VARIANT_NB] = {
+  constexpr Score Backward[VARIANT_NB] = {
     S(24, 12),
 #ifdef ANTI
     S(26, 50),
@@ -107,19 +106,12 @@
     S(24, 12),
 #endif
   };
-=======
-  constexpr Score Isolated = S(13, 18);
-
-  // Backward pawn penalty
-  constexpr Score Backward = S(24, 12);
->>>>>>> 19404850
 
   // Connected pawn bonus by opposed, phalanx, #support and rank
   Score Connected[VARIANT_NB][2][2][3][RANK_NB];
 
   // Doubled pawn penalty
-<<<<<<< HEAD
-  const Score Doubled[VARIANT_NB] = {
+  constexpr Score Doubled[VARIANT_NB] = {
     S(18, 38),
 #ifdef ANTI
     S( 4, 51),
@@ -158,15 +150,8 @@
 
   // Weakness of our pawn shelter in front of the king by [isKingFile][distance from edge][rank].
   // RANK_1 = 0 is used for files where we have no pawns or our pawn is behind our king.
-  const Value ShelterWeakness[VARIANT_NB][2][int(FILE_NB) / 2][RANK_NB] = {
-  {
-=======
-  constexpr Score Doubled = S(18, 38);
-
-  // Weakness of our pawn shelter in front of the king by [isKingFile][distance from edge][rank].
-  // RANK_1 = 0 is used for files where we have no pawns or our pawn is behind our king.
-  constexpr Value ShelterWeakness[][int(FILE_NB) / 2][RANK_NB] = {
->>>>>>> 19404850
+  constexpr Value ShelterWeakness[VARIANT_NB][2][int(FILE_NB) / 2][RANK_NB] = {
+  {
     { { V( 98), V(20), V(11), V(42), V( 83), V( 84), V(101) }, // Not On King file
       { V(103), V( 8), V(33), V(86), V( 87), V(105), V(113) },
       { V(100), V( 2), V(65), V(95), V( 59), V( 89), V(115) },
@@ -275,10 +260,9 @@
   };
 
   // Danger of enemy pawns moving toward our king by [type][distance from edge][rank].
-<<<<<<< HEAD
-  // For the unopposed and unblocked cases, RANK_1 = 0 is used when opponent has no pawn
-  // on the given file, or their pawn is behind our king.
-  const Value StormDanger[VARIANT_NB][4][4][RANK_NB] = {
+  // For the unopposed and unblocked cases, RANK_1 = 0 is used when opponent has
+  // no pawn on the given file, or their pawn is behind our king.
+  constexpr Value StormDanger[VARIANT_NB][4][4][RANK_NB] = {
   {
     { { V( 0),  V(-290), V(-274), V(57), V(41) },  // BlockedByKing
       { V( 0),  V(  60), V( 144), V(39), V(13) },
@@ -405,11 +389,6 @@
 #endif
 #ifdef LOSERS
   {
-=======
-  // For the unopposed and unblocked cases, RANK_1 = 0 is used when opponent has
-  // no pawn on the given file, or their pawn is behind our king.
-  constexpr Value StormDanger[][4][RANK_NB] = {
->>>>>>> 19404850
     { { V( 0),  V(-290), V(-274), V(57), V(41) },  // BlockedByKing
       { V( 0),  V(  60), V( 144), V(39), V(13) },
       { V( 0),  V(  65), V( 141), V(41), V(34) },
@@ -624,8 +603,7 @@
 
 void init() {
 
-<<<<<<< HEAD
-  static const int Seed[VARIANT_NB][RANK_NB] = {
+  static constexpr int Seed[VARIANT_NB][RANK_NB] = {
     { 0, 13, 24, 18, 76, 100, 175, 330 },
 #ifdef ANTI
     { 0, 8, 19, 13, 71, 94, 169, 324 },
@@ -661,9 +639,6 @@
     { 0, 13, 24, 18, 76, 100, 175, 330 },
 #endif
   };
-=======
-  static constexpr int Seed[RANK_NB] = { 0, 13, 24, 18, 76, 100, 175, 330 };
->>>>>>> 19404850
 
   for (Variant var = CHESS_VARIANT; var < VARIANT_NB; ++var)
   for (int opposed = 0; opposed <= 1; ++opposed)
