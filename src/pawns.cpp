/*
 McCain, a UCI chess playing engine derived from Stockfish and Glaurung 2.1
 Copyright (C) 2004-2008 Tord Romstad (Glaurung author)
 Copyright (C) 2008-2015 Marco Costalba, Joona Kiiski, Tord Romstad (Stockfish Authors)
 Copyright (C) 2015-2016 Marco Costalba, Joona Kiiski, Gary Linscott, Tord Romstad (Stockfish Authors)
 Copyright (C) 2017-2019 Michael Byrne, Marco Costalba, Joona Kiiski, Gary Linscott, Tord Romstad (McCain Authors)

 McCain is free software: you can redistribute it and/or modify
 it under the terms of the GNU General Public License as published by
 the Free Software Foundation, either version 3 of the License, or
 (at your option) any later version.

 McCain is distributed in the hope that it will be useful,
 but WITHOUT ANY WARRANTY; without even the implied warranty of
 MERCHANTABILITY or FITNESS FOR A PARTICULAR PURPOSE.  See the
 GNU General Public License for more details.

 You should have received a copy of the GNU General Public License
 along with this program.  If not, see <http://www.gnu.org/licenses/>.
 */

#include <algorithm>
#include <cassert>


#include "bitboard.h"
#include "pawns.h"
#include "position.h"
#include "thread.h"

namespace {

  #define V Value
  #define S(mg, eg) make_score(mg, eg)

  // Pawn penalties
  constexpr Score Backward = S( 9, 24);
  constexpr Score Doubled  = S(11, 56);
  constexpr Score Isolated = S( 5, 15);

  // Connected pawn bonus
  constexpr int Connected[RANK_NB] = { 0, 7, 8, 12, 29, 48, 86 };

  // Strength of pawn shelter for our king by [distance from edge][rank].
  // RANK_1 = 0 is used for files where we have no pawn, or pawn is behind our king.
  constexpr Value ShelterStrength[int(FILE_NB) / 2][RANK_NB] = {
    { V( -6), V( 81), V( 93), V( 58), V( 39), V( 18), V(  25) },
    { V(-43), V( 61), V( 35), V(-49), V(-29), V(-11), V( -63) },
    { V(-10), V( 75), V( 23), V( -2), V( 32), V(  3), V( -45) },
    { V(-39), V(-13), V(-29), V(-52), V(-48), V(-67), V(-166) }
  };

  // Danger of enemy pawns moving toward our king by [distance from edge][rank].
  // RANK_1 = 0 is used for files where the enemy has no pawn, or their pawn
  // is behind our king.
  constexpr Value UnblockedStorm[int(FILE_NB) / 2][RANK_NB] = {
    { V( 89), V(107), V(123), V(93), V(57), V( 45), V( 51) },
    { V( 44), V(-18), V(123), V(46), V(39), V( -7), V( 23) },
    { V(  4), V( 52), V(162), V(37), V( 7), V(-14), V( -2) },
    { V(-10), V(-14), V( 90), V(15), V( 2), V( -7), V(-16) }
  };

  #undef S
  #undef V

  template<Color Us>
  Score evaluate(const Position& pos, Pawns::Entry* e) {

    constexpr Color     Them = (Us == WHITE ? BLACK : WHITE);
    constexpr Direction Up   = (Us == WHITE ? NORTH : SOUTH);

    Bitboard b, neighbours, stoppers, doubled, support, phalanx;
    Bitboard lever, leverPush;
    Square s;
    bool opposed, backward;
    Score score = SCORE_ZERO;
    const Square* pl = pos.squares<PAWN>(Us);

    Bitboard ourPawns   = pos.pieces(  Us, PAWN);
    Bitboard theirPawns = pos.pieces(Them, PAWN);

    e->passedPawns[Us] = e->pawnAttacksSpan[Us] = e->weakUnopposed[Us] = 0;
    e->kingSquares[Us]   = SQ_NONE;
    e->pawnAttacks[Us]   = pawn_attacks_bb<Us>(ourPawns);

    // Loop through all pawns of the current color and score each pawn
    while ((s = *pl++) != SQ_NONE)
    {
        assert(pos.piece_on(s) == make_piece(Us, PAWN));

        File f = file_of(s);
        Rank r = relative_rank(Us, s);

        e->pawnAttacksSpan[Us] |= pawn_attack_span(Us, s);

        // Flag the pawn
        opposed    = theirPawns & forward_file_bb(Us, s);
        stoppers   = theirPawns & passed_pawn_span(Us, s);

        lever      = theirPawns & PawnAttacks[Us][s];
        leverPush  = theirPawns & PawnAttacks[Us][s + Up];
        doubled    = ourPawns   & (s - Up);
        neighbours = ourPawns   & adjacent_files_bb(f);
        phalanx    = neighbours & rank_bb(s);
        support    = neighbours & rank_bb(s - Up);

        // A pawn is backward when it is behind all pawns of the same color
        // on the adjacent files and cannot be safely advanced.
        backward =  !(ourPawns & pawn_attack_span(Them, s + Up))
                  && (stoppers & (leverPush | (s + Up)));

        // Passed pawns will be properly scored in evaluation because we need
        // full attack info to evaluate them. Include also not passed pawns
        // which could become passed after one or two pawn pushes when are
        // not attacked more times than defended.
        if (   !(stoppers ^ lever ^ leverPush)
			&& (support || !more_than_one(lever))
			&& popcount(phalanx) >= popcount(leverPush))
            e->passedPawns[Us] |= s;

        else if (stoppers == square_bb(s + Up) && r >= RANK_5)
        {
            b = shift<Up>(support) & ~theirPawns;
            while (b)
                if (!more_than_one(theirPawns & PawnAttacks[Us][pop_lsb(&b)]))
                    e->passedPawns[Us] |= s;
        }

        // Score this pawn
        if (support | phalanx)
        {
            int v =  Connected[r] * (phalanx ? 3 : 2) / (opposed ? 2 : 1)
                   + 17 * popcount(support);

            score += make_score(v, v * (r - 2) / 4);
        }
        else if (!neighbours)
            score -= Isolated, e->weakUnopposed[Us] += !opposed;

        else if (backward)
            score -= Backward, e->weakUnopposed[Us] += !opposed;

        if (doubled && !support)
            score -= Doubled;
    }
    return score;
  }

} // namespace

namespace Pawns {

/// Pawns::probe() looks up the current position's pawns configuration in
/// the pawns hash table. It returns a pointer to the Entry if the position
/// is found. Otherwise a new Entry is computed and stored there, so we don't
/// have to recompute all when the same pawns configuration occurs again.

Entry* probe(const Position& pos) {

  Key key = pos.pawn_key();
  Entry* e = pos.this_thread()->pawnsTable[key];

  if (e->key == key)
      return e;

  e->key = key;
  e->scores[WHITE] = evaluate<WHITE>(pos, e);
  e->scores[BLACK] = evaluate<BLACK>(pos, e);

  return e;
}


/// Entry::evaluate_shelter() calculates the shelter bonus and the storm
/// penalty for a king, looking at the king file and the two closest files.

template<Color Us>
void Entry::evaluate_shelter(const Position& pos, Square ksq, Score& shelter) {

  constexpr Color     Them = (Us == WHITE ? BLACK : WHITE);
  constexpr Direction Down = (Us == WHITE ? SOUTH : NORTH);
  constexpr Bitboard BlockSquares =  (Rank1BB | Rank2BB | Rank7BB | Rank8BB)
                                   & (FileABB | FileHBB);

  Bitboard b = pos.pieces(PAWN) & ~forward_ranks_bb(Them, ksq);
  Bitboard ourPawns = b & pos.pieces(Us);
  Bitboard theirPawns = b & pos.pieces(Them);

  Value bonus[] = { (shift<Down>(theirPawns) & BlockSquares & ksq) ? Value(374) : Value(5),
                    VALUE_ZERO };

  File center = clamp(file_of(ksq), FILE_B, FILE_G);
  for (File f = File(center - 1); f <= File(center + 1); ++f)
  {
      b = ourPawns & file_bb(f);
      Rank ourRank = b ? relative_rank(Us, backmost_sq(Us, b)) : RANK_1;

      b = theirPawns & file_bb(f);
      Rank theirRank = b ? relative_rank(Us, frontmost_sq(Them, b)) : RANK_1;

      int d = std::min(f, ~f);
      bonus[MG] += ShelterStrength[d][ourRank];

      if (ourRank && (ourRank == theirRank - 1))
          bonus[MG] -= 82 * (theirRank == RANK_3), bonus[EG] -= 82 * (theirRank == RANK_3);
      else
          bonus[MG] -= UnblockedStorm[d][theirRank];
  }

<<<<<<< HEAD
#ifdef Maverick //Pawn Majority inspired by S. Nicolet efforts.
	// A large enemy pawn majority in the king side is a big danger
	Bitboard kf = KingFlank[file_of(ksq)];
	int majorArray[2] {16, 28};
	int majority = std::min(popcount(theirPawns & kf) - popcount(ourPawns & kf),3);
	if (majority > 1)
		safety -= majorArray[majority - 2]; //array elements 0 and 1 align to majority of 2 and 3 ,
	                                        //higher bonuses for a majority of 4 or more were regressive
#endif
  return safety;
=======
  if (bonus[MG] > mg_value(shelter))
      shelter = make_score(bonus[MG], bonus[EG]);
>>>>>>> 3a572ffb
}


/// Entry::do_king_safety() calculates a bonus for king safety. It is called only
/// when king square changes, which is about 20% of total king_safety() calls.

template<Color Us>
Score Entry::do_king_safety(const Position& pos) {

  Square ksq = pos.square<KING>(Us);
  kingSquares[Us] = ksq;
  castlingRights[Us] = pos.castling_rights(Us);

  Bitboard pawns = pos.pieces(Us, PAWN);
  int minPawnDist = pawns ? 8 : 0;

  if (pawns & PseudoAttacks[KING][ksq])
      minPawnDist = 1;

  else while (pawns)
      minPawnDist = std::min(minPawnDist, distance(ksq, pop_lsb(&pawns)));

  Score shelter = make_score(-VALUE_INFINITE, VALUE_ZERO);
  evaluate_shelter<Us>(pos, ksq, shelter);

  // If we can castle use the bonus after the castling if it is bigger
  if (pos.can_castle(Us | KING_SIDE))
      evaluate_shelter<Us>(pos, relative_square(Us, SQ_G1), shelter);

  if (pos.can_castle(Us | QUEEN_SIDE))
      evaluate_shelter<Us>(pos, relative_square(Us, SQ_C1), shelter);

  return shelter - make_score(VALUE_ZERO, 16 * minPawnDist);
}

// Explicit template instantiation
template Score Entry::do_king_safety<WHITE>(const Position& pos);
template Score Entry::do_king_safety<BLACK>(const Position& pos);

} // namespace Pawns<|MERGE_RESOLUTION|>--- conflicted
+++ resolved
@@ -182,46 +182,33 @@
   constexpr Bitboard BlockSquares =  (Rank1BB | Rank2BB | Rank7BB | Rank8BB)
                                    & (FileABB | FileHBB);
 
-  Bitboard b = pos.pieces(PAWN) & ~forward_ranks_bb(Them, ksq);
-  Bitboard ourPawns = b & pos.pieces(Us);
-  Bitboard theirPawns = b & pos.pieces(Them);
-
-  Value bonus[] = { (shift<Down>(theirPawns) & BlockSquares & ksq) ? Value(374) : Value(5),
-                    VALUE_ZERO };
-
-  File center = clamp(file_of(ksq), FILE_B, FILE_G);
-  for (File f = File(center - 1); f <= File(center + 1); ++f)
-  {
-      b = ourPawns & file_bb(f);
-      Rank ourRank = b ? relative_rank(Us, backmost_sq(Us, b)) : RANK_1;
-
-      b = theirPawns & file_bb(f);
-      Rank theirRank = b ? relative_rank(Us, frontmost_sq(Them, b)) : RANK_1;
-
-      int d = std::min(f, ~f);
-      bonus[MG] += ShelterStrength[d][ourRank];
-
-      if (ourRank && (ourRank == theirRank - 1))
-          bonus[MG] -= 82 * (theirRank == RANK_3), bonus[EG] -= 82 * (theirRank == RANK_3);
-      else
-          bonus[MG] -= UnblockedStorm[d][theirRank];
-  }
-
-<<<<<<< HEAD
-#ifdef Maverick //Pawn Majority inspired by S. Nicolet efforts.
-	// A large enemy pawn majority in the king side is a big danger
-	Bitboard kf = KingFlank[file_of(ksq)];
-	int majorArray[2] {16, 28};
-	int majority = std::min(popcount(theirPawns & kf) - popcount(ourPawns & kf),3);
-	if (majority > 1)
-		safety -= majorArray[majority - 2]; //array elements 0 and 1 align to majority of 2 and 3 ,
-	                                        //higher bonuses for a majority of 4 or more were regressive
-#endif
-  return safety;
-=======
-  if (bonus[MG] > mg_value(shelter))
-      shelter = make_score(bonus[MG], bonus[EG]);
->>>>>>> 3a572ffb
+	Bitboard b = pos.pieces(PAWN) & ~forward_ranks_bb(Them, ksq);
+	Bitboard ourPawns = b & pos.pieces(Us);
+	Bitboard theirPawns = b & pos.pieces(Them);
+	
+	Value bonus[] = { (shift<Down>(theirPawns) & BlockSquares & ksq) ? Value(374) : Value(5),
+		VALUE_ZERO };
+	
+	File center = clamp(file_of(ksq), FILE_B, FILE_G);
+	for (File f = File(center - 1); f <= File(center + 1); ++f)
+	{
+		b = ourPawns & file_bb(f);
+		Rank ourRank = b ? relative_rank(Us, backmost_sq(Us, b)) : RANK_1;
+		
+		b = theirPawns & file_bb(f);
+		Rank theirRank = b ? relative_rank(Us, frontmost_sq(Them, b)) : RANK_1;
+		
+		int d = std::min(f, ~f);
+		bonus[MG] += ShelterStrength[d][ourRank];
+		
+		if (ourRank && (ourRank == theirRank - 1))
+			bonus[MG] -= 82 * (theirRank == RANK_3), bonus[EG] -= 82 * (theirRank == RANK_3);
+		else
+			bonus[MG] -= UnblockedStorm[d][theirRank];
+	}
+	
+	if (bonus[MG] > mg_value(shelter))
+		shelter = make_score(bonus[MG], bonus[EG]);
 }
 
 
