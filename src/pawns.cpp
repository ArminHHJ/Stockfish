--- conflicted
+++ resolved
@@ -18,7 +18,6 @@
   along with this program.  If not, see <http://www.gnu.org/licenses/>.
 */
 
-#include <algorithm>
 #include <cassert>
 
 #include "bitboard.h"
@@ -119,12 +118,7 @@
             && popcount(phalanx) >= popcount(leverPush))
             e->passedPawns[Us] |= s;
 
-<<<<<<< HEAD
-        else if (   stoppers == SquareBB[s + Up]
-                 && relative_rank(Us, s) >= RANK_5)
-=======
         else if (stoppers == square_bb(s + Up) && r >= RANK_5)
->>>>>>> 1594d159
         {
             b = shift<Up>(support) & ~theirPawns;
             while (b)
@@ -195,7 +189,7 @@
   Value safety = (shift<Down>(theirPawns) & (FileABB | FileHBB) & BlockRanks & ksq) ?
                  Value(374) : Value(5);
 
-  File center = std::max(FILE_B, std::min(FILE_G, file_of(ksq)));
+  File center = clamp(file_of(ksq), FILE_B, FILE_G);
   for (File f = File(center - 1); f <= File(center + 1); ++f)
   {
       b = ourPawns & file_bb(f);
