/*
  Stockfish, a UCI chess playing engine derived from Glaurung 2.1
  Copyright (C) 2004-2008 Tord Romstad (Glaurung author)
  Copyright (C) 2008-2015 Marco Costalba, Joona Kiiski, Tord Romstad
  Copyright (C) 2015-2018 Marco Costalba, Joona Kiiski, Gary Linscott, Tord Romstad

  Stockfish is free software: you can redistribute it and/or modify
  it under the terms of the GNU General Public License as published by
  the Free Software Foundation, either version 3 of the License, or
  (at your option) any later version.

  Stockfish is distributed in the hope that it will be useful,
  but WITHOUT ANY WARRANTY; without even the implied warranty of
  MERCHANTABILITY or FITNESS FOR A PARTICULAR PURPOSE.  See the
  GNU General Public License for more details.

  You should have received a copy of the GNU General Public License
  along with this program.  If not, see <http://www.gnu.org/licenses/>.
*/

#include <algorithm>
#include <cassert>

#include "bitboard.h"
#include "pawns.h"
#include "position.h"
#include "thread.h"

namespace {

  #define V Value
  #define S(mg, eg) make_score(mg, eg)

  // Pawn penalties
<<<<<<< HEAD
  constexpr Score Isolated[VARIANT_NB] = {
    S( 4, 20),
#ifdef ANTI
    S(54, 69),
#endif
#ifdef ATOMIC
    S(24, 14),
#endif
#ifdef CRAZYHOUSE
    S(30, 27),
#endif
#ifdef EXTINCTION
    S(13, 16),
#endif
#ifdef GRID
    S(13, 16),
#endif
#ifdef HORDE
    S(16, 38),
#endif
#ifdef KOTH
    S(30, 27),
#endif
#ifdef LOSERS
    S(53, 69),
#endif
#ifdef RACE
    S(0, 0),
#endif
#ifdef THREECHECK
    S(30, 27),
#endif
#ifdef TWOKINGS
    S(13, 16),
#endif
  };
  constexpr Score Backward[VARIANT_NB] = {
    S(21, 22),
#ifdef ANTI
    S(26, 50),
#endif
#ifdef ATOMIC
    S(35, 15),
#endif
#ifdef CRAZYHOUSE
    S(41, 19),
#endif
#ifdef EXTINCTION
    S(17, 11),
#endif
#ifdef GRID
    S(17, 11),
#endif
#ifdef HORDE
    S(78, 14),
#endif
#ifdef KOTH
    S(41, 19),
#endif
#ifdef LOSERS
    S(26, 49),
#endif
#ifdef RACE
    S(0, 0),
#endif
#ifdef THREECHECK
    S(41, 19),
#endif
#ifdef TWOKINGS
    S(17, 11),
#endif
  };
  // Doubled pawn penalty
  constexpr Score Doubled[VARIANT_NB] = {
    S(12, 54),
#ifdef ANTI
    S( 4, 51),
#endif
#ifdef ATOMIC
    S( 0,  0),
#endif
#ifdef CRAZYHOUSE
    S(13, 40),
#endif
#ifdef EXTINCTION
    S(13, 40),
#endif
#ifdef GRID
    S(13, 40),
#endif
#ifdef HORDE
    S(11, 83),
#endif
#ifdef KOTH
    S(13, 40),
#endif
#ifdef LOSERS
    S( 4, 54),
#endif
#ifdef RACE
    S( 0,  0),
#endif
#ifdef THREECHECK
    S(13, 40),
#endif
#ifdef TWOKINGS
    S(13, 40),
#endif
  };
=======
 constexpr Score Isolated = S( 5, 15);
 constexpr Score Backward = S(9, 24);
 constexpr Score Doubled  = S(11, 56);
>>>>>>> a6fa6a9e

  // Connected pawn bonus by opposed, phalanx, #support and rank
  Score Connected[VARIANT_NB][2][2][3][RANK_NB];

  // Strength of pawn shelter for our king by [distance from edge][rank].
  // RANK_1 = 0 is used for files where we have no pawn, or pawn is behind our king.
<<<<<<< HEAD
  constexpr Value ShelterStrength[VARIANT_NB][int(FILE_NB) / 2][RANK_NB] = {
  {
    { V( 16), V(82), V( 83), V( 47), V( 19), V( 44), V(  4) },
    { V(-51), V(56), V( 33), V(-58), V(-57), V(-50), V(-39) },
    { V(-20), V(71), V( 16), V(-10), V( 13), V( 19), V(-30) },
    { V(-29), V(12), V(-21), V(-40), V(-15), V(-77), V(-91) }
  },
#ifdef ANTI
  {},
#endif
#ifdef ATOMIC
  {
    { V( 7), V(76), V(84), V( 38), V( 7), V( 30), V(-19) },
    { V(-3), V(93), V(52), V(-17), V(12), V(-22), V(-35) },
    { V(-6), V(83), V(25), V(-24), V(15), V( 22), V(-39) },
    { V(11), V(83), V(19), V(  8), V(18), V(-21), V(-30) }
  },
#endif
#ifdef CRAZYHOUSE
  {
    { V(-48), V(138), V(80), V( 48), V( 5), V( -7), V(  9) },
    { V(-78), V(116), V(20), V( -2), V(14), V(  6), V(-36) },
    { V(-69), V( 99), V(12), V(-19), V(38), V( 22), V(-50) },
    { V( -6), V( 95), V( 9), V(  4), V(-2), V(  2), V(-37) }
  },
#endif
#ifdef EXTINCTION
  {},
#endif
#ifdef GRID
  {
    { V( 7), V(76), V(84), V( 38), V( 7), V( 30), V(-19) },
    { V(-3), V(93), V(52), V(-17), V(12), V(-22), V(-35) },
    { V(-6), V(83), V(25), V(-24), V(15), V( 22), V(-39) },
    { V(11), V(83), V(19), V(  8), V(18), V(-21), V(-30) }
  },
#endif
#ifdef HORDE
  {
    { V( 7), V(76), V(84), V( 38), V( 7), V( 30), V(-19) },
    { V(-3), V(93), V(52), V(-17), V(12), V(-22), V(-35) },
    { V(-6), V(83), V(25), V(-24), V(15), V( 22), V(-39) },
    { V(11), V(83), V(19), V(  8), V(18), V(-21), V(-30) }
  },
#endif
#ifdef KOTH
  {
    { V( 7), V(76), V(84), V( 38), V( 7), V( 30), V(-19) },
    { V(-3), V(93), V(52), V(-17), V(12), V(-22), V(-35) },
    { V(-6), V(83), V(25), V(-24), V(15), V( 22), V(-39) },
    { V(11), V(83), V(19), V(  8), V(18), V(-21), V(-30) }
  },
#endif
#ifdef LOSERS
  {
    { V( 7), V(76), V(84), V( 38), V( 7), V( 30), V(-19) },
    { V(-3), V(93), V(52), V(-17), V(12), V(-22), V(-35) },
    { V(-6), V(83), V(25), V(-24), V(15), V( 22), V(-39) },
    { V(11), V(83), V(19), V(  8), V(18), V(-21), V(-30) }
  },
#endif
#ifdef RACE
  {},
#endif
#ifdef THREECHECK
  {
    { V( 7), V(76), V(84), V( 38), V( 7), V( 30), V(-19) },
    { V(-3), V(93), V(52), V(-17), V(12), V(-22), V(-35) },
    { V(-6), V(83), V(25), V(-24), V(15), V( 22), V(-39) },
    { V(11), V(83), V(19), V(  8), V(18), V(-21), V(-30) }
  },
#endif
#ifdef TWOKINGS
  {
    { V( 7), V(76), V(84), V( 38), V( 7), V( 30), V(-19) },
    { V(-3), V(93), V(52), V(-17), V(12), V(-22), V(-35) },
    { V(-6), V(83), V(25), V(-24), V(15), V( 22), V(-39) },
    { V(11), V(83), V(19), V(  8), V(18), V(-21), V(-30) }
  },
#endif
=======
  constexpr  Value ShelterStrength[int(FILE_NB) / 2][RANK_NB] = {
    { V( -3), V(81), V( 93), V( 58), V( 39), V( 18), V(  25) },
    { V(-40), V(61), V( 35), V(-49), V(-29), V(-11), V(-63) },
    { V(-7), V(75), V( 23), V(-2), V( 32), V( 3), V(-45) },
    { V(-36), V(-13), V(-29), V(-52), V(-48), V(-67), V(-166) }
>>>>>>> a6fa6a9e
  };

  // Danger of enemy pawns moving toward our king by [distance from edge][rank].
  // RANK_1 = 0 is used for files where the enemy has no pawn, or their pawn
  // is behind our king.
  constexpr Value UnblockedStorm[int(FILE_NB) / 2][RANK_NB] = {
    { V(89), V( 107), V( 123), V(93), V(57), V( 45), V( 51) },
    { V(44), V( -18), V(123), V(46), V(39), V(-7), V(  23) },
    { V(4), V( 52), V( 162), V(37), V(7), V(-14), V(-2) },
    { V(-10), V( -14), V( 90), V(15), V( 2), V( -7), V(-16) }
  };

  // Danger of blocked enemy pawns storming our king, by rank
  constexpr Value BlockedStorm[RANK_NB] =
    { V(0), V(0), V( 66), V(6), V(5), V(1), V(15) };

#ifdef HORDE
  constexpr Score ImbalancedHorde = S(49, 39);
#endif

  #undef S
  #undef V

  template<Color Us>
  Score evaluate(const Position& pos, Pawns::Entry* e) {

    constexpr Color     Them = (Us == WHITE ? BLACK : WHITE);
    constexpr Direction Up   = (Us == WHITE ? NORTH : SOUTH);

    Bitboard b, neighbours, stoppers, doubled, supported, phalanx;
    Bitboard lever, leverPush;
    Square s;
    bool opposed, backward;
    Score score = SCORE_ZERO;
    const Square* pl = pos.squares<PAWN>(Us);

    Bitboard ourPawns   = pos.pieces(  Us, PAWN);
    Bitboard theirPawns = pos.pieces(Them, PAWN);

    e->passedPawns[Us] = e->pawnAttacksSpan[Us] = e->weakUnopposed[Us] = 0;
    e->semiopenFiles[Us] = 0xFF;
    e->kingSquares[Us]   = SQ_NONE;
    e->pawnAttacks[Us]   = pawn_attacks_bb<Us>(ourPawns);
    e->pawnsOnSquares[Us][BLACK] = popcount(ourPawns & DarkSquares);
#ifdef CRAZYHOUSE
    if (pos.is_house())
        e->pawnsOnSquares[Us][WHITE] = popcount(ourPawns & ~DarkSquares);
    else
#endif
    e->pawnsOnSquares[Us][WHITE] = pos.count<PAWN>(Us) - e->pawnsOnSquares[Us][BLACK];

#ifdef HORDE
    if (pos.is_horde() && pos.is_horde_color(Us))
    {
        int l = 0, m = 0, r = popcount(ourPawns & FileBB[FILE_A]);
        for (File f1 = FILE_A; f1 <= FILE_H; ++f1)
        {
            l = m; m = r; r = f1 < FILE_H ? popcount(ourPawns & FileBB[f1 + 1]) : 0;
            score -= ImbalancedHorde * m / (1 + l * r);
        }
    }
#endif

    // Loop through all pawns of the current color and score each pawn
    while ((s = *pl++) != SQ_NONE)
    {
        assert(pos.piece_on(s) == make_piece(Us, PAWN));

        File f = file_of(s);

        e->semiopenFiles[Us]   &= ~(1 << f);
        e->pawnAttacksSpan[Us] |= pawn_attack_span(Us, s);

        // Flag the pawn
        opposed    = theirPawns & forward_file_bb(Us, s);
        stoppers   = theirPawns & passed_pawn_mask(Us, s);
        lever      = theirPawns & PawnAttacks[Us][s];
        leverPush  = theirPawns & PawnAttacks[Us][s + Up];
#ifdef HORDE
        if (pos.is_horde() && relative_rank(Us, s) == RANK_1)
            doubled = 0;
        else
#endif
        doubled    = ourPawns   & (s - Up);
        neighbours = ourPawns   & adjacent_files_bb(f);
        phalanx    = neighbours & rank_bb(s);
#ifdef HORDE
        if (pos.is_horde() && relative_rank(Us, s) == RANK_1)
            supported = 0;
        else
#endif
        supported  = neighbours & rank_bb(s - Up);

        // A pawn is backward when it is behind all pawns of the same color
        // on the adjacent files and cannot be safely advanced.
        backward =  !(ourPawns & pawn_attack_span(Them, s + Up))
                  && (stoppers & (leverPush | (s + Up)));

        // Passed pawns will be properly scored in evaluation because we need
        // full attack info to evaluate them. Include also not passed pawns
        // which could become passed after one or two pawn pushes when are
        // not attacked more times than defended.
        if (   !(stoppers ^ lever ^ leverPush)
            && !(ourPawns & forward_file_bb(Us, s))
            && popcount(supported) >= popcount(lever) - 1
            && popcount(phalanx)   >= popcount(leverPush))
            e->passedPawns[Us] |= s;

        else if (   stoppers == SquareBB[s + Up]
                 && relative_rank(Us, s) >= RANK_5)
        {
            b = shift<Up>(supported) & ~theirPawns;
            while (b)
                if (!more_than_one(theirPawns & PawnAttacks[Us][pop_lsb(&b)]))
                    e->passedPawns[Us] |= s;
        }

        // Score this pawn
#ifdef HORDE
        if (pos.is_horde() && relative_rank(Us, s) == RANK_1) {} else
#endif
        if (supported | phalanx)
            score += Connected[pos.variant()][opposed][bool(phalanx)][popcount(supported)][relative_rank(Us, s)];

        else if (!neighbours)
            score -= Isolated[pos.variant()], e->weakUnopposed[Us] += !opposed;

        else if (backward)
            score -= Backward[pos.variant()], e->weakUnopposed[Us] += !opposed;

#ifdef HORDE
        if (doubled && (!supported || pos.is_horde()))
#else
        if (doubled && !supported)
#endif
            score -= Doubled[pos.variant()];
    }

    return score;
  }

} // namespace

namespace Pawns {

/// Pawns::init() initializes some tables needed by evaluation. Instead of using
/// hard-coded tables, when makes sense, we prefer to calculate them with a formula
/// to reduce independent parameters and to allow easier tuning and better insight.

void init() {

  static constexpr int Seed[VARIANT_NB][RANK_NB] = {
    { 0, 13, 24, 18, 65, 100, 175, 330 },
#ifdef ANTI
    { 0, 8, 19, 13, 71, 94, 169, 324 },
#endif
#ifdef ATOMIC
    { 0,18, 11, 14, 82,109, 170, 315 },
#endif
#ifdef CRAZYHOUSE
    { 0, 8, 19, 13, 71, 94, 169, 324 },
#endif
#ifdef EXTINCTION
    { 0, 13, 24, 18, 65, 100, 175, 330 },
#endif
#ifdef GRID
    { 0, 13, 24, 18, 65, 100, 175, 330 },
#endif
#ifdef HORDE
    { 37, 29, 3, 1, 105,  99, 343, 350 },
#endif
#ifdef KOTH
    { 0, 8, 19, 13, 71, 94, 169, 324 },
#endif
#ifdef LOSERS
    { 0, 8, 20, 11, 69, 91, 183, 310 },
#endif
#ifdef RACE
    {},
#endif
#ifdef THREECHECK
    { 0, 8, 19, 13, 71, 94, 169, 324 },
#endif
#ifdef TWOKINGS
    { 0, 13, 24, 18, 65, 100, 175, 330 },
#endif
  };

  for (Variant var = CHESS_VARIANT; var < VARIANT_NB; ++var)
  for (int opposed = 0; opposed <= 1; ++opposed)
      for (int phalanx = 0; phalanx <= 1; ++phalanx)
          for (int support = 0; support <= 2; ++support)
              for (Rank r = RANK_2; r < RANK_8; ++r)
  {
      int v = 17 * support;
      v += (Seed[var][r] + (phalanx ? (Seed[var][r + 1] - Seed[var][r]) / 2 : 0)) >> opposed;

#ifdef HORDE
      if (var == HORDE_VARIANT)
          Connected[var][opposed][phalanx][support][r] = make_score(v, v);
      else
#endif
      Connected[var][opposed][phalanx][support][r] = make_score(v, v * (r - 2) / 4);
  }
}


/// Pawns::probe() looks up the current position's pawns configuration in
/// the pawns hash table. It returns a pointer to the Entry if the position
/// is found. Otherwise a new Entry is computed and stored there, so we don't
/// have to recompute all when the same pawns configuration occurs again.

Entry* probe(const Position& pos) {

  Key key = pos.pawn_key();
  Entry* e = pos.this_thread()->pawnsTable[key];

  if (e->key == key)
      return e;

  e->key = key;
  e->scores[WHITE] = evaluate<WHITE>(pos, e);
  e->scores[BLACK] = evaluate<BLACK>(pos, e);
  e->openFiles = popcount(e->semiopenFiles[WHITE] & e->semiopenFiles[BLACK]);
  e->asymmetry = popcount(  (e->passedPawns[WHITE]   | e->passedPawns[BLACK])
                          | (e->semiopenFiles[WHITE] ^ e->semiopenFiles[BLACK]));

  return e;
}


/// Entry::evaluate_shelter() calculates the shelter bonus and the storm
/// penalty for a king, looking at the king file and the two closest files.

template<Color Us>
Value Entry::evaluate_shelter(const Position& pos, Square ksq) {

  constexpr Color     Them = (Us == WHITE ? BLACK : WHITE);
  constexpr Direction Down = (Us == WHITE ? SOUTH : NORTH);
  constexpr Bitboard  BlockRanks = (Us == WHITE ? Rank1BB | Rank2BB : Rank8BB | Rank7BB);

  Bitboard b = pos.pieces(PAWN) & (forward_ranks_bb(Us, ksq) | rank_bb(ksq));
  Bitboard ourPawns = b & pos.pieces(Us);
  Bitboard theirPawns = b & pos.pieces(Them);

  Value safety = (ourPawns & file_bb(ksq)) ? Value(5) : Value(-5);

  if (shift<Down>(theirPawns) & (FileABB | FileHBB) & BlockRanks & ksq)
      safety += Value(374);

  File center = std::max(FILE_B, std::min(FILE_G, file_of(ksq)));
  for (File f = File(center - 1); f <= File(center + 1); ++f)
  {
      b = ourPawns & file_bb(f);
      int ourRank = b ? relative_rank(Us, backmost_sq(Us, b)) : 0;

      b = theirPawns & file_bb(f);
      int theirRank = b ? relative_rank(Us, frontmost_sq(Them, b)) : 0;

      int d = std::min(f, ~f);
      safety += ShelterStrength[pos.variant()][d][ourRank];
      safety -= (ourRank && (ourRank == theirRank - 1)) ? BlockedStorm[theirRank]
                                                        : UnblockedStorm[d][theirRank];
  }

  return safety;
}


/// Entry::do_king_safety() calculates a bonus for king safety. It is called only
/// when king square changes, which is about 20% of total king_safety() calls.

template<Color Us>
Score Entry::do_king_safety(const Position& pos, Square ksq) {

  kingSquares[Us] = ksq;
  castlingRights[Us] = pos.can_castle(Us);
  int minKingPawnDistance = 0;

  Bitboard pawns = pos.pieces(Us, PAWN);
  if (pawns)
      while (!(DistanceRingBB[ksq][minKingPawnDistance++] & pawns)) {}

  Value bonus = evaluate_shelter<Us>(pos, ksq);

  // If we can castle use the bonus after the castling if it is bigger
  if (pos.can_castle(MakeCastling<Us, KING_SIDE>::right))
      bonus = std::max(bonus, evaluate_shelter<Us>(pos, relative_square(Us, SQ_G1)));

  if (pos.can_castle(MakeCastling<Us, QUEEN_SIDE>::right))
      bonus = std::max(bonus, evaluate_shelter<Us>(pos, relative_square(Us, SQ_C1)));

#ifdef CRAZYHOUSE
  if (pos.is_house())
      return make_score(bonus, bonus);
#endif
  return make_score(bonus, -16 * minKingPawnDistance);
}

// Explicit template instantiation
template Score Entry::do_king_safety<WHITE>(const Position& pos, Square ksq);
template Score Entry::do_king_safety<BLACK>(const Position& pos, Square ksq);

} // namespace Pawns<|MERGE_RESOLUTION|>--- conflicted
+++ resolved
@@ -32,9 +32,8 @@
   #define S(mg, eg) make_score(mg, eg)
 
   // Pawn penalties
-<<<<<<< HEAD
   constexpr Score Isolated[VARIANT_NB] = {
-    S( 4, 20),
+    S( 5, 15),
 #ifdef ANTI
     S(54, 69),
 #endif
@@ -70,7 +69,7 @@
 #endif
   };
   constexpr Score Backward[VARIANT_NB] = {
-    S(21, 22),
+    S(9, 24),
 #ifdef ANTI
     S(26, 50),
 #endif
@@ -107,7 +106,7 @@
   };
   // Doubled pawn penalty
   constexpr Score Doubled[VARIANT_NB] = {
-    S(12, 54),
+    S(11, 56),
 #ifdef ANTI
     S( 4, 51),
 #endif
@@ -142,24 +141,18 @@
     S(13, 40),
 #endif
   };
-=======
- constexpr Score Isolated = S( 5, 15);
- constexpr Score Backward = S(9, 24);
- constexpr Score Doubled  = S(11, 56);
->>>>>>> a6fa6a9e
 
   // Connected pawn bonus by opposed, phalanx, #support and rank
   Score Connected[VARIANT_NB][2][2][3][RANK_NB];
 
   // Strength of pawn shelter for our king by [distance from edge][rank].
   // RANK_1 = 0 is used for files where we have no pawn, or pawn is behind our king.
-<<<<<<< HEAD
   constexpr Value ShelterStrength[VARIANT_NB][int(FILE_NB) / 2][RANK_NB] = {
   {
-    { V( 16), V(82), V( 83), V( 47), V( 19), V( 44), V(  4) },
-    { V(-51), V(56), V( 33), V(-58), V(-57), V(-50), V(-39) },
-    { V(-20), V(71), V( 16), V(-10), V( 13), V( 19), V(-30) },
-    { V(-29), V(12), V(-21), V(-40), V(-15), V(-77), V(-91) }
+    { V( -3), V(81), V( 93), V( 58), V( 39), V( 18), V(  25) },
+    { V(-40), V(61), V( 35), V(-49), V(-29), V(-11), V(-63) },
+    { V(-7), V(75), V( 23), V(-2), V( 32), V( 3), V(-45) },
+    { V(-36), V(-13), V(-29), V(-52), V(-48), V(-67), V(-166) }
   },
 #ifdef ANTI
   {},
@@ -234,13 +227,6 @@
     { V(11), V(83), V(19), V(  8), V(18), V(-21), V(-30) }
   },
 #endif
-=======
-  constexpr  Value ShelterStrength[int(FILE_NB) / 2][RANK_NB] = {
-    { V( -3), V(81), V( 93), V( 58), V( 39), V( 18), V(  25) },
-    { V(-40), V(61), V( 35), V(-49), V(-29), V(-11), V(-63) },
-    { V(-7), V(75), V( 23), V(-2), V( 32), V( 3), V(-45) },
-    { V(-36), V(-13), V(-29), V(-52), V(-48), V(-67), V(-166) }
->>>>>>> a6fa6a9e
   };
 
   // Danger of enemy pawns moving toward our king by [distance from edge][rank].
