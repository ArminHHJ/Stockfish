--- conflicted
+++ resolved
@@ -37,8 +37,11 @@
   constexpr Score Isolated = S( 5, 15);
 
   // Connected pawn bonus
+#ifdef Sullivan
+  constexpr int Connected[RANK_NB] = { 0, 5, 7, 9, 22, 36, 65 };
+#else
   constexpr int Connected[RANK_NB] = { 0, 7, 8, 12, 29, 48, 86 };
-
+#endif
   // Strength of pawn shelter for our king by [distance from edge][rank].
   // RANK_1 = 0 is used for files where we have no pawn, or pawn is behind our king.
   constexpr Value ShelterStrength[int(FILE_NB) / 2][RANK_NB] = {
@@ -173,92 +176,92 @@
 /// penalty for a king, looking at the king file and the two closest files.
 
 template<Color Us>
-<<<<<<< HEAD
-#ifdef Sullivan  //by xoto10 Add eg component to evaluate_shelter(), 82,82
-void Entry::evaluate_shelter(const Position& pos, Square ksq, Score& shelter) {
-#else
-Value Entry::evaluate_shelter(const Position& pos, Square ksq) {
-#endif
-=======
-void Entry::evaluate_shelter(const Position& pos, Square ksq, Score& shelter) {
->>>>>>> 3a572ffb
-
-  constexpr Color     Them = (Us == WHITE ? BLACK : WHITE);
-  constexpr Direction Down = (Us == WHITE ? SOUTH : NORTH);
-  constexpr Bitboard BlockSquares =  (Rank1BB | Rank2BB | Rank7BB | Rank8BB)
-                                   & (FileABB | FileHBB);
-
-  Bitboard b = pos.pieces(PAWN) & ~forward_ranks_bb(Them, ksq);
-  Bitboard ourPawns = b & pos.pieces(Us);
-  Bitboard theirPawns = b & pos.pieces(Them);
-
-<<<<<<< HEAD
-#ifdef Sullivan  //by xoto10 Add eg component to evaluate_shelter(), 82,82
-  Value safetyMg = (shift<Down>(theirPawns) & BlockSquares & ksq) ? Value(374) : Value(5);
-  Value safetyEg = Value(0);
-#else
-  Value safety = (shift<Down>(theirPawns) & BlockSquares & ksq) ? Value(374) : Value(5);
-#endif
-=======
-  Value bonus[] = { (shift<Down>(theirPawns) & BlockSquares & ksq) ? Value(374) : Value(5),
-                    VALUE_ZERO };
->>>>>>> 3a572ffb
-
-  File center = clamp(file_of(ksq), FILE_B, FILE_G);
-  for (File f = File(center - 1); f <= File(center + 1); ++f)
-  {
-      b = ourPawns & file_bb(f);
-      Rank ourRank = b ? relative_rank(Us, backmost_sq(Us, b)) : RANK_1;
-
-      b = theirPawns & file_bb(f);
-      Rank theirRank = b ? relative_rank(Us, frontmost_sq(Them, b)) : RANK_1;
-
-      int d = std::min(f, ~f);
-<<<<<<< HEAD
-#ifdef Sullivan  //by xoto10 Add eg component to evaluate_shelter(), 82,82
-      safetyMg += ShelterStrength[d][ourRank];
-      if (ourRank && (ourRank == theirRank - 1))
-          safetyMg -= 82 * (theirRank == RANK_3),   safetyEg -= 82 * (theirRank == RANK_3);
-      else
-          safetyMg -= UnblockedStorm[d][theirRank];
-#else
-      safety += ShelterStrength[d][ourRank];
-      safety -= (ourRank && (ourRank == theirRank - 1)) ? 66 * (theirRank == RANK_3)
-                                                        : UnblockedStorm[d][theirRank];
-#endif
-  }
-	
-#ifdef Sullivan //Pawn Majority, inspired by S. Nicolet efforts.
-	// A large enemy pawn majority on the king side is dangerous
-	Bitboard kf = KingFlank[file_of(ksq)];
-	int majorArray[2] {16, 28};
-	int majority = std::min(popcount(theirPawns & kf) - popcount(ourPawns & kf),3);
-	if (majority > 1)
-		safetyMg -= majorArray[majority - 2];
-        //array elements 0 and 1 align to majority of 2 and 3 or higher
-        //higher penalties for an opponent majority of 4 or more were regressive, hence, the penalty is capped at a 3 pawn majority
-#endif
 	
 #ifdef Sullivan  //by xoto10 Add eg component to evaluate_shelter(), 82,82
-  if (safetyMg > mg_value(shelter))
-      shelter = make_score(safetyMg, safetyEg);
+	void Entry::evaluate_shelter(const Position& pos, Square ksq, Score& shelter) {
+
+			
+			constexpr Color     Them = (Us == WHITE ? BLACK : WHITE);
+			constexpr Direction Down = (Us == WHITE ? SOUTH : NORTH);
+			constexpr Bitboard BlockSquares =  (Rank1BB | Rank2BB | Rank7BB | Rank8BB)
+			& (FileABB | FileHBB);
+			
+			Bitboard b = pos.pieces(PAWN) & ~forward_ranks_bb(Them, ksq);
+			Bitboard ourPawns = b & pos.pieces(Us);
+			Bitboard theirPawns = b & pos.pieces(Them);
+		
+			Value safetyMg = (shift<Down>(theirPawns) & BlockSquares & ksq) ? Value(374) : Value(5);
+			Value safetyEg = Value(0);
+			
+			File center = clamp(file_of(ksq), FILE_B, FILE_G);
+			for (File f = File(center - 1); f <= File(center + 1); ++f)
+			{
+				b = ourPawns & file_bb(f);
+				Rank ourRank = b ? relative_rank(Us, backmost_sq(Us, b)) : RANK_1;
+				
+				b = theirPawns & file_bb(f);
+				Rank theirRank = b ? relative_rank(Us, frontmost_sq(Them, b)) : RANK_1;
+				
+				int d = std::min(f, ~f);
+				safetyMg += ShelterStrength[d][ourRank];
+				if (ourRank && (ourRank == theirRank - 1))
+					safetyMg -= 82 * (theirRank == RANK_3),   safetyEg -= 82 * (theirRank == RANK_3);
+				else
+					safetyMg -= UnblockedStorm[d][theirRank];
+			}
+		
+		    //Pawn Majority, inspired by S. Nicolet efforts.
+			// A large enemy pawn majority on the king side is dangerous
+			Bitboard kf = KingFlank[file_of(ksq)];
+			int majorArray[2] {16, 28};
+			int majority = std::min(popcount(theirPawns & kf) - popcount(ourPawns & kf),3);
+			if (majority > 1)
+				safetyMg -= majorArray[majority - 2];
+			//array elements 0 and 1 align to majority of 2 and 3 or higher
+			//higher penalties for an opponent majority of 4 or more were regressive, hence, the penalty is capped at a 3 pawn majority
+			
+            //by xoto10 Add eg component to evaluate_shelter(), 82,82
+			if (safetyMg > mg_value(shelter))
+				shelter = make_score(safetyMg, safetyEg);
+		}
 #else
-  return safety;
+
+	void Entry::evaluate_shelter(const Position& pos, Square ksq, Score& shelter) {
+
+
+	  constexpr Color     Them = (Us == WHITE ? BLACK : WHITE);
+	  constexpr Direction Down = (Us == WHITE ? SOUTH : NORTH);
+	  constexpr Bitboard BlockSquares =  (Rank1BB | Rank2BB | Rank7BB | Rank8BB)
+									   & (FileABB | FileHBB);
+
+	  Bitboard b = pos.pieces(PAWN) & ~forward_ranks_bb(Them, ksq);
+	  Bitboard ourPawns = b & pos.pieces(Us);
+	  Bitboard theirPawns = b & pos.pieces(Them);
+	  Value bonus[] = { (shift<Down>(theirPawns) & BlockSquares & ksq) ? Value(374) : Value(5),
+						VALUE_ZERO };
+
+	  File center = clamp(file_of(ksq), FILE_B, FILE_G);
+	  for (File f = File(center - 1); f <= File(center + 1); ++f)
+	  {
+		  b = ourPawns & file_bb(f);
+		  Rank ourRank = b ? relative_rank(Us, backmost_sq(Us, b)) : RANK_1;
+
+		  b = theirPawns & file_bb(f);
+		  Rank theirRank = b ? relative_rank(Us, frontmost_sq(Them, b)) : RANK_1;
+
+		  int d = std::min(f, ~f);
+		  bonus[MG] += ShelterStrength[d][ourRank];
+
+		  if (ourRank && (ourRank == theirRank - 1))
+			  bonus[MG] -= 82 * (theirRank == RANK_3), bonus[EG] -= 82 * (theirRank == RANK_3);
+		  else
+			  bonus[MG] -= UnblockedStorm[d][theirRank];
+	  }
+
+	  if (bonus[MG] > mg_value(shelter))
+		  shelter = make_score(bonus[MG], bonus[EG]);
+	}
 #endif
-=======
-      bonus[MG] += ShelterStrength[d][ourRank];
-
-      if (ourRank && (ourRank == theirRank - 1))
-          bonus[MG] -= 82 * (theirRank == RANK_3), bonus[EG] -= 82 * (theirRank == RANK_3);
-      else
-          bonus[MG] -= UnblockedStorm[d][theirRank];
-  }
-
-  if (bonus[MG] > mg_value(shelter))
-      shelter = make_score(bonus[MG], bonus[EG]);
->>>>>>> 3a572ffb
-}
-
 
 /// Entry::do_king_safety() calculates a bonus for king safety. It is called only
 /// when king square changes, which is about 20% of total king_safety() calls.
@@ -278,35 +281,6 @@
 
   else while (pawns)
       minPawnDist = std::min(minPawnDist, distance(ksq, pop_lsb(&pawns)));
-<<<<<<< HEAD
-#ifdef Sullivan  //by xoto10 Add eg component to evaluate_shelter(), 82,82
-      Score shelter = make_score(-VALUE_INFINITE, Value(0));
-      evaluate_shelter<Us>(pos, ksq, shelter);
-#else
-      Value bonus = evaluate_shelter<Us>(pos, ksq);
-#endif
-
-  // If we can castle use the bonus after the castling if it is bigger
-  if (pos.can_castle(Us | KING_SIDE))
-#ifdef Sullivan  //by xoto10 Add eg component to evaluate_shelter(), 82,82
-      evaluate_shelter<Us>(pos, relative_square(Us, SQ_G1), shelter);
-#else
-      bonus = std::max(bonus, evaluate_shelter<Us>(pos, relative_square(Us, SQ_G1)));
-#endif
-
-  if (pos.can_castle(Us | QUEEN_SIDE))
-#ifdef Sullivan  //by xoto10 Add eg component to evaluate_shelter(), 82,82
-      evaluate_shelter<Us>(pos, relative_square(Us, SQ_C1), shelter);
-#else
-	  bonus = std::max(bonus, evaluate_shelter<Us>(pos, relative_square(Us, SQ_C1)));
-#endif
-
-#ifdef Sullivan  //by xoto10 Add eg component to evaluate_shelter(), 82,82
-  return shelter - make_score(0, 16 * minPawnDist);
-#else
-  return make_score(bonus, -16 * minPawnDist);
-#endif
-=======
 
   Score shelter = make_score(-VALUE_INFINITE, VALUE_ZERO);
   evaluate_shelter<Us>(pos, ksq, shelter);
@@ -319,7 +293,6 @@
       evaluate_shelter<Us>(pos, relative_square(Us, SQ_C1), shelter);
 
   return shelter - make_score(VALUE_ZERO, 16 * minPawnDist);
->>>>>>> 3a572ffb
 }
 
 // Explicit template instantiation
