--- conflicted
+++ resolved
@@ -32,9 +32,8 @@
   #define S(mg, eg) make_score(mg, eg)
 
   // Isolated pawn penalty
-<<<<<<< HEAD
   constexpr Score Isolated[VARIANT_NB] = {
-    S(13, 18),
+    S(13, 16),
 #ifdef ANTI
     S(54, 69),
 #endif
@@ -45,10 +44,10 @@
     S(30, 27),
 #endif
 #ifdef EXTINCTION
-    S(13, 18),
+    S(13, 16),
 #endif
 #ifdef GRID
-    S(13, 18),
+    S(13, 16),
 #endif
 #ifdef HORDE
     S(16, 38),
@@ -66,13 +65,13 @@
     S(30, 27),
 #endif
 #ifdef TWOKINGS
-    S(13, 18),
+    S(13, 16),
 #endif
   };
 
   // Backward pawn penalty
   constexpr Score Backward[VARIANT_NB] = {
-    S(24, 12),
+    S(17, 11),
 #ifdef ANTI
     S(26, 50),
 #endif
@@ -83,10 +82,10 @@
     S(41, 19),
 #endif
 #ifdef EXTINCTION
-    S(24, 12),
+    S(17, 11),
 #endif
 #ifdef GRID
-    S(24, 12),
+    S(17, 11),
 #endif
 #ifdef HORDE
     S(78, 14),
@@ -104,23 +103,16 @@
     S(41, 19),
 #endif
 #ifdef TWOKINGS
-    S(24, 12),
+    S(17, 11),
 #endif
   };
-=======
-  constexpr Score Isolated = S(13, 16);
-
-  // Backward pawn penalty
-  constexpr Score Backward = S(17, 11);
->>>>>>> fc0a1f37
 
   // Connected pawn bonus by opposed, phalanx, #support and rank
   Score Connected[VARIANT_NB][2][2][3][RANK_NB];
 
   // Doubled pawn penalty
-<<<<<<< HEAD
   constexpr Score Doubled[VARIANT_NB] = {
-    S(18, 38),
+    S(18, 40),
 #ifdef ANTI
     S( 4, 51),
 #endif
@@ -128,19 +120,19 @@
     S( 0,  0),
 #endif
 #ifdef CRAZYHOUSE
-    S(18, 38),
+    S(18, 40),
 #endif
 #ifdef EXTINCTION
-    S(18, 38),
+    S(18, 40),
 #endif
 #ifdef GRID
-    S(18, 38),
+    S(18, 40),
 #endif
 #ifdef HORDE
     S(11, 83),
 #endif
 #ifdef KOTH
-    S(18, 38),
+    S(18, 40),
 #endif
 #ifdef LOSERS
     S( 4, 54),
@@ -149,10 +141,10 @@
     S( 0,  0),
 #endif
 #ifdef THREECHECK
-    S(18, 38),
+    S(18, 40),
 #endif
 #ifdef TWOKINGS
-    S(18, 38),
+    S(18, 40),
 #endif
   };
 
@@ -160,20 +152,20 @@
   // RANK_1 = 0 is used for files where we have no pawn, or pawn is behind our king.
   constexpr Value ShelterStrength[VARIANT_NB][int(FILE_NB) / 2][RANK_NB] = {
   {
-    { V( -9), V(64), V(77), V( 44), V( 4), V( -1), V(-11) },
-    { V(-15), V(83), V(51), V(-10), V( 1), V(-10), V(-28) },
-    { V(-18), V(84), V(27), V(-12), V(21), V( -7), V(-36) },
-    { V( 12), V(79), V(25), V( 19), V( 9), V( -6), V(-33) }
+    { V( 7), V(76), V(84), V( 38), V( 7), V( 30), V(-19) },
+    { V(-3), V(93), V(52), V(-17), V(12), V(-22), V(-35) },
+    { V(-6), V(83), V(25), V(-24), V(15), V( 22), V(-39) },
+    { V(11), V(83), V(19), V(  8), V(18), V(-21), V(-30) }
   },
 #ifdef ANTI
   {},
 #endif
 #ifdef ATOMIC
   {
-    { V( -9), V(64), V(77), V( 44), V( 4), V( -1), V(-11) },
-    { V(-15), V(83), V(51), V(-10), V( 1), V(-10), V(-28) },
-    { V(-18), V(84), V(27), V(-12), V(21), V( -7), V(-36) },
-    { V( 12), V(79), V(25), V( 19), V( 9), V( -6), V(-33) }
+    { V( 7), V(76), V(84), V( 38), V( 7), V( 30), V(-19) },
+    { V(-3), V(93), V(52), V(-17), V(12), V(-22), V(-35) },
+    { V(-6), V(83), V(25), V(-24), V(15), V( 22), V(-39) },
+    { V(11), V(83), V(19), V(  8), V(18), V(-21), V(-30) }
   },
 #endif
 #ifdef CRAZYHOUSE
@@ -189,34 +181,34 @@
 #endif
 #ifdef GRID
   {
-    { V( -9), V(64), V(77), V( 44), V( 4), V( -1), V(-11) },
-    { V(-15), V(83), V(51), V(-10), V( 1), V(-10), V(-28) },
-    { V(-18), V(84), V(27), V(-12), V(21), V( -7), V(-36) },
-    { V( 12), V(79), V(25), V( 19), V( 9), V( -6), V(-33) }
-  },
-#endif
-#ifdef HORDE
-  {
-    { V( -9), V(64), V(77), V( 44), V( 4), V( -1), V(-11) },
-    { V(-15), V(83), V(51), V(-10), V( 1), V(-10), V(-28) },
-    { V(-18), V(84), V(27), V(-12), V(21), V( -7), V(-36) },
-    { V( 12), V(79), V(25), V( 19), V( 9), V( -6), V(-33) }
+    { V( 7), V(76), V(84), V( 38), V( 7), V( 30), V(-19) },
+    { V(-3), V(93), V(52), V(-17), V(12), V(-22), V(-35) },
+    { V(-6), V(83), V(25), V(-24), V(15), V( 22), V(-39) },
+    { V(11), V(83), V(19), V(  8), V(18), V(-21), V(-30) }
+  },
+#endif
+#ifdef HORDE
+  {
+    { V( 7), V(76), V(84), V( 38), V( 7), V( 30), V(-19) },
+    { V(-3), V(93), V(52), V(-17), V(12), V(-22), V(-35) },
+    { V(-6), V(83), V(25), V(-24), V(15), V( 22), V(-39) },
+    { V(11), V(83), V(19), V(  8), V(18), V(-21), V(-30) }
   },
 #endif
 #ifdef KOTH
   {
-    { V( -9), V(64), V(77), V( 44), V( 4), V( -1), V(-11) },
-    { V(-15), V(83), V(51), V(-10), V( 1), V(-10), V(-28) },
-    { V(-18), V(84), V(27), V(-12), V(21), V( -7), V(-36) },
-    { V( 12), V(79), V(25), V( 19), V( 9), V( -6), V(-33) }
+    { V( 7), V(76), V(84), V( 38), V( 7), V( 30), V(-19) },
+    { V(-3), V(93), V(52), V(-17), V(12), V(-22), V(-35) },
+    { V(-6), V(83), V(25), V(-24), V(15), V( 22), V(-39) },
+    { V(11), V(83), V(19), V(  8), V(18), V(-21), V(-30) }
   },
 #endif
 #ifdef LOSERS
   {
-    { V( -9), V(64), V(77), V( 44), V( 4), V( -1), V(-11) },
-    { V(-15), V(83), V(51), V(-10), V( 1), V(-10), V(-28) },
-    { V(-18), V(84), V(27), V(-12), V(21), V( -7), V(-36) },
-    { V( 12), V(79), V(25), V( 19), V( 9), V( -6), V(-33) }
+    { V( 7), V(76), V(84), V( 38), V( 7), V( 30), V(-19) },
+    { V(-3), V(93), V(52), V(-17), V(12), V(-22), V(-35) },
+    { V(-6), V(83), V(25), V(-24), V(15), V( 22), V(-39) },
+    { V(11), V(83), V(19), V(  8), V(18), V(-21), V(-30) }
   },
 #endif
 #ifdef RACE
@@ -224,51 +216,39 @@
 #endif
 #ifdef THREECHECK
   {
-    { V( -9), V(64), V(77), V( 44), V( 4), V( -1), V(-11) },
-    { V(-15), V(83), V(51), V(-10), V( 1), V(-10), V(-28) },
-    { V(-18), V(84), V(27), V(-12), V(21), V( -7), V(-36) },
-    { V( 12), V(79), V(25), V( 19), V( 9), V( -6), V(-33) }
+    { V( 7), V(76), V(84), V( 38), V( 7), V( 30), V(-19) },
+    { V(-3), V(93), V(52), V(-17), V(12), V(-22), V(-35) },
+    { V(-6), V(83), V(25), V(-24), V(15), V( 22), V(-39) },
+    { V(11), V(83), V(19), V(  8), V(18), V(-21), V(-30) }
   },
 #endif
 #ifdef TWOKINGS
   {
-    { V( -9), V(64), V(77), V( 44), V( 4), V( -1), V(-11) },
-    { V(-15), V(83), V(51), V(-10), V( 1), V(-10), V(-28) },
-    { V(-18), V(84), V(27), V(-12), V(21), V( -7), V(-36) },
-    { V( 12), V(79), V(25), V( 19), V( 9), V( -6), V(-33) }
-  },
-#endif
-=======
-  constexpr Score Doubled = S(13, 40);
-
-  // Strength of pawn shelter for our king by [distance from edge][rank].
-  // RANK_1 = 0 is used for files where we have no pawn, or pawn is behind our king.
-  constexpr Value ShelterStrength[int(FILE_NB) / 2][RANK_NB] = {
-    { V( 7), V(76), V(84), V( 38), V( 7), V( 30), V(-19) },
-    { V(-3), V(93), V(52), V(-17), V(12), V(-22), V(-35) },
-    { V(-6), V(83), V(25), V(-24), V(15), V( 22), V(-39) },
-    { V(11), V(83), V(19), V(  8), V(18), V(-21), V(-30) }
->>>>>>> fc0a1f37
+    { V( 7), V(76), V(84), V( 38), V( 7), V( 30), V(-19) },
+    { V(-3), V(93), V(52), V(-17), V(12), V(-22), V(-35) },
+    { V(-6), V(83), V(25), V(-24), V(15), V( 22), V(-39) },
+    { V(11), V(83), V(19), V(  8), V(18), V(-21), V(-30) }
+  },
+#endif
   };
 
   // Danger of enemy pawns moving toward our king by [type][distance from edge][rank].
   // For the unopposed and unblocked cases, RANK_1 = 0 is used when opponent has
   // no pawn on the given file, or their pawn is behind our king.
-<<<<<<< HEAD
   constexpr Value StormDanger[VARIANT_NB][3][4][RANK_NB] = {
   {
-    { { V( 4),  V(  73), V( 132), V(46), V(31) },  // Unopposed
-      { V( 1),  V(  64), V( 143), V(26), V(13) },
-      { V( 1),  V(  47), V( 110), V(44), V(24) },
-      { V( 0),  V(  72), V( 127), V(50), V(31) } },
-    { { V( 0),  V(   0), V(  19), V(23), V( 1) },  // BlockedByPawn
-      { V( 0),  V(   0), V(  88), V(27), V( 2) },
-      { V( 0),  V(   0), V( 101), V(16), V( 1) },
-      { V( 0),  V(   0), V( 111), V(22), V(15) } },
-    { { V(22),  V(  45), V( 104), V(62), V( 6) },  // Unblocked
-      { V(31),  V(  30), V(  99), V(39), V(19) },
-      { V(23),  V(  29), V(  96), V(41), V(15) },
-      { V(21),  V(  23), V( 116), V(41), V(15) } }
+    { { V(11),  V( 79), V(132), V( 68), V( 33) },  // Unopposed
+      { V( 4),  V(104), V(155), V(  4), V( 21) },
+      { V(-7),  V( 59), V(142), V( 45), V( 30) },
+      { V( 0),  V( 62), V(113), V( 43), V( 13) } },
+    { { V( 0),  V(  0), V( 37), V(  5), V(-48) },  // BlockedByPawn
+      { V( 0),  V(  0), V( 68), V(-12), V( 13) },
+      { V( 0),  V(  0), V(111), V(-25), V( -3) },
+      { V( 0),  V(  0), V(108), V( 14), V( 21) } },
+    { { V(38),  V( 78), V( 83), V( 35), V( 22) },  // Unblocked
+      { V(33),  V(-15), V(108), V( 12), V( 28) },
+      { V( 8),  V( 25), V( 94), V( 68), V( 25) },
+      { V( 6),  V( 48), V(120), V( 68), V( 40) } }
   },
 #ifdef ANTI
   {},
@@ -310,18 +290,18 @@
 #endif
 #ifdef GRID
   {
-    { { V( 4),  V(  73), V( 132), V(46), V(31) },  // Unopposed
-      { V( 1),  V(  64), V( 143), V(26), V(13) },
-      { V( 1),  V(  47), V( 110), V(44), V(24) },
-      { V( 0),  V(  72), V( 127), V(50), V(31) } },
-    { { V( 0),  V(   0), V(  79), V(23), V( 1) },  // BlockedByPawn
-      { V( 0),  V(   0), V( 148), V(27), V( 2) },
-      { V( 0),  V(   0), V( 161), V(16), V( 1) },
-      { V( 0),  V(   0), V( 171), V(22), V(15) } },
-    { { V(22),  V(  45), V( 104), V(62), V( 6) },  // Unblocked
-      { V(31),  V(  30), V(  99), V(39), V(19) },
-      { V(23),  V(  29), V(  96), V(41), V(15) },
-      { V(21),  V(  23), V( 116), V(41), V(15) } }
+    { { V(11),  V( 79), V(132), V( 68), V( 33) },  // Unopposed
+      { V( 4),  V(104), V(155), V(  4), V( 21) },
+      { V(-7),  V( 59), V(142), V( 45), V( 30) },
+      { V( 0),  V( 62), V(113), V( 43), V( 13) } },
+    { { V( 0),  V(  0), V( 37), V(  5), V(-48) },  // BlockedByPawn
+      { V( 0),  V(  0), V( 68), V(-12), V( 13) },
+      { V( 0),  V(  0), V(111), V(-25), V( -3) },
+      { V( 0),  V(  0), V(108), V( 14), V( 21) } },
+    { { V(38),  V( 78), V( 83), V( 35), V( 22) },  // Unblocked
+      { V(33),  V(-15), V(108), V( 12), V( 28) },
+      { V( 8),  V( 25), V( 94), V( 68), V( 25) },
+      { V( 6),  V( 48), V(120), V( 68), V( 40) } }
   },
 #endif
 #ifdef HORDE
@@ -342,34 +322,34 @@
 #endif
 #ifdef KOTH
   {
-    { { V( 4),  V(  73), V( 132), V(46), V(31) },  // Unopposed
-      { V( 1),  V(  64), V( 143), V(26), V(13) },
-      { V( 1),  V(  47), V( 110), V(44), V(24) },
-      { V( 0),  V(  72), V( 127), V(50), V(31) } },
-    { { V( 0),  V(   0), V(  79), V(23), V( 1) },  // BlockedByPawn
-      { V( 0),  V(   0), V( 148), V(27), V( 2) },
-      { V( 0),  V(   0), V( 161), V(16), V( 1) },
-      { V( 0),  V(   0), V( 171), V(22), V(15) } },
-    { { V(22),  V(  45), V( 104), V(62), V( 6) },  // Unblocked
-      { V(31),  V(  30), V(  99), V(39), V(19) },
-      { V(23),  V(  29), V(  96), V(41), V(15) },
-      { V(21),  V(  23), V( 116), V(41), V(15) } }
+    { { V(11),  V( 79), V(132), V( 68), V( 33) },  // Unopposed
+      { V( 4),  V(104), V(155), V(  4), V( 21) },
+      { V(-7),  V( 59), V(142), V( 45), V( 30) },
+      { V( 0),  V( 62), V(113), V( 43), V( 13) } },
+    { { V( 0),  V(  0), V( 37), V(  5), V(-48) },  // BlockedByPawn
+      { V( 0),  V(  0), V( 68), V(-12), V( 13) },
+      { V( 0),  V(  0), V(111), V(-25), V( -3) },
+      { V( 0),  V(  0), V(108), V( 14), V( 21) } },
+    { { V(38),  V( 78), V( 83), V( 35), V( 22) },  // Unblocked
+      { V(33),  V(-15), V(108), V( 12), V( 28) },
+      { V( 8),  V( 25), V( 94), V( 68), V( 25) },
+      { V( 6),  V( 48), V(120), V( 68), V( 40) } }
   },
 #endif
 #ifdef LOSERS
   {
-    { { V( 4),  V(  73), V( 132), V(46), V(31) },  // Unopposed
-      { V( 1),  V(  64), V( 143), V(26), V(13) },
-      { V( 1),  V(  47), V( 110), V(44), V(24) },
-      { V( 0),  V(  72), V( 127), V(50), V(31) } },
-    { { V( 0),  V(   0), V(  79), V(23), V( 1) },  // BlockedByPawn
-      { V( 0),  V(   0), V( 148), V(27), V( 2) },
-      { V( 0),  V(   0), V( 161), V(16), V( 1) },
-      { V( 0),  V(   0), V( 171), V(22), V(15) } },
-    { { V(22),  V(  45), V( 104), V(62), V( 6) },  // Unblocked
-      { V(31),  V(  30), V(  99), V(39), V(19) },
-      { V(23),  V(  29), V(  96), V(41), V(15) },
-      { V(21),  V(  23), V( 116), V(41), V(15) } }
+    { { V(11),  V( 79), V(132), V( 68), V( 33) },  // Unopposed
+      { V( 4),  V(104), V(155), V(  4), V( 21) },
+      { V(-7),  V( 59), V(142), V( 45), V( 30) },
+      { V( 0),  V( 62), V(113), V( 43), V( 13) } },
+    { { V( 0),  V(  0), V( 37), V(  5), V(-48) },  // BlockedByPawn
+      { V( 0),  V(  0), V( 68), V(-12), V( 13) },
+      { V( 0),  V(  0), V(111), V(-25), V( -3) },
+      { V( 0),  V(  0), V(108), V( 14), V( 21) } },
+    { { V(38),  V( 78), V( 83), V( 35), V( 22) },  // Unblocked
+      { V(33),  V(-15), V(108), V( 12), V( 28) },
+      { V( 8),  V( 25), V( 94), V( 68), V( 25) },
+      { V( 6),  V( 48), V(120), V( 68), V( 40) } }
   },
 #endif
 #ifdef RACE
@@ -393,22 +373,6 @@
 #endif
 #ifdef TWOKINGS
   {
-    { { V( 4),  V(  73), V( 132), V(46), V(31) },  // Unopposed
-      { V( 1),  V(  64), V( 143), V(26), V(13) },
-      { V( 1),  V(  47), V( 110), V(44), V(24) },
-      { V( 0),  V(  72), V( 127), V(50), V(31) } },
-    { { V( 0),  V(   0), V(  79), V(23), V( 1) },  // BlockedByPawn
-      { V( 0),  V(   0), V( 148), V(27), V( 2) },
-      { V( 0),  V(   0), V( 161), V(16), V( 1) },
-      { V( 0),  V(   0), V( 171), V(22), V(15) } },
-    { { V(22),  V(  45), V( 104), V(62), V( 6) },  // Unblocked
-      { V(31),  V(  30), V(  99), V(39), V(19) },
-      { V(23),  V(  29), V(  96), V(41), V(15) },
-      { V(21),  V(  23), V( 116), V(41), V(15) } }
-  },
-#endif
-=======
-  constexpr Value StormDanger[][4][RANK_NB] = {
     { { V(11),  V( 79), V(132), V( 68), V( 33) },  // Unopposed
       { V( 4),  V(104), V(155), V(  4), V( 21) },
       { V(-7),  V( 59), V(142), V( 45), V( 30) },
@@ -421,7 +385,8 @@
       { V(33),  V(-15), V(108), V( 12), V( 28) },
       { V( 8),  V( 25), V( 94), V( 68), V( 25) },
       { V( 6),  V( 48), V(120), V( 68), V( 40) } }
->>>>>>> fc0a1f37
+  },
+#endif
   };
 
 #ifdef HORDE
