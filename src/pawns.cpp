/*
 Honey, a UCI chess playing engine derived from Stockfish and Glaurung 2.1
 Copyright (C) 2004-2008 Tord Romstad (Glaurung author)
 Copyright (C) 2008-2015 Marco Costalba, Joona Kiiski, Tord Romstad (Stockfish Authors)
 Copyright (C) 2015-2016 Marco Costalba, Joona Kiiski, Gary Linscott, Tord Romstad (Stockfish Authors)
 Copyright (C) 2017-2019 Michael Byrne, Marco Costalba, Joona Kiiski, Gary Linscott, Tord Romstad (Honey Authors)

 Honey is free software: you can redistribute it and/or modify
 it under the terms of the GNU General Public License as published by
 the Free Software Foundation, either version 3 of the License, or
 (at your option) any later version.

 Honey is distributed in the hope that it will be useful,
 but WITHOUT ANY WARRANTY; without even the implied warranty of
 MERCHANTABILITY or FITNESS FOR A PARTICULAR PURPOSE.  See the
 GNU General Public License for more details.

 You should have received a copy of the GNU General Public License
 along with this program.  If not, see <http://www.gnu.org/licenses/>.
 */

#include <algorithm>
#include <cassert>


#include "bitboard.h"
#include "pawns.h"
#include "position.h"
#include "thread.h"

namespace {

  #define V Value
  #define S(mg, eg) make_score(mg, eg)

  // Pawn penalties
  constexpr Score Backward      = S( 9, 24);
  constexpr Score BlockedStorm  = S(82, 82);
  constexpr Score Doubled       = S(11, 56);
  constexpr Score Isolated      = S( 5, 15);
  constexpr Score WeakLever     = S( 0, 56);
  constexpr Score WeakUnopposed = S(13, 27);

  // Connected pawn bonus
  constexpr int Connected[RANK_NB] = { 0, 7, 8, 12, 29, 48, 86 };

  // Strength of pawn shelter for our king by [distance from edge][rank].
  // RANK_1 = 0 is used for files where we have no pawn, or pawn is behind our king.
  constexpr Value ShelterStrength[int(FILE_NB) / 2][RANK_NB] = {
    { V( -6), V( 81), V( 93), V( 58), V( 39), V( 18), V(  25) },
    { V(-43), V( 61), V( 35), V(-49), V(-29), V(-11), V( -63) },
    { V(-10), V( 75), V( 23), V( -2), V( 32), V(  3), V( -45) },
    { V(-39), V(-13), V(-29), V(-52), V(-48), V(-67), V(-166) }
  };

  // Danger of enemy pawns moving toward our king by [distance from edge][rank].
  // RANK_1 = 0 is used for files where the enemy has no pawn, or their pawn
  // is behind our king. Note that UnblockedStorm[0][1-2] accommodate opponent pawn
  // on edge, likely blocked by our king.
  constexpr Value UnblockedStorm[int(FILE_NB) / 2][RANK_NB] = {
    { V( 89), V(-285), V(-185), V(93), V(57), V( 45), V( 51) },
    { V( 44), V( -18), V( 123), V(46), V(39), V( -7), V( 23) },
    { V(  4), V(  52), V( 162), V(37), V( 7), V(-14), V( -2) },
    { V(-10), V( -14), V(  90), V(15), V( 2), V( -7), V(-16) }
  };

  #undef S
  #undef V

  template<Color Us>
  Score evaluate(const Position& pos, Pawns::Entry* e) {

    constexpr Color     Them = (Us == WHITE ? BLACK : WHITE);
<<<<<<< HEAD
    constexpr Direction Up   = (Us == WHITE ? NORTH : SOUTH);
#ifdef Sullivan
    Bitboard neighbours, stoppers, support, phalanx;
    Bitboard lever, leverPush;
#else
=======
    constexpr Direction Up   = pawn_push(Us);

>>>>>>> e8fca713
    Bitboard neighbours, stoppers, support, phalanx, opposed;
    Bitboard lever, leverPush, blocked;
#endif

    Square s;
#ifdef Sullivan
    bool opposed, backward, passed, doubled;
#else
    bool backward, passed, doubled;
#endif
    Score score = SCORE_ZERO;
    const Square* pl = pos.squares<PAWN>(Us);

    Bitboard ourPawns   = pos.pieces(  Us, PAWN);
    Bitboard theirPawns = pos.pieces(Them, PAWN);

    Bitboard doubleAttackThem = pawn_double_attacks_bb<Them>(theirPawns);
#ifdef Sullivan
    e->passedPawns[Us] = e->pawnAttacksSpan[Us] = 0;
    e->kingSquares[Us] = SQ_NONE;
    e->pawnAttacks[Us] = pawn_attacks_bb<Us>(ourPawns);
#else
    e->passedPawns[Us] = 0;
    e->kingSquares[Us] = SQ_NONE;
    e->pawnAttacks[Us] = e->pawnAttacksSpan[Us] = pawn_attacks_bb<Us>(ourPawns);
#endif
    // Loop through all pawns of the current color and score each pawn
    while ((s = *pl++) != SQ_NONE)
    {
        assert(pos.piece_on(s) == make_piece(Us, PAWN));

        Rank r = relative_rank(Us, s);
#ifdef Sullivan
        e->pawnAttacksSpan[Us] |= pawn_attack_span(Us, s);
        opposed    = theirPawns & forward_file_bb(Us, s);
#else
        // Flag the pawn
        opposed    = theirPawns & forward_file_bb(Us, s);
        blocked    = theirPawns & (s + Up);
#endif
        stoppers   = theirPawns & passed_pawn_span(Us, s);

        lever      = theirPawns & PawnAttacks[Us][s];
        leverPush  = theirPawns & PawnAttacks[Us][s + Up];
        doubled    = ourPawns   & (s - Up);
        neighbours = ourPawns   & adjacent_files_bb(s);
        phalanx    = neighbours & rank_bb(s);
        support    = neighbours & rank_bb(s - Up);
#ifdef Sullivan
        // A pawn is backward when it is behind all pawns of the same color on
        // the adjacent files and cannot safely advance. Phalanx and isolated
        // pawns will be excluded when the pawn is scored.
        backward =  !(neighbours & forward_ranks_bb(Them, s))
                  && (stoppers & (leverPush | (s + Up)));
#else

        // the adjacent files and cannot safely advance.
        backward =  !(neighbours & forward_ranks_bb(Them, s + Up))
                  && (leverPush | blocked);

        // Compute additional span if pawn is not backward nor blocked
        if (!backward && !blocked)
            e->pawnAttacksSpan[Us] |= pawn_attack_span(Us, s);
#endif
        // A pawn is passed if one of the three following conditions is true:
        // (a) there is no stoppers except some levers
        // (b) the only stoppers are the leverPush, but we outnumber them
        // (c) there is only one front stopper which can be levered.
        passed =   !(stoppers ^ lever)
                || (   !(stoppers ^ leverPush)
                    && popcount(phalanx) >= popcount(leverPush))
#ifdef Sullivan
               || (   stoppers == square_bb(s + Up) && r >= RANK_5
#else
               || (   stoppers == blocked && r >= RANK_5
#endif
                    && (shift<Up>(support) & ~(theirPawns | doubleAttackThem)));

        // Passed pawns will be properly scored later in evaluation when we have
        // full attack info.
        if (passed)
            e->passedPawns[Us] |= s;

        // Score this pawn
        if (support | phalanx)
        {

#ifdef Sullivan
            int v =  Connected[r] * (2 + bool(phalanx) - opposed)
#else
            int v =  Connected[r] * (2 + bool(phalanx) - bool(opposed))
#endif
                   + 21 * popcount(support);

            score += make_score(v, v * (r - 2) / 4);
        }

        else if (!neighbours)
            score -=   Isolated
                     + WeakUnopposed * !opposed;

        else if (backward)
            score -=   Backward
                     + WeakUnopposed * !opposed;

        if (!support)
            score -=   Doubled * doubled
                     + WeakLever * more_than_one(lever);
    }

    return score;
  }

} // namespace

namespace Pawns {

/// Pawns::probe() looks up the current position's pawns configuration in
/// the pawns hash table. It returns a pointer to the Entry if the position
/// is found. Otherwise a new Entry is computed and stored there, so we don't
/// have to recompute all when the same pawns configuration occurs again.

Entry* probe(const Position& pos) {

  Key key = pos.pawn_key();
  Entry* e = pos.this_thread()->pawnsTable[key];

  if (e->key == key)
      return e;

  e->key = key;
  e->scores[WHITE] = evaluate<WHITE>(pos, e);
  e->scores[BLACK] = evaluate<BLACK>(pos, e);

  return e;
}


/// Entry::evaluate_shelter() calculates the shelter bonus and the storm
/// penalty for a king, looking at the king file and the two closest files.

template<Color Us>
Score Entry::evaluate_shelter(const Position& pos, Square ksq) {

  constexpr Color Them = (Us == WHITE ? BLACK : WHITE);

  Bitboard b = pos.pieces(PAWN) & ~forward_ranks_bb(Them, ksq);
  Bitboard ourPawns = b & pos.pieces(Us);
  Bitboard theirPawns = b & pos.pieces(Them);

  Score bonus = make_score(5, 5);

  File center = clamp(file_of(ksq), FILE_B, FILE_G);
  for (File f = File(center - 1); f <= File(center + 1); ++f)
  {
      b = ourPawns & file_bb(f);
      int ourRank = b ? relative_rank(Us, frontmost_sq(Them, b)) : 0;

      b = theirPawns & file_bb(f);
      int theirRank = b ? relative_rank(Us, frontmost_sq(Them, b)) : 0;

      File d = map_to_queenside(f);
      bonus += make_score(ShelterStrength[d][ourRank], 0);

      if (ourRank && (ourRank == theirRank - 1))
          bonus -= BlockedStorm * int(theirRank == RANK_3);
      else
          bonus -= make_score(UnblockedStorm[d][theirRank], 0);
  }

  return bonus;
}


/// Entry::do_king_safety() calculates a bonus for king safety. It is called only
/// when king square changes, which is about 20% of total king_safety() calls.

template<Color Us>
Score Entry::do_king_safety(const Position& pos) {

  Square ksq = pos.square<KING>(Us);
  kingSquares[Us] = ksq;
  castlingRights[Us] = pos.castling_rights(Us);
  auto compare = [](Score a, Score b) { return mg_value(a) < mg_value(b); };

  Score shelter = evaluate_shelter<Us>(pos, ksq);

  // If we can castle use the bonus after castling if it is bigger

  if (pos.can_castle(Us & KING_SIDE))
      shelter = std::max(shelter, evaluate_shelter<Us>(pos, relative_square(Us, SQ_G1)), compare);

  if (pos.can_castle(Us & QUEEN_SIDE))
      shelter = std::max(shelter, evaluate_shelter<Us>(pos, relative_square(Us, SQ_C1)), compare);

  // In endgame we like to bring our king near our closest pawn
  Bitboard pawns = pos.pieces(Us, PAWN);
  int minPawnDist = pawns ? 8 : 0;

  if (pawns & PseudoAttacks[KING][ksq])
      minPawnDist = 1;
  else while (pawns)
      minPawnDist = std::min(minPawnDist, distance(ksq, pop_lsb(&pawns)));

  return shelter - make_score(0, 16 * minPawnDist);
}

// Explicit template instantiation
template Score Entry::do_king_safety<WHITE>(const Position& pos);
template Score Entry::do_king_safety<BLACK>(const Position& pos);

} // namespace Pawns<|MERGE_RESOLUTION|>--- conflicted
+++ resolved
@@ -71,16 +71,11 @@
   Score evaluate(const Position& pos, Pawns::Entry* e) {
 
     constexpr Color     Them = (Us == WHITE ? BLACK : WHITE);
-<<<<<<< HEAD
-    constexpr Direction Up   = (Us == WHITE ? NORTH : SOUTH);
+    constexpr Direction Up   = pawn_push(Us);
 #ifdef Sullivan
     Bitboard neighbours, stoppers, support, phalanx;
     Bitboard lever, leverPush;
 #else
-=======
-    constexpr Direction Up   = pawn_push(Us);
-
->>>>>>> e8fca713
     Bitboard neighbours, stoppers, support, phalanx, opposed;
     Bitboard lever, leverPush, blocked;
 #endif
