/*
  Stockfish, a UCI chess playing engine derived from Glaurung 2.1
  Copyright (C) 2004-2008 Tord Romstad (Glaurung author)
  Copyright (C) 2008-2015 Marco Costalba, Joona Kiiski, Tord Romstad
  Copyright (C) 2015-2019 Marco Costalba, Joona Kiiski, Gary Linscott, Tord Romstad

  Stockfish is free software: you can redistribute it and/or modify
  it under the terms of the GNU General Public License as published by
  the Free Software Foundation, either version 3 of the License, or
  (at your option) any later version.

  Stockfish is distributed in the hope that it will be useful,
  but WITHOUT ANY WARRANTY; without even the implied warranty of
  MERCHANTABILITY or FITNESS FOR A PARTICULAR PURPOSE.  See the
  GNU General Public License for more details.

  You should have received a copy of the GNU General Public License
  along with this program.  If not, see <http://www.gnu.org/licenses/>.
*/

#include <cassert>

#include "bitboard.h"
#include "pawns.h"
#include "position.h"
#include "thread.h"

namespace {

  #define V Value
  #define S(mg, eg) make_score(mg, eg)

  // Pawn penalties
  constexpr Score Backward[VARIANT_NB] = {
    S( 9, 24),
#ifdef ANTI
    S(26, 50),
#endif
#ifdef ATOMIC
    S(35, 15),
#endif
#ifdef CRAZYHOUSE
    S(41, 19),
#endif
#ifdef EXTINCTION
    S(17, 11),
#endif
#ifdef GRID
    S(17, 11),
#endif
#ifdef HORDE
    S(78, 14),
#endif
#ifdef KOTH
    S(41, 19),
#endif
#ifdef LOSERS
    S(26, 49),
#endif
#ifdef RACE
    S(0, 0),
#endif
#ifdef THREECHECK
    S(41, 19),
#endif
#ifdef TWOKINGS
    S(17, 11),
#endif
  };
  // Doubled pawn penalty
  constexpr Score Doubled[VARIANT_NB] = {
    S(11, 56),
#ifdef ANTI
    S( 4, 51),
#endif
#ifdef ATOMIC
    S( 0,  0),
#endif
#ifdef CRAZYHOUSE
    S(13, 40),
#endif
#ifdef EXTINCTION
    S(13, 40),
#endif
#ifdef GRID
    S(13, 40),
#endif
#ifdef HORDE
    S(11, 83),
#endif
#ifdef KOTH
    S(13, 40),
#endif
#ifdef LOSERS
    S( 4, 54),
#endif
#ifdef RACE
    S( 0,  0),
#endif
#ifdef THREECHECK
    S(13, 40),
#endif
#ifdef TWOKINGS
    S(13, 40),
#endif
  };
  constexpr Score Isolated[VARIANT_NB] = {
    S( 5, 15),
#ifdef ANTI
    S(54, 69),
#endif
#ifdef ATOMIC
    S(24, 14),
#endif
#ifdef CRAZYHOUSE
    S(30, 27),
#endif
#ifdef EXTINCTION
    S(13, 16),
#endif
#ifdef GRID
    S(13, 16),
#endif
#ifdef HORDE
    S(16, 38),
#endif
#ifdef KOTH
    S(30, 27),
#endif
#ifdef LOSERS
    S(53, 69),
#endif
#ifdef RACE
    S(0, 0),
#endif
#ifdef THREECHECK
    S(30, 27),
#endif
#ifdef TWOKINGS
    S(13, 16),
#endif
  };

<<<<<<< HEAD
  // Connected pawn bonus by opposed, phalanx, #support and rank
  Score Connected[VARIANT_NB][2][2][3][RANK_NB];
=======
  // Connected pawn bonus
  constexpr int Connected[RANK_NB] = { 0, 13, 24, 18, 65, 100, 175, 330 };
>>>>>>> 82ad9ce9

  // Strength of pawn shelter for our king by [distance from edge][rank].
  // RANK_1 = 0 is used for files where we have no pawn, or pawn is behind our king.
  constexpr Value ShelterStrength[VARIANT_NB][int(FILE_NB) / 2][RANK_NB] = {
  {
    { V( -6), V( 81), V( 93), V( 58), V( 39), V( 18), V(  25) },
    { V(-43), V( 61), V( 35), V(-49), V(-29), V(-11), V( -63) },
    { V(-10), V( 75), V( 23), V( -2), V( 32), V(  3), V( -45) },
    { V(-39), V(-13), V(-29), V(-52), V(-48), V(-67), V(-166) }
  },
#ifdef ANTI
  {},
#endif
#ifdef ATOMIC
  {
    { V( 7), V(76), V(84), V( 38), V( 7), V( 30), V(-19) },
    { V(-3), V(93), V(52), V(-17), V(12), V(-22), V(-35) },
    { V(-6), V(83), V(25), V(-24), V(15), V( 22), V(-39) },
    { V(11), V(83), V(19), V(  8), V(18), V(-21), V(-30) }
  },
#endif
#ifdef CRAZYHOUSE
  {
    { V(-48), V(138), V(80), V( 48), V( 5), V( -7), V(  9) },
    { V(-78), V(116), V(20), V( -2), V(14), V(  6), V(-36) },
    { V(-69), V( 99), V(12), V(-19), V(38), V( 22), V(-50) },
    { V( -6), V( 95), V( 9), V(  4), V(-2), V(  2), V(-37) }
  },
#endif
#ifdef EXTINCTION
  {},
#endif
#ifdef GRID
  {
    { V( 7), V(76), V(84), V( 38), V( 7), V( 30), V(-19) },
    { V(-3), V(93), V(52), V(-17), V(12), V(-22), V(-35) },
    { V(-6), V(83), V(25), V(-24), V(15), V( 22), V(-39) },
    { V(11), V(83), V(19), V(  8), V(18), V(-21), V(-30) }
  },
#endif
#ifdef HORDE
  {
    { V( 7), V(76), V(84), V( 38), V( 7), V( 30), V(-19) },
    { V(-3), V(93), V(52), V(-17), V(12), V(-22), V(-35) },
    { V(-6), V(83), V(25), V(-24), V(15), V( 22), V(-39) },
    { V(11), V(83), V(19), V(  8), V(18), V(-21), V(-30) }
  },
#endif
#ifdef KOTH
  {
    { V( 7), V(76), V(84), V( 38), V( 7), V( 30), V(-19) },
    { V(-3), V(93), V(52), V(-17), V(12), V(-22), V(-35) },
    { V(-6), V(83), V(25), V(-24), V(15), V( 22), V(-39) },
    { V(11), V(83), V(19), V(  8), V(18), V(-21), V(-30) }
  },
#endif
#ifdef LOSERS
  {
    { V( 7), V(76), V(84), V( 38), V( 7), V( 30), V(-19) },
    { V(-3), V(93), V(52), V(-17), V(12), V(-22), V(-35) },
    { V(-6), V(83), V(25), V(-24), V(15), V( 22), V(-39) },
    { V(11), V(83), V(19), V(  8), V(18), V(-21), V(-30) }
  },
#endif
#ifdef RACE
  {},
#endif
#ifdef THREECHECK
  {
    { V( 7), V(76), V(84), V( 38), V( 7), V( 30), V(-19) },
    { V(-3), V(93), V(52), V(-17), V(12), V(-22), V(-35) },
    { V(-6), V(83), V(25), V(-24), V(15), V( 22), V(-39) },
    { V(11), V(83), V(19), V(  8), V(18), V(-21), V(-30) }
  },
#endif
#ifdef TWOKINGS
  {
    { V( 7), V(76), V(84), V( 38), V( 7), V( 30), V(-19) },
    { V(-3), V(93), V(52), V(-17), V(12), V(-22), V(-35) },
    { V(-6), V(83), V(25), V(-24), V(15), V( 22), V(-39) },
    { V(11), V(83), V(19), V(  8), V(18), V(-21), V(-30) }
  },
#endif
  };

  // Danger of enemy pawns moving toward our king by [distance from edge][rank].
  // RANK_1 = 0 is used for files where the enemy has no pawn, or their pawn
  // is behind our king.
  constexpr Value UnblockedStorm[int(FILE_NB) / 2][RANK_NB] = {
    { V( 89), V(107), V(123), V(93), V(57), V( 45), V( 51) },
    { V( 44), V(-18), V(123), V(46), V(39), V( -7), V( 23) },
    { V(  4), V( 52), V(162), V(37), V( 7), V(-14), V( -2) },
    { V(-10), V(-14), V( 90), V(15), V( 2), V( -7), V(-16) }
  };

#ifdef HORDE
  constexpr Score ImbalancedHorde = S(49, 39);
#endif
  #undef S
  #undef V

  template<Color Us>
  Score evaluate(const Position& pos, Pawns::Entry* e) {

    constexpr Color     Them = (Us == WHITE ? BLACK : WHITE);
    constexpr Direction Up   = (Us == WHITE ? NORTH : SOUTH);

    Bitboard b, neighbours, stoppers, doubled, support, phalanx;
    Bitboard lever, leverPush;
    Square s;
    bool opposed, backward;
    Score score = SCORE_ZERO;
    const Square* pl = pos.squares<PAWN>(Us);

    Bitboard ourPawns   = pos.pieces(  Us, PAWN);
    Bitboard theirPawns = pos.pieces(Them, PAWN);

    e->passedPawns[Us] = e->pawnAttacksSpan[Us] = e->weakUnopposed[Us] = 0;
    e->semiopenFiles[Us] = 0xFF;
    e->kingSquares[Us]   = SQ_NONE;
    e->pawnAttacks[Us]   = pawn_attacks_bb<Us>(ourPawns);
    e->pawnsOnSquares[Us][BLACK] = popcount(ourPawns & DarkSquares);
#ifdef CRAZYHOUSE
    if (pos.is_house())
        e->pawnsOnSquares[Us][WHITE] = popcount(ourPawns & ~DarkSquares);
    else
#endif
    e->pawnsOnSquares[Us][WHITE] = pos.count<PAWN>(Us) - e->pawnsOnSquares[Us][BLACK];

#ifdef HORDE
    if (pos.is_horde() && pos.is_horde_color(Us))
    {
        int l = 0, m = 0, r = popcount(ourPawns & file_bb(FILE_A));
        for (File f1 = FILE_A; f1 <= FILE_H; ++f1)
        {
            l = m; m = r; r = popcount(ourPawns & shift<EAST>(file_bb(f1)));
            score -= ImbalancedHorde * m / (1 + l * r);
        }
    }
#endif

    // Loop through all pawns of the current color and score each pawn
    while ((s = *pl++) != SQ_NONE)
    {
        assert(pos.piece_on(s) == make_piece(Us, PAWN));

        File f = file_of(s);

        e->semiopenFiles[Us]   &= ~(1 << f);
        e->pawnAttacksSpan[Us] |= pawn_attack_span(Us, s);

        // Flag the pawn
        opposed    = theirPawns & forward_file_bb(Us, s);
        stoppers   = theirPawns & passed_pawn_span(Us, s);
        lever      = theirPawns & PawnAttacks[Us][s];
        leverPush  = theirPawns & PawnAttacks[Us][s + Up];
#ifdef HORDE
        if (pos.is_horde() && relative_rank(Us, s) == RANK_1)
            doubled = 0;
        else
#endif
        doubled    = ourPawns   & (s - Up);
        neighbours = ourPawns   & adjacent_files_bb(f);
        phalanx    = neighbours & rank_bb(s);
#ifdef HORDE
        if (pos.is_horde() && relative_rank(Us, s) == RANK_1)
            support = 0;
        else
#endif
        support    = neighbours & rank_bb(s - Up);

        // A pawn is backward when it is behind all pawns of the same color
        // on the adjacent files and cannot be safely advanced.
        backward =  !(ourPawns & pawn_attack_span(Them, s + Up))
                  && (stoppers & (leverPush | (s + Up)));

        // Passed pawns will be properly scored in evaluation because we need
        // full attack info to evaluate them. Include also not passed pawns
        // which could become passed after one or two pawn pushes when are
        // not attacked more times than defended.
        if (   !(stoppers ^ lever ^ leverPush)
            && (support || !more_than_one(lever))
            && popcount(phalanx) >= popcount(leverPush))
            e->passedPawns[Us] |= s;

        else if (   stoppers == square_bb(s + Up)
                 && relative_rank(Us, s) >= RANK_5)
        {
            b = shift<Up>(support) & ~theirPawns;
            while (b)
                if (!more_than_one(theirPawns & PawnAttacks[Us][pop_lsb(&b)]))
                    e->passedPawns[Us] |= s;
        }

        // Score this pawn
#ifdef HORDE
        if (pos.is_horde() && relative_rank(Us, s) == RANK_1) {} else
#endif
        if (support | phalanx)
<<<<<<< HEAD
            score += Connected[pos.variant()][opposed][bool(phalanx)][popcount(support)][relative_rank(Us, s)];

=======
        {
            int r = relative_rank(Us, s);
            int v = phalanx ? Connected[r] + Connected[r + 1] : 2 * Connected[r];
            v = 17 * popcount(support) + (v >> (opposed + 1));
            score += make_score(v, v * (r - 2) / 4);
        }
>>>>>>> 82ad9ce9
        else if (!neighbours)
            score -= Isolated[pos.variant()], e->weakUnopposed[Us] += !opposed;

        else if (backward)
            score -= Backward[pos.variant()], e->weakUnopposed[Us] += !opposed;

#ifdef HORDE
        if (doubled && (!support || pos.is_horde()))
#else
        if (doubled && !support)
#endif
            score -= Doubled[pos.variant()];
    }

    return score;
  }

} // namespace

namespace Pawns {

<<<<<<< HEAD
/// Pawns::init() initializes some tables needed by evaluation. Instead of using
/// hard-coded tables, when makes sense, we prefer to calculate them with a formula
/// to reduce independent parameters and to allow easier tuning and better insight.

void init() {

  static constexpr int Seed[VARIANT_NB][RANK_NB] = {
    { 0, 13, 24, 18, 65, 100, 175, 330 },
#ifdef ANTI
    { 0, 8, 19, 13, 71, 94, 169, 324 },
#endif
#ifdef ATOMIC
    { 0,18, 11, 14, 82,109, 170, 315 },
#endif
#ifdef CRAZYHOUSE
    { 0, 8, 19, 13, 71, 94, 169, 324 },
#endif
#ifdef EXTINCTION
    { 0, 13, 24, 18, 65, 100, 175, 330 },
#endif
#ifdef GRID
    { 0, 13, 24, 18, 65, 100, 175, 330 },
#endif
#ifdef HORDE
    { 37, 29, 3, 1, 105,  99, 343, 350 },
#endif
#ifdef KOTH
    { 0, 8, 19, 13, 71, 94, 169, 324 },
#endif
#ifdef LOSERS
    { 0, 8, 20, 11, 69, 91, 183, 310 },
#endif
#ifdef RACE
    {},
#endif
#ifdef THREECHECK
    { 0, 8, 19, 13, 71, 94, 169, 324 },
#endif
#ifdef TWOKINGS
    { 0, 13, 24, 18, 65, 100, 175, 330 },
#endif
  };

  for (Variant var = CHESS_VARIANT; var < VARIANT_NB; ++var)
  for (int opposed = 0; opposed <= 1; ++opposed)
      for (int phalanx = 0; phalanx <= 1; ++phalanx)
          for (int support = 0; support <= 2; ++support)
              for (Rank r = RANK_2; r < RANK_8; ++r)
  {
      int v = 17 * support;
      v += (Seed[var][r] + (phalanx ? (Seed[var][r + 1] - Seed[var][r]) / 2 : 0)) >> opposed;

#ifdef HORDE
      if (var == HORDE_VARIANT)
          Connected[var][opposed][phalanx][support][r] = make_score(v, v);
      else
#endif
      Connected[var][opposed][phalanx][support][r] = make_score(v, v * (r - 2) / 4);
  }
}


=======
>>>>>>> 82ad9ce9
/// Pawns::probe() looks up the current position's pawns configuration in
/// the pawns hash table. It returns a pointer to the Entry if the position
/// is found. Otherwise a new Entry is computed and stored there, so we don't
/// have to recompute all when the same pawns configuration occurs again.

Entry* probe(const Position& pos) {

  Key key = pos.pawn_key();
  Entry* e = pos.this_thread()->pawnsTable[key];

  if (e->key == key)
      return e;

  e->key = key;
  e->scores[WHITE] = evaluate<WHITE>(pos, e);
  e->scores[BLACK] = evaluate<BLACK>(pos, e);
  e->passedCount= popcount(e->passedPawns[WHITE] | e->passedPawns[BLACK]);

  return e;
}


/// Entry::evaluate_shelter() calculates the shelter bonus and the storm
/// penalty for a king, looking at the king file and the two closest files.

template<Color Us>
Value Entry::evaluate_shelter(const Position& pos, Square ksq) {

  constexpr Color     Them = (Us == WHITE ? BLACK : WHITE);
  constexpr Direction Down = (Us == WHITE ? SOUTH : NORTH);
  constexpr Bitboard  BlockRanks = (Us == WHITE ? Rank1BB | Rank2BB : Rank8BB | Rank7BB);

  Bitboard b = pos.pieces(PAWN) & ~forward_ranks_bb(Them, ksq);
  Bitboard ourPawns = b & pos.pieces(Us);
  Bitboard theirPawns = b & pos.pieces(Them);

  Value safety = (shift<Down>(theirPawns) & (FileABB | FileHBB) & BlockRanks & ksq) ?
                 Value(374) : Value(5);

  File center = clamp(file_of(ksq), FILE_B, FILE_G);
  for (File f = File(center - 1); f <= File(center + 1); ++f)
  {
      b = ourPawns & file_bb(f);
      Rank ourRank = b ? relative_rank(Us, backmost_sq(Us, b)) : RANK_1;

      b = theirPawns & file_bb(f);
      Rank theirRank = b ? relative_rank(Us, frontmost_sq(Them, b)) : RANK_1;

      int d = std::min(f, ~f);
      safety += ShelterStrength[pos.variant()][d][ourRank];
      safety -= (ourRank && (ourRank == theirRank - 1)) ? 66 * (theirRank == RANK_3)
                                                        : UnblockedStorm[d][theirRank];
  }

  return safety;
}


/// Entry::do_king_safety() calculates a bonus for king safety. It is called only
/// when king square changes, which is about 20% of total king_safety() calls.

template<Color Us>
Score Entry::do_king_safety(const Position& pos) {

  Square ksq = pos.square<KING>(Us);
  kingSquares[Us] = ksq;
  castlingRights[Us] = pos.castling_rights(Us);
  int minKingPawnDistance = 0;

  Bitboard pawns = pos.pieces(Us, PAWN);
  if (pawns)
      while (!(DistanceRingBB[ksq][++minKingPawnDistance] & pawns)) {}

  Value bonus = evaluate_shelter<Us>(pos, ksq);

  // If we can castle use the bonus after the castling if it is bigger
  if (pos.can_castle(Us | KING_SIDE))
      bonus = std::max(bonus, evaluate_shelter<Us>(pos, relative_square(Us, SQ_G1)));

  if (pos.can_castle(Us | QUEEN_SIDE))
      bonus = std::max(bonus, evaluate_shelter<Us>(pos, relative_square(Us, SQ_C1)));

#ifdef ATOMIC
  if (pos.is_atomic())
      return make_score(bonus + 16 * minKingPawnDistance, 16 * minKingPawnDistance);
#endif
#ifdef CRAZYHOUSE
  if (pos.is_house())
      return make_score(bonus, bonus);
#endif
  return make_score(bonus, -16 * minKingPawnDistance);
}

// Explicit template instantiation
template Score Entry::do_king_safety<WHITE>(const Position& pos);
template Score Entry::do_king_safety<BLACK>(const Position& pos);

} // namespace Pawns<|MERGE_RESOLUTION|>--- conflicted
+++ resolved
@@ -141,13 +141,8 @@
 #endif
   };
 
-<<<<<<< HEAD
-  // Connected pawn bonus by opposed, phalanx, #support and rank
-  Score Connected[VARIANT_NB][2][2][3][RANK_NB];
-=======
   // Connected pawn bonus
   constexpr int Connected[RANK_NB] = { 0, 13, 24, 18, 65, 100, 175, 330 };
->>>>>>> 82ad9ce9
 
   // Strength of pawn shelter for our king by [distance from edge][rank].
   // RANK_1 = 0 is used for files where we have no pawn, or pawn is behind our king.
@@ -347,17 +342,12 @@
         if (pos.is_horde() && relative_rank(Us, s) == RANK_1) {} else
 #endif
         if (support | phalanx)
-<<<<<<< HEAD
-            score += Connected[pos.variant()][opposed][bool(phalanx)][popcount(support)][relative_rank(Us, s)];
-
-=======
         {
             int r = relative_rank(Us, s);
             int v = phalanx ? Connected[r] + Connected[r + 1] : 2 * Connected[r];
             v = 17 * popcount(support) + (v >> (opposed + 1));
             score += make_score(v, v * (r - 2) / 4);
         }
->>>>>>> 82ad9ce9
         else if (!neighbours)
             score -= Isolated[pos.variant()], e->weakUnopposed[Us] += !opposed;
 
@@ -379,71 +369,6 @@
 
 namespace Pawns {
 
-<<<<<<< HEAD
-/// Pawns::init() initializes some tables needed by evaluation. Instead of using
-/// hard-coded tables, when makes sense, we prefer to calculate them with a formula
-/// to reduce independent parameters and to allow easier tuning and better insight.
-
-void init() {
-
-  static constexpr int Seed[VARIANT_NB][RANK_NB] = {
-    { 0, 13, 24, 18, 65, 100, 175, 330 },
-#ifdef ANTI
-    { 0, 8, 19, 13, 71, 94, 169, 324 },
-#endif
-#ifdef ATOMIC
-    { 0,18, 11, 14, 82,109, 170, 315 },
-#endif
-#ifdef CRAZYHOUSE
-    { 0, 8, 19, 13, 71, 94, 169, 324 },
-#endif
-#ifdef EXTINCTION
-    { 0, 13, 24, 18, 65, 100, 175, 330 },
-#endif
-#ifdef GRID
-    { 0, 13, 24, 18, 65, 100, 175, 330 },
-#endif
-#ifdef HORDE
-    { 37, 29, 3, 1, 105,  99, 343, 350 },
-#endif
-#ifdef KOTH
-    { 0, 8, 19, 13, 71, 94, 169, 324 },
-#endif
-#ifdef LOSERS
-    { 0, 8, 20, 11, 69, 91, 183, 310 },
-#endif
-#ifdef RACE
-    {},
-#endif
-#ifdef THREECHECK
-    { 0, 8, 19, 13, 71, 94, 169, 324 },
-#endif
-#ifdef TWOKINGS
-    { 0, 13, 24, 18, 65, 100, 175, 330 },
-#endif
-  };
-
-  for (Variant var = CHESS_VARIANT; var < VARIANT_NB; ++var)
-  for (int opposed = 0; opposed <= 1; ++opposed)
-      for (int phalanx = 0; phalanx <= 1; ++phalanx)
-          for (int support = 0; support <= 2; ++support)
-              for (Rank r = RANK_2; r < RANK_8; ++r)
-  {
-      int v = 17 * support;
-      v += (Seed[var][r] + (phalanx ? (Seed[var][r + 1] - Seed[var][r]) / 2 : 0)) >> opposed;
-
-#ifdef HORDE
-      if (var == HORDE_VARIANT)
-          Connected[var][opposed][phalanx][support][r] = make_score(v, v);
-      else
-#endif
-      Connected[var][opposed][phalanx][support][r] = make_score(v, v * (r - 2) / 4);
-  }
-}
-
-
-=======
->>>>>>> 82ad9ce9
 /// Pawns::probe() looks up the current position's pawns configuration in
 /// the pawns hash table. It returns a pointer to the Entry if the position
 /// is found. Otherwise a new Entry is computed and stored there, so we don't
