--- conflicted
+++ resolved
@@ -132,7 +132,6 @@
 
    assert(verify_material(pos, strongSide, KnightValueMg + BishopValueMg, 0));
    assert(verify_material(pos, weakSide, VALUE_ZERO, 0));
-<<<<<<< HEAD
 
    Square strongKing   = pos.square<KING>(strongSide);
    Square strongBishop = pos.square<BISHOP>(strongSide);
@@ -591,8 +590,8 @@
    Bitboard strongPawns = pos.pieces(strongSide, PAWN);
 
    // If all pawns are ahead of the king on a single rook file, it's a draw.
-   if (!((strongPawns & ~FileABB) || (strongPawns & ~FileHBB)) &&
-       !(strongPawns & ~passed_pawn_span(weakSide, weakKing)))
+   if ( !(strongPawns & ~(FileABB | FileHBB))
+       && !(strongPawns & ~passed_pawn_span(weakSide, weakKing)))
        return SCALE_FACTOR_DRAW;
 
    return SCALE_FACTOR_NONE;
@@ -747,630 +746,10 @@
  }
 #else
 
-Square strongKing = pos.square<KING>(strongSide);
-  Square weakKing   = pos.square<KING>(weakSide);
-  Value result = Value(push_to_edge(weakKing) + push_close(strongKing, weakKing));
-
-=======
-
-   Square strongKing   = pos.square<KING>(strongSide);
-   Square strongBishop = pos.square<BISHOP>(strongSide);
-   Square weakKing     = pos.square<KING>(weakSide);
-
-   // If our bishop does not attack A1/H8, we flip the enemy king square
-   // to drive to opposite corners (A8/H1).
-
-   Value result =  (VALUE_KNOWN_WIN + 3520)
-                 + push_close(strongKing, weakKing)
-                 + 420 * push_to_corner(opposite_colors(strongBishop, SQ_A1) ? flip_file(weakKing) : weakKing);
-
-   assert(abs(result) < VALUE_TB_WIN_IN_MAX_PLY);
-   return strongSide == pos.side_to_move() ? result : -result;
- }
-
-
- /// KP vs K. This endgame is evaluated with the help of a bitbase
- template<>
- Value Endgame<KPK>::operator()(const Position& pos) const {
-
-   assert(verify_material(pos, strongSide, VALUE_ZERO, 1));
-   assert(verify_material(pos, weakSide, VALUE_ZERO, 0));
-
-   // Assume strongSide is white and the pawn is on files A-D
-   Square strongKing = normalize(pos, strongSide, pos.square<KING>(strongSide));
-   Square strongPawn = normalize(pos, strongSide, pos.square<PAWN>(strongSide));
-   Square weakKing   = normalize(pos, strongSide, pos.square<KING>(weakSide));
-
-   Color us = strongSide == pos.side_to_move() ? WHITE : BLACK;
-
-   if (!Bitbases::probe(strongKing, strongPawn, weakKing, us))
-       return VALUE_DRAW;
-
-   Value result = VALUE_KNOWN_WIN + PawnValueEg + Value(rank_of(strongPawn));
-
-   return strongSide == pos.side_to_move() ? result : -result;
- }
-
-
- /// KR vs KP. This is a somewhat tricky endgame to evaluate precisely without
- /// a bitbase. The function below returns drawish scores when the pawn is
- /// far advanced with support of the king, while the attacking king is far
- /// away.
- template<>
- Value Endgame<KRKP>::operator()(const Position& pos) const {
-
-   assert(verify_material(pos, strongSide, RookValueMg, 0));
-   assert(verify_material(pos, weakSide, VALUE_ZERO, 1));
-
-   Square strongKing = relative_square(strongSide, pos.square<KING>(strongSide));
-   Square weakKing   = relative_square(strongSide, pos.square<KING>(weakSide));
-   Square strongRook = relative_square(strongSide, pos.square<ROOK>(strongSide));
-   Square weakPawn   = relative_square(strongSide, pos.square<PAWN>(weakSide));
-   Square queeningSquare = make_square(file_of(weakPawn), RANK_1);
-   Value result;
-
-   // If the stronger side's king is in front of the pawn, it's a win
-   if (forward_file_bb(WHITE, strongKing) & weakPawn)
-       result = RookValueEg - distance(strongKing, weakPawn);
-
-   // If the weaker side's king is too far from the pawn and the rook,
-   // it's a win.
-   else if (   distance(weakKing, weakPawn) >= 3 + (pos.side_to_move() == weakSide)
-            && distance(weakKing, strongRook) >= 3)
-       result = RookValueEg - distance(strongKing, weakPawn);
-
-   // If the pawn is far advanced and supported by the defending king,
-   // the position is drawish
-   else if (   rank_of(weakKing) <= RANK_3
-            && distance(weakKing, weakPawn) == 1
-            && rank_of(strongKing) >= RANK_4
-            && distance(strongKing, weakPawn) > 2 + (pos.side_to_move() == strongSide))
-       result = Value(80) - 8 * distance(strongKing, weakPawn);
-
-   else
-       result =  Value(200) - 8 * (  distance(strongKing, weakPawn + SOUTH)
-                                   - distance(weakKing, weakPawn + SOUTH)
-                                   - distance(weakPawn, queeningSquare));
-
-   return strongSide == pos.side_to_move() ? result : -result;
- }
-
-
- /// KR vs KB. This is very simple, and always returns drawish scores. The
- /// score is slightly bigger when the defending king is close to the edge.
- template<>
- Value Endgame<KRKB>::operator()(const Position& pos) const {
-
-   assert(verify_material(pos, strongSide, RookValueMg, 0));
-   assert(verify_material(pos, weakSide, BishopValueMg, 0));
-
-   Value result = Value(push_to_edge(pos.square<KING>(weakSide)));
-   return strongSide == pos.side_to_move() ? result : -result;
- }
-
-
- /// KR vs KN. The attacking side has slightly better winning chances than
- /// in KR vs KB, particularly if the king and the knight are far apart.
- template<>
- Value Endgame<KRKN>::operator()(const Position& pos) const {
-
-   assert(verify_material(pos, strongSide, RookValueMg, 0));
-   assert(verify_material(pos, weakSide, KnightValueMg, 0));
-
-   Square weakKing   = pos.square<KING>(weakSide);
-   Square weakKnight = pos.square<KNIGHT>(weakSide);
-   Value result = Value(push_to_edge(weakKing) + push_away(weakKing, weakKnight));
-   return strongSide == pos.side_to_move() ? result : -result;
- }
-
-
- /// KQ vs KP. In general, this is a win for the stronger side, but there are a
- /// few important exceptions. A pawn on 7th rank and on the A,C,F or H files
- /// with a king positioned next to it can be a draw, so in that case, we only
- /// use the distance between the kings.
- template<>
- Value Endgame<KQKP>::operator()(const Position& pos) const {
-
-   assert(verify_material(pos, strongSide, QueenValueMg, 0));
-   assert(verify_material(pos, weakSide, VALUE_ZERO, 1));
-
-   Square strongKing = pos.square<KING>(strongSide);
-   Square weakKing   = pos.square<KING>(weakSide);
-   Square weakPawn   = pos.square<PAWN>(weakSide);
-
-   Value result = Value(push_close(strongKing, weakKing));
-
-   if (   relative_rank(weakSide, weakPawn) != RANK_7
-       || distance(weakKing, weakPawn) != 1
-       || ((FileBBB | FileDBB | FileEBB | FileGBB) & weakPawn))
-       result += QueenValueEg - PawnValueEg;
-
-   return strongSide == pos.side_to_move() ? result : -result;
- }
-
-
- /// KQ vs KR.  This is almost identical to KX vs K:  We give the attacking
- /// king a bonus for having the kings close together, and for forcing the
- /// defending king towards the edge. If we also take care to avoid null move for
- /// the defending side in the search, this is usually sufficient to win KQ vs KR.
- template<>
- Value Endgame<KQKR>::operator()(const Position& pos) const {
-
-   assert(verify_material(pos, strongSide, QueenValueMg, 0));
-   assert(verify_material(pos, weakSide, RookValueMg, 0));
-
-   Square strongKing = pos.square<KING>(strongSide);
-   Square weakKing   = pos.square<KING>(weakSide);
-
-   Value result =  QueenValueEg
-                 - RookValueEg
-                 + push_to_edge(weakKing)
-                 + push_close(strongKing, weakKing);
-
-   return strongSide == pos.side_to_move() ? result : -result;
- }
-
-
- /// KNN vs KP. Very drawish, but there are some mate opportunities if we can
- //  press the weakSide King to a corner before the pawn advances too much.
- template<>
- Value Endgame<KNNKP>::operator()(const Position& pos) const {
-
-   assert(verify_material(pos, strongSide, 2 * KnightValueMg, 0));
-   assert(verify_material(pos, weakSide, VALUE_ZERO, 1));
-
-   Square weakKing = pos.square<KING>(weakSide);
-   Square weakPawn = pos.square<PAWN>(weakSide);
-
-   Value result =      PawnValueEg
-                +  2 * push_to_edge(weakKing)
-                - 10 * relative_rank(weakSide, weakPawn);
-
-   return strongSide == pos.side_to_move() ? result : -result;
- }
-
-
- /// Some cases of trivial draws
- template<> Value Endgame<KNNK>::operator()(const Position&) const { return VALUE_DRAW; }
-
-
- /// KB and one or more pawns vs K. It checks for draws with rook pawns and
- /// a bishop of the wrong color. If such a draw is detected, SCALE_FACTOR_DRAW
- /// is returned. If not, the return value is SCALE_FACTOR_NONE, i.e. no scaling
- /// will be used.
- template<>
- ScaleFactor Endgame<KBPsK>::operator()(const Position& pos) const {
-
-   assert(pos.non_pawn_material(strongSide) == BishopValueMg);
-   assert(pos.count<PAWN>(strongSide) >= 1);
-
-   // No assertions about the material of weakSide, because we want draws to
-   // be detected even when the weaker side has some pawns.
-
-   Bitboard strongPawns = pos.pieces(strongSide, PAWN);
-   Bitboard allPawns = pos.pieces(PAWN);
-
-   Square strongBishop = pos.square<BISHOP>(strongSide);
-   Square weakKing = pos.square<KING>(weakSide);
-   Square strongKing = pos.square<KING>(strongSide);
-
-   // All strongSide pawns are on a single rook file?
-   if (!(strongPawns & ~FileABB) || !(strongPawns & ~FileHBB))
-   {
-       Square queeningSquare = relative_square(strongSide, make_square(file_of(lsb(strongPawns)), RANK_8));
-
-       if (   opposite_colors(queeningSquare, strongBishop)
-           && distance(queeningSquare, weakKing) <= 1)
-           return SCALE_FACTOR_DRAW;
-   }
-
-   // If all the pawns are on the same B or G file, then it's potentially a draw
-   if ((!(allPawns & ~FileBBB) || !(allPawns & ~FileGBB))
-       && pos.non_pawn_material(weakSide) == 0
-       && pos.count<PAWN>(weakSide) >= 1)
-   {
-       // Get the least advanced weakSide pawn
-       Square weakPawn = frontmost_sq(strongSide, pos.pieces(weakSide, PAWN));
-
-       // There's potential for a draw if our pawn is blocked on the 7th rank,
-       // the bishop cannot attack it or they only have one pawn left
-       if (   relative_rank(strongSide, weakPawn) == RANK_7
-           && (strongPawns & (weakPawn + pawn_push(weakSide)))
-           && (opposite_colors(strongBishop, weakPawn) || !more_than_one(strongPawns)))
-       {
-           int strongKingDist = distance(weakPawn, strongKing);
-           int weakKingDist = distance(weakPawn, weakKing);
-
-           // It's a draw if the weak king is on its back two ranks, within 2
-           // squares of the blocking pawn and the strong king is not
-           // closer. (I think this rule only fails in practically
-           // unreachable positions such as 5k1K/6p1/6P1/8/8/3B4/8/8 w
-           // and positions where qsearch will immediately correct the
-           // problem such as 8/4k1p1/6P1/1K6/3B4/8/8/8 w)
-           if (   relative_rank(strongSide, weakKing) >= RANK_7
-               && weakKingDist <= 2
-               && weakKingDist <= strongKingDist)
-               return SCALE_FACTOR_DRAW;
-       }
-   }
-
-   return SCALE_FACTOR_NONE;
- }
-
-
- /// KQ vs KR and one or more pawns. It tests for fortress draws with a rook on
- /// the third rank defended by a pawn.
- template<>
- ScaleFactor Endgame<KQKRPs>::operator()(const Position& pos) const {
-
-   assert(verify_material(pos, strongSide, QueenValueMg, 0));
-   assert(pos.count<ROOK>(weakSide) == 1);
-   assert(pos.count<PAWN>(weakSide) >= 1);
-
-   Square strongKing = pos.square<KING>(strongSide);
-   Square weakKing   = pos.square<KING>(weakSide);
-   Square weakRook   = pos.square<ROOK>(weakSide);
-
-   if (    relative_rank(weakSide,   weakKing) <= RANK_2
-       &&  relative_rank(weakSide, strongKing) >= RANK_4
-       &&  relative_rank(weakSide,   weakRook) == RANK_3
-       && (  pos.pieces(weakSide, PAWN)
-           & attacks_bb<KING>(weakKing)
-           & pawn_attacks_bb(strongSide, weakRook)))
-           return SCALE_FACTOR_DRAW;
-
-   return SCALE_FACTOR_NONE;
- }
-
-
- /// KRP vs KR. This function knows a handful of the most important classes of
- /// drawn positions, but is far from perfect. It would probably be a good idea
- /// to add more knowledge in the future.
- ///
- /// It would also be nice to rewrite the actual code for this function,
- /// which is mostly copied from Glaurung 1.x, and isn't very pretty.
- template<>
- ScaleFactor Endgame<KRPKR>::operator()(const Position& pos) const {
-
-   assert(verify_material(pos, strongSide, RookValueMg, 1));
-   assert(verify_material(pos, weakSide,   RookValueMg, 0));
-
-   // Assume strongSide is white and the pawn is on files A-D
-   Square strongKing = normalize(pos, strongSide, pos.square<KING>(strongSide));
-   Square strongRook = normalize(pos, strongSide, pos.square<ROOK>(strongSide));
-   Square strongPawn = normalize(pos, strongSide, pos.square<PAWN>(strongSide));
-   Square weakKing = normalize(pos, strongSide, pos.square<KING>(weakSide));
-   Square weakRook = normalize(pos, strongSide, pos.square<ROOK>(weakSide));
-
-   File pawnFile = file_of(strongPawn);
-   Rank pawnRank = rank_of(strongPawn);
-   Square queeningSquare = make_square(pawnFile, RANK_8);
-   int tempo = (pos.side_to_move() == strongSide);
-
-   // If the pawn is not too far advanced and the defending king defends the
-   // queening square, use the third-rank defence.
-   if (   pawnRank <= RANK_5
-       && distance(weakKing, queeningSquare) <= 1
-       && strongKing <= SQ_H5
-       && (rank_of(weakRook) == RANK_6 || (pawnRank <= RANK_3 && rank_of(strongRook) != RANK_6)))
-       return SCALE_FACTOR_DRAW;
-
-   // The defending side saves a draw by checking from behind in case the pawn
-   // has advanced to the 6th rank with the king behind.
-   if (   pawnRank == RANK_6
-       && distance(weakKing, queeningSquare) <= 1
-       && rank_of(strongKing) + tempo <= RANK_6
-       && (rank_of(weakRook) == RANK_1 || (!tempo && distance<File>(weakRook, strongPawn) >= 3)))
-       return SCALE_FACTOR_DRAW;
-
-   if (   pawnRank >= RANK_6
-       && weakKing == queeningSquare
-       && rank_of(weakRook) == RANK_1
-       && (!tempo || distance(strongKing, strongPawn) >= 2))
-       return SCALE_FACTOR_DRAW;
-
-   // White pawn on a7 and rook on a8 is a draw if black's king is on g7 or h7
-   // and the black rook is behind the pawn.
-   if (   strongPawn == SQ_A7
-       && strongRook == SQ_A8
-       && (weakKing == SQ_H7 || weakKing == SQ_G7)
-       && file_of(weakRook) == FILE_A
-       && (rank_of(weakRook) <= RANK_3 || file_of(strongKing) >= FILE_D || rank_of(strongKing) <= RANK_5))
-       return SCALE_FACTOR_DRAW;
-
-   // If the defending king blocks the pawn and the attacking king is too far
-   // away, it's a draw.
-   if (   pawnRank <= RANK_5
-       && weakKing == strongPawn + NORTH
-       && distance(strongKing, strongPawn) - tempo >= 2
-       && distance(strongKing, weakRook) - tempo >= 2)
-       return SCALE_FACTOR_DRAW;
-
-   // Pawn on the 7th rank supported by the rook from behind usually wins if the
-   // attacking king is closer to the queening square than the defending king,
-   // and the defending king cannot gain tempi by threatening the attacking rook.
-   if (   pawnRank == RANK_7
-       && pawnFile != FILE_A
-       && file_of(strongRook) == pawnFile
-       && strongRook != queeningSquare
-       && (distance(strongKing, queeningSquare) < distance(weakKing, queeningSquare) - 2 + tempo)
-       && (distance(strongKing, queeningSquare) < distance(weakKing, strongRook) + tempo))
-       return ScaleFactor(SCALE_FACTOR_MAX - 2 * distance(strongKing, queeningSquare));
-
-   // Similar to the above, but with the pawn further back
-   if (   pawnFile != FILE_A
-       && file_of(strongRook) == pawnFile
-       && strongRook < strongPawn
-       && (distance(strongKing, queeningSquare) < distance(weakKing, queeningSquare) - 2 + tempo)
-       && (distance(strongKing, strongPawn + NORTH) < distance(weakKing, strongPawn + NORTH) - 2 + tempo)
-       && (  distance(weakKing, strongRook) + tempo >= 3
-           || (    distance(strongKing, queeningSquare) < distance(weakKing, strongRook) + tempo
-               && (distance(strongKing, strongPawn + NORTH) < distance(weakKing, strongPawn) + tempo))))
-       return ScaleFactor(  SCALE_FACTOR_MAX
-                          - 8 * distance(strongPawn, queeningSquare)
-                          - 2 * distance(strongKing, queeningSquare));
-
-   // If the pawn is not far advanced and the defending king is somewhere in
-   // the pawn's path, it's probably a draw.
-   if (pawnRank <= RANK_4 && weakKing > strongPawn)
-   {
-       if (file_of(weakKing) == file_of(strongPawn))
-           return ScaleFactor(10);
-       if (   distance<File>(weakKing, strongPawn) == 1
-           && distance(strongKing, weakKing) > 2)
-           return ScaleFactor(24 - 2 * distance(strongKing, weakKing));
-   }
-   return SCALE_FACTOR_NONE;
- }
-
- template<>
- ScaleFactor Endgame<KRPKB>::operator()(const Position& pos) const {
-
-   assert(verify_material(pos, strongSide, RookValueMg, 1));
-   assert(verify_material(pos, weakSide, BishopValueMg, 0));
-
-   // Test for a rook pawn
-   if (pos.pieces(PAWN) & (FileABB | FileHBB))
-   {
-       Square weakKing = pos.square<KING>(weakSide);
-       Square weakBishop = pos.square<BISHOP>(weakSide);
-       Square strongKing = pos.square<KING>(strongSide);
-       Square strongPawn = pos.square<PAWN>(strongSide);
-       Rank pawnRank = relative_rank(strongSide, strongPawn);
-       Direction push = pawn_push(strongSide);
-
-       // If the pawn is on the 5th rank and the pawn (currently) is on
-       // the same color square as the bishop then there is a chance of
-       // a fortress. Depending on the king position give a moderate
-       // reduction or a stronger one if the defending king is near the
-       // corner but not trapped there.
-       if (pawnRank == RANK_5 && !opposite_colors(weakBishop, strongPawn))
-       {
-           int d = distance(strongPawn + 3 * push, weakKing);
-
-           if (d <= 2 && !(d == 0 && weakKing == strongKing + 2 * push))
-               return ScaleFactor(24);
-           else
-               return ScaleFactor(48);
-       }
-
-       // When the pawn has moved to the 6th rank we can be fairly sure
-       // it's drawn if the bishop attacks the square in front of the
-       // pawn from a reasonable distance and the defending king is near
-       // the corner
-       if (   pawnRank == RANK_6
-           && distance(strongPawn + 2 * push, weakKing) <= 1
-           && (attacks_bb<BISHOP>(weakBishop) & (strongPawn + push))
-           && distance<File>(weakBishop, strongPawn) >= 2)
-           return ScaleFactor(8);
-   }
-
-   return SCALE_FACTOR_NONE;
- }
-
- /// KRPP vs KRP. There is just a single rule: if the stronger side has no passed
- /// pawns and the defending king is actively placed, the position is drawish.
- template<>
- ScaleFactor Endgame<KRPPKRP>::operator()(const Position& pos) const {
-
-   assert(verify_material(pos, strongSide, RookValueMg, 2));
-   assert(verify_material(pos, weakSide,   RookValueMg, 1));
-
-   Square strongPawn1 = pos.squares<PAWN>(strongSide)[0];
-   Square strongPawn2 = pos.squares<PAWN>(strongSide)[1];
-   Square weakKing = pos.square<KING>(weakSide);
-
-   // Does the stronger side have a passed pawn?
-   if (pos.pawn_passed(strongSide, strongPawn1) || pos.pawn_passed(strongSide, strongPawn2))
-       return SCALE_FACTOR_NONE;
-
-   Rank pawnRank = std::max(relative_rank(strongSide, strongPawn1), relative_rank(strongSide, strongPawn2));
-
-   if (   distance<File>(weakKing, strongPawn1) <= 1
-       && distance<File>(weakKing, strongPawn2) <= 1
-       && relative_rank(strongSide, weakKing) > pawnRank)
-   {
-       assert(pawnRank > RANK_1 && pawnRank < RANK_7);
-       return ScaleFactor(7 * pawnRank);
-   }
-   return SCALE_FACTOR_NONE;
- }
-
-
- /// K and two or more pawns vs K. There is just a single rule here: If all pawns
- /// are on the same rook file and are blocked by the defending king, it's a draw.
- template<>
- ScaleFactor Endgame<KPsK>::operator()(const Position& pos) const {
-
-   assert(pos.non_pawn_material(strongSide) == VALUE_ZERO);
-   assert(pos.count<PAWN>(strongSide) >= 2);
-   assert(verify_material(pos, weakSide, VALUE_ZERO, 0));
-
-   Square weakKing = pos.square<KING>(weakSide);
-   Bitboard strongPawns = pos.pieces(strongSide, PAWN);
-
-   // If all pawns are ahead of the king on a single rook file, it's a draw.
-   if ( !(strongPawns & ~(FileABB | FileHBB))
-       && !(strongPawns & ~passed_pawn_span(weakSide, weakKing)))
-       return SCALE_FACTOR_DRAW;
-
-   return SCALE_FACTOR_NONE;
- }
-
-
- /// KBP vs KB. There are two rules: if the defending king is somewhere along the
- /// path of the pawn, and the square of the king is not of the same color as the
- /// stronger side's bishop, it's a draw. If the two bishops have opposite color,
- /// it's almost always a draw.
- template<>
- ScaleFactor Endgame<KBPKB>::operator()(const Position& pos) const {
-
-   assert(verify_material(pos, strongSide, BishopValueMg, 1));
-   assert(verify_material(pos, weakSide,   BishopValueMg, 0));
-
-   Square strongPawn = pos.square<PAWN>(strongSide);
-   Square strongBishop = pos.square<BISHOP>(strongSide);
-   Square weakBishop = pos.square<BISHOP>(weakSide);
-   Square weakKing = pos.square<KING>(weakSide);
-
-   // Case 1: Defending king blocks the pawn, and cannot be driven away
-   if (   (forward_file_bb(strongSide, strongPawn) & weakKing)
-       && (   opposite_colors(weakKing, strongBishop)
-           || relative_rank(strongSide, weakKing) <= RANK_6))
-       return SCALE_FACTOR_DRAW;
-
-   // Case 2: Opposite colored bishops
-   if (opposite_colors(strongBishop, weakBishop))
-       return SCALE_FACTOR_DRAW;
-
-   return SCALE_FACTOR_NONE;
- }
-
-
- /// KBPP vs KB. It detects a few basic draws with opposite-colored bishops
- template<>
- ScaleFactor Endgame<KBPPKB>::operator()(const Position& pos) const {
-
-   assert(verify_material(pos, strongSide, BishopValueMg, 2));
-   assert(verify_material(pos, weakSide,   BishopValueMg, 0));
-
-   Square strongBishop = pos.square<BISHOP>(strongSide);
-   Square weakBishop   = pos.square<BISHOP>(weakSide);
-
-   if (!opposite_colors(strongBishop, weakBishop))
-       return SCALE_FACTOR_NONE;
-
-   Square weakKing = pos.square<KING>(weakSide);
-   Square strongPawn1 = pos.squares<PAWN>(strongSide)[0];
-   Square strongPawn2 = pos.squares<PAWN>(strongSide)[1];
-   Square blockSq1, blockSq2;
-
-   if (relative_rank(strongSide, strongPawn1) > relative_rank(strongSide, strongPawn2))
-   {
-       blockSq1 = strongPawn1 + pawn_push(strongSide);
-       blockSq2 = make_square(file_of(strongPawn2), rank_of(strongPawn1));
-   }
-   else
-   {
-       blockSq1 = strongPawn2 + pawn_push(strongSide);
-       blockSq2 = make_square(file_of(strongPawn1), rank_of(strongPawn2));
-   }
-
-   switch (distance<File>(strongPawn1, strongPawn2))
-   {
-   case 0:
-     // Both pawns are on the same file. It's an easy draw if the defender firmly
-     // controls some square in the frontmost pawn's path.
-     if (   file_of(weakKing) == file_of(blockSq1)
-         && relative_rank(strongSide, weakKing) >= relative_rank(strongSide, blockSq1)
-         && opposite_colors(weakKing, strongBishop))
-         return SCALE_FACTOR_DRAW;
-     else
-         return SCALE_FACTOR_NONE;
-
-   case 1:
-     // Pawns on adjacent files. It's a draw if the defender firmly controls the
-     // square in front of the frontmost pawn's path, and the square diagonally
-     // behind this square on the file of the other pawn.
-     if (   weakKing == blockSq1
-         && opposite_colors(weakKing, strongBishop)
-         && (   weakBishop == blockSq2
-             || (attacks_bb<BISHOP>(blockSq2, pos.pieces()) & pos.pieces(weakSide, BISHOP))
-             || distance<Rank>(strongPawn1, strongPawn2) >= 2))
-         return SCALE_FACTOR_DRAW;
-
-     else if (   weakKing == blockSq2
-              && opposite_colors(weakKing, strongBishop)
-              && (   weakBishop == blockSq1
-                  || (attacks_bb<BISHOP>(blockSq1, pos.pieces()) & pos.pieces(weakSide, BISHOP))))
-         return SCALE_FACTOR_DRAW;
-     else
-         return SCALE_FACTOR_NONE;
-
-   default:
-     // The pawns are not on the same file or adjacent files. No scaling.
-     return SCALE_FACTOR_NONE;
-   }
- }
-
-
- /// KBP vs KN. There is a single rule: If the defending king is somewhere along
- /// the path of the pawn, and the square of the king is not of the same color as
- /// the stronger side's bishop, it's a draw.
- template<>
- ScaleFactor Endgame<KBPKN>::operator()(const Position& pos) const {
-
-   assert(verify_material(pos, strongSide, BishopValueMg, 1));
-   assert(verify_material(pos, weakSide, KnightValueMg, 0));
-
-   Square strongPawn = pos.square<PAWN>(strongSide);
-   Square strongBishop = pos.square<BISHOP>(strongSide);
-   Square weakKing = pos.square<KING>(weakSide);
-
-   if (   file_of(weakKing) == file_of(strongPawn)
-       && relative_rank(strongSide, strongPawn) < relative_rank(strongSide, weakKing)
-       && (   opposite_colors(weakKing, strongBishop)
-           || relative_rank(strongSide, weakKing) <= RANK_6))
-       return SCALE_FACTOR_DRAW;
-
-   return SCALE_FACTOR_NONE;
- }
-
-
- /// KP vs KP. This is done by removing the weakest side's pawn and probing the
- /// KP vs K bitbase: If the weakest side has a draw without the pawn, it probably
- /// has at least a draw with the pawn as well. The exception is when the stronger
- /// side's pawn is far advanced and not on a rook file; in this case it is often
- /// possible to win (e.g. 8/4k3/3p4/3P4/6K1/8/8/8 w - - 0 1).
- template<>
- ScaleFactor Endgame<KPKP>::operator()(const Position& pos) const {
-
-   assert(verify_material(pos, strongSide, VALUE_ZERO, 1));
-   assert(verify_material(pos, weakSide,   VALUE_ZERO, 1));
-
-   // Assume strongSide is white and the pawn is on files A-D
-   Square strongKing = normalize(pos, strongSide, pos.square<KING>(strongSide));
-   Square weakKing   = normalize(pos, strongSide, pos.square<KING>(weakSide));
-   Square strongPawn = normalize(pos, strongSide, pos.square<PAWN>(strongSide));
-
-   Color us = strongSide == pos.side_to_move() ? WHITE : BLACK;
-
-   // If the pawn has advanced to the fifth rank or further, and is not a
-   // rook pawn, it's too dangerous to assume that it's at least a draw.
-   if (rank_of(strongPawn) >= RANK_5 && file_of(strongPawn) != FILE_A)
-       return SCALE_FACTOR_NONE;
-
-   // Probe the KPK bitbase with the weakest side's pawn removed. If it's a draw,
-   // it's probably at least a draw even with the pawn.
-   return Bitbases::probe(strongKing, strongPawn, weakKing, us) ? SCALE_FACTOR_NONE : SCALE_FACTOR_DRAW;
- }
-#else
-
   Square strongKing = pos.square<KING>(strongSide);
   Square weakKing   = pos.square<KING>(weakSide);
   Value result = Value(push_to_edge(weakKing) + push_close(strongKing, weakKing));
 
->>>>>>> 3a37e5fc
    // All minimum winning zero pawn material configurations
    if (  pos.count<QUEEN>(strongSide)
       || pos.count<ROOK>(strongSide)
