/*
  Stockfish, a UCI chess playing engine derived from Glaurung 2.1
  Copyright (C) 2004-2008 Tord Romstad (Glaurung author)
  Copyright (C) 2008-2015 Marco Costalba, Joona Kiiski, Tord Romstad
  Copyright (C) 2015-2016 Marco Costalba, Joona Kiiski, Gary Linscott, Tord Romstad

  Stockfish is free software: you can redistribute it and/or modify
  it under the terms of the GNU General Public License as published by
  the Free Software Foundation, either version 3 of the License, or
  (at your option) any later version.

  Stockfish is distributed in the hope that it will be useful,
  but WITHOUT ANY WARRANTY; without even the implied warranty of
  MERCHANTABILITY or FITNESS FOR A PARTICULAR PURPOSE.  See the
  GNU General Public License for more details.

  You should have received a copy of the GNU General Public License
  along with this program.  If not, see <http://www.gnu.org/licenses/>.
*/

#include <algorithm>
#include <cassert>

#include "bitboard.h"
#include "endgame.h"
#include "movegen.h"

using std::string;

namespace {

  // Table used to drive the king towards the edge of the board
  // in KX vs K and KQ vs KR endgames.
  const int PushToEdges[SQUARE_NB] = {
    100, 90, 80, 70, 70, 80, 90, 100,
     90, 70, 60, 50, 50, 60, 70,  90,
     80, 60, 40, 30, 30, 40, 60,  80,
     70, 50, 30, 20, 20, 30, 50,  70,
     70, 50, 30, 20, 20, 30, 50,  70,
     80, 60, 40, 30, 30, 40, 60,  80,
     90, 70, 60, 50, 50, 60, 70,  90,
    100, 90, 80, 70, 70, 80, 90, 100
  };

  // Table used to drive the king towards a corner square of the
  // right color in KBN vs K endgames.
  const int PushToCorners[SQUARE_NB] = {
    200, 190, 180, 170, 160, 150, 140, 130,
    190, 180, 170, 160, 150, 140, 130, 140,
    180, 170, 155, 140, 140, 125, 140, 150,
    170, 160, 140, 120, 110, 140, 150, 160,
    160, 150, 140, 110, 120, 140, 160, 170,
    150, 140, 125, 140, 140, 155, 170, 180,
    140, 130, 140, 150, 160, 170, 180, 190,
    130, 140, 150, 160, 170, 180, 190, 200
  };

  // Tables used to drive a piece towards or away from another piece
  const int PushClose[8] = { 0, 0, 100, 80, 60, 40, 20, 10 };
  const int PushAway [8] = { 0, 5, 20, 40, 60, 80, 90, 100 };

  // Pawn Rank based scaling factors used in KRPPKRP endgame
  const int KRPPKRPScaleFactors[RANK_NB] = { 0, 9, 10, 14, 21, 44, 0, 0 };

#ifndef NDEBUG
  bool verify_material(const Position& pos, Color c, Value npm, int pawnsCnt) {
    return pos.non_pawn_material(c) == npm && pos.count<PAWN>(c) == pawnsCnt;
  }
#endif

  // Map the square as if strongSide is white and strongSide's only pawn
  // is on the left half of the board.
  Square normalize(const Position& pos, Color strongSide, Square sq) {

    assert(pos.count<PAWN>(strongSide) == 1);

    if (file_of(pos.square<PAWN>(strongSide)) >= FILE_E)
        sq = Square(sq ^ 7); // Mirror SQ_H1 -> SQ_A1

    if (strongSide == BLACK)
        sq = ~sq;

    return sq;
  }

<<<<<<< HEAD
  // Get the material key of Position out of the given endgame key code
  // like "KBPKN". The trick here is to first forge an ad-hoc FEN string
  // and then let a Position object do the work for us.
  Key key(const string& code, Color c) {

    assert(code.length() > 0 && code.length() < 8);
    assert(code[0] == 'K');

    string sides[] = { code.substr(code.find('K', 1)),      // Weak
                       code.substr(0, code.find('K', 1)) }; // Strong

    std::transform(sides[c].begin(), sides[c].end(), sides[c].begin(), tolower);

    string fen =  sides[0] + char(8 - sides[0].length() + '0') + "/8/8/8/8/8/8/"
                + sides[1] + char(8 - sides[1].length() + '0') + " w - - 0 10";

    StateInfo st;
    return Position().set(fen, false, CHESS_VARIANT, &st, nullptr).material_key();
  }

=======
>>>>>>> b915fdc8
} // namespace


/// Endgames members definitions

Endgames::Endgames() {

  add<KPK>("KPK");
  add<KNNK>("KNNK");
  add<KBNK>("KBNK");
  add<KRKP>("KRKP");
  add<KRKB>("KRKB");
  add<KRKN>("KRKN");
  add<KQKP>("KQKP");
  add<KQKR>("KQKR");

  add<KNPK>("KNPK");
  add<KNPKB>("KNPKB");
  add<KRPKR>("KRPKR");
  add<KRPKB>("KRPKB");
  add<KBPKB>("KBPKB");
  add<KBPKN>("KBPKN");
  add<KBPPKB>("KBPPKB");
  add<KRPPKRP>("KRPPKRP");
}


template<EndgameType E, typename T>
void Endgames::add(const string& code) {
  StateInfo st;
  map<T>()[Position().set(code, WHITE, &st).material_key()] = std::unique_ptr<EndgameBase<T>>(new Endgame<E>(WHITE));
  map<T>()[Position().set(code, BLACK, &st).material_key()] = std::unique_ptr<EndgameBase<T>>(new Endgame<E>(BLACK));
}


/// Mate with KX vs K. This function is used to evaluate positions with
/// king and plenty of material vs a lone king. It simply gives the
/// attacking side a bonus for driving the defending king towards the edge
/// of the board, and for keeping the distance between the two kings small.
template<>
Value Endgame<KXK>::operator()(const Position& pos) const {

  assert(verify_material(pos, weakSide, VALUE_ZERO, 0));
  assert(!pos.checkers()); // Eval is never called when in check

  // Stalemate detection with lone king
  if (pos.side_to_move() == weakSide && !MoveList<LEGAL>(pos).size())
      return VALUE_DRAW;

  Square winnerKSq = pos.square<KING>(strongSide);
  Square loserKSq = pos.square<KING>(weakSide);

  Value result =  pos.non_pawn_material(strongSide)
                + pos.count<PAWN>(strongSide) * PawnValueEg
                + PushToEdges[loserKSq]
                + PushClose[distance(winnerKSq, loserKSq)];

  if (   pos.count<QUEEN>(strongSide)
      || pos.count<ROOK>(strongSide)
      ||(pos.count<BISHOP>(strongSide) && pos.count<KNIGHT>(strongSide))
      ||(pos.count<BISHOP>(strongSide) > 1 && opposite_colors(pos.squares<BISHOP>(strongSide)[0],
                                                              pos.squares<BISHOP>(strongSide)[1])))
      result = std::min(result + VALUE_KNOWN_WIN, VALUE_MATE_IN_MAX_PLY - 1);

  return strongSide == pos.side_to_move() ? result : -result;
}


/// Mate with KBN vs K. This is similar to KX vs K, but we have to drive the
/// defending king towards a corner square of the right color.
template<>
Value Endgame<KBNK>::operator()(const Position& pos) const {

  assert(verify_material(pos, strongSide, KnightValueMg + BishopValueMg, 0));
  assert(verify_material(pos, weakSide, VALUE_ZERO, 0));

  Square winnerKSq = pos.square<KING>(strongSide);
  Square loserKSq = pos.square<KING>(weakSide);
  Square bishopSq = pos.square<BISHOP>(strongSide);

  // kbnk_mate_table() tries to drive toward corners A1 or H8. If we have a
  // bishop that cannot reach the above squares, we flip the kings in order
  // to drive the enemy toward corners A8 or H1.
  if (opposite_colors(bishopSq, SQ_A1))
  {
      winnerKSq = ~winnerKSq;
      loserKSq  = ~loserKSq;
  }

  Value result =  VALUE_KNOWN_WIN
                + PushClose[distance(winnerKSq, loserKSq)]
                + PushToCorners[loserKSq];

  return strongSide == pos.side_to_move() ? result : -result;
}


/// KP vs K. This endgame is evaluated with the help of a bitbase.
template<>
Value Endgame<KPK>::operator()(const Position& pos) const {

  assert(verify_material(pos, strongSide, VALUE_ZERO, 1));
  assert(verify_material(pos, weakSide, VALUE_ZERO, 0));

  // Assume strongSide is white and the pawn is on files A-D
  Square wksq = normalize(pos, strongSide, pos.square<KING>(strongSide));
  Square bksq = normalize(pos, strongSide, pos.square<KING>(weakSide));
  Square psq  = normalize(pos, strongSide, pos.square<PAWN>(strongSide));

  Color us = strongSide == pos.side_to_move() ? WHITE : BLACK;

  if (!Bitbases::probe(wksq, psq, bksq, us))
      return VALUE_DRAW;

  Value result = VALUE_KNOWN_WIN + PawnValueEg + Value(rank_of(psq));

  return strongSide == pos.side_to_move() ? result : -result;
}


/// KR vs KP. This is a somewhat tricky endgame to evaluate precisely without
/// a bitbase. The function below returns drawish scores when the pawn is
/// far advanced with support of the king, while the attacking king is far
/// away.
template<>
Value Endgame<KRKP>::operator()(const Position& pos) const {

  assert(verify_material(pos, strongSide, RookValueMg, 0));
  assert(verify_material(pos, weakSide, VALUE_ZERO, 1));

  Square wksq = relative_square(strongSide, pos.square<KING>(strongSide));
  Square bksq = relative_square(strongSide, pos.square<KING>(weakSide));
  Square rsq  = relative_square(strongSide, pos.square<ROOK>(strongSide));
  Square psq  = relative_square(strongSide, pos.square<PAWN>(weakSide));

  Square queeningSq = make_square(file_of(psq), RANK_1);
  Value result;

  // If the stronger side's king is in front of the pawn, it's a win
  if (wksq < psq && file_of(wksq) == file_of(psq))
      result = RookValueEg - distance(wksq, psq);

  // If the weaker side's king is too far from the pawn and the rook,
  // it's a win.
  else if (   distance(bksq, psq) >= 3 + (pos.side_to_move() == weakSide)
           && distance(bksq, rsq) >= 3)
      result = RookValueEg - distance(wksq, psq);

  // If the pawn is far advanced and supported by the defending king,
  // the position is drawish
  else if (   rank_of(bksq) <= RANK_3
           && distance(bksq, psq) == 1
           && rank_of(wksq) >= RANK_4
           && distance(wksq, psq) > 2 + (pos.side_to_move() == strongSide))
      result = Value(80) - 8 * distance(wksq, psq);

  else
      result =  Value(200) - 8 * (  distance(wksq, psq + SOUTH)
                                  - distance(bksq, psq + SOUTH)
                                  - distance(psq, queeningSq));

  return strongSide == pos.side_to_move() ? result : -result;
}


/// KR vs KB. This is very simple, and always returns drawish scores.  The
/// score is slightly bigger when the defending king is close to the edge.
template<>
Value Endgame<KRKB>::operator()(const Position& pos) const {

  assert(verify_material(pos, strongSide, RookValueMg, 0));
  assert(verify_material(pos, weakSide, BishopValueMg, 0));

  Value result = Value(PushToEdges[pos.square<KING>(weakSide)]);
  return strongSide == pos.side_to_move() ? result : -result;
}


/// KR vs KN. The attacking side has slightly better winning chances than
/// in KR vs KB, particularly if the king and the knight are far apart.
template<>
Value Endgame<KRKN>::operator()(const Position& pos) const {

  assert(verify_material(pos, strongSide, RookValueMg, 0));
  assert(verify_material(pos, weakSide, KnightValueMg, 0));

  Square bksq = pos.square<KING>(weakSide);
  Square bnsq = pos.square<KNIGHT>(weakSide);
  Value result = Value(PushToEdges[bksq] + PushAway[distance(bksq, bnsq)]);
  return strongSide == pos.side_to_move() ? result : -result;
}


/// KQ vs KP. In general, this is a win for the stronger side, but there are a
/// few important exceptions. A pawn on 7th rank and on the A,C,F or H files
/// with a king positioned next to it can be a draw, so in that case, we only
/// use the distance between the kings.
template<>
Value Endgame<KQKP>::operator()(const Position& pos) const {

  assert(verify_material(pos, strongSide, QueenValueMg, 0));
  assert(verify_material(pos, weakSide, VALUE_ZERO, 1));

  Square winnerKSq = pos.square<KING>(strongSide);
  Square loserKSq = pos.square<KING>(weakSide);
  Square pawnSq = pos.square<PAWN>(weakSide);

  Value result = Value(PushClose[distance(winnerKSq, loserKSq)]);

  if (   relative_rank(weakSide, pawnSq) != RANK_7
      || distance(loserKSq, pawnSq) != 1
      || !((FileABB | FileCBB | FileFBB | FileHBB) & pawnSq))
      result += QueenValueEg - PawnValueEg;

  return strongSide == pos.side_to_move() ? result : -result;
}


/// KQ vs KR.  This is almost identical to KX vs K:  We give the attacking
/// king a bonus for having the kings close together, and for forcing the
/// defending king towards the edge. If we also take care to avoid null move for
/// the defending side in the search, this is usually sufficient to win KQ vs KR.
template<>
Value Endgame<KQKR>::operator()(const Position& pos) const {

  assert(verify_material(pos, strongSide, QueenValueMg, 0));
  assert(verify_material(pos, weakSide, RookValueMg, 0));

  Square winnerKSq = pos.square<KING>(strongSide);
  Square loserKSq = pos.square<KING>(weakSide);

  Value result =  QueenValueEg
                - RookValueEg
                + PushToEdges[loserKSq]
                + PushClose[distance(winnerKSq, loserKSq)];

  return strongSide == pos.side_to_move() ? result : -result;
}


/// Some cases of trivial draws
template<> Value Endgame<KNNK>::operator()(const Position&) const { return VALUE_DRAW; }


/// KB and one or more pawns vs K. It checks for draws with rook pawns and
/// a bishop of the wrong color. If such a draw is detected, SCALE_FACTOR_DRAW
/// is returned. If not, the return value is SCALE_FACTOR_NONE, i.e. no scaling
/// will be used.
template<>
ScaleFactor Endgame<KBPsK>::operator()(const Position& pos) const {

  assert(pos.non_pawn_material(strongSide) == BishopValueMg);
  assert(pos.count<PAWN>(strongSide) >= 1);

  // No assertions about the material of weakSide, because we want draws to
  // be detected even when the weaker side has some pawns.

  Bitboard pawns = pos.pieces(strongSide, PAWN);
  File pawnsFile = file_of(lsb(pawns));

  // All pawns are on a single rook file?
  if (    (pawnsFile == FILE_A || pawnsFile == FILE_H)
      && !(pawns & ~file_bb(pawnsFile)))
  {
      Square bishopSq = pos.square<BISHOP>(strongSide);
      Square queeningSq = relative_square(strongSide, make_square(pawnsFile, RANK_8));
      Square kingSq = pos.square<KING>(weakSide);

      if (   opposite_colors(queeningSq, bishopSq)
          && distance(queeningSq, kingSq) <= 1)
          return SCALE_FACTOR_DRAW;
  }

  // If all the pawns are on the same B or G file, then it's potentially a draw
  if (    (pawnsFile == FILE_B || pawnsFile == FILE_G)
      && !(pos.pieces(PAWN) & ~file_bb(pawnsFile))
      && pos.non_pawn_material(weakSide) == 0
      && pos.count<PAWN>(weakSide) >= 1)
  {
      // Get weakSide pawn that is closest to the home rank
      Square weakPawnSq = backmost_sq(weakSide, pos.pieces(weakSide, PAWN));

      Square strongKingSq = pos.square<KING>(strongSide);
      Square weakKingSq = pos.square<KING>(weakSide);
      Square bishopSq = pos.square<BISHOP>(strongSide);

      // There's potential for a draw if our pawn is blocked on the 7th rank,
      // the bishop cannot attack it or they only have one pawn left
      if (   relative_rank(strongSide, weakPawnSq) == RANK_7
          && (pos.pieces(strongSide, PAWN) & (weakPawnSq + pawn_push(weakSide)))
          && (opposite_colors(bishopSq, weakPawnSq) || pos.count<PAWN>(strongSide) == 1))
      {
          int strongKingDist = distance(weakPawnSq, strongKingSq);
          int weakKingDist = distance(weakPawnSq, weakKingSq);

          // It's a draw if the weak king is on its back two ranks, within 2
          // squares of the blocking pawn and the strong king is not
          // closer. (I think this rule only fails in practically
          // unreachable positions such as 5k1K/6p1/6P1/8/8/3B4/8/8 w
          // and positions where qsearch will immediately correct the
          // problem such as 8/4k1p1/6P1/1K6/3B4/8/8/8 w)
          if (   relative_rank(strongSide, weakKingSq) >= RANK_7
              && weakKingDist <= 2
              && weakKingDist <= strongKingDist)
              return SCALE_FACTOR_DRAW;
      }
  }

  return SCALE_FACTOR_NONE;
}


/// KQ vs KR and one or more pawns. It tests for fortress draws with a rook on
/// the third rank defended by a pawn.
template<>
ScaleFactor Endgame<KQKRPs>::operator()(const Position& pos) const {

  assert(verify_material(pos, strongSide, QueenValueMg, 0));
  assert(pos.count<ROOK>(weakSide) == 1);
  assert(pos.count<PAWN>(weakSide) >= 1);

  Square kingSq = pos.square<KING>(weakSide);
  Square rsq = pos.square<ROOK>(weakSide);

  if (    relative_rank(weakSide, kingSq) <= RANK_2
      &&  relative_rank(weakSide, pos.square<KING>(strongSide)) >= RANK_4
      &&  relative_rank(weakSide, rsq) == RANK_3
      && (  pos.pieces(weakSide, PAWN)
          & pos.attacks_from<KING>(kingSq)
          & pos.attacks_from<PAWN>(rsq, strongSide)))
          return SCALE_FACTOR_DRAW;

  return SCALE_FACTOR_NONE;
}


/// KRP vs KR. This function knows a handful of the most important classes of
/// drawn positions, but is far from perfect. It would probably be a good idea
/// to add more knowledge in the future.
///
/// It would also be nice to rewrite the actual code for this function,
/// which is mostly copied from Glaurung 1.x, and isn't very pretty.
template<>
ScaleFactor Endgame<KRPKR>::operator()(const Position& pos) const {

  assert(verify_material(pos, strongSide, RookValueMg, 1));
  assert(verify_material(pos, weakSide,   RookValueMg, 0));

  // Assume strongSide is white and the pawn is on files A-D
  Square wksq = normalize(pos, strongSide, pos.square<KING>(strongSide));
  Square bksq = normalize(pos, strongSide, pos.square<KING>(weakSide));
  Square wrsq = normalize(pos, strongSide, pos.square<ROOK>(strongSide));
  Square wpsq = normalize(pos, strongSide, pos.square<PAWN>(strongSide));
  Square brsq = normalize(pos, strongSide, pos.square<ROOK>(weakSide));

  File f = file_of(wpsq);
  Rank r = rank_of(wpsq);
  Square queeningSq = make_square(f, RANK_8);
  int tempo = (pos.side_to_move() == strongSide);

  // If the pawn is not too far advanced and the defending king defends the
  // queening square, use the third-rank defence.
  if (   r <= RANK_5
      && distance(bksq, queeningSq) <= 1
      && wksq <= SQ_H5
      && (rank_of(brsq) == RANK_6 || (r <= RANK_3 && rank_of(wrsq) != RANK_6)))
      return SCALE_FACTOR_DRAW;

  // The defending side saves a draw by checking from behind in case the pawn
  // has advanced to the 6th rank with the king behind.
  if (   r == RANK_6
      && distance(bksq, queeningSq) <= 1
      && rank_of(wksq) + tempo <= RANK_6
      && (rank_of(brsq) == RANK_1 || (!tempo && distance<File>(brsq, wpsq) >= 3)))
      return SCALE_FACTOR_DRAW;

  if (   r >= RANK_6
      && bksq == queeningSq
      && rank_of(brsq) == RANK_1
      && (!tempo || distance(wksq, wpsq) >= 2))
      return SCALE_FACTOR_DRAW;

  // White pawn on a7 and rook on a8 is a draw if black's king is on g7 or h7
  // and the black rook is behind the pawn.
  if (   wpsq == SQ_A7
      && wrsq == SQ_A8
      && (bksq == SQ_H7 || bksq == SQ_G7)
      && file_of(brsq) == FILE_A
      && (rank_of(brsq) <= RANK_3 || file_of(wksq) >= FILE_D || rank_of(wksq) <= RANK_5))
      return SCALE_FACTOR_DRAW;

  // If the defending king blocks the pawn and the attacking king is too far
  // away, it's a draw.
  if (   r <= RANK_5
      && bksq == wpsq + NORTH
      && distance(wksq, wpsq) - tempo >= 2
      && distance(wksq, brsq) - tempo >= 2)
      return SCALE_FACTOR_DRAW;

  // Pawn on the 7th rank supported by the rook from behind usually wins if the
  // attacking king is closer to the queening square than the defending king,
  // and the defending king cannot gain tempi by threatening the attacking rook.
  if (   r == RANK_7
      && f != FILE_A
      && file_of(wrsq) == f
      && wrsq != queeningSq
      && (distance(wksq, queeningSq) < distance(bksq, queeningSq) - 2 + tempo)
      && (distance(wksq, queeningSq) < distance(bksq, wrsq) + tempo))
      return ScaleFactor(SCALE_FACTOR_MAX - 2 * distance(wksq, queeningSq));

  // Similar to the above, but with the pawn further back
  if (   f != FILE_A
      && file_of(wrsq) == f
      && wrsq < wpsq
      && (distance(wksq, queeningSq) < distance(bksq, queeningSq) - 2 + tempo)
      && (distance(wksq, wpsq + NORTH) < distance(bksq, wpsq + NORTH) - 2 + tempo)
      && (  distance(bksq, wrsq) + tempo >= 3
          || (    distance(wksq, queeningSq) < distance(bksq, wrsq) + tempo
              && (distance(wksq, wpsq + NORTH) < distance(bksq, wrsq) + tempo))))
      return ScaleFactor(  SCALE_FACTOR_MAX
                         - 8 * distance(wpsq, queeningSq)
                         - 2 * distance(wksq, queeningSq));

  // If the pawn is not far advanced and the defending king is somewhere in
  // the pawn's path, it's probably a draw.
  if (r <= RANK_4 && bksq > wpsq)
  {
      if (file_of(bksq) == file_of(wpsq))
          return ScaleFactor(10);
      if (   distance<File>(bksq, wpsq) == 1
          && distance(wksq, bksq) > 2)
          return ScaleFactor(24 - 2 * distance(wksq, bksq));
  }
  return SCALE_FACTOR_NONE;
}

template<>
ScaleFactor Endgame<KRPKB>::operator()(const Position& pos) const {

  assert(verify_material(pos, strongSide, RookValueMg, 1));
  assert(verify_material(pos, weakSide, BishopValueMg, 0));

  // Test for a rook pawn
  if (pos.pieces(PAWN) & (FileABB | FileHBB))
  {
      Square ksq = pos.square<KING>(weakSide);
      Square bsq = pos.square<BISHOP>(weakSide);
      Square psq = pos.square<PAWN>(strongSide);
      Rank rk = relative_rank(strongSide, psq);
      Square push = pawn_push(strongSide);

      // If the pawn is on the 5th rank and the pawn (currently) is on
      // the same color square as the bishop then there is a chance of
      // a fortress. Depending on the king position give a moderate
      // reduction or a stronger one if the defending king is near the
      // corner but not trapped there.
      if (rk == RANK_5 && !opposite_colors(bsq, psq))
      {
          int d = distance(psq + 3 * push, ksq);

          if (d <= 2 && !(d == 0 && ksq == pos.square<KING>(strongSide) + 2 * push))
              return ScaleFactor(24);
          else
              return ScaleFactor(48);
      }

      // When the pawn has moved to the 6th rank we can be fairly sure
      // it's drawn if the bishop attacks the square in front of the
      // pawn from a reasonable distance and the defending king is near
      // the corner
      if (   rk == RANK_6
          && distance(psq + 2 * push, ksq) <= 1
          && (PseudoAttacks[BISHOP][bsq] & (psq + push))
          && distance<File>(bsq, psq) >= 2)
          return ScaleFactor(8);
  }

  return SCALE_FACTOR_NONE;
}

/// KRPP vs KRP. There is just a single rule: if the stronger side has no passed
/// pawns and the defending king is actively placed, the position is drawish.
template<>
ScaleFactor Endgame<KRPPKRP>::operator()(const Position& pos) const {

  assert(verify_material(pos, strongSide, RookValueMg, 2));
  assert(verify_material(pos, weakSide,   RookValueMg, 1));

  Square wpsq1 = pos.squares<PAWN>(strongSide)[0];
  Square wpsq2 = pos.squares<PAWN>(strongSide)[1];
  Square bksq = pos.square<KING>(weakSide);

  // Does the stronger side have a passed pawn?
  if (pos.pawn_passed(strongSide, wpsq1) || pos.pawn_passed(strongSide, wpsq2))
      return SCALE_FACTOR_NONE;

  Rank r = std::max(relative_rank(strongSide, wpsq1), relative_rank(strongSide, wpsq2));

  if (   distance<File>(bksq, wpsq1) <= 1
      && distance<File>(bksq, wpsq2) <= 1
      && relative_rank(strongSide, bksq) > r)
  {
      assert(r > RANK_1 && r < RANK_7);
      return ScaleFactor(KRPPKRPScaleFactors[r]);
  }
  return SCALE_FACTOR_NONE;
}


/// K and two or more pawns vs K. There is just a single rule here: If all pawns
/// are on the same rook file and are blocked by the defending king, it's a draw.
template<>
ScaleFactor Endgame<KPsK>::operator()(const Position& pos) const {

  assert(pos.non_pawn_material(strongSide) == VALUE_ZERO);
  assert(pos.count<PAWN>(strongSide) >= 2);
  assert(verify_material(pos, weakSide, VALUE_ZERO, 0));

  Square ksq = pos.square<KING>(weakSide);
  Bitboard pawns = pos.pieces(strongSide, PAWN);

  // If all pawns are ahead of the king, on a single rook file and
  // the king is within one file of the pawns, it's a draw.
  if (   !(pawns & ~in_front_bb(weakSide, rank_of(ksq)))
      && !((pawns & ~FileABB) && (pawns & ~FileHBB))
      &&  distance<File>(ksq, lsb(pawns)) <= 1)
      return SCALE_FACTOR_DRAW;

  return SCALE_FACTOR_NONE;
}


/// KBP vs KB. There are two rules: if the defending king is somewhere along the
/// path of the pawn, and the square of the king is not of the same color as the
/// stronger side's bishop, it's a draw. If the two bishops have opposite color,
/// it's almost always a draw.
template<>
ScaleFactor Endgame<KBPKB>::operator()(const Position& pos) const {

  assert(verify_material(pos, strongSide, BishopValueMg, 1));
  assert(verify_material(pos, weakSide,   BishopValueMg, 0));

  Square pawnSq = pos.square<PAWN>(strongSide);
  Square strongBishopSq = pos.square<BISHOP>(strongSide);
  Square weakBishopSq = pos.square<BISHOP>(weakSide);
  Square weakKingSq = pos.square<KING>(weakSide);

  // Case 1: Defending king blocks the pawn, and cannot be driven away
  if (   file_of(weakKingSq) == file_of(pawnSq)
      && relative_rank(strongSide, pawnSq) < relative_rank(strongSide, weakKingSq)
      && (   opposite_colors(weakKingSq, strongBishopSq)
          || relative_rank(strongSide, weakKingSq) <= RANK_6))
      return SCALE_FACTOR_DRAW;

  // Case 2: Opposite colored bishops
  if (opposite_colors(strongBishopSq, weakBishopSq))
  {
      // We assume that the position is drawn in the following three situations:
      //
      //   a. The pawn is on rank 5 or further back.
      //   b. The defending king is somewhere in the pawn's path.
      //   c. The defending bishop attacks some square along the pawn's path,
      //      and is at least three squares away from the pawn.
      //
      // These rules are probably not perfect, but in practice they work
      // reasonably well.

      if (relative_rank(strongSide, pawnSq) <= RANK_5)
          return SCALE_FACTOR_DRAW;
      
      Bitboard path = forward_bb(strongSide, pawnSq);

      if (path & pos.pieces(weakSide, KING))
          return SCALE_FACTOR_DRAW;

      if (  (pos.attacks_from<BISHOP>(weakBishopSq) & path)
          && distance(weakBishopSq, pawnSq) >= 3)
          return SCALE_FACTOR_DRAW;
  }
  return SCALE_FACTOR_NONE;
}


/// KBPP vs KB. It detects a few basic draws with opposite-colored bishops
template<>
ScaleFactor Endgame<KBPPKB>::operator()(const Position& pos) const {

  assert(verify_material(pos, strongSide, BishopValueMg, 2));
  assert(verify_material(pos, weakSide,   BishopValueMg, 0));

  Square wbsq = pos.square<BISHOP>(strongSide);
  Square bbsq = pos.square<BISHOP>(weakSide);

  if (!opposite_colors(wbsq, bbsq))
      return SCALE_FACTOR_NONE;

  Square ksq = pos.square<KING>(weakSide);
  Square psq1 = pos.squares<PAWN>(strongSide)[0];
  Square psq2 = pos.squares<PAWN>(strongSide)[1];
  Rank r1 = rank_of(psq1);
  Rank r2 = rank_of(psq2);
  Square blockSq1, blockSq2;

  if (relative_rank(strongSide, psq1) > relative_rank(strongSide, psq2))
  {
      blockSq1 = psq1 + pawn_push(strongSide);
      blockSq2 = make_square(file_of(psq2), rank_of(psq1));
  }
  else
  {
      blockSq1 = psq2 + pawn_push(strongSide);
      blockSq2 = make_square(file_of(psq1), rank_of(psq2));
  }

  switch (distance<File>(psq1, psq2))
  {
  case 0:
    // Both pawns are on the same file. It's an easy draw if the defender firmly
    // controls some square in the frontmost pawn's path.
    if (   file_of(ksq) == file_of(blockSq1)
        && relative_rank(strongSide, ksq) >= relative_rank(strongSide, blockSq1)
        && opposite_colors(ksq, wbsq))
        return SCALE_FACTOR_DRAW;
    else
        return SCALE_FACTOR_NONE;

  case 1:
    // Pawns on adjacent files. It's a draw if the defender firmly controls the
    // square in front of the frontmost pawn's path, and the square diagonally
    // behind this square on the file of the other pawn.
    if (   ksq == blockSq1
        && opposite_colors(ksq, wbsq)
        && (   bbsq == blockSq2
            || (pos.attacks_from<BISHOP>(blockSq2) & pos.pieces(weakSide, BISHOP))
            || distance(r1, r2) >= 2))
        return SCALE_FACTOR_DRAW;

    else if (   ksq == blockSq2
             && opposite_colors(ksq, wbsq)
             && (   bbsq == blockSq1
                 || (pos.attacks_from<BISHOP>(blockSq1) & pos.pieces(weakSide, BISHOP))))
        return SCALE_FACTOR_DRAW;
    else
        return SCALE_FACTOR_NONE;

  default:
    // The pawns are not on the same file or adjacent files. No scaling.
    return SCALE_FACTOR_NONE;
  }
}


/// KBP vs KN. There is a single rule: If the defending king is somewhere along
/// the path of the pawn, and the square of the king is not of the same color as
/// the stronger side's bishop, it's a draw.
template<>
ScaleFactor Endgame<KBPKN>::operator()(const Position& pos) const {

  assert(verify_material(pos, strongSide, BishopValueMg, 1));
  assert(verify_material(pos, weakSide, KnightValueMg, 0));

  Square pawnSq = pos.square<PAWN>(strongSide);
  Square strongBishopSq = pos.square<BISHOP>(strongSide);
  Square weakKingSq = pos.square<KING>(weakSide);

  if (   file_of(weakKingSq) == file_of(pawnSq)
      && relative_rank(strongSide, pawnSq) < relative_rank(strongSide, weakKingSq)
      && (   opposite_colors(weakKingSq, strongBishopSq)
          || relative_rank(strongSide, weakKingSq) <= RANK_6))
      return SCALE_FACTOR_DRAW;

  return SCALE_FACTOR_NONE;
}


/// KNP vs K. There is a single rule: if the pawn is a rook pawn on the 7th rank
/// and the defending king prevents the pawn from advancing, the position is drawn.
template<>
ScaleFactor Endgame<KNPK>::operator()(const Position& pos) const {

  assert(verify_material(pos, strongSide, KnightValueMg, 1));
  assert(verify_material(pos, weakSide, VALUE_ZERO, 0));

  // Assume strongSide is white and the pawn is on files A-D
  Square pawnSq     = normalize(pos, strongSide, pos.square<PAWN>(strongSide));
  Square weakKingSq = normalize(pos, strongSide, pos.square<KING>(weakSide));

  if (pawnSq == SQ_A7 && distance(SQ_A8, weakKingSq) <= 1)
      return SCALE_FACTOR_DRAW;

  return SCALE_FACTOR_NONE;
}


/// KNP vs KB. If knight can block bishop from taking pawn, it's a win.
/// Otherwise the position is drawn.
template<>
ScaleFactor Endgame<KNPKB>::operator()(const Position& pos) const {

  Square pawnSq = pos.square<PAWN>(strongSide);
  Square bishopSq = pos.square<BISHOP>(weakSide);
  Square weakKingSq = pos.square<KING>(weakSide);

  // King needs to get close to promoting pawn to prevent knight from blocking.
  // Rules for this are very tricky, so just approximate.
  if (forward_bb(strongSide, pawnSq) & pos.attacks_from<BISHOP>(bishopSq))
      return ScaleFactor(distance(weakKingSq, pawnSq));

  return SCALE_FACTOR_NONE;
}


/// KP vs KP. This is done by removing the weakest side's pawn and probing the
/// KP vs K bitbase: If the weakest side has a draw without the pawn, it probably
/// has at least a draw with the pawn as well. The exception is when the stronger
/// side's pawn is far advanced and not on a rook file; in this case it is often
/// possible to win (e.g. 8/4k3/3p4/3P4/6K1/8/8/8 w - - 0 1).
template<>
ScaleFactor Endgame<KPKP>::operator()(const Position& pos) const {

  assert(verify_material(pos, strongSide, VALUE_ZERO, 1));
  assert(verify_material(pos, weakSide,   VALUE_ZERO, 1));

  // Assume strongSide is white and the pawn is on files A-D
  Square wksq = normalize(pos, strongSide, pos.square<KING>(strongSide));
  Square bksq = normalize(pos, strongSide, pos.square<KING>(weakSide));
  Square psq  = normalize(pos, strongSide, pos.square<PAWN>(strongSide));

  Color us = strongSide == pos.side_to_move() ? WHITE : BLACK;

  // If the pawn has advanced to the fifth rank or further, and is not a
  // rook pawn, it's too dangerous to assume that it's at least a draw.
  if (rank_of(psq) >= RANK_5 && file_of(psq) != FILE_A)
      return SCALE_FACTOR_NONE;

  // Probe the KPK bitbase with the weakest side's pawn removed. If it's a draw,
  // it's probably at least a draw even with the pawn.
  return Bitbases::probe(wksq, psq, bksq, us) ? SCALE_FACTOR_NONE : SCALE_FACTOR_DRAW;
}<|MERGE_RESOLUTION|>--- conflicted
+++ resolved
@@ -83,29 +83,6 @@
     return sq;
   }
 
-<<<<<<< HEAD
-  // Get the material key of Position out of the given endgame key code
-  // like "KBPKN". The trick here is to first forge an ad-hoc FEN string
-  // and then let a Position object do the work for us.
-  Key key(const string& code, Color c) {
-
-    assert(code.length() > 0 && code.length() < 8);
-    assert(code[0] == 'K');
-
-    string sides[] = { code.substr(code.find('K', 1)),      // Weak
-                       code.substr(0, code.find('K', 1)) }; // Strong
-
-    std::transform(sides[c].begin(), sides[c].end(), sides[c].begin(), tolower);
-
-    string fen =  sides[0] + char(8 - sides[0].length() + '0') + "/8/8/8/8/8/8/"
-                + sides[1] + char(8 - sides[1].length() + '0') + " w - - 0 10";
-
-    StateInfo st;
-    return Position().set(fen, false, CHESS_VARIANT, &st, nullptr).material_key();
-  }
-
-=======
->>>>>>> b915fdc8
 } // namespace
 
 
