/*
  Stockfish, a UCI chess playing engine derived from Glaurung 2.1
  Copyright (C) 2004-2008 Tord Romstad (Glaurung author)
  Copyright (C) 2008-2015 Marco Costalba, Joona Kiiski, Tord Romstad
  Copyright (C) 2015-2020 Marco Costalba, Joona Kiiski, Gary Linscott, Tord Romstad

  Stockfish is free software: you can redistribute it and/or modify
  it under the terms of the GNU General Public License as published by
  the Free Software Foundation, either version 3 of the License, or
  (at your option) any later version.

  Stockfish is distributed in the hope that it will be useful,
  but WITHOUT ANY WARRANTY; without even the implied warranty of
  MERCHANTABILITY or FITNESS FOR A PARTICULAR PURPOSE.  See the
  GNU General Public License for more details.

  You should have received a copy of the GNU General Public License
  along with this program.  If not, see <http://www.gnu.org/licenses/>.
*/

#include <cassert>

#include "bitboard.h"
#include "endgame.h"
#include "movegen.h"

namespace {

  // Used to drive the king towards the edge of the board
  // in KX vs K and KQ vs KR endgames.
  inline int push_to_edge(Square s) {
      int rd = edge_distance(rank_of(s)), fd = edge_distance(file_of(s));
      return 90 - (7 * fd * fd / 2 + 7 * rd * rd / 2);
  }

  // Used to drive the king towards A1H8 corners in KBN vs K endgames.
  inline int push_to_corner(Square s) {
      return abs(7 - rank_of(s) - file_of(s));
  }

  // Drive a piece close to or away from another piece
  inline int push_close(Square s1, Square s2) { return 140 - 20 * distance(s1, s2); }
  inline int push_away(Square s1, Square s2) { return 120 - push_close(s1, s2); }

#ifndef NDEBUG
  bool verify_material(const Position& pos, Color c, Value npm, int pawnsCnt) {
    return pos.non_pawn_material(c) == npm && pos.count<PAWN>(c) == pawnsCnt;
  }
#endif

  // Map the square as if strongSide is white and strongSide's only pawn
  // is on the left half of the board.
  Square normalize(const Position& pos, Color strongSide, Square sq) {

    assert(pos.count<PAWN>(strongSide) == 1);

    if (file_of(pos.square<PAWN>(strongSide)) >= FILE_E)
        sq = flip_file(sq);

    return strongSide == WHITE ? sq : flip_rank(sq);
  }

} // namespace


namespace Endgames {

  std::pair<Map<Value>, Map<ScaleFactor>> maps;

  void init() {

    add<KPK>("KPK");
    add<KNNK>("KNNK");
    add<KBNK>("KBNK");
    add<KRKP>("KRKP");
    add<KRKB>("KRKB");
    add<KRKN>("KRKN");
    add<KQKP>("KQKP");
    add<KQKR>("KQKR");
    add<KNNKP>("KNNKP");

    add<KRPKR>("KRPKR");
    add<KRPKB>("KRPKB");
    add<KBPKB>("KBPKB");
    add<KBPKN>("KBPKN");
    add<KBPPKB>("KBPPKB");
    add<KRPPKRP>("KRPPKRP");
  }
}


/// Mate with KX vs K. This function is used to evaluate positions with
/// king and plenty of material vs a lone king. It simply gives the
/// attacking side a bonus for driving the defending king towards the edge
/// of the board, and for keeping the distance between the two kings small.
template<>
Value Endgame<KXK>::operator()(const Position& pos) const {

  assert(verify_material(pos, weakSide, VALUE_ZERO, 0));
  assert(!pos.checkers()); // Eval is never called when in check

  // Stalemate detection with lone king
  if (pos.side_to_move() == weakSide && !MoveList<LEGAL>(pos).size())
      return VALUE_DRAW;

  Square winnerKSq = pos.square<KING>(strongSide);
  Square loserKSq = pos.square<KING>(weakSide);
  Value result = Value(push_to_edge(loserKSq) + push_close(winnerKSq, loserKSq));

   // All minimum winning zero pawn material configurations
   if (  pos.count<QUEEN>(strongSide)
      || pos.count<ROOK>(strongSide)
      || pos.count<KNIGHT>(strongSide) > 2
      ||(pos.count<BISHOP>(strongSide) && pos.count<KNIGHT>(strongSide))
      || (   (pos.pieces(strongSide, BISHOP) & ~DarkSquares)
          && (pos.pieces(strongSide, BISHOP) &  DarkSquares)))
   {
      result = std::min(result + pos.non_pawn_material(strongSide) + VALUE_KNOWN_WIN, VALUE_TB_WIN - 7 * PawnValueEg);
      return pos.side_to_move() == strongSide ? result : -result;
   }

  Bitboard Pawns = pos.pieces(strongSide, PAWN);

  // Either 2 or fewer knights or same colored bishops without pawns
  if (!Pawns)
      return VALUE_DRAW;

  // At least 1 pawn not on A or H files + bishop or 1+ pawns + knight(s)
  if ((Pawns & ~FileABB & ~FileHBB) || pos.count<KNIGHT>(strongSide))
  {
      result += pos.count<PAWN>(strongSide) * PawnValueEg + pos.non_pawn_material(strongSide);
      result = std::min(result + VALUE_KNOWN_WIN, VALUE_TB_WIN - 7 * PawnValueEg);
      return pos.side_to_move() == strongSide ? result : -result;
  }

  // Only same colored bishops left
  // All pawns are on File A or H
  if (!(Pawns & ~FileABB) || !(Pawns & ~FileHBB))
  {
    Bitboard strongBishops = pos.pieces(strongSide, BISHOP);
    Square bishopSq = lsb(strongBishops);
    Square queeningSq = relative_square(strongSide, make_square(file_of(lsb(Pawns)), RANK_8));
    Square weakKingSq = pos.square<KING>(weakSide);

    if (!opposite_colors(queeningSq, bishopSq))
    {
      result = std::min(result + PawnValueEg + pos.non_pawn_material(strongSide) + VALUE_KNOWN_WIN, VALUE_TB_WIN - 7 * PawnValueEg);
      return pos.side_to_move() == strongSide ? result : -result;
    }
    // Wrong colored bishop(s)
    if (distance(queeningSq, weakKingSq) <= 1)
        return VALUE_DRAW;
  }
  else
  {
      result = std::min(result + PawnValueEg + pos.non_pawn_material(strongSide) + VALUE_KNOWN_WIN, VALUE_TB_WIN - 7 * PawnValueEg);
      return pos.side_to_move() == strongSide ? result : -result;
  }

  return strongSide == pos.side_to_move() ? result : -result;
}


/// Mate with KBN vs K. This is similar to KX vs K, but we have to drive the
/// defending king towards a corner square that our bishop attacks.
template<>
Value Endgame<KBNK>::operator()(const Position& pos) const {

  assert(verify_material(pos, strongSide, KnightValueMg + BishopValueMg, 0));
  assert(verify_material(pos, weakSide, VALUE_ZERO, 0));

  Square winnerKSq = pos.square<KING>(strongSide);
  Square loserKSq = pos.square<KING>(weakSide);
  Square bishopSq = pos.square<BISHOP>(strongSide);

  // If our bishop does not attack A1/H8, we flip the enemy king square
  // to drive to opposite corners (A8/H1).

  Value result =  (VALUE_KNOWN_WIN + 3520)
                + push_close(winnerKSq, loserKSq)
                + 420 * push_to_corner(opposite_colors(bishopSq, SQ_A1) ? flip_file(loserKSq) : loserKSq);

  assert(abs(result) < VALUE_TB_WIN_IN_MAX_PLY);
  return strongSide == pos.side_to_move() ? result : -result;
}


/// KP vs K. This endgame is evaluated with the help of a bitbase
template<>
Value Endgame<KPK>::operator()(const Position& pos) const {

  assert(verify_material(pos, strongSide, VALUE_ZERO, 1));
  assert(verify_material(pos, weakSide, VALUE_ZERO, 0));

  // Assume strongSide is white and the pawn is on files A-D
  Square wksq = normalize(pos, strongSide, pos.square<KING>(strongSide));
  Square bksq = normalize(pos, strongSide, pos.square<KING>(weakSide));
  Square psq  = normalize(pos, strongSide, pos.square<PAWN>(strongSide));

  Color us = strongSide == pos.side_to_move() ? WHITE : BLACK;

  if (!Bitbases::probe(wksq, psq, bksq, us))
      return VALUE_DRAW;

  Value result = VALUE_KNOWN_WIN + PawnValueEg + Value(rank_of(psq));

  return strongSide == pos.side_to_move() ? result : -result;
}


/// KR vs KP. This is a somewhat tricky endgame to evaluate precisely without
/// a bitbase. The function below returns drawish scores when the pawn is
/// far advanced with support of the king, while the attacking king is far
/// away.
template<>
Value Endgame<KRKP>::operator()(const Position& pos) const {

  assert(verify_material(pos, strongSide, RookValueMg, 0));
  assert(verify_material(pos, weakSide, VALUE_ZERO, 1));

  Square wksq = relative_square(strongSide, pos.square<KING>(strongSide));
  Square bksq = relative_square(strongSide, pos.square<KING>(weakSide));
  Square rsq  = relative_square(strongSide, pos.square<ROOK>(strongSide));
  Square psq  = relative_square(strongSide, pos.square<PAWN>(weakSide));

  Square queeningSq = make_square(file_of(psq), RANK_1);
  Value result;

  // If the stronger side's king is in front of the pawn, it's a win
  if (forward_file_bb(WHITE, wksq) & psq)
      result = RookValueEg - distance(wksq, psq);

  // If the weaker side's king is too far from the pawn and the rook,
  // it's a win.
  else if (   distance(bksq, psq) >= 3 + (pos.side_to_move() == weakSide)
           && distance(bksq, rsq) >= 3)
      result = RookValueEg - distance(wksq, psq);

  // If the pawn is far advanced and supported by the defending king,
  // the position is drawish
  else if (   rank_of(bksq) <= RANK_3
           && distance(bksq, psq) == 1
           && rank_of(wksq) >= RANK_4
           && distance(wksq, psq) > 2 + (pos.side_to_move() == strongSide))
      result = Value(80) - 8 * distance(wksq, psq);

  else
      result =  Value(200) - 8 * (  distance(wksq, psq + SOUTH)
                                  - distance(bksq, psq + SOUTH)
                                  - distance(psq, queeningSq));

  return strongSide == pos.side_to_move() ? result : -result;
}


/// KR vs KB. This is very simple, and always returns drawish scores. The
/// score is slightly bigger when the defending king is close to the edge.
template<>
Value Endgame<KRKB>::operator()(const Position& pos) const {

  assert(verify_material(pos, strongSide, RookValueMg, 0));
  assert(verify_material(pos, weakSide, BishopValueMg, 0));

  Value result = Value(push_to_edge(pos.square<KING>(weakSide)));
  return strongSide == pos.side_to_move() ? result : -result;
}


/// KR vs KN. The attacking side has slightly better winning chances than
/// in KR vs KB, particularly if the king and the knight are far apart.
template<>
Value Endgame<KRKN>::operator()(const Position& pos) const {

  assert(verify_material(pos, strongSide, RookValueMg, 0));
  assert(verify_material(pos, weakSide, KnightValueMg, 0));

  Square bksq = pos.square<KING>(weakSide);
  Square bnsq = pos.square<KNIGHT>(weakSide);
  Value result = Value(push_to_edge(bksq) + push_away(bksq, bnsq));
  return strongSide == pos.side_to_move() ? result : -result;
}


/// KQ vs KP. In general, this is a win for the stronger side, but there are a
/// few important exceptions. A pawn on 7th rank and on the A,C,F or H files
/// with a king positioned next to it can be a draw, so in that case, we only
/// use the distance between the kings.
template<>
Value Endgame<KQKP>::operator()(const Position& pos) const {

  assert(verify_material(pos, strongSide, QueenValueMg, 0));
  assert(verify_material(pos, weakSide, VALUE_ZERO, 1));

  Square winnerKSq = pos.square<KING>(strongSide);
  Square loserKSq = pos.square<KING>(weakSide);
  Square pawnSq = pos.square<PAWN>(weakSide);

  Value result = Value(push_close(winnerKSq, loserKSq));

  if (   relative_rank(weakSide, pawnSq) != RANK_7
      || distance(loserKSq, pawnSq) != 1
      || ((FileBBB | FileDBB | FileEBB | FileGBB) & pawnSq))
      result += QueenValueEg - PawnValueEg;

  return strongSide == pos.side_to_move() ? result : -result;
}


/// KQ vs KR.  This is almost identical to KX vs K:  We give the attacking
/// king a bonus for having the kings close together, and for forcing the
/// defending king towards the edge. If we also take care to avoid null move for
/// the defending side in the search, this is usually sufficient to win KQ vs KR.
template<>
Value Endgame<KQKR>::operator()(const Position& pos) const {

  assert(verify_material(pos, strongSide, QueenValueMg, 0));
  assert(verify_material(pos, weakSide, RookValueMg, 0));

  Square winnerKSq = pos.square<KING>(strongSide);
  Square loserKSq = pos.square<KING>(weakSide);

  Value result =  QueenValueEg
                - RookValueEg
                + push_to_edge(loserKSq)
                + push_close(winnerKSq, loserKSq);

  return strongSide == pos.side_to_move() ? result : -result;
}


/// KNN vs KP. Very drawish, but there are some mate opportunities if we can
//  press the weakSide King to a corner before the pawn advances too much.
template<>
Value Endgame<KNNKP>::operator()(const Position& pos) const {

  assert(verify_material(pos, strongSide, 2 * KnightValueMg, 0));
  assert(verify_material(pos, weakSide, VALUE_ZERO, 1));

  Value result =      PawnValueEg
               +  2 * push_to_edge(pos.square<KING>(weakSide))
               - 10 * relative_rank(weakSide, pos.square<PAWN>(weakSide));

  return strongSide == pos.side_to_move() ? result : -result;
}


/// Some cases of trivial draws
template<> Value Endgame<KNNK>::operator()(const Position&) const { return VALUE_DRAW; }


/// KB and one or more pawns vs K. It checks for draws with rook pawns and
/// a bishop of the wrong color. If such a draw is detected, SCALE_FACTOR_DRAW
/// is returned. If not, the return value is SCALE_FACTOR_NONE, i.e. no scaling
/// will be used.
template<>
ScaleFactor Endgame<KBPsK>::operator()(const Position& pos) const {

  assert(pos.count<PAWN>(strongSide) >= 1);

  // No assertions about the material of weakSide, because we want draws to
  // be detected even when the weaker side has some pawns.

  Bitboard strongPawns = pos.pieces(strongSide, PAWN);
  Bitboard allPawns = pos.pieces(PAWN);

  // All strongSide pawns are on a single rook file?
  if (!(strongPawns & ~FileABB) || !(strongPawns & ~FileHBB))
  {
      Bitboard strongBishops = pos.pieces(strongSide, BISHOP);
      Square bishopSq = lsb(strongBishops);
      Square queeningSq = relative_square(strongSide, make_square(file_of(lsb(strongPawns)), RANK_8));
      Square weakKingSq = pos.square<KING>(weakSide);

      if (   opposite_colors(queeningSq, bishopSq)
          && distance(queeningSq, weakKingSq) <= 1)
          return SCALE_FACTOR_DRAW;
  }

  // If all the pawns are on the same B or G file, then it's potentially a draw
  if ((!(allPawns & ~FileBBB) || !(allPawns & ~FileGBB))
      && pos.non_pawn_material(weakSide) == 0
      && pos.count<PAWN>(weakSide) >= 1)
  {
      // Get the least advanced weakSide pawn
      Square weakPawnSq = frontmost_sq(strongSide, pos.pieces(weakSide, PAWN));

      Square strongKingSq = pos.square<KING>(strongSide);
      Square weakKingSq = pos.square<KING>(weakSide);
      Square bishopSq = pos.square<BISHOP>(strongSide);

      // There's potential for a draw if our pawn is blocked on the 7th rank,
      // the bishop cannot attack it or they only have one pawn left
      if (   relative_rank(strongSide, weakPawnSq) == RANK_7
          && (strongPawns & (weakPawnSq + pawn_push(weakSide)))
          && (opposite_colors(bishopSq, weakPawnSq) || !more_than_one(strongPawns)))
      {
          int strongKingDist = distance(weakPawnSq, strongKingSq);
          int weakKingDist = distance(weakPawnSq, weakKingSq);

          // It's a draw if the weak king is on its back two ranks, within 2
          // squares of the blocking pawn and the strong king is not
          // closer. (I think this rule only fails in practically
          // unreachable positions such as 5k1K/6p1/6P1/8/8/3B4/8/8 w
          // and positions where qsearch will immediately correct the
          // problem such as 8/4k1p1/6P1/1K6/3B4/8/8/8 w)
          if (   relative_rank(strongSide, weakKingSq) >= RANK_7
              && weakKingDist <= 2
              && weakKingDist <= strongKingDist)
              return SCALE_FACTOR_DRAW;
      }
  }

  return SCALE_FACTOR_NONE;
}


/// KQ vs KR and one or more pawns. It tests for fortress draws with a rook on
/// the third rank defended by a pawn.
template<>
ScaleFactor Endgame<KQKRPs>::operator()(const Position& pos) const {

  assert(verify_material(pos, strongSide, QueenValueMg, 0));
  assert(pos.count<ROOK>(weakSide) == 1);
  assert(pos.count<PAWN>(weakSide) >= 1);

  Square kingSq = pos.square<KING>(weakSide);
  Bitboard defended_pawns, safe_rank, knight_file;

  safe_rank = weakSide == WHITE ? Rank2BB : Rank7BB;

  knight_file = FileBBB | FileGBB;

<<<<<<< HEAD
  defended_pawns = pos.pieces(weakSide, PAWN) & pos.attacks_from<KING>(kingSq) & (safe_rank | knight_file) & ~(FileABB | FileHBB);
=======
  defended_pawns = pos.pieces(weakSide, PAWN) & attacks_bb<KING>(kingSq) & (safe_rank | knight_file) & ~(FileABB | FileHBB);
>>>>>>> feae68a6

  if (defended_pawns)
      return SCALE_FACTOR_DRAW;

  // Old version (less general)
  /*
  Square rsq = pos.square<ROOK>(weakSide);

  if (    relative_rank(weakSide, kingSq) <= RANK_2
      &&  relative_rank(weakSide, pos.square<KING>(strongSide)) >= RANK_4
      &&  relative_rank(weakSide, rsq) == RANK_3
      && (  pos.pieces(weakSide, PAWN)
          & pos.attacks_from<KING>(kingSq)
          & pos.attacks_from<PAWN>(rsq, strongSide)))
          return SCALE_FACTOR_DRAW;
   */

  return SCALE_FACTOR_NONE;
}


/// KRP vs KR. This function knows a handful of the most important classes of
/// drawn positions, but is far from perfect. It would probably be a good idea
/// to add more knowledge in the future.
///
/// It would also be nice to rewrite the actual code for this function,
/// which is mostly copied from Glaurung 1.x, and isn't very pretty.
template<>
ScaleFactor Endgame<KRPKR>::operator()(const Position& pos) const {

  assert(verify_material(pos, strongSide, RookValueMg, 1));
  assert(verify_material(pos, weakSide,   RookValueMg, 0));

  // Assume strongSide is white and the pawn is on files A-D
  Square wksq = normalize(pos, strongSide, pos.square<KING>(strongSide));
  Square bksq = normalize(pos, strongSide, pos.square<KING>(weakSide));
  Square wrsq = normalize(pos, strongSide, pos.square<ROOK>(strongSide));
  Square wpsq = normalize(pos, strongSide, pos.square<PAWN>(strongSide));
  Square brsq = normalize(pos, strongSide, pos.square<ROOK>(weakSide));

  File f = file_of(wpsq);
  Rank r = rank_of(wpsq);
  Square queeningSq = make_square(f, RANK_8);
  int tempo = (pos.side_to_move() == strongSide);

  // If the pawn is not too far advanced and the defending king defends the
  // queening square, use the third-rank defence.
  if (   r <= RANK_5
      && distance(bksq, queeningSq) <= 1
      && wksq <= SQ_H5
      && (rank_of(brsq) == RANK_6 || (r <= RANK_3 && rank_of(wrsq) != RANK_6)))
      return SCALE_FACTOR_DRAW;

  // The defending side saves a draw by checking from behind in case the pawn
  // has advanced to the 6th rank with the king behind.
  if (   r == RANK_6
      && distance(bksq, queeningSq) <= 1
      && rank_of(wksq) + tempo <= RANK_6
      && (rank_of(brsq) == RANK_1 || (!tempo && distance<File>(brsq, wpsq) >= 3)))
      return SCALE_FACTOR_DRAW;

  if (   r >= RANK_6
      && bksq == queeningSq
      && rank_of(brsq) == RANK_1
      && (!tempo || distance(wksq, wpsq) >= 2))
      return SCALE_FACTOR_DRAW;

  // White pawn on a7 and rook on a8 is a draw if black's king is on g7 or h7
  // and the black rook is behind the pawn.
  if (   wpsq == SQ_A7
      && wrsq == SQ_A8
      && (bksq == SQ_H7 || bksq == SQ_G7)
      && file_of(brsq) == FILE_A
      && (rank_of(brsq) <= RANK_3 || file_of(wksq) >= FILE_D || rank_of(wksq) <= RANK_5))
      return SCALE_FACTOR_DRAW;

  // If the defending king blocks the pawn and the attacking king is too far
  // away, it's a draw.
  if (   r <= RANK_5
      && bksq == wpsq + NORTH
      && distance(wksq, wpsq) - tempo >= 2
      && distance(wksq, brsq) - tempo >= 2)
      return SCALE_FACTOR_DRAW;

  // Pawn on the 7th rank supported by the rook from behind usually wins if the
  // attacking king is closer to the queening square than the defending king,
  // and the defending king cannot gain tempi by threatening the attacking rook.
  if (   r == RANK_7
      && f != FILE_A
      && file_of(wrsq) == f
      && wrsq != queeningSq
      && (distance(wksq, queeningSq) < distance(bksq, queeningSq) - 2 + tempo)
      && (distance(wksq, queeningSq) < distance(bksq, wrsq) + tempo))
      return ScaleFactor(SCALE_FACTOR_MAX - 2 * distance(wksq, queeningSq));

  // Similar to the above, but with the pawn further back
  if (   f != FILE_A
      && file_of(wrsq) == f
      && wrsq < wpsq
      && (distance(wksq, queeningSq) < distance(bksq, queeningSq) - 2 + tempo)
      && (distance(wksq, wpsq + NORTH) < distance(bksq, wpsq + NORTH) - 2 + tempo)
      && (  distance(bksq, wrsq) + tempo >= 3
          || (    distance(wksq, queeningSq) < distance(bksq, wrsq) + tempo
              && (distance(wksq, wpsq + NORTH) < distance(bksq, wrsq) + tempo))))
      return ScaleFactor(  SCALE_FACTOR_MAX
                         - 8 * distance(wpsq, queeningSq)
                         - 2 * distance(wksq, queeningSq));

  // If the pawn is not far advanced and the defending king is somewhere in
  // the pawn's path, it's probably a draw.
  if (r <= RANK_4 && bksq > wpsq)
  {
      if (file_of(bksq) == file_of(wpsq))
          return ScaleFactor(10);
      if (   distance<File>(bksq, wpsq) == 1
          && distance(wksq, bksq) > 2)
          return ScaleFactor(24 - 2 * distance(wksq, bksq));
  }
  return SCALE_FACTOR_NONE;
}

template<>
ScaleFactor Endgame<KRPKB>::operator()(const Position& pos) const {

  assert(verify_material(pos, strongSide, RookValueMg, 1));
  assert(verify_material(pos, weakSide, BishopValueMg, 0));

  // Test for a rook pawn
  if (pos.pieces(PAWN) & (FileABB | FileHBB))
  {
      Square ksq = pos.square<KING>(weakSide);
      Square bsq = pos.square<BISHOP>(weakSide);
      Square psq = pos.square<PAWN>(strongSide);
      Rank rk = relative_rank(strongSide, psq);
      Direction push = pawn_push(strongSide);

      // If the pawn is on the 5th rank and the pawn (currently) is on
      // the same color square as the bishop then there is a chance of
      // a fortress. Depending on the king position give a moderate
      // reduction or a stronger one if the defending king is near the
      // corner but not trapped there.
      if (rk == RANK_5 && !opposite_colors(bsq, psq))
      {
          int d = distance(psq + 3 * push, ksq);

          if (d <= 2 && !(d == 0 && ksq == pos.square<KING>(strongSide) + 2 * push))
              return ScaleFactor(24);
          else
              return ScaleFactor(48);
      }

      // When the pawn has moved to the 6th rank we can be fairly sure
      // it's drawn if the bishop attacks the square in front of the
      // pawn from a reasonable distance and the defending king is near
      // the corner
      if (   rk == RANK_6
          && distance(psq + 2 * push, ksq) <= 1
          && (PseudoAttacks[BISHOP][bsq] & (psq + push))
          && distance<File>(bsq, psq) >= 2)
          return ScaleFactor(8);
  }

  return SCALE_FACTOR_NONE;
}

/// KRPP vs KRP. There is just a single rule: if the stronger side has no passed
/// pawns and the defending king is actively placed, the position is drawish.
template<>
ScaleFactor Endgame<KRPPKRP>::operator()(const Position& pos) const {

  assert(verify_material(pos, strongSide, RookValueMg, 2));
  assert(verify_material(pos, weakSide,   RookValueMg, 1));

  Square wpsq1 = pos.squares<PAWN>(strongSide)[0];
  Square wpsq2 = pos.squares<PAWN>(strongSide)[1];
  Square bksq = pos.square<KING>(weakSide);

  // Does the stronger side have a passed pawn?
  if (pos.pawn_passed(strongSide, wpsq1) || pos.pawn_passed(strongSide, wpsq2))
      return SCALE_FACTOR_NONE;

  Rank r = std::max(relative_rank(strongSide, wpsq1), relative_rank(strongSide, wpsq2));

  if (   distance<File>(bksq, wpsq1) <= 1
      && distance<File>(bksq, wpsq2) <= 1
      && relative_rank(strongSide, bksq) > r)
  {
      assert(r > RANK_1 && r < RANK_7);
      return ScaleFactor(7 * r);
  }
  return SCALE_FACTOR_NONE;
}


/// K and two or more pawns vs K. There is just a single rule here: If all pawns
/// are on the same rook file and are blocked by the defending king, it's a draw.
template<>
ScaleFactor Endgame<KPsK>::operator()(const Position& pos) const {

  assert(pos.non_pawn_material(strongSide) == VALUE_ZERO);
  assert(pos.count<PAWN>(strongSide) >= 2);
  assert(verify_material(pos, weakSide, VALUE_ZERO, 0));

  Square ksq = pos.square<KING>(weakSide);
  Bitboard pawns = pos.pieces(strongSide, PAWN);

  // If all pawns are ahead of the king on a single rook file, it's a draw.
  if (!((pawns & ~FileABB) || (pawns & ~FileHBB)) &&
      !(pawns & ~passed_pawn_span(weakSide, ksq)))
      return SCALE_FACTOR_DRAW;

  return SCALE_FACTOR_NONE;
}


/// KBP vs KB. There are two rules: if the defending king is somewhere along the
/// path of the pawn, and the square of the king is not of the same color as the
/// stronger side's bishop, it's a draw. If the two bishops have opposite color,
/// it's almost always a draw.
template<>
ScaleFactor Endgame<KBPKB>::operator()(const Position& pos) const {

  assert(verify_material(pos, strongSide, BishopValueMg, 1));
  assert(verify_material(pos, weakSide,   BishopValueMg, 0));

  Square pawnSq = pos.square<PAWN>(strongSide);
  Square strongBishopSq = pos.square<BISHOP>(strongSide);
  Square weakBishopSq = pos.square<BISHOP>(weakSide);
  Square weakKingSq = pos.square<KING>(weakSide);

  // Case 1: Defending king blocks the pawn, and cannot be driven away
  if (   (forward_file_bb(strongSide, pawnSq) & weakKingSq)
      && (   opposite_colors(weakKingSq, strongBishopSq)
          || relative_rank(strongSide, weakKingSq) <= RANK_6))
      return SCALE_FACTOR_DRAW;

  // Case 2: Opposite colored bishops
  if (opposite_colors(strongBishopSq, weakBishopSq))
      return SCALE_FACTOR_DRAW;

  return SCALE_FACTOR_NONE;
}


/// KBPP vs KB. It detects a few basic draws with opposite-colored bishops
template<>
ScaleFactor Endgame<KBPPKB>::operator()(const Position& pos) const {

  assert(verify_material(pos, strongSide, BishopValueMg, 2));
  assert(verify_material(pos, weakSide,   BishopValueMg, 0));

  Square wbsq = pos.square<BISHOP>(strongSide);
  Square bbsq = pos.square<BISHOP>(weakSide);

  if (!opposite_colors(wbsq, bbsq))
      return SCALE_FACTOR_NONE;

  Square ksq = pos.square<KING>(weakSide);
  Square psq1 = pos.squares<PAWN>(strongSide)[0];
  Square psq2 = pos.squares<PAWN>(strongSide)[1];
  Square blockSq1, blockSq2;

  if (relative_rank(strongSide, psq1) > relative_rank(strongSide, psq2))
  {
      blockSq1 = psq1 + pawn_push(strongSide);
      blockSq2 = make_square(file_of(psq2), rank_of(psq1));
  }
  else
  {
      blockSq1 = psq2 + pawn_push(strongSide);
      blockSq2 = make_square(file_of(psq1), rank_of(psq2));
  }

  switch (distance<File>(psq1, psq2))
  {
  case 0:
    // Both pawns are on the same file. It's an easy draw if the defender firmly
    // controls some square in the frontmost pawn's path.
    if (   file_of(ksq) == file_of(blockSq1)
        && relative_rank(strongSide, ksq) >= relative_rank(strongSide, blockSq1)
        && opposite_colors(ksq, wbsq))
        return SCALE_FACTOR_DRAW;
    else
        return SCALE_FACTOR_NONE;

  case 1:
    // Pawns on adjacent files. It's a draw if the defender firmly controls the
    // square in front of the frontmost pawn's path, and the square diagonally
    // behind this square on the file of the other pawn.
    if (   ksq == blockSq1
        && opposite_colors(ksq, wbsq)
        && (   bbsq == blockSq2
            || (pos.attacks_from<BISHOP>(blockSq2) & pos.pieces(weakSide, BISHOP))
            || distance<Rank>(psq1, psq2) >= 2))
        return SCALE_FACTOR_DRAW;

    else if (   ksq == blockSq2
             && opposite_colors(ksq, wbsq)
             && (   bbsq == blockSq1
                 || (pos.attacks_from<BISHOP>(blockSq1) & pos.pieces(weakSide, BISHOP))))
        return SCALE_FACTOR_DRAW;
    else
        return SCALE_FACTOR_NONE;

  default:
    // The pawns are not on the same file or adjacent files. No scaling.
    return SCALE_FACTOR_NONE;
  }
}


/// KBP vs KN. There is a single rule: If the defending king is somewhere along
/// the path of the pawn, and the square of the king is not of the same color as
/// the stronger side's bishop, it's a draw.
template<>
ScaleFactor Endgame<KBPKN>::operator()(const Position& pos) const {

  assert(verify_material(pos, strongSide, BishopValueMg, 1));
  assert(verify_material(pos, weakSide, KnightValueMg, 0));

  Square pawnSq = pos.square<PAWN>(strongSide);
  Square strongBishopSq = pos.square<BISHOP>(strongSide);
  Square weakKingSq = pos.square<KING>(weakSide);

  if (   file_of(weakKingSq) == file_of(pawnSq)
      && relative_rank(strongSide, pawnSq) < relative_rank(strongSide, weakKingSq)
      && (   opposite_colors(weakKingSq, strongBishopSq)
          || relative_rank(strongSide, weakKingSq) <= RANK_6))
      return SCALE_FACTOR_DRAW;

  return SCALE_FACTOR_NONE;
}


/// KP vs KP. This is done by removing the weakest side's pawn and probing the
/// KP vs K bitbase: If the weakest side has a draw without the pawn, it probably
/// has at least a draw with the pawn as well. The exception is when the stronger
/// side's pawn is far advanced and not on a rook file; in this case it is often
/// possible to win (e.g. 8/4k3/3p4/3P4/6K1/8/8/8 w - - 0 1).
template<>
ScaleFactor Endgame<KPKP>::operator()(const Position& pos) const {

  assert(verify_material(pos, strongSide, VALUE_ZERO, 1));
  assert(verify_material(pos, weakSide,   VALUE_ZERO, 1));

  // Assume strongSide is white and the pawn is on files A-D
  Square wksq = normalize(pos, strongSide, pos.square<KING>(strongSide));
  Square bksq = normalize(pos, strongSide, pos.square<KING>(weakSide));
  Square psq  = normalize(pos, strongSide, pos.square<PAWN>(strongSide));

  Color us = strongSide == pos.side_to_move() ? WHITE : BLACK;

  // If the pawn has advanced to the fifth rank or further, and is not a
  // rook pawn, it's too dangerous to assume that it's at least a draw.
  if (rank_of(psq) >= RANK_5 && file_of(psq) != FILE_A)
      return SCALE_FACTOR_NONE;

  // Probe the KPK bitbase with the weakest side's pawn removed. If it's a draw,
  // it's probably at least a draw even with the pawn.
  return Bitbases::probe(wksq, psq, bksq, us) ? SCALE_FACTOR_NONE : SCALE_FACTOR_DRAW;
}<|MERGE_RESOLUTION|>--- conflicted
+++ resolved
@@ -430,11 +430,7 @@
 
   knight_file = FileBBB | FileGBB;
 
-<<<<<<< HEAD
-  defended_pawns = pos.pieces(weakSide, PAWN) & pos.attacks_from<KING>(kingSq) & (safe_rank | knight_file) & ~(FileABB | FileHBB);
-=======
   defended_pawns = pos.pieces(weakSide, PAWN) & attacks_bb<KING>(kingSq) & (safe_rank | knight_file) & ~(FileABB | FileHBB);
->>>>>>> feae68a6
 
   if (defended_pawns)
       return SCALE_FACTOR_DRAW;
