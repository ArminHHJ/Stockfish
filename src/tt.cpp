/*
  Stockfish, a UCI chess playing engine derived from Glaurung 2.1
  Copyright (C) 2004-2008 Tord Romstad (Glaurung author)
  Copyright (C) 2008-2015 Marco Costalba, Joona Kiiski, Tord Romstad
  Copyright (C) 2015-2019 Marco Costalba, Joona Kiiski, Gary Linscott, Tord Romstad

  Stockfish is free software: you can redistribute it and/or modify
  it under the terms of the GNU General Public License as published by
  the Free Software Foundation, either version 3 of the License, or
  (at your option) any later version.

  Stockfish is distributed in the hope that it will be useful,
  but WITHOUT ANY WARRANTY; without even the implied warranty of
  MERCHANTABILITY or FITNESS FOR A PARTICULAR PURPOSE.  See the
  GNU General Public License for more details.

  You should have received a copy of the GNU General Public License
  along with this program.  If not, see <http://www.gnu.org/licenses/>.
*/

#include <cstring>   // For std::memset
#include <iostream>
#include <thread>

#include "bitboard.h"
#include "misc.h"
#include "thread.h"
#include "tt.h"
#include "uci.h"

TranspositionTable TT; // Our global transposition table

/// TTEntry::save populates the TTEntry with a new node's data, possibly
/// overwriting an old position. Update is not atomic and can be racy.

void TTEntry::save(Key k, Value v, bool pv, Bound b, Depth d, Move m, Value ev) {

<<<<<<< HEAD
  // Preserve any existing move for the same position
  if (m || (k >> 48) != key16)
      move16 = (uint16_t)m;

  // Overwrite less valuable entries
  if (  (k >> 48) != key16
      || d - DEPTH_OFFSET > depth8 - 4
      || b == BOUND_EXACT)
  {
      assert(d >= DEPTH_OFFSET);

      key16     = (uint16_t)(k >> 48);
      value16   = (int16_t)v;
      eval16    = (int16_t)ev;
      genBound8 = (uint8_t)(TT.generation8 | uint8_t(pv) << 2 | b);
      depth8    = (uint8_t)(d - DEPTH_OFFSET);
  }
=======
    assert(d / ONE_PLY * ONE_PLY == d);

    // Preserve any existing move for the same position
    if (m || k != key)
        move16 = (uint16_t)m;

    // Overwrite less valuable entries
    if (  (k != key)
        ||(d - DEPTH_OFFSET) / ONE_PLY > depth8 - 4
        || b == BOUND_EXACT)
    {
        assert((d - DEPTH_OFFSET) / ONE_PLY >= 0);

        key       =  k;
        value16   = (int16_t)v;
        eval16    = (int16_t)ev;
        genBound8 = (uint8_t)(TT.generation8 | uint8_t(pv) << 2 | b);
        depth8    = (uint8_t)((d - DEPTH_OFFSET) / ONE_PLY);
    }
>>>>>>> a9668207
}


/// TranspositionTable::resize() sets the size of the transposition table,
/// measured in megabytes. Transposition table consists of a power of 2 number
/// of clusters and each cluster consists of ClusterSize number of TTEntry.

void TranspositionTable::resize(size_t mbSize) {

  Threads.main()->wait_for_search_finished();

  clusterCount = mbSize * 1024 * 1024 / sizeof(Cluster);

  free(mem);
  mem = malloc(clusterCount * sizeof(Cluster) + CacheLineSize - 1);

  if (!mem)
  {
      std::cerr << "Failed to allocate " << mbSize
                << "MB for transposition table." << std::endl;
      exit(EXIT_FAILURE);
  }

  table = (Cluster*)((uintptr_t(mem) + CacheLineSize - 1) & ~(CacheLineSize - 1));
  clear();
}


/// TranspositionTable::clear() initializes the entire transposition table to zero,
//  in a multi-threaded way.

void TranspositionTable::clear() {

  std::vector<std::thread> threads;

  for (size_t idx = 0; idx < Options["Threads"]; ++idx)
  {
      threads.emplace_back([this, idx]() {

          // Thread binding gives faster search on systems with a first-touch policy
          if (Options["Threads"] > 8)
              WinProcGroup::bindThisThread(idx);

          // Each thread will zero its part of the hash table
          const size_t stride = clusterCount / Options["Threads"],
                       start  = stride * idx,
                       len    = idx != Options["Threads"] - 1 ?
                                stride : clusterCount - start;

          std::memset(&table[start], 0, len * sizeof(Cluster));
      });
  }

  for (std::thread& th: threads)
      th.join();
}

/// TranspositionTable::probe() looks up the current position in the transposition
/// table. It returns true and a pointer to the TTEntry if the position is found.
/// Otherwise, it returns false and a pointer to an empty or least valuable TTEntry
/// to be replaced later. The replace value of an entry is calculated as its depth
/// minus 8 times its relative age. TTEntry t1 is considered more valuable than
/// TTEntry t2 if its replace value is greater than that of t2.

TTEntry* TranspositionTable::probe(const Key key, bool& found) const {

  TTEntry* const tte = first_entry(key);

  for (int i = 0; i < ClusterSize; ++i)
      if (!tte[i].key || tte[i].key == key)
      {
          tte[i].genBound8 = uint8_t(generation8 | (tte[i].genBound8 & 0x7)); // Refresh

          return found = (bool)tte[i].key, &tte[i];
      }

  // Find an entry to be replaced according to the replacement strategy
  TTEntry* replace = tte;
  for (int i = 1; i < ClusterSize; ++i)
      // Due to our packed storage format for generation and its cyclic
      // nature we add 263 (256 is the modulus plus 7 to keep the unrelated
      // lowest three bits from affecting the result) to calculate the entry
      // age correctly even after generation8 overflows into the next cycle.
      if (  replace->depth8 - ((263 + generation8 - replace->genBound8) & 0xF8)
          >   tte[i].depth8 - ((263 + generation8 -   tte[i].genBound8) & 0xF8))
          replace = &tte[i];

  return found = false, replace;
}


/// TranspositionTable::hashfull() returns an approximation of the hashtable
/// occupation during a search. The hash is x permill full, as per UCI protocol.

int TranspositionTable::hashfull() const {

  int cnt = 0;
  for (int i = 0; i < 1000 / ClusterSize; ++i)
      for (int j = 0; j < ClusterSize; ++j)
          cnt += (table[i].entry[j].genBound8 & 0xF8) == generation8;

  return cnt * 1000 / (ClusterSize * (1000 / ClusterSize));
}<|MERGE_RESOLUTION|>--- conflicted
+++ resolved
@@ -35,45 +35,23 @@
 
 void TTEntry::save(Key k, Value v, bool pv, Bound b, Depth d, Move m, Value ev) {
 
-<<<<<<< HEAD
-  // Preserve any existing move for the same position
-  if (m || (k >> 48) != key16)
-      move16 = (uint16_t)m;
-
-  // Overwrite less valuable entries
-  if (  (k >> 48) != key16
-      || d - DEPTH_OFFSET > depth8 - 4
-      || b == BOUND_EXACT)
-  {
-      assert(d >= DEPTH_OFFSET);
-
-      key16     = (uint16_t)(k >> 48);
-      value16   = (int16_t)v;
-      eval16    = (int16_t)ev;
-      genBound8 = (uint8_t)(TT.generation8 | uint8_t(pv) << 2 | b);
-      depth8    = (uint8_t)(d - DEPTH_OFFSET);
-  }
-=======
-    assert(d / ONE_PLY * ONE_PLY == d);
-
     // Preserve any existing move for the same position
     if (m || k != key)
         move16 = (uint16_t)m;
 
     // Overwrite less valuable entries
     if (  (k != key)
-        ||(d - DEPTH_OFFSET) / ONE_PLY > depth8 - 4
+        || d - DEPTH_OFFSET > depth8 - 4
         || b == BOUND_EXACT)
     {
-        assert((d - DEPTH_OFFSET) / ONE_PLY >= 0);
+        assert(d - DEPTH_OFFSET >= 0);
 
         key       =  k;
         value16   = (int16_t)v;
         eval16    = (int16_t)ev;
         genBound8 = (uint8_t)(TT.generation8 | uint8_t(pv) << 2 | b);
-        depth8    = (uint8_t)((d - DEPTH_OFFSET) / ONE_PLY);
+        depth8    = (uint8_t)(d - DEPTH_OFFSET);
     }
->>>>>>> a9668207
 }
 
 
