/*
 Honey, a UCI chess playing engine derived from Stockfish and Glaurung 2.1
 Copyright (C) 2004-2008 Tord Romstad (Glaurung author)
 Copyright (C) 2008-2015 Marco Costalba, Joona Kiiski, Tord Romstad (Stockfish Authors)
 Copyright (C) 2015-2016 Marco Costalba, Joona Kiiski, Gary Linscott, Tord Romstad (Stockfish Authors)
 Copyright (C) 2017-2019 Michael Byrne, Marco Costalba, Joona Kiiski, Gary Linscott, Tord Romstad (Honey Authors)

 Honey is free software: you can redistribute it and/or modify
 it under the terms of the GNU General Public License as published by
 the Free Software Foundation, either version 3 of the License, or
 (at your option) any later version.

 Honey is distributed in the hope that it will be useful,
 but WITHOUT ANY WARRANTY; without even the implied warranty of
 MERCHANTABILITY or FITNESS FOR A PARTICULAR PURPOSE.  See the
 GNU General Public License for more details.

 You should have received a copy of the GNU General Public License
 along with this program.  If not, see <http://www.gnu.org/licenses/>.
 */

#include <cstring>   // For std::memset
#include <iostream>
#include <thread>

#include "bitboard.h"
#include "misc.h"
#include "thread.h"
#include "tt.h"
#include "uci.h"

TranspositionTable TT; // Our global transposition table

/// TTEntry::save populates the TTEntry with a new node's data, possibly
/// overwriting an old position. Update is not atomic and can be racy.

void TTEntry::save(Key k, Value v, bool pv, Bound b, Depth d, Move m, Value ev) {

  assert(d / ONE_PLY * ONE_PLY == d);

  // Preserve any existing move for the same position
  if (m || k != key)
      move16 = (uint16_t)m;

  // Overwrite less valuable entries
  if (   k != key
      || (d - DEPTH_NONE) / ONE_PLY > depth8 - 4
      || b == BOUND_EXACT)
  {
<<<<<<< HEAD
      key16     = (uint16_t)(k >> 48);
=======
      key       =  k;
>>>>>>> d2e5037f
      value16   = (int16_t)v;
      eval16    = (int16_t)ev;
      genBound8 = (uint8_t)(TT.generation8 | uint8_t(pv) << 2 | b);
      assert((d - DEPTH_OFFSET) / ONE_PLY >= 0);
      depth8    = (uint8_t)((d - DEPTH_OFFSET) / ONE_PLY);
  }
}


/// TranspositionTable::resize() sets the size of the transposition table,
/// measured in megabytes. Transposition table consists of a power of 2 number
/// of clusters and each cluster consists of ClusterSize number of TTEntry.

void TranspositionTable::resize(size_t mbSize) {

  Threads.main()->wait_for_search_finished();

  clusterCount = mbSize * 1024 * 1024 / sizeof(Cluster);

  free(mem);
  mem = malloc(clusterCount * sizeof(Cluster) + CacheLineSize - 1);

  if (!mem)
  {
      std::cerr << "Failed to allocate " << mbSize
                << "MB for transposition table." << std::endl;
      exit(EXIT_FAILURE);
  }

  table = (Cluster*)((uintptr_t(mem) + CacheLineSize - 1) & ~(CacheLineSize - 1));
  clear();
}


/// TranspositionTable::clear() initializes the entire transposition table to zero,
//  in a multi-threaded way.

void TranspositionTable::clear() {

  std::vector<std::thread> threads;

  for (size_t idx = 0; idx < Options["Threads"]; ++idx)
  {
      threads.emplace_back([this, idx]() {

          // Thread binding gives faster search on systems with a first-touch policy
          if (Options["Threads"] > 8)
              WinProcGroup::bindThisThread(idx);

          // Each thread will zero its part of the hash table
          const size_t stride = clusterCount / Options["Threads"],
                       start  = stride * idx,
                       len    = idx != Options["Threads"] - 1 ?
                                stride : clusterCount - start;

          std::memset(&table[start], 0, len * sizeof(Cluster));
      });
  }

  for (std::thread& th: threads)
      th.join();
}

/// TranspositionTable::probe() looks up the current position in the transposition
/// table. It returns true and a pointer to the TTEntry if the position is found.
/// Otherwise, it returns false and a pointer to an empty or least valuable TTEntry
/// to be replaced later. The replace value of an entry is calculated as its depth
/// minus 8 times its relative age. TTEntry t1 is considered more valuable than
/// TTEntry t2 if its replace value is greater than that of t2.

TTEntry* TranspositionTable::probe(const Key key, bool& found) const {

  TTEntry* const tte = first_entry(key);

  for (int i = 0; i < ClusterSize; ++i)
      if (!tte[i].key || tte[i].key == key)
      {
          tte[i].genBound8 = uint8_t(generation8 | (tte[i].genBound8 & 0x7)); // Refresh

          return found = (bool)tte[i].key, &tte[i];
      }

  // Find an entry to be replaced according to the replacement strategy
  TTEntry* replace = tte;
  for (int i = 1; i < ClusterSize; ++i)
      // Due to our packed storage format for generation and its cyclic
      // nature we add 263 (256 is the modulus plus 7 to keep the unrelated
      // lowest three bits from affecting the result) to calculate the entry
      // age correctly even after generation8 overflows into the next cycle.
      if (  replace->depth8 - ((263 + generation8 - replace->genBound8) & 0xF8)
          >   tte[i].depth8 - ((263 + generation8 -   tte[i].genBound8) & 0xF8))
          replace = &tte[i];

  return found = false, replace;
}


/// TranspositionTable::hashfull() returns an approximation of the hashtable
/// occupation during a search. The hash is x permill full, as per UCI protocol.

int TranspositionTable::hashfull() const {

  int cnt = 0;
  for (int i = 0; i < 1000 / ClusterSize; ++i)
      for (int j = 0; j < ClusterSize; ++j)
          cnt += (table[i].entry[j].genBound8 & 0xF8) == generation8;

  return cnt * 1000 / (ClusterSize * (1000 / ClusterSize));
}<|MERGE_RESOLUTION|>--- conflicted
+++ resolved
@@ -47,11 +47,11 @@
       || (d - DEPTH_NONE) / ONE_PLY > depth8 - 4
       || b == BOUND_EXACT)
   {
-<<<<<<< HEAD
+#ifndef Sullivan
       key16     = (uint16_t)(k >> 48);
-=======
+#else
       key       =  k;
->>>>>>> d2e5037f
+#endif
       value16   = (int16_t)v;
       eval16    = (int16_t)ev;
       genBound8 = (uint8_t)(TT.generation8 | uint8_t(pv) << 2 | b);
