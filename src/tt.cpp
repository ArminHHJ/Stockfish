--- conflicted
+++ resolved
@@ -51,20 +51,17 @@
       key16     = (uint_fast16_t)(k >> 48);
       value16   = (int_fast16_t)v;
       eval16    = (int_fast16_t)ev;
-      genBound8 = (uint8_t)(TT.generation8 | uint8_t(pv) << 2 | b);
-      depth8    = (int_fast8_t)(d / ONE_PLY);
+      genBound8 = (uint_fast8_t)(TT.generation8 | uint_fast8_t(pv) << 2 | b);
+      depth8    = (uint_fast8_t)((d - DEPTH_NONE) / ONE_PLY);
 #else
       key16     = (uint16_t)(k >> 48);
       value16   = (int16_t)v;
       eval16    = (int16_t)ev;
       genBound8 = (uint8_t)(TT.generation8 | uint8_t(pv) << 2 | b);
-<<<<<<< HEAD
-      depth8    = (int8_t)(d / ONE_PLY);
-#endif
-=======
       assert((d - DEPTH_NONE) / ONE_PLY >= 0);
       depth8    = (uint8_t)((d - DEPTH_NONE) / ONE_PLY);
->>>>>>> 3a572ffb
+#endif
+
   }
 }
 
