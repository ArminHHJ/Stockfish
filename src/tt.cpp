--- conflicted
+++ resolved
@@ -1,22 +1,19 @@
 /*
-  Stockfish, a UCI chess playing engine derived from Glaurung 2.1
-  Copyright (C) 2004-2008 Tord Romstad (Glaurung author)
-  Copyright (C) 2008-2015 Marco Costalba, Joona Kiiski, Tord Romstad
-  Copyright (C) 2015-2019 Marco Costalba, Joona Kiiski, Gary Linscott, Tord Romstad
-
-  Stockfish is free software: you can redistribute it and/or modify
-  it under the terms of the GNU General Public License as published by
-  the Free Software Foundation, either version 3 of the License, or
-  (at your option) any later version.
-
-  Stockfish is distributed in the hope that it will be useful,
-  but WITHOUT ANY WARRANTY; without even the implied warranty of
-  MERCHANTABILITY or FITNESS FOR A PARTICULAR PURPOSE.  See the
-  GNU General Public License for more details.
-
-  You should have received a copy of the GNU General Public License
-  along with this program.  If not, see <http://www.gnu.org/licenses/>.
-*/
+ Stockfish, a UCI chess playing engine derived from Glaurung 2.1
+ Copyright (C) 2004-2008 Tord Romstad (Glaurung author)
+ Copyright (C) 2008-2015 Marco Costalba, Joona Kiiski, Tord Romstad
+ Copyright (C) 2015-2019 Marco Costalba, Joona Kiiski, Gary Linscott, Tord Romstad
+ Stockfish is free software: you can redistribute it and/or modify
+ it under the terms of the GNU General Public License as published by
+ the Free Software Foundation, either version 3 of the License, or
+ (at your option) any later version.
+ Stockfish is distributed in the hope that it will be useful,
+ but WITHOUT ANY WARRANTY; without even the implied warranty of
+ MERCHANTABILITY or FITNESS FOR A PARTICULAR PURPOSE.  See the
+ GNU General Public License for more details.
+ You should have received a copy of the GNU General Public License
+ along with this program.  If not, see <http://www.gnu.org/licenses/>.
+ */
 
 #include <cstring>   // For std::memset
 #include <iostream>
@@ -30,33 +27,26 @@
 
 TranspositionTable TT; // Our global transposition table
 
-/// TTEntry::save populates the TTEntry with a new node's data, possibly
-/// overwriting an old position. Update is not atomic and can be racy.
-
-void TTEntry::save(Key k, Value v, bool pv, Bound b, Depth d, Move m, Value ev) {
-
-  assert(d / ONE_PLY * ONE_PLY == d);
-
-  // Preserve any existing move for the same position
-  if (m || k != key)
-      move16 = (uint16_t)m;
-
-  // Overwrite less valuable entries
-  if (   k != key
-      || (d - DEPTH_NONE) / ONE_PLY > depth8 - 4
-      || b == BOUND_EXACT)
-  {
-      key       =  k;
-      value16   = (int16_t)v;
-      eval16    = (int16_t)ev;
-<<<<<<< HEAD
-      genBound8 = (uint8_t)(TT.generation8 | b);
-      depth8    = (uint8_t)((d - DEPTH_NONE) / ONE_PLY);
-=======
-      genBound8 = (uint8_t)(TT.generation8 | uint8_t(pv) << 2 | b);
-      depth8    = (int8_t)(d / ONE_PLY);
->>>>>>> 82ff04b9
-  }
+/// TTEntry::save saves a TTEntry
+void TTEntry::save(Key k, Value v, Bound b, Depth d, Move m, Value ev) {
+	
+	assert(d / ONE_PLY * ONE_PLY == d);
+	
+	// Preserve any existing move for the same position
+	if (m || k != key)
+		move16 = (uint16_t)m;
+	
+	// Overwrite less valuable entries
+	if (   k != key
+		|| (d - DEPTH_NONE) / ONE_PLY > depth8 - 4
+		|| b == BOUND_EXACT)
+	{
+		key       =  k;
+		value16   = (int16_t)v;
+		eval16    = (int16_t)ev;
+		genBound8 = (uint8_t)(TT.generation8 | b);
+		depth8    = (uint8_t)((d - DEPTH_NONE) / ONE_PLY);
+	}
 }
 
 
@@ -65,23 +55,23 @@
 /// of clusters and each cluster consists of ClusterSize number of TTEntry.
 
 void TranspositionTable::resize(size_t mbSize) {
-
-  Threads.main()->wait_for_search_finished();
-
-  clusterCount = mbSize * 1024 * 1024 / sizeof(Cluster);
-
-  free(mem);
-  mem = malloc(clusterCount * sizeof(Cluster) + CacheLineSize - 1);
-
-  if (!mem)
-  {
-      std::cerr << "Failed to allocate " << mbSize
-                << "MB for transposition table." << std::endl;
-      exit(EXIT_FAILURE);
-  }
-
-  table = (Cluster*)((uintptr_t(mem) + CacheLineSize - 1) & ~(CacheLineSize - 1));
-  clear();
+	
+	Threads.main()->wait_for_search_finished();
+	
+	clusterCount = mbSize * 1024 * 1024 / sizeof(Cluster);
+	
+	free(mem);
+	mem = malloc(clusterCount * sizeof(Cluster) + CacheLineSize - 1);
+	
+	if (!mem)
+	{
+		std::cerr << "Failed to allocate " << mbSize
+		<< "MB for transposition table." << std::endl;
+		exit(EXIT_FAILURE);
+	}
+	
+	table = (Cluster*)((uintptr_t(mem) + CacheLineSize - 1) & ~(CacheLineSize - 1));
+	clear();
 }
 
 
@@ -89,29 +79,29 @@
 //  in a multi-threaded way.
 
 void TranspositionTable::clear() {
-
-  std::vector<std::thread> threads;
-
-  for (size_t idx = 0; idx < Options["Threads"]; ++idx)
-  {
-      threads.emplace_back([this, idx]() {
-
-          // Thread binding gives faster search on systems with a first-touch policy
-          if (Options["Threads"] > 8)
-              WinProcGroup::bindThisThread(idx);
-
-          // Each thread will zero its part of the hash table
-          const size_t stride = clusterCount / Options["Threads"],
-                       start  = stride * idx,
-                       len    = idx != Options["Threads"] - 1 ?
-                                stride : clusterCount - start;
-
-          std::memset(&table[start], 0, len * sizeof(Cluster));
-      });
-  }
-
-  for (std::thread& th: threads)
-      th.join();
+	
+	std::vector<std::thread> threads;
+	
+	for (size_t idx = 0; idx < Options["Threads"]; ++idx)
+	{
+		threads.emplace_back([this, idx]() {
+			
+			// Thread binding gives faster search on systems with a first-touch policy
+			if (Options["Threads"] > 8)
+				WinProcGroup::bindThisThread(idx);
+			
+			// Each thread will zero its part of the hash table
+			const size_t stride = clusterCount / Options["Threads"],
+			start  = stride * idx,
+			len    = idx != Options["Threads"] - 1 ?
+			stride : clusterCount - start;
+			
+			std::memset(&table[start], 0, len * sizeof(Cluster));
+		});
+	}
+	
+	for (std::thread& th: threads)
+		th.join();
 }
 
 /// TranspositionTable::probe() looks up the current position in the transposition
@@ -122,29 +112,29 @@
 /// TTEntry t2 if its replace value is greater than that of t2.
 
 TTEntry* TranspositionTable::probe(const Key key, bool& found) const {
-
-  TTEntry* const tte = first_entry(key);
-
-  for (int i = 0; i < ClusterSize; ++i)
-      if (!tte[i].key || tte[i].key == key)
-      {
-          tte[i].genBound8 = uint8_t(generation8 | (tte[i].genBound8 & 0x7)); // Refresh
-
-          return found = (bool)tte[i].key, &tte[i];
-      }
-
-  // Find an entry to be replaced according to the replacement strategy
-  TTEntry* replace = tte;
-  for (int i = 1; i < ClusterSize; ++i)
-      // Due to our packed storage format for generation and its cyclic
-      // nature we add 263 (256 is the modulus plus 7 to keep the unrelated
-      // lowest three bits from affecting the result) to calculate the entry
-      // age correctly even after generation8 overflows into the next cycle.
-      if (  replace->depth8 - ((263 + generation8 - replace->genBound8) & 0xF8)
-          >   tte[i].depth8 - ((263 + generation8 -   tte[i].genBound8) & 0xF8))
-          replace = &tte[i];
-
-  return found = false, replace;
+	
+	TTEntry* const tte = first_entry(key);
+	
+	for (int i = 0; i < ClusterSize; ++i)
+		if (!tte[i].key || tte[i].key == key)
+		{
+			tte[i].genBound8 = uint8_t(generation8 | tte[i].bound()); // Refresh
+			
+			return found = (bool)tte[i].key, &tte[i];
+		}
+	
+	// Find an entry to be replaced according to the replacement strategy
+	TTEntry* replace = tte;
+	for (int i = 1; i < ClusterSize; ++i)
+		// Due to our packed storage format for generation and its cyclic
+		// nature we add 259 (256 is the modulus plus 3 to keep the lowest
+		// two bound bits from affecting the result) to calculate the entry
+		// age correctly even after generation8 overflows into the next cycle.
+		if (  replace->depth8 - ((259 + generation8 - replace->genBound8) & 0xFC) * 2
+			>   tte[i].depth8 - ((259 + generation8 -   tte[i].genBound8) & 0xFC) * 2)
+			replace = &tte[i];
+	
+	return found = false, replace;
 }
 
 
@@ -152,11 +142,11 @@
 /// occupation during a search. The hash is x permill full, as per UCI protocol.
 
 int TranspositionTable::hashfull() const {
-
-  int cnt = 0;
-  for (int i = 0; i < 1000 / ClusterSize; ++i)
-      for (int j = 0; j < ClusterSize; ++j)
-          cnt += (table[i].entry[j].genBound8 & 0xF8) == generation8;
-
-  return cnt * 1000 / (ClusterSize * (1000 / ClusterSize));
+	
+	int cnt = 0;
+	for (int i = 0; i < 1000 / ClusterSize; ++i)
+		for (int j = 0; j < ClusterSize; ++j)
+			cnt += (table[i].entry[j].genBound8 & 0xFC) == generation8;
+	
+	return cnt * 1000 / (ClusterSize * (1000 / ClusterSize));
 }