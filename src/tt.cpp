/*
  Honey, a UCI chess playing engine derived from Stockfish and SugaR
  Copyright (C) 2004-2008 Tord Romstad (Glaurung author)
  Copyright (C) 2008-2015 Marco Costalba, Joona Kiiski, Tord Romstad
  Copyright (C) 2015-2019 Marco Costalba, Joona Kiiski, Gary Linscott, Tord Romstad

  Honey is free software: you can redistribute it and/or modify
  it under the terms of the GNU General Public License as published by
  the Free Software Foundation, either version 3 of the License, or
  (at your option) any later version.

  Honey is distributed in the hope that it will be useful,
  but WITHOUT ANY WARRANTY; without even the implied warranty of
  MERCHANTABILITY or FITNESS FOR A PARTICULAR PURPOSE.  See the
  GNU General Public License for more details.

  You should have received a copy of the GNU General Public License
  along with this program.  If not, see <http://www.gnu.org/licenses/>.
*/

#include <cstring>   // For std::memset
#include <iostream>
#include <thread>
#include <fstream>
#include "uci.h"
using std::string;
#include <sstream>
#include <string>
#include <sstream>
#include <vector>
#include <iterator>
#include "position.h"
#include "thread.h"

#include "bitboard.h"
#include "misc.h"
#include "thread.h"
#include "tt.h"
#include "uci.h"

using namespace std;

TranspositionTable EXP; // Our global transposition table

MCTSHashTable MCTS;

//https://stackoverflow.com/questions/236129/most-elegant-way-to-split-a-string
template<typename Out>
void split(const std::string &s, char delim, Out result) {
	std::stringstream ss;
	ss.str(s);
	std::string item;
	while (std::getline(ss, item, delim)) {
		*(result++) = item;
	}
}

std::vector<std::string> split(const std::string &s, char delim) {
	std::vector<std::string> elems;
	split(s, delim, std::back_inserter(elems));
	return elems;
}

TranspositionTable TT; // Our global transposition table

/// TTEntry::save populates the TTEntry with a new node's data, possibly
/// overwriting an old position. Update is not atomic and can be racy.

void TTEntry::save(Key k, Value v, bool pv, Bound b, Depth d, Move m, Value ev) {

  assert(d / ONE_PLY * ONE_PLY == d);

  // Preserve any existing move for the same position
  if (m || (k >> 48) != key16)
      move16 = (uint16_t)m;

  // Overwrite less valuable entries
  if (  (k >> 48) != key16
      || d / ONE_PLY + 10 > depth8
      || b == BOUND_EXACT)
  {
#ifdef Sullivan
      key16     = (uint_fast16_t)(k >> 48);
      value16   = (int_fast16_t)v;
      eval16    = (int_fast16_t)ev;
      genBound8 = (uint8_t)(TT.generation8 | uint8_t(pv) << 2 | b);
      depth8    = (int_fast8_t)(d / ONE_PLY);
#else
      key16     = (uint16_t)(k >> 48);
      value16   = (int16_t)v;
      eval16    = (int16_t)ev;
      genBound8 = (uint8_t)(TT.generation8 | uint8_t(pv) << 2 | b);
<<<<<<< HEAD
      depth8    = (int8_t)(d / ONE_PLY);
#endif
=======
      assert((d - DEPTH_NONE) / ONE_PLY >= 0);
      depth8    = (uint8_t)((d - DEPTH_NONE) / ONE_PLY);
>>>>>>> 3a572ffb
  }
}


/// TranspositionTable::resize() sets the size of the transposition table,
/// measured in megabytes. Transposition table consists of a power of 2 number
/// of clusters and each cluster consists of ClusterSize number of TTEntry.

void TranspositionTable::resize(size_t mbSize) {

  Threads.main()->wait_for_search_finished();

  clusterCount = mbSize * 1024 * 1024 / sizeof(Cluster);

  free(mem);
  mem = malloc(clusterCount * sizeof(Cluster) + CacheLineSize - 1);

  if (!mem)
  {
      std::cerr << "Failed to allocate " << mbSize
                << "MB for transposition table." << std::endl;
      exit(EXIT_FAILURE);
  }

  table = (Cluster*)((uintptr_t(mem) + CacheLineSize - 1) & ~(CacheLineSize - 1));
  clear();
}


/// TranspositionTable::clear() initializes the entire transposition table to zero,
//  in a multi-threaded way.

void TranspositionTable::clear() {

  std::vector<std::thread> threads;

  for (size_t idx = 0; idx < size_t(Options["Threads"]); ++idx)
  {
      threads.emplace_back([this, idx]() {

          // Thread binding gives faster search on systems with a first-touch policy
          if (int(Options["Threads"]) >= 8)
              WinProcGroup::bindThisThread(idx);

          // Each thread will zero its part of the hash table
          const size_t stride = clusterCount / size_t(Options["Threads"]),
                       start  = stride * idx,
                       len    = idx != size_t(Options["Threads"]) - 1 ?
                                stride : clusterCount - start;

          std::memset(&table[start], 0, len * sizeof(Cluster));
      });
  }

  for (std::thread& th: threads)
      th.join();
}

void TranspositionTable::set_hash_file_name(const std::string& fname) { hashfilename = fname; }

bool TranspositionTable::save() {
	std::ofstream b_stream(hashfilename,
		std::fstream::out | std::fstream::binary);
	if (b_stream)
	{
		//b_stream.write(reinterpret_cast<char const *>(table), clusterCount * sizeof(Cluster));
		for (unsigned long long i = 0; i < clusterCount * sizeof(Cluster); i += (1 << 30)) { //1GB
#ifndef __min
        #define __min(a,b) (((a) < (b)) ? (a) : (b))
#endif
		    unsigned long long j = __min((1 << 30), (clusterCount * sizeof(Cluster)) - i);
			b_stream.write(reinterpret_cast<char const *>(table) + i, j);
		}
		return (b_stream.good());
	}
	return false;
}

void TranspositionTable::load() {
	//file size: https://stackoverflow.com/questions/2409504/using-c-filestreams-fstream-how-can-you-determine-the-size-of-a-file
	std::ifstream file;
	file.open(hashfilename, std::ios::in | std::ios::binary);
	file.ignore(std::numeric_limits<std::streamsize>::max());
	std::streamsize size = file.gcount();
	file.clear();   //  Since ignore will have set eof.
	resize(size_t(size / 1024 / 1024));
	file.seekg(0, std::ios::beg);
	file.read(reinterpret_cast<char *>(table), clusterCount * sizeof(Cluster));
}

enum { SAN_MOVE_NORMAL, SAN_PAWN_CAPTURE };

//taken from stockfish-TCEC6-PA_GTB
template <int MoveType> inline Move test_move(Position &pos, Square fromsquare, Square tosquare, PieceType promotion)
{
	Move move;

	if (MoveType == SAN_MOVE_NORMAL) {
		if (promotion != NO_PIECE_TYPE) {
			move = make<PROMOTION>(fromsquare, tosquare, promotion);
		}
		else {
			move = make<NORMAL>(fromsquare, tosquare);
		}
	}
	else if (MoveType == SAN_PAWN_CAPTURE) {
		if (pos.ep_square() == tosquare) {
			move = make<ENPASSANT>(fromsquare, tosquare);
		}
		else {
			if (promotion != NO_PIECE_TYPE) {
				move = make<PROMOTION>(fromsquare, tosquare, promotion);
			}
			else {
				move = make<NORMAL>(fromsquare, tosquare);
			}
		}
	}
	//if (pos.pseudo_legal(move) && pos.legal(move, pos.pinned_pieces(pos.side_to_move()))) {
	if (pos.pseudo_legal(move) && pos.legal(move)) {
#ifdef SAN_DEBUG
		sync_cout << "found a move: " << move_to_uci(move, false) << sync_endl;
#endif
		return move;
	}
	else {
#ifdef SAN_DEBUG
		sync_cout << "invalid move: " << move_to_uci(move, false) << sync_endl;
#endif
		return MOVE_NONE; // invalid;
	}
	return MOVE_NONE;
}

//taken from stockfish-TCEC6-PA_GTB
Move san_to_move(Position& pos, std::string& str)
{
	std::string uci = str;
	PieceType promotion = NO_PIECE_TYPE;
	bool castles = false;
	bool capture = false;
	Move move = MOVE_NONE;

	size_t idx = uci.find_first_of("+#");
	if (idx != std::string::npos) {
		uci.erase(idx); // erase to end of the string
	}
	idx = uci.find_first_of("=");
	if (idx != std::string::npos) {
		char promo = uci.at(idx);
		switch (promo) {
		case 'Q': promotion = QUEEN; break;
		case 'R': promotion = ROOK; break;
		case 'B': promotion = BISHOP; break;
		case 'N': promotion = KNIGHT; break;
		default: return MOVE_NONE; // invalid
		}
		uci.erase(idx);
	}
	else { // check the last char, is it QRBN?
		char promo2 = uci.at(uci.size() - 1);
		switch (promo2) {
		case 'Q': promotion = QUEEN; break;
		case 'R': promotion = ROOK; break;
		case 'B': promotion = BISHOP; break;
		case 'N': promotion = KNIGHT; break;
		default:; // nixda
		}
		if (promotion != NO_PIECE_TYPE)
			uci.erase(uci.size() - 1);
	}
	idx = uci.find_first_of("x");
	if (idx != std::string::npos) {
		capture = true;
		uci.erase(idx, 1);
	}

	char piece = str.at(0);
	PieceType piecetype;
	std::string thepiece;

	switch (piece) {
	case 'N': piecetype = KNIGHT; break;
	case 'B': piecetype = BISHOP; break;
	case 'R': piecetype = ROOK; break;
	case 'Q': piecetype = QUEEN; break;
	case 'K': piecetype = KING; break;
	case '0':
	case 'O':
		castles = true; piecetype = NO_PIECE_TYPE; break;
	default: piecetype = PAWN;
	}

	if (castles) { // chess 960?
		if (uci == "0-0" || uci == "O-O") {
			if (pos.side_to_move() == WHITE) {
				move = make<CASTLING>(SQ_E1, SQ_H1);
			}
			else {
				move = make<CASTLING>(SQ_E8, SQ_H8);
			}
		}
		else if (uci == "0-0-0" || uci == "O-O-O") {
			if (pos.side_to_move() == WHITE) {
				move = make<CASTLING>(SQ_E1, SQ_A1);
			}
			else {
				move = make<CASTLING>(SQ_E8, SQ_A8);
			}
		}
		if (pos.pseudo_legal(move) && pos.legal(move)) {
			return move;
		}
		return MOVE_NONE; // invalid
	}

	// normal move or promotion
	int torank = uci.at(uci.size() - 1) - '1';
	int tofile = uci.at(uci.size() - 2) - 'a';
	int disambig_r = -1;
	int disambig_f = -1;
	if (piecetype != PAWN && piecetype != KING && uci.size() > 3) {
		char ambig = uci.at(uci.size() - 3);
		if (ambig >= 'a' && ambig <= 'h') {
			disambig_f = ambig - 'a';
		}
		else if (ambig >= '1' && ambig <= '8') {
			disambig_r = ambig - '1';
		}
		else {
			return MOVE_NONE; // invalid;
		}
	}

	Square tosquare = Square((torank * 8) + tofile);
	const Square *pl;
	int piececount;

	switch (piecetype) {
	case PAWN:
		pl = pos.squares<PAWN>(pos.side_to_move());
		piececount = pos.count<PAWN>(pos.side_to_move());
		break;
	case KNIGHT:
		pl = pos.squares<KNIGHT>(pos.side_to_move());
		piececount = pos.count<KNIGHT>(pos.side_to_move());
		break;
	case BISHOP:
		pl = pos.squares<BISHOP>(pos.side_to_move());
		piececount = pos.count<BISHOP>(pos.side_to_move());
		break;
	case ROOK:
		pl = pos.squares<ROOK>(pos.side_to_move());
		piececount = pos.count<ROOK>(pos.side_to_move());
		break;
	case QUEEN:
		pl = pos.squares<QUEEN>(pos.side_to_move());
		piececount = pos.count<QUEEN>(pos.side_to_move());
		break;
	case KING:
		pl = pos.squares<KING>(pos.side_to_move());
		piececount = pos.count<KING>(pos.side_to_move());
		break;
	default:
		return MOVE_NONE; // invalid
	}

	if (piececount == 1) {
		if (piecetype != PAWN || !capture) {
			move = test_move<SAN_MOVE_NORMAL>(pos, *pl, tosquare, promotion);
		}
		else {
			move = test_move<SAN_PAWN_CAPTURE>(pos, *pl, tosquare, promotion);
		}
		if (move != MOVE_NONE) {
			return move;
		}
		else {
			return MOVE_NONE;
		}
	}
	else if (piececount > 1) {
		Square s;
		while ((s = *pl++) != SQ_NONE) {
			Square ss = SQ_NONE;
			if (disambig_r >= 0 || disambig_f >= 0) {
				if (disambig_r >= 0 && rank_of(s) == Rank(disambig_r)) {
					ss = s;
				}
				else if (disambig_f >= 0 && file_of(s) == File(disambig_f)) {
					ss = s;
				}
			}
			else {
				ss = s;
			}
			if (ss != SQ_NONE) {
				if (piecetype != PAWN || !capture) {
					move = test_move<SAN_MOVE_NORMAL>(pos, ss, tosquare, promotion);
				}
				else {
					move = test_move<SAN_PAWN_CAPTURE>(pos, ss, tosquare, promotion);
				}
				if (move != MOVE_NONE) {
					return move;
				}
				else {
					; // don't return, we just need to keep trying
				}
			}
		}
	}
	return MOVE_NONE;
}

//taken from stockfish-TCEC6-PA_GTB
Value uci_to_score(std::string &str)
{
	Value uci = (Value)atoi(str.c_str());
	Value v = VALUE_NONE;

	if (uci > 32000) {
		v = VALUE_MATE - (32767 - uci);
	}
	else if (uci < -32000) {
		v = -VALUE_MATE + (32767 + uci);
	}
	else {
		v = uci * int(PawnValueMg) / 100;
	}
	return v;
}

void TranspositionTable::load_epd_to_hash() {
	std::string line;
	std::ifstream myfile(hashfilename);
	Position pos;
	Move bm;
	int ce;
	int depth;
	generation8 = 4; //for storing the positions

	if (myfile.is_open())
	{
		while (getline(myfile, line))
		{
			std::vector<std::string> x = split(line, ';');

			//extract and set position
			std::size_t i = x[0].find("acd"); //depth searched. Is after the fen string
			StateListPtr states(new std::deque<StateInfo>(1));
			sync_cout << x[0].substr(0, i) << sync_endl;
			pos.set(x[0].substr(0, i), Options["UCI_Chess960"], &states->back(), Threads.main());
			
			//depth
			depth = std::stoi(x[0].substr(i + 4));
			sync_cout << depth << sync_endl;

			bm = MOVE_NONE;
			ce = -1000000;

			for (std::vector<int>::size_type j = 1; j <= x.size(); j++) {
				if (bm == MOVE_NONE) {
					i = x[j].find("bm ");
					if (i == 1) {
						sync_cout << x[j].substr(i + 3) << sync_endl;
						std::string stri = x[j].substr(i + 3);
						bm = san_to_move(pos, stri);
						if (bm != MOVE_NONE)
							sync_cout << "move ok" << sync_endl;
						continue;
					}
				}
				if (ce == -1000000) {
					i = x[j].find("ce ");
					if (i == 1) {
						std::string stri = x[j].substr(i + 3);
						ce = uci_to_score(stri);
						sync_cout << "ce " << ce << sync_endl;
						continue;
					}
				}
			}

			TTEntry* tte;
			bool ttHit;
			tte = TT.probe(pos.key(), ttHit);

			tte->save(pos.key(), (Value)ce, true, BOUND_EXACT, (Depth)depth, 
				bm, VALUE_NONE);
		}
		myfile.close();
	}
}

/// TranspositionTable::probe() looks up the current position in the transposition
/// table. It returns true and a pointer to the TTEntry if the position is found.
/// Otherwise, it returns false and a pointer to an empty or least valuable TTEntry
/// to be replaced later. The replace value of an entry is calculated as its depth
/// minus 8 times its relative age. TTEntry t1 is considered more valuable than
/// TTEntry t2 if its replace value is greater than that of t2.

TTEntry* TranspositionTable::probe(const Key key, bool& found) const {

  TTEntry* const tte = first_entry(key);
  const uint16_t key16 = key >> 48;  // Use the high 16 bits as key inside the cluster

  for (size_t i = 0; i < ClusterSize; ++i)
      if (!tte[i].key16 || tte[i].key16 == key16)
      {
          tte[i].genBound8 = uint8_t(generation8 | (tte[i].genBound8 & 0x7)); // Refresh

          return found = (bool)tte[i].key16, &tte[i];
      }

  // Find an entry to be replaced according to the replacement strategy
  TTEntry* replace = tte;
  for (size_t i = 1; i < ClusterSize; ++i)
      // Due to our packed storage format for generation and its cyclic
      // nature we add 263 (256 is the modulus plus 7 to keep the unrelated
      // lowest three bits from affecting the result) to calculate the entry
      // age correctly even after generation8 overflows into the next cycle.
      if (  replace->depth8 - ((263 + generation8 - replace->genBound8) & 0xF8)
          >   tte[i].depth8 - ((263 + generation8 -   tte[i].genBound8) & 0xF8))
          replace = &tte[i];

  return found = false, replace;
}


/// TranspositionTable::hashfull() returns an approximation of the hashtable
/// occupation during a search. The hash is x permill full, as per UCI protocol.

int TranspositionTable::hashfull() const {

  int cnt = 0;
  for (size_t i = 0; i < 1000 / ClusterSize; ++i)
      for (size_t j = 0; j < ClusterSize; ++j)
          cnt += (table[i].entry[j].genBound8 & 0xF8) == generation8;

  return cnt * 1000 / (ClusterSize * (1000 / ClusterSize));
}

void EXPresize() {

	ifstream myFile("experience.bin", ios::in | ios::binary);


	int load = 1;
	while (load)
	{
		ExpEntry tempExpEntry;
		tempExpEntry.depth = Depth(0);
		tempExpEntry.hashkey = 0;
		tempExpEntry.move = Move(0);
		tempExpEntry.score = Value(0);

		myFile.read((char*)&tempExpEntry, sizeof(tempExpEntry));

		if (tempExpEntry.hashkey)
		{

			mctsInsert(tempExpEntry);
		}
		else
			load = 0;



		if (!tempExpEntry.hashkey)
			load = 0;
	}
	myFile.close();

}
void EXPawnresize() {

	ifstream myFile("pawngame.bin", ios::in | ios::binary);


	int load = 1;
	while (load)
	{
		ExpEntry tempExpEntry;
		tempExpEntry.depth = Depth(0);
		tempExpEntry.hashkey = 0;
		tempExpEntry.move = Move(0);
		tempExpEntry.score = Value(0);

		myFile.read((char*)&tempExpEntry, sizeof(tempExpEntry));

		if (tempExpEntry.hashkey)
		{
			mctsInsert(tempExpEntry);
		}
		else
			load = 0;


		if (!tempExpEntry.hashkey)
			load = 0;
	}
	myFile.close();

}
void EXPload(char* fen)
{

	ifstream myFile(fen, ios::in | ios::binary);




	int load = 1;

	while (load)
	{
		ExpEntry tempExpEntry;
		tempExpEntry.depth = Depth(0);
		tempExpEntry.hashkey = 0;
		tempExpEntry.move = Move(0);
		tempExpEntry.score = Value(0);
		myFile.read((char*)&tempExpEntry, sizeof(tempExpEntry));

		if (tempExpEntry.hashkey)
		{
			mctsInsert(tempExpEntry);
		}
		load = 0;


		if (!tempExpEntry.hashkey)
			load = 0;
	}
	myFile.close();
}

void mctsInsert(ExpEntry tempExpEntry)
{
	// If the node already exists in the hash table, we want to return it.
	// We search in the range of all the hash table entries with key "key1".
	auto range = MCTS.equal_range(tempExpEntry.hashkey);
	auto it1 = range.first;
	auto it2 = range.second;

	bool newNode = true;
	while (it1 != it2)
	{
		Node node = &(it1->second);

		if (node->hashkey == tempExpEntry.hashkey)
		{
			bool newChild = true;
			newNode = false;
			for (int x = 0; x < node->sons; x++)
			{
				if (node->child[x].move == tempExpEntry.move)
				{
					newChild = false;
					node->child[x].move = tempExpEntry.move;
					node->child[x].depth = tempExpEntry.depth;
					node->child[x].score = tempExpEntry.score;
					node->child[x].Visits++;
					//	node->sons++;
					node->totalVisits++;
					break;
				}
			}
			if (newChild && node->sons < MAX_CHILDREN)
			{
				node->child[node->sons].move = tempExpEntry.move;
				node->child[node->sons].depth = tempExpEntry.depth;
				node->child[node->sons].score = tempExpEntry.score;
				node->child[node->sons].Visits++;
				node->sons++;
				node->totalVisits++;
			}



		}

		it1++;
	}

	if (newNode)
	{
		// Node was not found, so we have to create a new one
		NodeInfo infos;

		infos.hashkey = 0;        // Zobrist hash of pawns
		infos.sons = 0;

		infos.totalVisits = 0;// number of visits by the Monte-Carlo algorithm
		infos.child[0].move = MOVE_NONE;
		infos.child[0].depth = DEPTH_NONE;
		infos.child[0].score = VALUE_NONE;
		infos.child[0].Visits = 0;
		std::memset(infos.child, 0, sizeof(Child) * 20);

		infos.hashkey = tempExpEntry.hashkey;        // Zobrist hash of pawns
		infos.sons = 1;       // number of visits by the Monte-Carlo algorithm
		infos.totalVisits = 1;
		infos.child[0].move = tempExpEntry.move;
		infos.child[0].depth = tempExpEntry.depth;
		infos.child[0].score = tempExpEntry.score;
		infos.child[0].Visits = 1;       // number of sons expanded by the Monte-Carlo algorithm
										 //infos.lastMove = MOVE_NONE; // the move between the parent and this node

										 //debug << "inserting into the hash table: key = " << key1 << endl;

		MCTS.insert(make_pair(tempExpEntry.hashkey, infos));
	}
}

/// get_node() probes the Monte-Carlo hash table to find the node with the given
/// position, creating a new entry if it doesn't exist yet in the table.
/// The returned node is always valid.
Node get_node(Key key) {


	// If the node already exists in the hash table, we want to return it.
	// We search in the range of all the hash table entries with key "key1".

	Node mynode = nullptr;
	auto range = MCTS.equal_range(key);
	auto it1 = range.first;
	auto it2 = range.second;

	if (
		it1 != MCTS.end()
		&& 
		it2 != MCTS.end()
		)
	{

		mynode = &(it1->second);

		while (
			it1 != it2
			&&
			it1 != MCTS.end()
			)
		{
			Node node = &(it1->second);
			if (node->hashkey == key)
				return node;

			it1++;
		}

	}
	return mynode;
}<|MERGE_RESOLUTION|>--- conflicted
+++ resolved
@@ -79,24 +79,13 @@
       || d / ONE_PLY + 10 > depth8
       || b == BOUND_EXACT)
   {
-#ifdef Sullivan
-      key16     = (uint_fast16_t)(k >> 48);
-      value16   = (int_fast16_t)v;
-      eval16    = (int_fast16_t)ev;
-      genBound8 = (uint8_t)(TT.generation8 | uint8_t(pv) << 2 | b);
-      depth8    = (int_fast8_t)(d / ONE_PLY);
-#else
+
       key16     = (uint16_t)(k >> 48);
       value16   = (int16_t)v;
       eval16    = (int16_t)ev;
       genBound8 = (uint8_t)(TT.generation8 | uint8_t(pv) << 2 | b);
-<<<<<<< HEAD
-      depth8    = (int8_t)(d / ONE_PLY);
-#endif
-=======
       assert((d - DEPTH_NONE) / ONE_PLY >= 0);
       depth8    = (uint8_t)((d - DEPTH_NONE) / ONE_PLY);
->>>>>>> 3a572ffb
   }
 }
 
