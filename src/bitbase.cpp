/*
 Honey, a UCI chess playing engine derived from Stockfish and Glaurung 2.1
 Copyright (C) 2004-2008 Tord Romstad (Glaurung author)
 Copyright (C) 2008-2015 Marco Costalba, Joona Kiiski, Tord Romstad (Stockfish Authors)
 Copyright (C) 2015-2016 Marco Costalba, Joona Kiiski, Gary Linscott, Tord Romstad (Stockfish Authors)
 Copyright (C) 2017-2020 Michael Byrne, Marco Costalba, Joona Kiiski, Gary Linscott, Tord Romstad (Honey Authors)

 Honey is free software: you can redistribute it and/or modify
 it under the terms of the GNU General Public License as published by
 the Free Software Foundation, either version 3 of the License, or
 (at your option) any later version.

 Honey is distributed in the hope that it will be useful,
 but WITHOUT ANY WARRANTY; without even the implied warranty of
 MERCHANTABILITY or FITNESS FOR A PARTICULAR PURPOSE.  See the
 GNU General Public License for more details.

 You should have received a copy of the GNU General Public License
 along with this program.  If not, see <http://www.gnu.org/licenses/>.
 */

#include <cassert>
#include <vector>
#include <bitset>

#include "bitboard.h"
#include "types.h"

namespace {

  // There are 24 possible pawn squares: files A to D and ranks from 2 to 7.
  // Positions with the pawn on files E to H will be mirrored before probing.
  constexpr unsigned MAX_INDEX = 2*24*64*64; // stm * psq * wksq * bksq = 196608

  std::bitset<MAX_INDEX> KPKBitbase;

  // A KPK bitbase index is an integer in [0, IndexMax] range
  //
  // Information is mapped in a way that minimizes the number of iterations:
  //
  // bit  0- 5: white king square (from SQ_A1 to SQ_H8)
  // bit  6-11: black king square (from SQ_A1 to SQ_H8)
  // bit    12: side to move (WHITE or BLACK)
  // bit 13-14: white pawn file (from FILE_A to FILE_D)
  // bit 15-17: white pawn RANK_7 - rank (from RANK_7 - RANK_7 to RANK_7 - RANK_2)
  unsigned index(Color stm, Square bksq, Square wksq, Square psq) {
    return int(wksq) | (bksq << 6) | (stm << 12) | (file_of(psq) << 13) | ((RANK_7 - rank_of(psq)) << 15);
  }

  enum Result {
    INVALID = 0,
    UNKNOWN = 1,
    DRAW    = 2,
    WIN     = 4
  };

  Result& operator|=(Result& r, Result v) { return r = Result(r | v); }

  struct KPKPosition {
    KPKPosition() = default;
    explicit KPKPosition(unsigned idx);
    operator Result() const { return result; }
    Result classify(const std::vector<KPKPosition>& db);

    Color stm;
    Square ksq[COLOR_NB], psq;
    Result result;
  };

} // namespace


bool Bitbases::probe(Square wksq, Square wpsq, Square bksq, Color stm) {

  assert(file_of(wpsq) <= FILE_D);

  return KPKBitbase[index(stm, bksq, wksq, wpsq)];
}


void Bitbases::init() {

  std::vector<KPKPosition> db(MAX_INDEX);
  unsigned idx, repeat = 1;

  // Initialize db with known win / draw positions
  for (idx = 0; idx < MAX_INDEX; ++idx)
      db[idx] = KPKPosition(idx);

  // Iterate through the positions until none of the unknown positions can be
  // changed to either wins or draws (15 cycles needed).
  while (repeat)
      for (repeat = idx = 0; idx < MAX_INDEX; ++idx)
          repeat |= (db[idx] == UNKNOWN && db[idx].classify(db) != UNKNOWN);

  // Fill the bitbase with the decisive results
  for (idx = 0; idx < MAX_INDEX; ++idx)
      if (db[idx] == WIN)
          KPKBitbase.set(idx);
}


namespace {

  KPKPosition::KPKPosition(unsigned idx) {

    ksq[WHITE] = Square((idx >>  0) & 0x3F);
    ksq[BLACK] = Square((idx >>  6) & 0x3F);
    stm        = Color ((idx >> 12) & 0x01);
    psq        = make_square(File((idx >> 13) & 0x3), Rank(RANK_7 - ((idx >> 15) & 0x7)));

    // Invalid if two pieces are on the same square or if a king can be captured
    if (   distance(ksq[WHITE], ksq[BLACK]) <= 1
        || ksq[WHITE] == psq
        || ksq[BLACK] == psq
        || (stm == WHITE && (PawnAttacks[WHITE][psq] & ksq[BLACK])))
        result = INVALID;

    // Win if the pawn can be promoted without getting captured
    else if (   stm == WHITE
             && rank_of(psq) == RANK_7
<<<<<<< HEAD
             && ksq[stm] != psq + NORTH
             && (    distance(ksq[~stm], psq + NORTH) > 1
                 || (PseudoAttacks[KING][ksq[stm]] & (psq + NORTH))))
=======
             && ksq[WHITE] != psq + NORTH
             && (    distance(ksq[BLACK], psq + NORTH) > 1
                 || (distance(ksq[WHITE], psq + NORTH) == 1)))
>>>>>>> 8a3f155b
        result = WIN;

    // Draw if it is stalemate or the black king can capture the pawn
    else if (   stm == BLACK
<<<<<<< HEAD
             && (  !(PseudoAttacks[KING][ksq[stm]] & ~(PseudoAttacks[KING][ksq[~stm]] | PawnAttacks[~stm][psq]))
                 || (PseudoAttacks[KING][ksq[stm]] & psq & ~PseudoAttacks[KING][ksq[~stm]])))
=======
             && (  !(attacks_bb<KING>(ksq[BLACK]) & ~(attacks_bb<KING>(ksq[WHITE]) | pawn_attacks_bb(WHITE, psq)))
                 || (attacks_bb<KING>(ksq[BLACK]) & ~attacks_bb<KING>(ksq[WHITE]) & psq)))
>>>>>>> 8a3f155b
        result = DRAW;

    // Position will be classified later
    else
        result = UNKNOWN;
  }

  Result KPKPosition::classify(const std::vector<KPKPosition>& db) {

    // White to move: If one move leads to a position classified as WIN, the result
    // of the current position is WIN. If all moves lead to positions classified
    // as DRAW, the current position is classified as DRAW, otherwise the current
    // position is classified as UNKNOWN.
    //
    // Black to move: If one move leads to a position classified as DRAW, the result
    // of the current position is DRAW. If all moves lead to positions classified
    // as WIN, the position is classified as WIN, otherwise the current position is
    // classified as UNKNOWN.
    const Result Good = (stm == WHITE ? WIN   : DRAW);
    const Result Bad  = (stm == WHITE ? DRAW  : WIN);

    Result r = INVALID;
    Bitboard b = PseudoAttacks[KING][ksq[stm]];

    while (b)
        r |= stm == WHITE ? db[index(BLACK, ksq[BLACK] , pop_lsb(&b), psq)]
                          : db[index(WHITE, pop_lsb(&b),  ksq[WHITE], psq)];

    if (stm == WHITE)
    {
        if (rank_of(psq) < RANK_7)      // Single push
            r |= db[index(BLACK, ksq[BLACK], ksq[WHITE], psq + NORTH)];

        if (   rank_of(psq) == RANK_2   // Double push
            && psq + NORTH != ksq[WHITE]
            && psq + NORTH != ksq[BLACK])
            r |= db[index(BLACK, ksq[BLACK], ksq[WHITE], psq + NORTH + NORTH)];
    }

    return result = r & Good  ? Good  : r & UNKNOWN ? UNKNOWN : Bad;
  }

} // namespace<|MERGE_RESOLUTION|>--- conflicted
+++ resolved
@@ -19,166 +19,156 @@
  along with this program.  If not, see <http://www.gnu.org/licenses/>.
  */
 
-#include <cassert>
-#include <vector>
-#include <bitset>
+ #include <cassert>
+ #include <vector>
+ #include <bitset>
 
-#include "bitboard.h"
-#include "types.h"
+ #include "bitboard.h"
+ #include "types.h"
 
-namespace {
+ namespace {
 
-  // There are 24 possible pawn squares: files A to D and ranks from 2 to 7.
-  // Positions with the pawn on files E to H will be mirrored before probing.
-  constexpr unsigned MAX_INDEX = 2*24*64*64; // stm * psq * wksq * bksq = 196608
+   // There are 24 possible pawn squares: files A to D and ranks from 2 to 7.
+   // Positions with the pawn on files E to H will be mirrored before probing.
+   constexpr unsigned MAX_INDEX = 2*24*64*64; // stm * psq * wksq * bksq = 196608
 
-  std::bitset<MAX_INDEX> KPKBitbase;
+   std::bitset<MAX_INDEX> KPKBitbase;
 
-  // A KPK bitbase index is an integer in [0, IndexMax] range
-  //
-  // Information is mapped in a way that minimizes the number of iterations:
-  //
-  // bit  0- 5: white king square (from SQ_A1 to SQ_H8)
-  // bit  6-11: black king square (from SQ_A1 to SQ_H8)
-  // bit    12: side to move (WHITE or BLACK)
-  // bit 13-14: white pawn file (from FILE_A to FILE_D)
-  // bit 15-17: white pawn RANK_7 - rank (from RANK_7 - RANK_7 to RANK_7 - RANK_2)
-  unsigned index(Color stm, Square bksq, Square wksq, Square psq) {
-    return int(wksq) | (bksq << 6) | (stm << 12) | (file_of(psq) << 13) | ((RANK_7 - rank_of(psq)) << 15);
-  }
+   // A KPK bitbase index is an integer in [0, IndexMax] range
+   //
+   // Information is mapped in a way that minimizes the number of iterations:
+   //
+   // bit  0- 5: white king square (from SQ_A1 to SQ_H8)
+   // bit  6-11: black king square (from SQ_A1 to SQ_H8)
+   // bit    12: side to move (WHITE or BLACK)
+   // bit 13-14: white pawn file (from FILE_A to FILE_D)
+   // bit 15-17: white pawn RANK_7 - rank (from RANK_7 - RANK_7 to RANK_7 - RANK_2)
+   unsigned index(Color stm, Square bksq, Square wksq, Square psq) {
+     return int(wksq) | (bksq << 6) | (stm << 12) | (file_of(psq) << 13) | ((RANK_7 - rank_of(psq)) << 15);
+   }
 
-  enum Result {
-    INVALID = 0,
-    UNKNOWN = 1,
-    DRAW    = 2,
-    WIN     = 4
-  };
+   enum Result {
+     INVALID = 0,
+     UNKNOWN = 1,
+     DRAW    = 2,
+     WIN     = 4
+   };
 
-  Result& operator|=(Result& r, Result v) { return r = Result(r | v); }
+   Result& operator|=(Result& r, Result v) { return r = Result(r | v); }
 
-  struct KPKPosition {
-    KPKPosition() = default;
-    explicit KPKPosition(unsigned idx);
-    operator Result() const { return result; }
-    Result classify(const std::vector<KPKPosition>& db);
+   struct KPKPosition {
+     KPKPosition() = default;
+     explicit KPKPosition(unsigned idx);
+     operator Result() const { return result; }
+     Result classify(const std::vector<KPKPosition>& db);
 
-    Color stm;
-    Square ksq[COLOR_NB], psq;
-    Result result;
-  };
+     Color stm;
+     Square ksq[COLOR_NB], psq;
+     Result result;
+   };
 
-} // namespace
+ } // namespace
 
 
-bool Bitbases::probe(Square wksq, Square wpsq, Square bksq, Color stm) {
+ bool Bitbases::probe(Square wksq, Square wpsq, Square bksq, Color stm) {
 
-  assert(file_of(wpsq) <= FILE_D);
+   assert(file_of(wpsq) <= FILE_D);
 
-  return KPKBitbase[index(stm, bksq, wksq, wpsq)];
-}
+   return KPKBitbase[index(stm, bksq, wksq, wpsq)];
+ }
 
 
-void Bitbases::init() {
+ void Bitbases::init() {
 
-  std::vector<KPKPosition> db(MAX_INDEX);
-  unsigned idx, repeat = 1;
+   std::vector<KPKPosition> db(MAX_INDEX);
+   unsigned idx, repeat = 1;
 
-  // Initialize db with known win / draw positions
-  for (idx = 0; idx < MAX_INDEX; ++idx)
-      db[idx] = KPKPosition(idx);
+   // Initialize db with known win / draw positions
+   for (idx = 0; idx < MAX_INDEX; ++idx)
+       db[idx] = KPKPosition(idx);
 
-  // Iterate through the positions until none of the unknown positions can be
-  // changed to either wins or draws (15 cycles needed).
-  while (repeat)
-      for (repeat = idx = 0; idx < MAX_INDEX; ++idx)
-          repeat |= (db[idx] == UNKNOWN && db[idx].classify(db) != UNKNOWN);
+   // Iterate through the positions until none of the unknown positions can be
+   // changed to either wins or draws (15 cycles needed).
+   while (repeat)
+       for (repeat = idx = 0; idx < MAX_INDEX; ++idx)
+           repeat |= (db[idx] == UNKNOWN && db[idx].classify(db) != UNKNOWN);
 
-  // Fill the bitbase with the decisive results
-  for (idx = 0; idx < MAX_INDEX; ++idx)
-      if (db[idx] == WIN)
-          KPKBitbase.set(idx);
-}
+   // Fill the bitbase with the decisive results
+   for (idx = 0; idx < MAX_INDEX; ++idx)
+       if (db[idx] == WIN)
+           KPKBitbase.set(idx);
+ }
 
 
-namespace {
+ namespace {
 
-  KPKPosition::KPKPosition(unsigned idx) {
+   KPKPosition::KPKPosition(unsigned idx) {
 
-    ksq[WHITE] = Square((idx >>  0) & 0x3F);
-    ksq[BLACK] = Square((idx >>  6) & 0x3F);
-    stm        = Color ((idx >> 12) & 0x01);
-    psq        = make_square(File((idx >> 13) & 0x3), Rank(RANK_7 - ((idx >> 15) & 0x7)));
+     ksq[WHITE] = Square((idx >>  0) & 0x3F);
+     ksq[BLACK] = Square((idx >>  6) & 0x3F);
+     stm        = Color ((idx >> 12) & 0x01);
+     psq        = make_square(File((idx >> 13) & 0x3), Rank(RANK_7 - ((idx >> 15) & 0x7)));
 
-    // Invalid if two pieces are on the same square or if a king can be captured
-    if (   distance(ksq[WHITE], ksq[BLACK]) <= 1
-        || ksq[WHITE] == psq
-        || ksq[BLACK] == psq
-        || (stm == WHITE && (PawnAttacks[WHITE][psq] & ksq[BLACK])))
-        result = INVALID;
+     // Invalid if two pieces are on the same square or if a king can be captured
+     if (   distance(ksq[WHITE], ksq[BLACK]) <= 1
+         || ksq[WHITE] == psq
+         || ksq[BLACK] == psq
+         || (stm == WHITE && (pawn_attacks_bb(WHITE, psq) & ksq[BLACK])))
+         result = INVALID;
 
-    // Win if the pawn can be promoted without getting captured
-    else if (   stm == WHITE
-             && rank_of(psq) == RANK_7
-<<<<<<< HEAD
-             && ksq[stm] != psq + NORTH
-             && (    distance(ksq[~stm], psq + NORTH) > 1
-                 || (PseudoAttacks[KING][ksq[stm]] & (psq + NORTH))))
-=======
-             && ksq[WHITE] != psq + NORTH
-             && (    distance(ksq[BLACK], psq + NORTH) > 1
-                 || (distance(ksq[WHITE], psq + NORTH) == 1)))
->>>>>>> 8a3f155b
-        result = WIN;
+     // Win if the pawn can be promoted without getting captured
+     else if (   stm == WHITE
+              && rank_of(psq) == RANK_7
+              && ksq[WHITE] != psq + NORTH
+              && (    distance(ksq[BLACK], psq + NORTH) > 1
+                  || (distance(ksq[WHITE], psq + NORTH) == 1)))
+         result = WIN;
 
-    // Draw if it is stalemate or the black king can capture the pawn
-    else if (   stm == BLACK
-<<<<<<< HEAD
-             && (  !(PseudoAttacks[KING][ksq[stm]] & ~(PseudoAttacks[KING][ksq[~stm]] | PawnAttacks[~stm][psq]))
-                 || (PseudoAttacks[KING][ksq[stm]] & psq & ~PseudoAttacks[KING][ksq[~stm]])))
-=======
-             && (  !(attacks_bb<KING>(ksq[BLACK]) & ~(attacks_bb<KING>(ksq[WHITE]) | pawn_attacks_bb(WHITE, psq)))
-                 || (attacks_bb<KING>(ksq[BLACK]) & ~attacks_bb<KING>(ksq[WHITE]) & psq)))
->>>>>>> 8a3f155b
-        result = DRAW;
+     // Draw if it is stalemate or the black king can capture the pawn
+     else if (   stm == BLACK
+              && (  !(attacks_bb<KING>(ksq[BLACK]) & ~(attacks_bb<KING>(ksq[WHITE]) | pawn_attacks_bb(WHITE, psq)))
+                  || (attacks_bb<KING>(ksq[BLACK]) & ~attacks_bb<KING>(ksq[WHITE]) & psq)))
+         result = DRAW;
 
-    // Position will be classified later
-    else
-        result = UNKNOWN;
-  }
+     // Position will be classified later
+     else
+         result = UNKNOWN;
+   }
 
-  Result KPKPosition::classify(const std::vector<KPKPosition>& db) {
+   Result KPKPosition::classify(const std::vector<KPKPosition>& db) {
 
-    // White to move: If one move leads to a position classified as WIN, the result
-    // of the current position is WIN. If all moves lead to positions classified
-    // as DRAW, the current position is classified as DRAW, otherwise the current
-    // position is classified as UNKNOWN.
-    //
-    // Black to move: If one move leads to a position classified as DRAW, the result
-    // of the current position is DRAW. If all moves lead to positions classified
-    // as WIN, the position is classified as WIN, otherwise the current position is
-    // classified as UNKNOWN.
-    const Result Good = (stm == WHITE ? WIN   : DRAW);
-    const Result Bad  = (stm == WHITE ? DRAW  : WIN);
+     // White to move: If one move leads to a position classified as WIN, the result
+     // of the current position is WIN. If all moves lead to positions classified
+     // as DRAW, the current position is classified as DRAW, otherwise the current
+     // position is classified as UNKNOWN.
+     //
+     // Black to move: If one move leads to a position classified as DRAW, the result
+     // of the current position is DRAW. If all moves lead to positions classified
+     // as WIN, the position is classified as WIN, otherwise the current position is
+     // classified as UNKNOWN.
+     const Result Good = (stm == WHITE ? WIN   : DRAW);
+     const Result Bad  = (stm == WHITE ? DRAW  : WIN);
 
-    Result r = INVALID;
-    Bitboard b = PseudoAttacks[KING][ksq[stm]];
+     Result r = INVALID;
+     Bitboard b = attacks_bb<KING>(ksq[stm]);
 
-    while (b)
-        r |= stm == WHITE ? db[index(BLACK, ksq[BLACK] , pop_lsb(&b), psq)]
-                          : db[index(WHITE, pop_lsb(&b),  ksq[WHITE], psq)];
+     while (b)
+         r |= stm == WHITE ? db[index(BLACK, ksq[BLACK] , pop_lsb(&b), psq)]
+                           : db[index(WHITE, pop_lsb(&b),  ksq[WHITE], psq)];
 
-    if (stm == WHITE)
-    {
-        if (rank_of(psq) < RANK_7)      // Single push
-            r |= db[index(BLACK, ksq[BLACK], ksq[WHITE], psq + NORTH)];
+     if (stm == WHITE)
+     {
+         if (rank_of(psq) < RANK_7)      // Single push
+             r |= db[index(BLACK, ksq[BLACK], ksq[WHITE], psq + NORTH)];
 
-        if (   rank_of(psq) == RANK_2   // Double push
-            && psq + NORTH != ksq[WHITE]
-            && psq + NORTH != ksq[BLACK])
-            r |= db[index(BLACK, ksq[BLACK], ksq[WHITE], psq + NORTH + NORTH)];
-    }
+         if (   rank_of(psq) == RANK_2   // Double push
+             && psq + NORTH != ksq[WHITE]
+             && psq + NORTH != ksq[BLACK])
+             r |= db[index(BLACK, ksq[BLACK], ksq[WHITE], psq + NORTH + NORTH)];
+     }
 
-    return result = r & Good  ? Good  : r & UNKNOWN ? UNKNOWN : Bad;
-  }
+     return result = r & Good  ? Good  : r & UNKNOWN ? UNKNOWN : Bad;
+   }
 
-} // namespace+ } // namespace
+ 