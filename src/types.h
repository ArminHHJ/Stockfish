--- conflicted
+++ resolved
@@ -106,12 +106,8 @@
 constexpr int MAX_MOVES = 512;
 #else
 constexpr int MAX_MOVES = 256;
-<<<<<<< HEAD
-#endif
-constexpr int MAX_PLY   = 128;
-=======
+#endif
 constexpr int MAX_PLY   = 246;
->>>>>>> 9c7dc057
 
 enum Variant {
   //main variants
