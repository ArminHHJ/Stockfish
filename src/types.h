--- conflicted
+++ resolved
@@ -179,9 +179,7 @@
 
   VALUE_MATE_IN_MAX_PLY  =  VALUE_MATE - 2 * MAX_PLY,
   VALUE_MATED_IN_MAX_PLY = -VALUE_MATE + 2 * MAX_PLY,
-<<<<<<< HEAD
-	
-	
+
 #ifdef Maverick  // Ed Schröder
 #define PVM 104/100
 #define PVE 104/100
@@ -202,11 +200,11 @@
 	
     MidgameLimit  = 15258, EndgameLimit  = 3915
 #else
-    PawnValueMg   = 136,   PawnValueEg   = 208,
-    KnightValueMg = 782,   KnightValueEg = 865,
-    BishopValueMg = 830,   BishopValueEg = 918,
-    RookValueMg   = 1289,  RookValueEg   = 1378,
-    QueenValueMg  = 2529,  QueenValueEg  = 2687,
+	PawnValueMg   = 128,   PawnValueEg   = 213,
+	KnightValueMg = 782,   KnightValueEg = 865,
+	BishopValueMg = 830,   BishopValueEg = 918,
+	RookValueMg   = 1289,  RookValueEg   = 1378,
+	QueenValueMg  = 2529,  QueenValueEg  = 2687,
 	
     MidgameLimit  = 15258, EndgameLimit  = 3915
 #endif
@@ -214,16 +212,7 @@
 	,
     VALUE_TB_WIN    = 101 * PawnValueEg
 #endif
-=======
-
-  PawnValueMg   = 128,   PawnValueEg   = 213,
-  KnightValueMg = 782,   KnightValueEg = 865,
-  BishopValueMg = 830,   BishopValueEg = 918,
-  RookValueMg   = 1289,  RookValueEg   = 1378,
-  QueenValueMg  = 2529,  QueenValueEg  = 2687,
-
-  MidgameLimit  = 15258, EndgameLimit  = 3915
->>>>>>> 1aab5b4b
+
 };
 
 enum PieceType {
