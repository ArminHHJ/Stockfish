/*
 Honey, a UCI chess playing engine derived from Stockfish and Glaurung 2.1
 Copyright (C) 2004-2008 Tord Romstad (Glaurung author)
 Copyright (C) 2008-2015 Marco Costalba, Joona Kiiski, Tord Romstad (Stockfish Authors)
 Copyright (C) 2015-2016 Marco Costalba, Joona Kiiski, Gary Linscott, Tord Romstad (Stockfish Authors)
 Copyright (C) 2017-2020 Michael Byrne, Marco Costalba, Joona Kiiski, Gary Linscott, Tord Romstad (Honey Authors)

 Honey is free software: you can redistribute it and/or modify
 it under the terms of the GNU General Public License as published by
 the Free Software Foundation, either version 3 of the License, or
 (at your option) any later version.

 Honey is distributed in the hope that it will be useful,
 but WITHOUT ANY WARRANTY; without even the implied warranty of
 MERCHANTABILITY or FITNESS FOR A PARTICULAR PURPOSE.  See the
 GNU General Public License for more details.

 You should have received a copy of the GNU General Public License
 along with this program.  If not, see <http://www.gnu.org/licenses/>.
 */

#ifndef TYPES_H_INCLUDED
#define TYPES_H_INCLUDED

/// When compiling with provided Makefile (e.g. for Linux and OSX), configuration
/// is done automatically. To get started type 'make help'.
///
/// When Makefile is not used (e.g. with Microsoft Visual Studio) some switches
/// need to be set manually:
///
/// -DNDEBUG      | Disable debugging mode. Always use this for release.
///
/// -DNO_PREFETCH | Disable use of prefetch asm-instruction. You may need this to
///               | run on some very old machines.
///
/// -DUSE_POPCNT  | Add runtime support for use of popcnt asm-instruction. Works
///               | only in 64-bit mode and requires hardware with popcnt support.
///
/// -DUSE_PEXT    | Add runtime support for use of pext asm-instruction. Works
///               | only in 64-bit mode and requires hardware with pext support.

#include <cassert>
#include <cctype>
#include <climits>
#include <cstdint>
#include <cstdlib>
#include <algorithm>

#if defined(_MSC_VER)
// Disable some silly and noisy warning from MSVC compiler
#pragma warning(disable: 4127) // Conditional expression is constant
#pragma warning(disable: 4146) // Unary minus operator applied to unsigned type
#pragma warning(disable: 4800) // Forcing value to bool 'true' or 'false'
#endif

/// Predefined macros hell:
///
/// __GNUC__           Compiler is gcc, Clang or Intel on Linux
/// __INTEL_COMPILER   Compiler is Intel
/// _MSC_VER           Compiler is MSVC or Intel on Windows
/// _WIN32             Building on Windows (any)
/// _WIN64             Building on Windows 64 bit

#if defined(_WIN64) && defined(_MSC_VER) // No Makefile used
#  include <intrin.h> // Microsoft header for _BitScanForward64()
#  define IS_64BIT
#endif

#if defined(USE_POPCNT) && (defined(__INTEL_COMPILER) || defined(_MSC_VER))
#  include <nmmintrin.h> // Intel and Microsoft header for _mm_popcnt_u64()
#endif

#if !defined(NO_PREFETCH) && (defined(__INTEL_COMPILER) || defined(_MSC_VER))
#  include <xmmintrin.h> // Intel and Microsoft header for _mm_prefetch()
#endif

#if defined(USE_PEXT)
#  include <immintrin.h> // Header for _pext_u64() intrinsic
#  define pext(b, m) _pext_u64(b, m)
#else
#  define pext(b, m) 0
#endif

#ifdef USE_POPCNT
constexpr bool HasPopCnt = true;
#else
constexpr bool HasPopCnt = false;
#endif

#ifdef USE_PEXT
constexpr bool HasPext = true;
#else
constexpr bool HasPext = false;
#endif

#ifdef IS_64BIT
constexpr bool Is64Bit = true;
#else
constexpr bool Is64Bit = false;
#endif

typedef uint64_t Key;
typedef uint64_t Bitboard;

constexpr int MAX_MOVES = 256;
#ifdef Noir
constexpr int MAX_PLY   = 192;
#else
constexpr int MAX_PLY   = 246;
#endif

/// A move needs 16 bits to be stored
///
/// bit  0- 5: destination square (from 0 to 63)
/// bit  6-11: origin square (from 0 to 63)
/// bit 12-13: promotion piece type - 2 (from KNIGHT-2 to QUEEN-2)
/// bit 14-15: special move flag: promotion (1), en passant (2), castling (3)
/// NOTE: EN-PASSANT bit is set only when a pawn can be captured
///
/// Special cases are MOVE_NONE and MOVE_NULL. We can sneak these in because in
/// any normal move destination square is always different from origin square
/// while MOVE_NONE and MOVE_NULL have the same origin and destination square.

enum Move : int {
  MOVE_NONE,
  MOVE_NULL = 65
};

enum MoveType {
  NORMAL,
  PROMOTION = 1 << 14,
  ENPASSANT = 2 << 14,
  CASTLING  = 3 << 14
};

enum Color {
  WHITE, BLACK, COLOR_NB = 2
};

enum CastlingRights {
  NO_CASTLING,
  WHITE_OO,
  WHITE_OOO = WHITE_OO << 1,
  BLACK_OO  = WHITE_OO << 2,
  BLACK_OOO = WHITE_OO << 3,
  KING_SIDE      = WHITE_OO  | BLACK_OO,
  QUEEN_SIDE     = WHITE_OOO | BLACK_OOO,
  WHITE_CASTLING = WHITE_OO  | WHITE_OOO,
  BLACK_CASTLING = BLACK_OO  | BLACK_OOO,
  ANY_CASTLING   = WHITE_CASTLING | BLACK_CASTLING,
  CASTLING_RIGHT_NB = 16
};

enum Phase {
  PHASE_ENDGAME,
  PHASE_MIDGAME = 128,
  MG = 0, EG = 1, PHASE_NB = 2
};

enum ScaleFactor {
  SCALE_FACTOR_DRAW    = 0,
  SCALE_FACTOR_NORMAL  = 64,
  SCALE_FACTOR_MAX     = 128,
  SCALE_FACTOR_NONE    = 255
};

enum Bound {
  BOUND_NONE,
  BOUND_UPPER,
  BOUND_LOWER,
  BOUND_EXACT = BOUND_UPPER | BOUND_LOWER
};

enum Value : int {
  VALUE_ZERO      = 0,
  VALUE_DRAW      = 0,
  VALUE_KNOWN_WIN = 10000,
  VALUE_MATE      = 32000,
  VALUE_INFINITE  = 32001,
  VALUE_NONE      = 32002,

  VALUE_TB_WIN_IN_MAX_PLY  =  VALUE_MATE - 2 * MAX_PLY,
  VALUE_TB_LOSS_IN_MAX_PLY = -VALUE_TB_WIN_IN_MAX_PLY,
  VALUE_MATE_IN_MAX_PLY  =  VALUE_MATE - MAX_PLY,
  VALUE_MATED_IN_MAX_PLY = -VALUE_MATE_IN_MAX_PLY,

//Code idea below by Ed Schröder
#if defined (Weakfish)
  #define PVM 82/100
  #define PVE 82/100
  #define NVM 78/100
  #define NVE 78/100
  #define BVM 78/100
  #define BVE 78/100
  #define RVM 78/100
  #define RVE 78/100
  #define QVM 78/100
  #define QVE 78/100

#elif defined (Sullivan) && (defined Blau)
  #define PVM 87/100
  #define PVE 87/100
  #define NVM 87/100
  #define NVE 87/100
  #define BVM 87/100
  #define BVE 87/100
  #define RVM 87/100
  #define RVE 87/100
  #define QVM 87/100
  #define QVE 87/100

#elif (defined Blau)
  #define PVM 78/100
  #define PVE 78/100
  #define NVM 78/100
  #define NVE 78/100
  #define BVM 78/100
  #define BVE 78/100
  #define RVM 78/100
  #define RVE 78/100
  #define QVM 78/100
  #define QVE 78/100

#elif (defined Sullivan)
  #define PVM 100/100
  #define PVE 100/100
  #define NVM 100/100
  #define NVE 100/100
  #define BVM 100/100
  #define BVE 100/100
  #define RVM 100/100
  #define RVE 100/100
  #define QVM 100/100
  #define QVE 100/100

#else
  #define PVM 100/100
  #define PVE 100/100
  #define NVM 100/100
  #define NVE 100/100
  #define BVM 100/100
  #define BVE 100/100
  #define RVM 100/100
  #define RVE 100/100
  #define QVM 100/100
  #define QVE 100/100
#endif

<<<<<<< HEAD
PawnValueMg   = 128*PVM,   PawnValueEg   = 213*PVE,
=======
PawnValueMg   = 124*PVM,   PawnValueEg   = 206*PVE,
>>>>>>> 2d17c762
KnightValueMg = 781*NVM,   KnightValueEg = 854*NVE,
BishopValueMg = 825*BVM,   BishopValueEg = 915*BVE,
RookValueMg   = 1276*RVM,  RookValueEg   = 1380*RVE,
QueenValueMg  = 2538*QVM,  QueenValueEg  = 2682*QVE,
Tempo = 28,
#ifdef Noir
VALUE_TB_WIN    = PawnValueEg,
#endif
MidgameLimit  = 15258*PVM, EndgameLimit  = 3915*PVE

};

enum PieceType {
  NO_PIECE_TYPE, PAWN, KNIGHT, BISHOP, ROOK, QUEEN, KING,
  ALL_PIECES = 0,
  PIECE_TYPE_NB = 8
};

enum Piece {
  NO_PIECE,
  W_PAWN = 1, W_KNIGHT, W_BISHOP, W_ROOK, W_QUEEN, W_KING,
  B_PAWN = 9, B_KNIGHT, B_BISHOP, B_ROOK, B_QUEEN, B_KING,
  PIECE_NB = 16
};

constexpr Value PieceValue[PHASE_NB][PIECE_NB] = {
  { VALUE_ZERO, PawnValueMg, KnightValueMg, BishopValueMg, RookValueMg, QueenValueMg, VALUE_ZERO, VALUE_ZERO,
    VALUE_ZERO, PawnValueMg, KnightValueMg, BishopValueMg, RookValueMg, QueenValueMg, VALUE_ZERO, VALUE_ZERO },
  { VALUE_ZERO, PawnValueEg, KnightValueEg, BishopValueEg, RookValueEg, QueenValueEg, VALUE_ZERO, VALUE_ZERO,
    VALUE_ZERO, PawnValueEg, KnightValueEg, BishopValueEg, RookValueEg, QueenValueEg, VALUE_ZERO, VALUE_ZERO }
};

typedef int Depth;

enum : int {

  DEPTH_QS_CHECKS     =  0,
  DEPTH_QS_NO_CHECKS  = -1,
  DEPTH_QS_RECAPTURES = -5,

  DEPTH_NONE   = -6,
  DEPTH_OFFSET = DEPTH_NONE
};

enum Square : int {
  SQ_A1, SQ_B1, SQ_C1, SQ_D1, SQ_E1, SQ_F1, SQ_G1, SQ_H1,
  SQ_A2, SQ_B2, SQ_C2, SQ_D2, SQ_E2, SQ_F2, SQ_G2, SQ_H2,
  SQ_A3, SQ_B3, SQ_C3, SQ_D3, SQ_E3, SQ_F3, SQ_G3, SQ_H3,
  SQ_A4, SQ_B4, SQ_C4, SQ_D4, SQ_E4, SQ_F4, SQ_G4, SQ_H4,
  SQ_A5, SQ_B5, SQ_C5, SQ_D5, SQ_E5, SQ_F5, SQ_G5, SQ_H5,
  SQ_A6, SQ_B6, SQ_C6, SQ_D6, SQ_E6, SQ_F6, SQ_G6, SQ_H6,
  SQ_A7, SQ_B7, SQ_C7, SQ_D7, SQ_E7, SQ_F7, SQ_G7, SQ_H7,
  SQ_A8, SQ_B8, SQ_C8, SQ_D8, SQ_E8, SQ_F8, SQ_G8, SQ_H8,
  SQ_NONE,

  SQUARE_NB = 64
};

enum Direction : int {
  NORTH =  8,
  EAST  =  1,
  SOUTH = -NORTH,
  WEST  = -EAST,

  NORTH_EAST = NORTH + EAST,
  SOUTH_EAST = SOUTH + EAST,
  SOUTH_WEST = SOUTH + WEST,
  NORTH_WEST = NORTH + WEST
};

enum File : int {
  FILE_A, FILE_B, FILE_C, FILE_D, FILE_E, FILE_F, FILE_G, FILE_H, FILE_NB
};

enum Rank : int {
  RANK_1, RANK_2, RANK_3, RANK_4, RANK_5, RANK_6, RANK_7, RANK_8, RANK_NB
};


/// Score enum stores a middlegame and an endgame value in a single integer (enum).
/// The least significant 16 bits are used to store the middlegame value and the
/// upper 16 bits are used to store the endgame value. We have to take care to
/// avoid left-shifting a signed int to avoid undefined behavior.
enum Score : int { SCORE_ZERO };

constexpr Score make_score(int mg, int eg) {
  return Score((int)((unsigned int)eg << 16) + mg);
}

/// Extracting the signed lower and upper 16 bits is not so trivial because
/// according to the standard a simple cast to short is implementation defined
/// and so is a right shift of a signed integer.
inline Value eg_value(Score s) {
  union { uint16_t u; int16_t s; } eg = { uint16_t(unsigned(s + 0x8000) >> 16) };
  return Value(eg.s);
}

inline Value mg_value(Score s) {
  union { uint16_t u; int16_t s; } mg = { uint16_t(unsigned(s)) };
  return Value(mg.s);
}

#define ENABLE_BASE_OPERATORS_ON(T)                                \
constexpr T operator+(T d1, T d2) { return T(int(d1) + int(d2)); } \
constexpr T operator-(T d1, T d2) { return T(int(d1) - int(d2)); } \
constexpr T operator-(T d) { return T(-int(d)); }                  \
inline T& operator+=(T& d1, T d2) { return d1 = d1 + d2; }         \
inline T& operator-=(T& d1, T d2) { return d1 = d1 - d2; }

#define ENABLE_INCR_OPERATORS_ON(T)                                \
inline T& operator++(T& d) { return d = T(int(d) + 1); }           \
inline T& operator--(T& d) { return d = T(int(d) - 1); }

#define ENABLE_FULL_OPERATORS_ON(T)                                \
ENABLE_BASE_OPERATORS_ON(T)                                        \
constexpr T operator*(int i, T d) { return T(i * int(d)); }        \
constexpr T operator*(T d, int i) { return T(int(d) * i); }        \
constexpr T operator/(T d, int i) { return T(int(d) / i); }        \
constexpr int operator/(T d1, T d2) { return int(d1) / int(d2); }  \
inline T& operator*=(T& d, int i) { return d = T(int(d) * i); }    \
inline T& operator/=(T& d, int i) { return d = T(int(d) / i); }

ENABLE_FULL_OPERATORS_ON(Value)
ENABLE_FULL_OPERATORS_ON(Direction)

ENABLE_INCR_OPERATORS_ON(PieceType)
ENABLE_INCR_OPERATORS_ON(Piece)
ENABLE_INCR_OPERATORS_ON(Square)
ENABLE_INCR_OPERATORS_ON(File)
ENABLE_INCR_OPERATORS_ON(Rank)

ENABLE_BASE_OPERATORS_ON(Score)

#undef ENABLE_FULL_OPERATORS_ON
#undef ENABLE_INCR_OPERATORS_ON
#undef ENABLE_BASE_OPERATORS_ON

/// Additional operators to add integers to a Value
constexpr Value operator+(Value v, int i) { return Value(int(v) + i); }
constexpr Value operator-(Value v, int i) { return Value(int(v) - i); }
inline Value& operator+=(Value& v, int i) { return v = v + i; }
inline Value& operator-=(Value& v, int i) { return v = v - i; }

/// Additional operators to add a Direction to a Square
constexpr Square operator+(Square s, Direction d) { return Square(int(s) + int(d)); }
constexpr Square operator-(Square s, Direction d) { return Square(int(s) - int(d)); }
inline Square& operator+=(Square& s, Direction d) { return s = s + d; }
inline Square& operator-=(Square& s, Direction d) { return s = s - d; }

/// Only declared but not defined. We don't want to multiply two scores due to
/// a very high risk of overflow. So user should explicitly convert to integer.
Score operator*(Score, Score) = delete;

/// Division of a Score must be handled separately for each term
inline Score operator/(Score s, int i) {
  return make_score(mg_value(s) / i, eg_value(s) / i);
}

/// Multiplication of a Score by an integer. We check for overflow in debug mode.
inline Score operator*(Score s, int i) {

  Score result = Score(int(s) * i);

  assert(eg_value(result) == (i * eg_value(s)));
  assert(mg_value(result) == (i * mg_value(s)));
  assert((i == 0) || (result / i) == s);

  return result;
}

/// Multiplication of a Score by a boolean
inline Score operator*(Score s, bool b) {
  return b ? s : SCORE_ZERO;
}

constexpr Color operator~(Color c) {
  return Color(c ^ BLACK); // Toggle color
}

constexpr Square operator~(Square s) {
  return Square(s ^ SQ_A8); // Vertical flip SQ_A1 -> SQ_A8
}

constexpr Piece operator~(Piece pc) {
  return Piece(pc ^ 8); // Swap color of piece B_KNIGHT -> W_KNIGHT
}
#ifndef Stockfish
inline File map_to_queenside(File f) {
  return std::min(f, File(FILE_H - f)); // Map files ABCDEFGH to files ABCDDCBA
}
#endif
constexpr CastlingRights operator&(Color c, CastlingRights cr) {
  return CastlingRights((c == WHITE ? WHITE_CASTLING : BLACK_CASTLING) & cr);
}

constexpr Value mate_in(int ply) {
  return VALUE_MATE - ply;
}

constexpr Value mated_in(int ply) {
  return -VALUE_MATE + ply;
}

constexpr Square make_square(File f, Rank r) {
  return Square((r << 3) + f);
}

constexpr Piece make_piece(Color c, PieceType pt) {
  return Piece((c << 3) + pt);
}

constexpr PieceType type_of(Piece pc) {
  return PieceType(pc & 7);
}

inline Color color_of(Piece pc) {
  assert(pc != NO_PIECE);
  return Color(pc >> 3);
}

constexpr bool is_ok(Square s) {
  return s >= SQ_A1 && s <= SQ_H8;
}

constexpr File file_of(Square s) {
  return File(s & 7);
}

constexpr Rank rank_of(Square s) {
  return Rank(s >> 3);
}

constexpr Square relative_square(Color c, Square s) {
  return Square(s ^ (c * 56));
}

constexpr Rank relative_rank(Color c, Rank r) {
  return Rank(r ^ (c * 7));
}

constexpr Rank relative_rank(Color c, Square s) {
  return relative_rank(c, rank_of(s));
}

constexpr Direction pawn_push(Color c) {
  return c == WHITE ? NORTH : SOUTH;
}

constexpr Square from_sq(Move m) {
  return Square((m >> 6) & 0x3F);
}

constexpr Square to_sq(Move m) {
  return Square(m & 0x3F);
}

constexpr int from_to(Move m) {
 return m & 0xFFF;
}

constexpr MoveType type_of(Move m) {
  return MoveType(m & (3 << 14));
}

constexpr PieceType promotion_type(Move m) {
  return PieceType(((m >> 12) & 3) + KNIGHT);
}

constexpr Move make_move(Square from, Square to) {
  return Move((from << 6) + to);
}

constexpr Move reverse_move(Move m) {
  return make_move(to_sq(m), from_sq(m));
}

template<MoveType T>
constexpr Move make(Square from, Square to, PieceType pt = KNIGHT) {
  return Move(T + ((pt - KNIGHT) << 12) + (from << 6) + to);
}

constexpr bool is_ok(Move m) {
  return from_sq(m) != to_sq(m); // Catch MOVE_NULL and MOVE_NONE
}

#endif // #ifndef TYPES_H_INCLUDED

#include "tune.h" // Global visibility to tuning setup<|MERGE_RESOLUTION|>--- conflicted
+++ resolved
@@ -246,11 +246,7 @@
   #define QVE 100/100
 #endif
 
-<<<<<<< HEAD
-PawnValueMg   = 128*PVM,   PawnValueEg   = 213*PVE,
-=======
 PawnValueMg   = 124*PVM,   PawnValueEg   = 206*PVE,
->>>>>>> 2d17c762
 KnightValueMg = 781*NVM,   KnightValueEg = 854*NVE,
 BishopValueMg = 825*BVM,   BishopValueEg = 915*BVE,
 RookValueMg   = 1276*RVM,  RookValueEg   = 1380*RVE,
