--- conflicted
+++ resolved
@@ -184,7 +184,6 @@
   VALUE_MATE_IN_MAX_PLY  =  VALUE_MATE - MAX_PLY,
   VALUE_MATED_IN_MAX_PLY = -VALUE_MATE_IN_MAX_PLY,
 
-<<<<<<< HEAD
 //Code idea below by Ed Schröder
 #if defined (Weakfish)
   #define PVM 82/100
@@ -247,7 +246,7 @@
   #define QVE 100/100
 #endif
 
-PawnValueMg   = 128*PVM,   PawnValueEg   = 213*PVE,
+PawnValueMg   = 124*PVM,   PawnValueEg   = 206*PVE,
 KnightValueMg = 781*NVM,   KnightValueEg = 854*NVE,
 BishopValueMg = 825*BVM,   BishopValueEg = 915*BVE,
 RookValueMg   = 1276*RVM,  RookValueEg   = 1380*RVE,
@@ -257,14 +256,6 @@
 VALUE_TB_WIN    = PawnValueEg,
 #endif
 MidgameLimit  = 15258*PVM, EndgameLimit  = 3915*PVE
-=======
-  PawnValueMg   = 124,   PawnValueEg   = 206,
-  KnightValueMg = 781,   KnightValueEg = 854,
-  BishopValueMg = 825,   BishopValueEg = 915,
-  RookValueMg   = 1276,  RookValueEg   = 1380,
-  QueenValueMg  = 2538,  QueenValueEg  = 2682,
-  Tempo = 28,
->>>>>>> 66ed8b6c
 
 };
 
