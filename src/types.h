--- conflicted
+++ resolved
@@ -210,14 +210,9 @@
     RookValueMg   = 1289*RVM,  RookValueEg   = 1378*RVE,
     QueenValueMg  = 2529*QVM,  QueenValueEg  = 2687*QVE,
 	
-    MidgameLimit  = 15258, EndgameLimit  = 3915
-
-<<<<<<< HEAD
-=======
-  MidgameLimit  = 15258, EndgameLimit  = 3915,
-
-  VALUE_TB_WIN    = 101 * PawnValueEg
->>>>>>> d2e5037f
+    MidgameLimit  = 15258, EndgameLimit  = 3915,
+    VALUE_TB_WIN    = 101 * PawnValueEg
+
 };
 
 enum PieceType {
