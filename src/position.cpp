--- conflicted
+++ resolved
@@ -478,13 +478,7 @@
 
 void Position::set_castling_right(Color c, Square kfrom, Square rfrom) {
 
-<<<<<<< HEAD
-  CastlingSide cs = kfrom < rfrom ? KING_SIDE : QUEEN_SIDE;
-  CastlingRight cr = (c | cs);
-=======
-  Square kfrom = square<KING>(c);
   CastlingRights cr = c & (kfrom < rfrom ? KING_SIDE: QUEEN_SIDE);
->>>>>>> 3984b8f8
 
   st->castlingRights |= cr;
   castlingRightsMask[kfrom] |= cr;
@@ -2684,22 +2678,16 @@
           if (!can_castle(cr))
               continue;
 
-<<<<<<< HEAD
 #if defined(ANTI) || defined(EXTINCTION) || defined(TWOKINGS)
-          if (   piece_on(castlingRookSquare[c | s]) != make_piece(c, ROOK)
+          if (   piece_on(castlingRookSquare[cr]) != make_piece(c, ROOK)
               || piece_on(castlingKingSquare[c]) != make_piece(c, KING)
-              || castlingRightsMask[castlingRookSquare[c | s]] != (c | s)
-              || (castlingRightsMask[castlingKingSquare[c]] & (c | s)) != (c | s))
+              || castlingRightsMask[castlingRookSquare[cr]] != (cr)
+              || (castlingRightsMask[castlingKingSquare[c]] & (cr)) != (cr))
 #else
-          if (   piece_on(castlingRookSquare[c | s]) != make_piece(c, ROOK)
-              || castlingRightsMask[castlingRookSquare[c | s]] != (c | s)
-              || (castlingRightsMask[square<KING>(c)] & (c | s)) != (c | s))
-#endif
-=======
           if (   piece_on(castlingRookSquare[cr]) != make_piece(c, ROOK)
               || castlingRightsMask[castlingRookSquare[cr]] != (cr)
               || (castlingRightsMask[square<KING>(c)] & (cr)) != (cr))
->>>>>>> 3984b8f8
+#endif
               assert(0 && "pos_is_ok: Castling");
       }
 
