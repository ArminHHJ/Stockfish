--- conflicted
+++ resolved
@@ -341,18 +341,18 @@
   Square kto = relative_square(c, cs == KING_SIDE ? SQ_G1 : SQ_C1);
   Square rto = relative_square(c, cs == KING_SIDE ? SQ_F1 : SQ_D1);
 
-<<<<<<< HEAD
-  for (Square s = std::min(rfrom, rto); s <= std::max(rfrom, rto); ++s)
+//<<<<<<< HEAD
+ /* for (Square s = std::min(rfrom, rto); s <= std::max(rfrom, rto); ++s)
       if (s != kfrom && s != rfrom)
           castlingPath[cr] |= s;
 
   for (Square s = std::min(kfrom, kto); s <= std::max(kfrom, kto); ++s)
       if (s != kfrom && s != rfrom)
-          castlingPath[cr] |= s;
-=======
+          castlingPath[cr] |= s;*/
+//=======
   castlingPath[cr] =   (between_bb(rfrom, rto) | between_bb(kfrom, kto) | rto | kto)
                     & ~(square_bb(kfrom) | rfrom);
->>>>>>> 4e72e2a9
+//>>>>>>> 4e72e2a964754611de85536c13ae069f85839b85
 }
 
 
