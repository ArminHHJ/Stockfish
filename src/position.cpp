--- conflicted
+++ resolved
@@ -1167,11 +1167,7 @@
 
     kingRing = kingAttackers = legalKing = 0;
 
-<<<<<<< HEAD
-    kingRing = attacks_from(KING, ksq);
-=======
     kingRing = attacks_bb<KING>(ksq);
->>>>>>> feae68a6
 
     while (kingRing)
     {
