/*
 McCain, a UCI chess playing engine derived from Stockfish and Glaurung 2.1
 Copyright (C) 2004-2008 Tord Romstad (Glaurung author)
 Copyright (C) 2008-2015 Marco Costalba, Joona Kiiski, Tord Romstad (Stockfish Authors)
 Copyright (C) 2015-2016 Marco Costalba, Joona Kiiski, Gary Linscott, Tord Romstad (Stockfish Authors)
 Copyright (C) 2017-2019 Michael Byrne, Marco Costalba, Joona Kiiski, Gary Linscott, Tord Romstad (McCain Authors)

 McCain is free software: you can redistribute it and/or modify
 it under the terms of the GNU General Public License as published by
 the Free Software Foundation, either version 3 of the License, or
 (at your option) any later version.

 McCain is distributed in the hope that it will be useful,
 but WITHOUT ANY WARRANTY; without even the implied warranty of
 MERCHANTABILITY or FITNESS FOR A PARTICULAR PURPOSE.  See the
 GNU General Public License for more details.

 You should have received a copy of the GNU General Public License
 along with this program.  If not, see <http://www.gnu.org/licenses/>.
 */

#include <algorithm>
#include <cassert>
#include <cstddef> // For offsetof()
#include <cstring> // For std::memset, std::memcmp
#include <iomanip>
#include <sstream>

#include "bitboard.h"
#include "misc.h"
#include "movegen.h"
#include "position.h"
#include "thread.h"
#include "tt.h"
#include "uci.h"
#include "syzygy/tbprobe.h"

using std::string;

namespace Zobrist {

  Key psq[PIECE_NB][SQUARE_NB];
  Key enpassant[FILE_NB];
  Key castling[CASTLING_RIGHT_NB];
  Key side, noPawns;
}

namespace {

const string PieceToChar(" PNBRQK  pnbrqk");

constexpr Piece Pieces[] = { W_PAWN, W_KNIGHT, W_BISHOP, W_ROOK, W_QUEEN, W_KING,
                             B_PAWN, B_KNIGHT, B_BISHOP, B_ROOK, B_QUEEN, B_KING };

// min_attacker() is a helper function used by see_ge() to locate the least
// valuable attacker for the side to move, remove the attacker we just found
// from the bitboards and scan for new X-ray attacks behind it.

template<int Pt>
PieceType min_attacker(const Bitboard* byTypeBB, Square to, Bitboard stmAttackers,
                       Bitboard& occupied, Bitboard& attackers) {

  Bitboard b = stmAttackers & byTypeBB[Pt];
  if (!b)
      return min_attacker<Pt + 1>(byTypeBB, to, stmAttackers, occupied, attackers);

  occupied ^= lsb(b); // Remove the attacker from occupied

  // Add any X-ray attack behind the just removed piece. For instance with
  // rooks in a8 and a7 attacking a1, after removing a7 we add rook in a8.
  // Note that new added attackers can be of any color.
  if (Pt == PAWN || Pt == BISHOP || Pt == QUEEN)
      attackers |= attacks_bb<BISHOP>(to, occupied) & (byTypeBB[BISHOP] | byTypeBB[QUEEN]);

  if (Pt == ROOK || Pt == QUEEN)
      attackers |= attacks_bb<ROOK>(to, occupied) & (byTypeBB[ROOK] | byTypeBB[QUEEN]);

  // X-ray may add already processed pieces because byTypeBB[] is constant: in
  // the rook example, now attackers contains _again_ rook in a7, so remove it.
  attackers &= occupied;
  return (PieceType)Pt;
}

template<>
PieceType min_attacker<KING>(const Bitboard*, Square, Bitboard, Bitboard&, Bitboard&) {
  return KING; // No need to update bitboards: it is the last cycle
}

} // namespace


/// operator<<(Position) returns an ASCII representation of the position

std::ostream& operator<<(std::ostream& os, const Position& pos) {

  os << "\n +---+---+---+---+---+---+---+---+\n";

  for (Rank r = RANK_8; r >= RANK_1; --r)
  {
      for (File f = FILE_A; f <= FILE_H; ++f)
          os << " | " << PieceToChar[pos.piece_on(make_square(f, r))];

      os << " |\n +---+---+---+---+---+---+---+---+\n";
  }

  os << "\nFen: " << pos.fen() << "\nKey: " << std::hex << std::uppercase
     << std::setfill('0') << std::setw(16) << pos.key()
     << std::setfill(' ') << std::dec << "\nCheckers: ";

  for (Bitboard b = pos.checkers(); b; )
      os << UCI::square(pop_lsb(&b)) << " ";

  if (    int(Tablebases::MaxCardinality) >= popcount(pos.pieces())
      && !pos.can_castle(ANY_CASTLING))
  {
      StateInfo st;
      Position p;
      p.set(pos.fen(), pos.is_chess960(), &st, pos.this_thread());
      Tablebases::ProbeState s1, s2;
      Tablebases::WDLScore wdl = Tablebases::probe_wdl(p, &s1);
      int dtz = Tablebases::probe_dtz(p, &s2);
      os << "\nTablebases WDL: " << std::setw(4) << wdl << " (" << s1 << ")"
         << "\nTablebases DTZ: " << std::setw(4) << dtz << " (" << s2 << ")";
  }

  return os;
}


// Marcel van Kervinck's cuckoo algorithm for fast detection of "upcoming repetition"
// situations. Description of the algorithm in the following paper:
// https://marcelk.net/2013-04-06/paper/upcoming-rep-v2.pdf

// First and second hash functions for indexing the cuckoo tables
inline int H1(Key h) { return h & 0x1fff; }
inline int H2(Key h) { return (h >> 16) & 0x1fff; }

// Cuckoo tables with Zobrist hashes of valid reversible moves, and the moves themselves
Key cuckoo[8192];
Move cuckooMove[8192];


/// Position::init() initializes at startup the various arrays used to compute
/// hash keys.

void Position::init() {

  PRNG rng(1070372);

  for (Piece pc : Pieces)
      for (Square s = SQ_A1; s <= SQ_H8; ++s)
          Zobrist::psq[pc][s] = rng.rand<Key>();

  for (File f = FILE_A; f <= FILE_H; ++f)
      Zobrist::enpassant[f] = rng.rand<Key>();

  for (int cr = NO_CASTLING; cr <= ANY_CASTLING; ++cr)
  {
      Zobrist::castling[cr] = 0;
      Bitboard b = cr;
      while (b)
      {
          Key k = Zobrist::castling[1ULL << pop_lsb(&b)];
          Zobrist::castling[cr] ^= k ? k : rng.rand<Key>();
      }
  }

  Zobrist::side = rng.rand<Key>();
  Zobrist::noPawns = rng.rand<Key>();

  // Prepare the cuckoo tables
  std::memset(cuckoo, 0, sizeof(cuckoo));
  std::memset(cuckooMove, 0, sizeof(cuckooMove));
  int count = 0;
  for (Piece pc : Pieces)
      for (Square s1 = SQ_A1; s1 <= SQ_H8; ++s1)
          for (Square s2 = Square(s1 + 1); s2 <= SQ_H8; ++s2)
              if (PseudoAttacks[type_of(pc)][s1] & s2)
              {
                  Move move = make_move(s1, s2);
                  Key key = Zobrist::psq[pc][s1] ^ Zobrist::psq[pc][s2] ^ Zobrist::side;
                  int i = H1(key);
                  while (true)
                  {
                      std::swap(cuckoo[i], key);
                      std::swap(cuckooMove[i], move);
                      if (move == MOVE_NONE) // Arrived at empty slot?
                          break;
                      i = (i == H1(key)) ? H2(key) : H1(key); // Push victim to alternative slot
                  }
                  count++;
             }
  assert(count == 3668);
}


/// Position::set() initializes the position object with the given FEN string.
/// This function is not very robust - make sure that input FENs are correct,
/// this is assumed to be the responsibility of the GUI.

Position& Position::set(const string& fenStr, bool isChess960, StateInfo* si, Thread* th) {
/*
   A FEN string defines a particular position using only the ASCII character set.

   A FEN string contains six fields separated by a space. The fields are:

   1) Piece placement (from white's perspective). Each rank is described, starting
      with rank 8 and ending with rank 1. Within each rank, the contents of each
      square are described from file A through file H. Following the Standard
      Algebraic Notation (SAN), each piece is identified by a single letter taken
      from the standard English names. White pieces are designated using upper-case
      letters ("PNBRQK") whilst Black uses lowercase ("pnbrqk"). Blank squares are
      noted using digits 1 through 8 (the number of blank squares), and "/"
      separates ranks.

   2) Active color. "w" means white moves next, "b" means black.

   3) Castling availability. If neither side can castle, this is "-". Otherwise,
      this has one or more letters: "K" (White can castle kingside), "Q" (White
      can castle queenside), "k" (Black can castle kingside), and/or "q" (Black
      can castle queenside).

   4) En passant target square (in algebraic notation). If there's no en passant
      target square, this is "-". If a pawn has just made a 2-square move, this
      is the position "behind" the pawn. This is recorded only if there is a pawn
      in position to make an en passant capture, and if there really is a pawn
      that might have advanced two squares.

   5) Halfmove clock. This is the number of halfmoves since the last pawn advance
      or capture. This is used to determine if a draw can be claimed under the
      fifty-move rule.

   6) Fullmove number. The number of the full move. It starts at 1, and is
      incremented after Black's move.
*/

  unsigned char col, row, token;
  size_t idx;
  Square sq = SQ_A8;
  std::istringstream ss(fenStr);

  std::memset(this, 0, sizeof(Position));
  std::memset(si, 0, sizeof(StateInfo));
  std::fill_n(&pieceList[0][0], sizeof(pieceList) / sizeof(Square), SQ_NONE);
  st = si;

  ss >> std::noskipws;

  // 1. Piece placement
  while ((ss >> token) && !isspace(token))
  {
      if (isdigit(token))
          sq += (token - '0') * EAST; // Advance the given number of files

      else if (token == '/')
          sq += 2 * SOUTH;

      else if ((idx = PieceToChar.find(token)) != string::npos)
      {
          put_piece(Piece(idx), sq);
          ++sq;
      }
  }

  // 2. Active color
  ss >> token;
  sideToMove = (token == 'w' ? WHITE : BLACK);
  ss >> token;

  // 3. Castling availability. Compatible with 3 standards: Normal FEN standard,
  // Shredder-FEN that uses the letters of the columns on which the rooks began
  // the game instead of KQkq and also X-FEN standard that, in case of Chess960,
  // if an inner rook is associated with the castling right, the castling tag is
  // replaced by the file letter of the involved rook, as for the Shredder-FEN.
  while ((ss >> token) && !isspace(token))
  {
      Square rsq;
      Color c = islower(token) ? BLACK : WHITE;
      Piece rook = make_piece(c, ROOK);

      token = char(toupper(token));

      if (token == 'K')
          for (rsq = relative_square(c, SQ_H1); piece_on(rsq) != rook; --rsq) {}

      else if (token == 'Q')
          for (rsq = relative_square(c, SQ_A1); piece_on(rsq) != rook; ++rsq) {}

      else if (token >= 'A' && token <= 'H')
          rsq = make_square(File(token - 'A'), relative_rank(c, RANK_1));

      else
          continue;

      set_castling_right(c, rsq);
  }

  // 4. En passant square. Ignore if no pawn capture is possible
  if (   ((ss >> col) && (col >= 'a' && col <= 'h'))
      && ((ss >> row) && (row == '3' || row == '6')))
  {
      st->epSquare = make_square(File(col - 'a'), Rank(row - '1'));

      if (   !(attackers_to(st->epSquare) & pieces(sideToMove, PAWN))
          || !(pieces(~sideToMove, PAWN) & (st->epSquare + pawn_push(~sideToMove))))
          st->epSquare = SQ_NONE;
  }
  else
      st->epSquare = SQ_NONE;

  // 5-6. Halfmove clock and fullmove number
  ss >> std::skipws >> st->rule50 >> gamePly;

  // Convert from fullmove starting from 1 to gamePly starting from 0,
  // handle also common incorrect FEN with fullmove = 0.
  gamePly = std::max(2 * (gamePly - 1), 0) + (sideToMove == BLACK);

  chess960 = isChess960;
  thisThread = th;
  set_state(st);

  assert(pos_is_ok());

  return *this;
}


/// Position::set_castling_right() is a helper function used to set castling
/// rights given the corresponding color and the rook starting square.

void Position::set_castling_right(Color c, Square rfrom) {

  Square kfrom = square<KING>(c);
  CastlingSide cs = kfrom < rfrom ? KING_SIDE : QUEEN_SIDE;
  CastlingRight cr = (c | cs);

  st->castlingRights |= cr;
  castlingRightsMask[kfrom] |= cr;
  castlingRightsMask[rfrom] |= cr;
  castlingRookSquare[cr] = rfrom;

  Square kto = relative_square(c, cs == KING_SIDE ? SQ_G1 : SQ_C1);
  Square rto = relative_square(c, cs == KING_SIDE ? SQ_F1 : SQ_D1);

  castlingPath[cr] =   (between_bb(rfrom, rto) | between_bb(kfrom, kto) | rto | kto)
                    & ~(square_bb(kfrom) | rfrom);
}


/// Position::set_check_info() sets king attacks to detect if a move gives check

void Position::set_check_info(StateInfo* si) const {

  si->blockersForKing[WHITE] = slider_blockers(pieces(BLACK), square<KING>(WHITE), si->pinners[BLACK]);
  si->blockersForKing[BLACK] = slider_blockers(pieces(WHITE), square<KING>(BLACK), si->pinners[WHITE]);

  Square ksq = square<KING>(~sideToMove);

  si->checkSquares[PAWN]   = attacks_from<PAWN>(ksq, ~sideToMove);
  si->checkSquares[KNIGHT] = attacks_from<KNIGHT>(ksq);
  si->checkSquares[BISHOP] = attacks_from<BISHOP>(ksq);
  si->checkSquares[ROOK]   = attacks_from<ROOK>(ksq);
  si->checkSquares[QUEEN]  = si->checkSquares[BISHOP] | si->checkSquares[ROOK];
  si->checkSquares[KING]   = 0;
}


/// Position::set_state() computes the hash keys of the position, and other
/// data that once computed is updated incrementally as moves are made.
/// The function is only used when a new position is set up, and to verify
/// the correctness of the StateInfo data when running in debug mode.

void Position::set_state(StateInfo* si) const {

  si->key = si->materialKey = 0;
  si->pawnKey = Zobrist::noPawns;
  si->nonPawnMaterial[WHITE] = si->nonPawnMaterial[BLACK] = VALUE_ZERO;
  si->checkersBB = attackers_to(square<KING>(sideToMove)) & pieces(~sideToMove);

  set_check_info(si);

  for (Bitboard b = pieces(); b; )
  {
      Square s = pop_lsb(&b);
      Piece pc = piece_on(s);
      si->key ^= Zobrist::psq[pc][s];

      if (type_of(pc) == PAWN)
          si->pawnKey ^= Zobrist::psq[pc][s];

      else if (type_of(pc) != PAWN && type_of(pc) != KING)
          si->nonPawnMaterial[color_of(pc)] += PieceValue[MG][pc];
  }

  if (si->epSquare != SQ_NONE)
      si->key ^= Zobrist::enpassant[file_of(si->epSquare)];

  if (sideToMove == BLACK)
      si->key ^= Zobrist::side;

  si->key ^= Zobrist::castling[si->castlingRights];

  for (Piece pc : Pieces)
      for (int cnt = 0; cnt < pieceCount[pc]; ++cnt)
          si->materialKey ^= Zobrist::psq[pc][cnt];
}


/// Position::set() is an overload to initialize the position object with
/// the given endgame code string like "KBPKN". It is mainly a helper to
/// get the material key out of an endgame code.

Position& Position::set(const string& code, Color c, StateInfo* si) {

  assert(code.length() > 0 && code.length() < 8);
  assert(code[0] == 'K');

  string sides[] = { code.substr(code.find('K', 1)),      // Weak
                     code.substr(0, code.find('K', 1)) }; // Strong

  std::transform(sides[c].begin(), sides[c].end(), sides[c].begin(), tolower);

  string fenStr = "8/" + sides[0] + char(8 - sides[0].length() + '0') + "/8/8/8/8/"
                       + sides[1] + char(8 - sides[1].length() + '0') + "/8 w - - 0 10";

  return set(fenStr, false, si, nullptr);
}


/// Position::fen() returns a FEN representation of the position. In case of
/// Chess960 the Shredder-FEN notation is used. This is mainly a debugging function.

const string Position::fen() const {

  int emptyCnt;
  std::ostringstream ss;

  for (Rank r = RANK_8; r >= RANK_1; --r)
  {
      for (File f = FILE_A; f <= FILE_H; ++f)
      {
          for (emptyCnt = 0; f <= FILE_H && empty(make_square(f, r)); ++f)
              ++emptyCnt;

          if (emptyCnt)
              ss << emptyCnt;

          if (f <= FILE_H)
              ss << PieceToChar[piece_on(make_square(f, r))];
      }

      if (r > RANK_1)
          ss << '/';
  }

  ss << (sideToMove == WHITE ? " w " : " b ");

  if (can_castle(WHITE_OO))
      ss << (chess960 ? char('A' + file_of(castling_rook_square(WHITE_OO ))) : 'K');

  if (can_castle(WHITE_OOO))
      ss << (chess960 ? char('A' + file_of(castling_rook_square(WHITE_OOO))) : 'Q');

  if (can_castle(BLACK_OO))
      ss << (chess960 ? char('a' + file_of(castling_rook_square(BLACK_OO ))) : 'k');

  if (can_castle(BLACK_OOO))
      ss << (chess960 ? char('a' + file_of(castling_rook_square(BLACK_OOO))) : 'q');

  if (!can_castle(ANY_CASTLING))
      ss << '-';

  ss << (ep_square() == SQ_NONE ? " - " : " " + UCI::square(ep_square()) + " ")
     << st->rule50 << " " << 1 + (gamePly - (sideToMove == BLACK)) / 2;

  return ss.str();
}


/// Position::slider_blockers() returns a bitboard of all the pieces (both colors)
/// that are blocking attacks on the square 's' from 'sliders'. A piece blocks a
/// slider if removing that piece from the board would result in a position where
/// square 's' is attacked. For example, a king-attack blocking piece can be either
/// a pinned or a discovered check piece, according if its color is the opposite
/// or the same of the color of the slider.

Bitboard Position::slider_blockers(Bitboard sliders, Square s, Bitboard& pinners) const {

  Bitboard blockers = 0;
  pinners = 0;

  // Snipers are sliders that attack 's' when a piece and other snipers are removed
  Bitboard snipers = (  (PseudoAttacks[  ROOK][s] & pieces(QUEEN, ROOK))
                      | (PseudoAttacks[BISHOP][s] & pieces(QUEEN, BISHOP))) & sliders;
  Bitboard occupancy = pieces() & ~snipers;

  while (snipers)
  {
    Square sniperSq = pop_lsb(&snipers);
    Bitboard b = between_bb(s, sniperSq) & occupancy;

    if (b && !more_than_one(b))
    {
        blockers |= b;
        if (b & pieces(color_of(piece_on(s))))
            pinners |= sniperSq;
    }
  }
  return blockers;
}


/// Position::attackers_to() computes a bitboard of all pieces which attack a
/// given square. Slider attacks use the occupied bitboard to indicate occupancy.

Bitboard Position::attackers_to(Square s, Bitboard occupied) const {

  return  (attacks_from<PAWN>(s, BLACK)    & pieces(WHITE, PAWN))
        | (attacks_from<PAWN>(s, WHITE)    & pieces(BLACK, PAWN))
        | (attacks_from<KNIGHT>(s)         & pieces(KNIGHT))
        | (attacks_bb<  ROOK>(s, occupied) & pieces(  ROOK, QUEEN))
        | (attacks_bb<BISHOP>(s, occupied) & pieces(BISHOP, QUEEN))
        | (attacks_from<KING>(s)           & pieces(KING));
}


/// Position::legal() tests whether a pseudo-legal move is legal

bool Position::legal(Move m) const {

  assert(is_ok(m));

  Color us = sideToMove;
  Square from = from_sq(m);
  Square to = to_sq(m);

  assert(color_of(moved_piece(m)) == us);
  assert(piece_on(square<KING>(us)) == make_piece(us, KING));

  // En passant captures are a tricky special case. Because they are rather
  // uncommon, we do it simply by testing whether the king is attacked after
  // the move is made.
  if (type_of(m) == ENPASSANT)
  {
      Square ksq = square<KING>(us);
      Square capsq = to - pawn_push(us);
      Bitboard occupied = (pieces() ^ from ^ capsq) | to;

      assert(to == ep_square());
      assert(moved_piece(m) == make_piece(us, PAWN));
      assert(piece_on(capsq) == make_piece(~us, PAWN));
      assert(piece_on(to) == NO_PIECE);

      return   !(attacks_bb<  ROOK>(ksq, occupied) & pieces(~us, QUEEN, ROOK))
            && !(attacks_bb<BISHOP>(ksq, occupied) & pieces(~us, QUEEN, BISHOP));
  }

  // Castling moves generation does not check if the castling path is clear of
  // enemy attacks, it is delayed at a later time: now!
  if (type_of(m) == CASTLING)
  {
      // After castling, the rook and king final positions are the same in
      // Chess960 as they would be in standard chess.
      to = relative_square(us, to > from ? SQ_G1 : SQ_C1);
      Direction step = to > from ? WEST : EAST;

      for (Square s = to; s != from; s += step)
          if (attackers_to(s) & pieces(~us))
              return false;

      // In case of Chess960, verify that when moving the castling rook we do
      // not discover some hidden checker.
      // For instance an enemy queen in SQ_A1 when castling rook is in SQ_B1.
      return   !chess960
            || !(attacks_bb<ROOK>(to, pieces() ^ to_sq(m)) & pieces(~us, ROOK, QUEEN));
  }

  // If the moving piece is a king, check whether the destination square is
  // attacked by the opponent.
  if (type_of(piece_on(from)) == KING)
      return !(attackers_to(to) & pieces(~us));

  // A non-king move is legal if and only if it is not pinned or it
  // is moving along the ray towards or away from the king.
  return   !(blockers_for_king(us) & from)
        ||  aligned(from, to, square<KING>(us));
}


/// Position::pseudo_legal() takes a random move and tests whether the move is
/// pseudo legal. It is used to validate moves from TT that can be corrupted
/// due to SMP concurrent access or hash position key aliasing.

bool Position::pseudo_legal(const Move m) const {

  Color us = sideToMove;
  Square from = from_sq(m);
  Square to = to_sq(m);
  Piece pc = moved_piece(m);

  // Use a slower but simpler function for uncommon cases
  if (type_of(m) != NORMAL)
      return MoveList<LEGAL>(*this).contains(m);

  // Is not a promotion, so promotion piece must be empty
  if (promotion_type(m) - KNIGHT != NO_PIECE_TYPE)
      return false;

  // If the 'from' square is not occupied by a piece belonging to the side to
  // move, the move is obviously not legal.
  if (pc == NO_PIECE || color_of(pc) != us)
      return false;

  // The destination square cannot be occupied by a friendly piece
  if (pieces(us) & to)
      return false;

  // Handle the special case of a pawn move
  if (type_of(pc) == PAWN)
  {
      // We have already handled promotion moves, so destination
      // cannot be on the 8th/1st rank.
      if ((Rank8BB | Rank1BB) & to)
          return false;

      if (   !(attacks_from<PAWN>(from, us) & pieces(~us) & to) // Not a capture
          && !((from + pawn_push(us) == to) && empty(to))       // Not a single push
          && !(   (from + 2 * pawn_push(us) == to)              // Not a double push
               && (rank_of(from) == relative_rank(us, RANK_2))
               && empty(to)
               && empty(to - pawn_push(us))))
          return false;
  }
  else if (!(attacks_from(type_of(pc), from) & to))
      return false;

  // Evasions generator already takes care to avoid some kind of illegal moves
  // and legal() relies on this. We therefore have to take care that the same
  // kind of moves are filtered out here.
  if (checkers())
  {
      if (type_of(pc) != KING)
      {
          // Double check? In this case a king move is required
          if (more_than_one(checkers()))
              return false;

          // Our move must be a blocking evasion or a capture of the checking piece
          if (!((between_bb(lsb(checkers()), square<KING>(us)) | checkers()) & to))
              return false;
      }
      // In case of king moves under check we have to remove king so as to catch
      // invalid moves like b1a1 when opposite queen is on c1.
      else if (attackers_to(to, pieces() ^ from) & pieces(~us))
          return false;
  }

  return true;
}


/// Position::gives_check() tests whether a pseudo-legal move gives a check

bool Position::gives_check(Move m) const {

  assert(is_ok(m));
  assert(color_of(moved_piece(m)) == sideToMove);

  Square from = from_sq(m);
  Square to = to_sq(m);

  // Is there a direct check?
  if (st->checkSquares[type_of(piece_on(from))] & to)
      return true;

  // Is there a discovered check?
  if (   (st->blockersForKing[~sideToMove] & from)
      && !aligned(from, to, square<KING>(~sideToMove)))
      return true;

  switch (type_of(m))
  {
  case NORMAL:
      return false;

  case PROMOTION:
      return attacks_bb(promotion_type(m), to, pieces() ^ from) & square<KING>(~sideToMove);

  // En passant capture with check? We have already handled the case
  // of direct checks and ordinary discovered check, so the only case we
  // need to handle is the unusual case of a discovered check through
  // the captured pawn.
  case ENPASSANT:
  {
      Square capsq = make_square(file_of(to), rank_of(from));
      Bitboard b = (pieces() ^ from ^ capsq) | to;

      return  (attacks_bb<  ROOK>(square<KING>(~sideToMove), b) & pieces(sideToMove, QUEEN, ROOK))
            | (attacks_bb<BISHOP>(square<KING>(~sideToMove), b) & pieces(sideToMove, QUEEN, BISHOP));
  }
  case CASTLING:
  {
      Square kfrom = from;
      Square rfrom = to; // Castling is encoded as 'King captures the rook'
      Square kto = relative_square(sideToMove, rfrom > kfrom ? SQ_G1 : SQ_C1);
      Square rto = relative_square(sideToMove, rfrom > kfrom ? SQ_F1 : SQ_D1);

      return   (PseudoAttacks[ROOK][rto] & square<KING>(~sideToMove))
            && (attacks_bb<ROOK>(rto, (pieces() ^ kfrom ^ rfrom) | rto | kto) & square<KING>(~sideToMove));
  }
  default:
      assert(false);
      return false;
  }
}
#ifdef Maverick //Gunther Demetz zugzwangSolver
void Position::removePawn(Square s, StateInfo& newSt) {
    assert(&newSt != st);
    assert(type_of(piece_on(s)) == PAWN);

    std::memcpy(&newSt, st, offsetof(StateInfo, key));
    newSt.previous = st;
    st = &newSt;

    Key k = st->previous->key;
    Piece pc = piece_on(s);
    st->pawnKey ^= Zobrist::psq[pc][s];

    k ^= Zobrist::psq[pc][s];

    remove_piece(pc, s);

    st->epSquare= SQ_NONE;
    board[s] = NO_PIECE;
    st->checkersBB = attackers_to(square<KING>(sideToMove)) & pieces(~sideToMove);
    set_check_info(st);

    st->materialKey ^= Zobrist::psq[pc][pieceCount[pc]];
    st->capturedPiece = NO_PIECE;
    st->key = k;
}

void Position::undo_removePawn(Square s, Color c) {
    st = st->previous;
    Piece pc = make_piece(c, PAWN);
    put_piece(pc, s);
}
#endif


/// Position::do_move() makes a move, and saves all information necessary
/// to a StateInfo object. The move is assumed to be legal. Pseudo-legal
/// moves should be filtered out before this function is called.

void Position::do_move(Move m, StateInfo& newSt, bool givesCheck) {

  assert(is_ok(m));
  assert(&newSt != st);

  thisThread->nodes.fetch_add(1, std::memory_order_relaxed);
  Key k = st->key ^ Zobrist::side;

  // Copy some fields of the old state to our new StateInfo object except the
  // ones which are going to be recalculated from scratch anyway and then switch
  // our state pointer to point to the new (ready to be updated) state.
  std::memcpy(&newSt, st, offsetof(StateInfo, key));
  newSt.previous = st;
  st = &newSt;

  // Increment ply counters. In particular, rule50 will be reset to zero later on
  // in case of a capture or a pawn move.
  ++gamePly;
  ++st->rule50;
  ++st->pliesFromNull;

  Color us = sideToMove;
  Color them = ~us;
  Square from = from_sq(m);
  Square to = to_sq(m);
  Piece pc = piece_on(from);
  Piece captured = type_of(m) == ENPASSANT ? make_piece(them, PAWN) : piece_on(to);

  assert(color_of(pc) == us);
  assert(captured == NO_PIECE || color_of(captured) == (type_of(m) != CASTLING ? them : us));
  //assert(type_of(captured) != KING);

  if (type_of(m) == CASTLING)
  {
      assert(pc == make_piece(us, KING));
      assert(captured == make_piece(us, ROOK));

      Square rfrom, rto;
      do_castling<true>(us, from, to, rfrom, rto);

      k ^= Zobrist::psq[captured][rfrom] ^ Zobrist::psq[captured][rto];
      captured = NO_PIECE;
  }

  if (captured)
  {
      Square capsq = to;

      // If the captured piece is a pawn, update pawn hash key, otherwise
      // update non-pawn material.
      if (type_of(captured) == PAWN)
      {
          if (type_of(m) == ENPASSANT)
          {
              capsq -= pawn_push(us);

              assert(pc == make_piece(us, PAWN));
              assert(to == st->epSquare);
              assert(relative_rank(us, to) == RANK_6);
              assert(piece_on(to) == NO_PIECE);
              assert(piece_on(capsq) == make_piece(them, PAWN));

              board[capsq] = NO_PIECE; // Not done by remove_piece()
          }

          st->pawnKey ^= Zobrist::psq[captured][capsq];
      }
      else
          st->nonPawnMaterial[them] -= PieceValue[MG][captured];

      // Update board and piece lists
      remove_piece(captured, capsq);

      // Update material hash key and prefetch access to materialTable
      k ^= Zobrist::psq[captured][capsq];
      st->materialKey ^= Zobrist::psq[captured][pieceCount[captured]];
      prefetch(thisThread->materialTable[st->materialKey]);

      // Reset rule 50 counter
      st->rule50 = 0;
  }

  // Update hash key
  k ^= Zobrist::psq[pc][from] ^ Zobrist::psq[pc][to];

  // Reset en passant square
  if (st->epSquare != SQ_NONE)
  {
      k ^= Zobrist::enpassant[file_of(st->epSquare)];
      st->epSquare = SQ_NONE;
  }

  // Update castling rights if needed
  if (st->castlingRights && (castlingRightsMask[from] | castlingRightsMask[to]))
  {
      int cr = castlingRightsMask[from] | castlingRightsMask[to];
      k ^= Zobrist::castling[st->castlingRights & cr];
      st->castlingRights &= ~cr;
  }

  // Move the piece. The tricky Chess960 castling is handled earlier
  if (type_of(m) != CASTLING)
      move_piece(pc, from, to);

  // If the moving piece is a pawn do some special extra work
  if (type_of(pc) == PAWN)
  {
      // Set en-passant square if the moved pawn can be captured
      if (   (int(to) ^ int(from)) == 16
          && (attacks_from<PAWN>(to - pawn_push(us), us) & pieces(them, PAWN)))
      {
          st->epSquare = to - pawn_push(us);
          k ^= Zobrist::enpassant[file_of(st->epSquare)];
      }

      else if (type_of(m) == PROMOTION)
      {
          Piece promotion = make_piece(us, promotion_type(m));

          assert(relative_rank(us, to) == RANK_8);
          assert(type_of(promotion) >= KNIGHT && type_of(promotion) <= QUEEN);

          remove_piece(pc, to);
          put_piece(promotion, to);

          // Update hash keys
          k ^= Zobrist::psq[pc][to] ^ Zobrist::psq[promotion][to];
          st->pawnKey ^= Zobrist::psq[pc][to];
          st->materialKey ^=  Zobrist::psq[promotion][pieceCount[promotion]-1]
                            ^ Zobrist::psq[pc][pieceCount[pc]];

          // Update material
          st->nonPawnMaterial[us] += PieceValue[MG][promotion];
      }

      // Update pawn hash key and prefetch access to pawnsTable
      st->pawnKey ^= Zobrist::psq[pc][from] ^ Zobrist::psq[pc][to];

      // Reset rule 50 draw counter
      st->rule50 = 0;
  }

  // Set capture piece
  st->capturedPiece = captured;

  // Update the key with the final value
  st->key = k;

  // Calculate checkers bitboard (if move gives check)
  st->checkersBB = givesCheck ? attackers_to(square<KING>(them)) & pieces(us) : 0;

  sideToMove = ~sideToMove;

  // Update king attacks used for fast check detection
  set_check_info(st);

  // Calculate the repetition info. It is the ply distance from the previous
  // occurrence of the same position, negative in the 3-fold case, or zero
  // if the position was not repeated.
  st->repetition = 0;
  int end = std::min(st->rule50, st->pliesFromNull);
  if (end >= 4)
  {
      StateInfo* stp = st->previous->previous;
      for (int i=4; i <= end; i += 2)
      {
          stp = stp->previous->previous;
          if (stp->key == st->key)
          {
              st->repetition = stp->repetition ? -i : i;
              break;
          }
      }
  }

  assert(pos_is_ok());
}


/// Position::undo_move() unmakes a move. When it returns, the position should
/// be restored to exactly the same state as before the move was made.

void Position::undo_move(Move m) {

  assert(is_ok(m));

  sideToMove = ~sideToMove;

  Color us = sideToMove;
  Square from = from_sq(m);
  Square to = to_sq(m);
  Piece pc = piece_on(to);

  assert(empty(from) || type_of(m) == CASTLING);
  assert(type_of(st->capturedPiece) != KING);

  if (type_of(m) == PROMOTION)
  {
      assert(relative_rank(us, to) == RANK_8);
      assert(type_of(pc) == promotion_type(m));
      assert(type_of(pc) >= KNIGHT && type_of(pc) <= QUEEN);

      remove_piece(pc, to);
      pc = make_piece(us, PAWN);
      put_piece(pc, to);
  }

  if (type_of(m) == CASTLING)
  {
      Square rfrom, rto;
      do_castling<false>(us, from, to, rfrom, rto);
  }
  else
  {
      move_piece(pc, to, from); // Put the piece back at the source square

      if (st->capturedPiece)
      {
          Square capsq = to;

          if (type_of(m) == ENPASSANT)
          {
              capsq -= pawn_push(us);

              assert(type_of(pc) == PAWN);
              assert(to == st->previous->epSquare);
              assert(relative_rank(us, to) == RANK_6);
              assert(piece_on(capsq) == NO_PIECE);
              assert(st->capturedPiece == make_piece(~us, PAWN));
          }

          put_piece(st->capturedPiece, capsq); // Restore the captured piece
      }
  }

  // Finally point our state pointer back to the previous state
  st = st->previous;
  --gamePly;

  assert(pos_is_ok());
}


/// Position::do_castling() is a helper used to do/undo a castling move. This
/// is a bit tricky in Chess960 where from/to squares can overlap.
template<bool Do>
void Position::do_castling(Color us, Square from, Square& to, Square& rfrom, Square& rto) {

  bool kingSide = to > from;
  rfrom = to; // Castling is encoded as "king captures friendly rook"
  rto = relative_square(us, kingSide ? SQ_F1 : SQ_D1);
  to = relative_square(us, kingSide ? SQ_G1 : SQ_C1);

  // Remove both pieces first since squares could overlap in Chess960
  remove_piece(make_piece(us, KING), Do ? from : to);
  remove_piece(make_piece(us, ROOK), Do ? rfrom : rto);
  board[Do ? from : to] = board[Do ? rfrom : rto] = NO_PIECE; // Since remove_piece doesn't do it for us
  put_piece(make_piece(us, KING), Do ? to : from);
  put_piece(make_piece(us, ROOK), Do ? rto : rfrom);
}


/// Position::do(undo)_null_move() is used to do(undo) a "null move": It flips
/// the side to move without executing any move on the board.

void Position::do_null_move(StateInfo& newSt) {

  assert(!checkers());
  assert(&newSt != st);

  std::memcpy(&newSt, st, sizeof(StateInfo));
  newSt.previous = st;
  st = &newSt;

  if (st->epSquare != SQ_NONE)
  {
      st->key ^= Zobrist::enpassant[file_of(st->epSquare)];
      st->epSquare = SQ_NONE;
  }

  st->key ^= Zobrist::side;
  prefetch(TT.first_entry(st->key));

  ++st->rule50;
  st->pliesFromNull = 0;

  sideToMove = ~sideToMove;

  set_check_info(st);

  st->repetition = 0;

  assert(pos_is_ok());
}

void Position::undo_null_move() {

  assert(!checkers());

  st = st->previous;
  sideToMove = ~sideToMove;
}


/// Position::key_after() computes the new hash key after the given move. Needed
/// for speculative prefetch. It doesn't recognize special moves like castling,
/// en-passant and promotions.

Key Position::key_after(Move m) const {

  Square from = from_sq(m);
  Square to = to_sq(m);
  Piece pc = piece_on(from);
  Piece captured = piece_on(to);
  Key k = st->key ^ Zobrist::side;

  if (captured)
      k ^= Zobrist::psq[captured][to];

  return k ^ Zobrist::psq[pc][to] ^ Zobrist::psq[pc][from];
}


/// Position::see_ge (Static Exchange Evaluation Greater or Equal) tests if the
/// SEE value of move is greater or equal to the given threshold. We'll use an
/// algorithm similar to alpha-beta pruning with a null window.

bool Position::see_ge(Move m, Value threshold) const {

  assert(is_ok(m));

  // Only deal with normal moves, assume others pass a simple see
  if (type_of(m) != NORMAL)
      return VALUE_ZERO >= threshold;

  Bitboard stmAttackers;
  Square from = from_sq(m), to = to_sq(m);
  PieceType nextVictim = type_of(piece_on(from));
  Color us = color_of(piece_on(from));
  Color stm = ~us; // First consider opponent's move
  Value balance;   // Values of the pieces taken by us minus opponent's ones

  // The opponent may be able to recapture so this is the best result
  // we can hope for.
  balance = PieceValue[MG][piece_on(to)] - threshold;

  if (balance < VALUE_ZERO)
      return false;

  // Now assume the worst possible result: that the opponent can
  // capture our piece for free.
  balance -= PieceValue[MG][nextVictim];

  // If it is enough (like in PxQ) then return immediately. Note that
  // in case nextVictim == KING we always return here, this is ok
  // if the given move is legal.
  if (balance >= VALUE_ZERO)
      return true;

  // Find all attackers to the destination square, with the moving piece
  // removed, but possibly an X-ray attacker added behind it.
  Bitboard occupied = pieces() ^ from ^ to;
  Bitboard attackers = attackers_to(to, occupied) & occupied;

  while (true)
  {
      stmAttackers = attackers & pieces(stm);

      // Don't allow pinned pieces to attack (except the king) as long as
      // any pinners are on their original square.
      if (st->pinners[~stm] & occupied)
          stmAttackers &= ~st->blockersForKing[stm];

      // If stm has no more attackers then give up: stm loses
      if (!stmAttackers)
          break;

      // Locate and remove the next least valuable attacker, and add to
      // the bitboard 'attackers' the possibly X-ray attackers behind it.
      nextVictim = min_attacker<PAWN>(byTypeBB, to, stmAttackers, occupied, attackers);

      stm = ~stm; // Switch side to move

      // Negamax the balance with alpha = balance, beta = balance+1 and
      // add nextVictim's value.
      //
      //      (balance, balance+1) -> (-balance-1, -balance)
      //
      assert(balance < VALUE_ZERO);

      balance = -balance - 1 - PieceValue[MG][nextVictim];

      // If balance is still non-negative after giving away nextVictim then we
      // win. The only thing to be careful about it is that we should revert
      // stm if we captured with the king when the opponent still has attackers.
      if (balance >= VALUE_ZERO)
      {
          if (nextVictim == KING && (attackers & pieces(stm)))
              stm = ~stm;
          break;
      }
      assert(nextVictim != KING);
  }
  return us != stm; // We break the above loop when stm loses
}


/// Position::is_draw() tests whether the position is drawn by 50-move rule
/// or by repetition. It does not detect stalemates.

bool Position::is_draw(int ply) const {

  if (st->rule50 > 99 && (!checkers() || MoveList<LEGAL>(*this).size()))
      return true;

  // Return a draw score if a position repeats once earlier but strictly
  // after the root, or repeats twice before or at the root.
  if (st->repetition && st->repetition < ply)
      return true;

  return false;
}


// Position::has_repeated() tests whether there has been at least one repetition
// of positions since the last capture or pawn move.

bool Position::has_repeated() const {

    StateInfo* stc = st;
    int end = std::min(st->rule50, st->pliesFromNull);
    while (end-- >= 4)
    {
        if (stc->repetition)
            return true;

        stc = stc->previous;
    }
    return false;
}


/// Position::has_game_cycle() tests if the position has a move which draws by repetition,
/// or an earlier position has a move that directly reaches the current position.

bool Position::has_game_cycle(int ply) const {

  int j;

  int end = std::min(st->rule50, st->pliesFromNull);

  if (end < 3)
    return false;

  Key originalKey = st->key;
  StateInfo* stp = st->previous;

  for (int i = 3; i <= end; i += 2)
  {
      stp = stp->previous->previous;

      Key moveKey = originalKey ^ stp->key;
      if (   (j = H1(moveKey), cuckoo[j] == moveKey)
          || (j = H2(moveKey), cuckoo[j] == moveKey))
      {
#ifdef Maverick  //simplification, Rocky640
		  Square s1 = from_sq(cuckooMove[j]);
		  Square s2 = to_sq(cuckooMove[j]);
#else
          Move move = cuckooMove[j];
          Square s1 = from_sq(move);
          Square s2 = to_sq(move);
#endif
          if (!(between_bb(s1, s2) & pieces()))
          {
<<<<<<< HEAD
#ifdef Maverick // not used, Vondele
#else
              // In the cuckoo table, both moves Rc1c5 and Rc5c1 are stored in the same
              // location. We select the legal one by reversing the move variable if necessary.
              if (empty(s1))
                  move = make_move(s2, s1);
#endif
=======
>>>>>>> 2985a6b5
              if (ply > i)
                  return true;
#ifdef Maverick // #2097 by svivanov72
              // For nodes before or at the root, check that the move is a repetition one
              // rather than a move to the current position
              if (color_of(piece_on(empty(s1) ? s2 : s1)) != side_to_move())
                  continue;
#endif

              // For nodes before or at the root, check that the move is a repetition one
              // rather than a move to the current position.
              // In the cuckoo table, both moves Rc1c5 and Rc5c1 are stored in the same
              // location, so we have to select which square to check.
              if (color_of(piece_on(empty(s1) ? s2 : s1)) != side_to_move())
                  continue;

              // For repetitions before or at the root, require one more
              if (stp->repetition)
                  return true;
          }
      }
  }
  return false;
}


/// Position::flip() flips position with the white and black sides reversed. This
/// is only useful for debugging e.g. for finding evaluation symmetry bugs.

void Position::flip() {

  string f, token;
  std::stringstream ss(fen());

  for (Rank r = RANK_8; r >= RANK_1; --r) // Piece placement
  {
      std::getline(ss, token, r > RANK_1 ? '/' : ' ');
      f.insert(0, token + (f.empty() ? " " : "/"));
  }

  ss >> token; // Active color
  f += (token == "w" ? "B " : "W "); // Will be lowercased later

  ss >> token; // Castling availability
  f += token + " ";

  std::transform(f.begin(), f.end(), f.begin(),
                 [](char c) { return char(islower(c) ? toupper(c) : tolower(c)); });

  ss >> token; // En passant square
  f += (token == "-" ? token : token.replace(1, 1, token[1] == '3' ? "6" : "3"));

  std::getline(ss, token); // Half and full moves
  f += token;

  set(f, is_chess960(), st, this_thread());

  assert(pos_is_ok());
}


/// Position::pos_is_ok() performs some consistency checks for the
/// position object and raises an asserts if something wrong is detected.
/// This is meant to be helpful when debugging.

bool Position::pos_is_ok() const {

  constexpr bool Fast = true; // Quick (default) or full check?

  if (   (sideToMove != WHITE && sideToMove != BLACK)
      || piece_on(square<KING>(WHITE)) != W_KING
      || piece_on(square<KING>(BLACK)) != B_KING
      || (   ep_square() != SQ_NONE
          && relative_rank(sideToMove, ep_square()) != RANK_6))
      assert(0 && "pos_is_ok: Default");

  if (Fast)
      return true;

  if (   pieceCount[W_KING] != 1
      || pieceCount[B_KING] != 1
      || attackers_to(square<KING>(~sideToMove)) & pieces(sideToMove))
      assert(0 && "pos_is_ok: Kings");

  if (   (pieces(PAWN) & (Rank1BB | Rank8BB))
      || pieceCount[W_PAWN] > 8
      || pieceCount[B_PAWN] > 8)
      assert(0 && "pos_is_ok: Pawns");

  if (   (pieces(WHITE) & pieces(BLACK))
      || (pieces(WHITE) | pieces(BLACK)) != pieces()
      || popcount(pieces(WHITE)) > 16
      || popcount(pieces(BLACK)) > 16)
      assert(0 && "pos_is_ok: Bitboards");

  for (PieceType p1 = PAWN; p1 <= KING; ++p1)
      for (PieceType p2 = PAWN; p2 <= KING; ++p2)
          if (p1 != p2 && (pieces(p1) & pieces(p2)))
              assert(0 && "pos_is_ok: Bitboards");

  StateInfo si = *st;
  set_state(&si);
  if (std::memcmp(&si, st, sizeof(StateInfo)))
      assert(0 && "pos_is_ok: State");

  for (Piece pc : Pieces)
  {
      if (   pieceCount[pc] != popcount(pieces(color_of(pc), type_of(pc)))
          || pieceCount[pc] != std::count(board, board + SQUARE_NB, pc))
          assert(0 && "pos_is_ok: Pieces");

      for (int i = 0; i < pieceCount[pc]; ++i)
          if (board[pieceList[pc][i]] != pc || index[pieceList[pc][i]] != i)
              assert(0 && "pos_is_ok: Index");
  }

  for (Color c = WHITE; c <= BLACK; ++c)
      for (CastlingSide s = KING_SIDE; s <= QUEEN_SIDE; s = CastlingSide(s + 1))
      {
          if (!can_castle(c | s))
              continue;

          if (   piece_on(castlingRookSquare[c | s]) != make_piece(c, ROOK)
              || castlingRightsMask[castlingRookSquare[c | s]] != (c | s)
              || (castlingRightsMask[square<KING>(c)] & (c | s)) != (c | s))
              assert(0 && "pos_is_ok: Castling");
      }

  return true;
}<|MERGE_RESOLUTION|>--- conflicted
+++ resolved
@@ -1227,16 +1227,6 @@
 #endif
           if (!(between_bb(s1, s2) & pieces()))
           {
-<<<<<<< HEAD
-#ifdef Maverick // not used, Vondele
-#else
-              // In the cuckoo table, both moves Rc1c5 and Rc5c1 are stored in the same
-              // location. We select the legal one by reversing the move variable if necessary.
-              if (empty(s1))
-                  move = make_move(s2, s1);
-#endif
-=======
->>>>>>> 2985a6b5
               if (ply > i)
                   return true;
 #ifdef Maverick // #2097 by svivanov72
