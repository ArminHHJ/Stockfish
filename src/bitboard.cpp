/*
 Honey, a UCI chess playing engine derived from Stockfish and Glaurung 2.1
 Copyright (C) 2004-2008 Tord Romstad (Glaurung author)
 Copyright (C) 2008-2015 Marco Costalba, Joona Kiiski, Tord Romstad (Stockfish Authors)
 Copyright (C) 2015-2016 Marco Costalba, Joona Kiiski, Gary Linscott, Tord Romstad (Stockfish Authors)
 Copyright (C) 2017-2020 Michael Byrne, Marco Costalba, Joona Kiiski, Gary Linscott, Tord Romstad (Honey Authors)

 Honey is free software: you can redistribute it and/or modify
 it under the terms of the GNU General Public License as published by
 the Free Software Foundation, either version 3 of the License, or
 (at your option) any later version.

 Honey is distributed in the hope that it will be useful,
 but WITHOUT ANY WARRANTY; without even the implied warranty of
 MERCHANTABILITY or FITNESS FOR A PARTICULAR PURPOSE.  See the
 GNU General Public License for more details.

 You should have received a copy of the GNU General Public License
 along with this program.  If not, see <http://www.gnu.org/licenses/>.
 */

#include <algorithm>
#include <bitset>

#include "bitboard.h"
#include "misc.h"

uint8_t PopCnt16[1 << 16];

uint8_t SquareDistance[SQUARE_NB][SQUARE_NB];

Bitboard SquareBB[SQUARE_NB];
Bitboard FileBB[FILE_NB];
Bitboard RankBB[RANK_NB];
Bitboard ForwardRanksBB[COLOR_NB][RANK_NB];
Bitboard BetweenBB[SQUARE_NB][SQUARE_NB];
Bitboard LineBB[SQUARE_NB][SQUARE_NB];
Bitboard DistanceRingBB[SQUARE_NB][8];
Bitboard ForwardFileBB[COLOR_NB][SQUARE_NB];
Bitboard PassedPawnMask[COLOR_NB][SQUARE_NB];
Bitboard PawnAttackSpan[COLOR_NB][SQUARE_NB];
Bitboard PseudoAttacks[PIECE_TYPE_NB][SQUARE_NB];
Bitboard PawnAttacks[COLOR_NB][SQUARE_NB];

Magic RookMagics[SQUARE_NB];
Magic BishopMagics[SQUARE_NB];

namespace {
#ifdef Add_Features  //Niklas Fiekas fast magics

  // De Bruijn sequences. See chessprogramming.wikispaces.com/BitScan
  const uint64_t DeBruijn64 = 0x3F79D71B4CB0A89ULL;
  const uint32_t DeBruijn32 = 0x783A9B23;

  int MSBTable[256];            // To implement software msb()
  Square BSFTable[SQUARE_NB];   // To implement software bitscan

Bitboard AttackTable[HasPext ? 107648 : 88772] = { 0 };

struct MagicInit {
    Bitboard magic;
    unsigned offset;
};

MagicInit BishopMagicInit[SQUARE_NB] = {
    { 0x007fbfbfbfbfbfffu,   5378 },
    { 0x0000a060401007fcu,   4093 },
    { 0x0001004008020000u,   4314 },
    { 0x0000806004000000u,   6587 },
    { 0x0000100400000000u,   6491 },
    { 0x000021c100b20000u,   6330 },
    { 0x0000040041008000u,   5609 },
    { 0x00000fb0203fff80u,  22236 },
    { 0x0000040100401004u,   6106 },
    { 0x0000020080200802u,   5625 },
    { 0x0000004010202000u,  16785 },
    { 0x0000008060040000u,  16817 },
    { 0x0000004402000000u,   6842 },
    { 0x0000000801008000u,   7003 },
    { 0x000007efe0bfff80u,   4197 },
    { 0x0000000820820020u,   7356 },
    { 0x0000400080808080u,   4602 },
    { 0x00021f0100400808u,   4538 },
    { 0x00018000c06f3fffu,  29531 },
    { 0x0000258200801000u,  45393 },
    { 0x0000240080840000u,  12420 },
    { 0x000018000c03fff8u,  15763 },
    { 0x00000a5840208020u,   5050 },
    { 0x0000020008208020u,   4346 },
    { 0x0000804000810100u,   6074 },
    { 0x0001011900802008u,   7866 },
    { 0x0000804000810100u,  32139 },
    { 0x000100403c0403ffu,  57673 },
    { 0x00078402a8802000u,  55365 },
    { 0x0000101000804400u,  15818 },
    { 0x0000080800104100u,   5562 },
    { 0x00004004c0082008u,   6390 },
    { 0x0001010120008020u,   7930 },
    { 0x000080809a004010u,  13329 },
    { 0x0007fefe08810010u,   7170 },
    { 0x0003ff0f833fc080u,  27267 },
    { 0x007fe08019003042u,  53787 },
    { 0x003fffefea003000u,   5097 },
    { 0x0000101010002080u,   6643 },
    { 0x0000802005080804u,   6138 },
    { 0x0000808080a80040u,   7418 },
    { 0x0000104100200040u,   7898 },
    { 0x0003ffdf7f833fc0u,  42012 },
    { 0x0000008840450020u,  57350 },
    { 0x00007ffc80180030u,  22813 },
    { 0x007fffdd80140028u,  56693 },
    { 0x00020080200a0004u,   5818 },
    { 0x0000101010100020u,   7098 },
    { 0x0007ffdfc1805000u,   4451 },
    { 0x0003ffefe0c02200u,   4709 },
    { 0x0000000820806000u,   4794 },
    { 0x0000000008403000u,  13364 },
    { 0x0000000100202000u,   4570 },
    { 0x0000004040802000u,   4282 },
    { 0x0004010040100400u,  14964 },
    { 0x00006020601803f4u,   4026 },
    { 0x0003ffdfdfc28048u,   4826 },
    { 0x0000000820820020u,   7354 },
    { 0x0000000008208060u,   4848 },
    { 0x0000000000808020u,  15946 },
    { 0x0000000001002020u,  14932 },
    { 0x0000000401002008u,  16588 },
    { 0x0000004040404040u,   6905 },
    { 0x007fff9fdf7ff813u,  16076 }
};

MagicInit RookMagicInit[SQUARE_NB] = {
    { 0x00280077ffebfffeu,  26304 },
    { 0x2004010201097fffu,  35520 },
    { 0x0010020010053fffu,  38592 },
    { 0x0040040008004002u,   8026 },
    { 0x7fd00441ffffd003u,  22196 },
    { 0x4020008887dffffeu,  80870 },
    { 0x004000888847ffffu,  76747 },
    { 0x006800fbff75fffdu,  30400 },
    { 0x000028010113ffffu,  11115 },
    { 0x0020040201fcffffu,  18205 },
    { 0x007fe80042ffffe8u,  53577 },
    { 0x00001800217fffe8u,  62724 },
    { 0x00001800073fffe8u,  34282 },
    { 0x00001800e05fffe8u,  29196 },
    { 0x00001800602fffe8u,  23806 },
    { 0x000030002fffffa0u,  49481 },
    { 0x00300018010bffffu,   2410 },
    { 0x0003000c0085fffbu,  36498 },
    { 0x0004000802010008u,  24478 },
    { 0x0004002020020004u,  10074 },
    { 0x0001002002002001u,  79315 },
    { 0x0001001000801040u,  51779 },
    { 0x0000004040008001u,  13586 },
    { 0x0000006800cdfff4u,  19323 },
    { 0x0040200010080010u,  70612 },
    { 0x0000080010040010u,  83652 },
    { 0x0004010008020008u,  63110 },
    { 0x0000040020200200u,  34496 },
    { 0x0002008010100100u,  84966 },
    { 0x0000008020010020u,  54341 },
    { 0x0000008020200040u,  60421 },
    { 0x0000820020004020u,  86402 },
    { 0x00fffd1800300030u,  50245 },
    { 0x007fff7fbfd40020u,  76622 },
    { 0x003fffbd00180018u,  84676 },
    { 0x001fffde80180018u,  78757 },
    { 0x000fffe0bfe80018u,  37346 },
    { 0x0001000080202001u,    370 },
    { 0x0003fffbff980180u,  42182 },
    { 0x0001fffdff9000e0u,  45385 },
    { 0x00fffefeebffd800u,  61659 },
    { 0x007ffff7ffc01400u,  12790 },
    { 0x003fffbfe4ffe800u,  16762 },
    { 0x001ffff01fc03000u,      0 },
    { 0x000fffe7f8bfe800u,  38380 },
    { 0x0007ffdfdf3ff808u,  11098 },
    { 0x0003fff85fffa804u,  21803 },
    { 0x0001fffd75ffa802u,  39189 },
    { 0x00ffffd7ffebffd8u,  58628 },
    { 0x007fff75ff7fbfd8u,  44116 },
    { 0x003fff863fbf7fd8u,  78357 },
    { 0x001fffbfdfd7ffd8u,  44481 },
    { 0x000ffff810280028u,  64134 },
    { 0x0007ffd7f7feffd8u,  41759 },
    { 0x0003fffc0c480048u,   1394 },
    { 0x0001ffffafd7ffd8u,  40910 },
    { 0x00ffffe4ffdfa3bau,  66516 },
    { 0x007fffef7ff3d3dau,   3897 },
    { 0x003fffbfdfeff7fau,   3930 },
    { 0x001fffeff7fbfc22u,  72934 },
    { 0x0000020408001001u,  72662 },
    { 0x0007fffeffff77fdu,  56325 },
    { 0x0003ffffbf7dfeecu,  66501 },
    { 0x0001ffff9dffa333u,  14826 }
};

Bitboard relevant_occupancies(Direction directions[], Square s);
  void init_magics(MagicInit init[], Magic magics[], Direction directions[], unsigned shift);

  // bsf_index() returns the index into BSFTable[] to look up the bitscan. Uses
  // Matt Taylor's folding for 32 bit case, extended to 64 bit by Kim Walisch.

#ifdef Add_Features
  unsigned bsf_index(Bitboard b) {
    b ^= b - 1;
    return Is64Bit ? (b * DeBruijn64) >> 58
                   : ((unsigned(b) ^ unsigned(b >> 32)) * DeBruijn32) >> 26;
  }


  // popcount16() counts the non-zero bits using SWAR-Popcount algorithm

  unsigned popcount16(unsigned u) {
    u -= (u >> 1) & 0x5555U;
    u = ((u >> 2) & 0x3333U) + (u & 0x3333U);
    u = ((u >> 4) + u) & 0x0F0FU;
    return (u * 0x0101U) >> 8;
  }
#endif
#else
Bitboard RookTable[0x19000];  // To store rook attacks
Bitboard BishopTable[0x1480]; // To store bishop attacks

void init_magics(Bitboard table[], Magic magics[], Direction directions[]);
#endif

<<<<<<< HEAD
=======
  void init_magics(PieceType pt, Bitboard table[], Magic magics[]);
>>>>>>> 8a3f155b
}


/// Bitboards::pretty() returns an ASCII representation of a bitboard suitable
/// to be printed to standard output. Useful for debugging.

const std::string Bitboards::pretty(Bitboard b) {

  std::string s = "+---+---+---+---+---+---+---+---+\n";

  for (Rank r = RANK_8; r >= RANK_1; --r)
  {
      for (File f = FILE_A; f <= FILE_H; ++f)
          s += b & make_square(f, r) ? "| X " : "|   ";
      s += "| " + std::to_string(1 + r) + "\n+---+---+---+---+---+---+---+---+\n";
  }
  s += "  a   b   c   d   e   f   g   h\n";

  return s;
}


#ifdef Add_Features
/// Bitboards::init() initializes various bitboard tables. It is called at
/// startup and relies on global objects to be already zero-initialized.

void Bitboards::init() {

  for (unsigned i = 0; i < (1 << 16); ++i)
      PopCnt16[i] = (uint8_t) popcount16(i);

  for (Square s = SQ_A1; s <= SQ_H8; ++s)
  {
      SquareBB[s] = 1ULL << s;
      BSFTable[bsf_index(SquareBB[s])] = s;
  }

  for (Bitboard b = 2; b < 256; ++b)
      MSBTable[b] = MSBTable[b - 1] + !more_than_one(b);

  for (File f = FILE_A; f <= FILE_H; ++f)
      FileBB[f] = f > FILE_A ? FileBB[f - 1] << 1 : FileABB;

  for (Rank r = RANK_1; r <= RANK_8; ++r)
      RankBB[r] = r > RANK_1 ? RankBB[r - 1] << 8 : Rank1BB;

  for (Rank r = RANK_1; r < RANK_8; ++r)
      ForwardRanksBB[WHITE][r] = ~(ForwardRanksBB[BLACK][r + 1] = ForwardRanksBB[BLACK][r] | RankBB[r]);

  for (Color c : {WHITE, BLACK})
      for (Square s = SQ_A1; s <= SQ_H8; ++s)
      {
          ForwardFileBB [c][s] = ForwardRanksBB[c][rank_of(s)] & FileBB[file_of(s)];
          PawnAttackSpan[c][s] = ForwardRanksBB[c][rank_of(s)] & adjacent_files_bb(s);
          PassedPawnMask[c][s] = ForwardFileBB [c][s] | PawnAttackSpan[c][s];
      }

  for (Square s1 = SQ_A1; s1 <= SQ_H8; ++s1)
      for (Square s2 = SQ_A1; s2 <= SQ_H8; ++s2)
          {
              SquareDistance[s1][s2] = std::max(distance<File>(s1, s2), distance<Rank>(s1, s2));
              DistanceRingBB[s1][SquareDistance[s1][s2]] |= s2;
          }

  int steps[][5] = { {}, { 7, 9 }, { 6, 10, 15, 17 }, {}, {}, {}, { 1, 7, 8, 9 } };

  for (Color c : {WHITE, BLACK})
      for (PieceType pt : { PAWN, KNIGHT, KING })
          for (Square s = SQ_A1; s <= SQ_H8; ++s)
              for (int i = 0; steps[pt][i]; ++i)
              {
                  Square to = s + Direction(c == WHITE ? steps[pt][i] : -steps[pt][i]);

                  if (is_ok(to) && distance(s, to) < 3)
                  {
                      if (pt == PAWN)
                          PawnAttacks[c][s] |= to;
                      else
                          PseudoAttacks[pt][s] |= to;
                  }
              }
#else
/// Bitboards::init() initializes various bitboard tables. It is called at
/// startup and relies on global objects to be already zero-initialized.

void Bitboards::init() {

  for (unsigned i = 0; i < (1 << 16); ++i)
      PopCnt16[i] = uint8_t(std::bitset<16>(i).count());

  for (Square s = SQ_A1; s <= SQ_H8; ++s)
      SquareBB[s] = (1ULL << s);

  for (Square s1 = SQ_A1; s1 <= SQ_H8; ++s1)
      for (Square s2 = SQ_A1; s2 <= SQ_H8; ++s2)
          SquareDistance[s1][s2] = std::max(distance<File>(s1, s2), distance<Rank>(s1, s2));
<<<<<<< HEAD
#endif
  Direction RookDirections[] = { NORTH, EAST, SOUTH, WEST };
  Direction BishopDirections[] = { NORTH_EAST, SOUTH_EAST, SOUTH_WEST, NORTH_WEST };

#ifdef Add_Features  //Niklas Fiekas fast magics
    if (HasPext)
    {
        unsigned offset = 0;
        for (Square s = SQ_A1; s <= SQ_H8; ++s)
        {
            RookMagicInit[s].offset = offset;
            offset += 1 << popcount(relevant_occupancies(RookDirections, s));

        }
        for (Square s = SQ_A1; s <= SQ_H8; ++s)
        {
            BishopMagicInit[s].offset = offset;
            offset += 1 << popcount(relevant_occupancies(BishopDirections, s));
=======

  init_magics(ROOK, RookTable, RookMagics);
  init_magics(BISHOP, BishopTable, BishopMagics);
>>>>>>> 8a3f155b

        }

    }

  init_magics(RookMagicInit, RookMagics, RookDirections, 12);
  init_magics(BishopMagicInit, BishopMagics, BishopDirections, 9);
#else
    init_magics(RookTable, RookMagics, RookDirections);
    init_magics(BishopTable, BishopMagics, BishopDirections);
#endif

for (Square s1 = SQ_A1; s1 <= SQ_H8; ++s1)
{
    PawnAttacks[WHITE][s1] = pawn_attacks_bb<WHITE>(square_bb(s1));
    PawnAttacks[BLACK][s1] = pawn_attacks_bb<BLACK>(square_bb(s1));

    for (int step : {-9, -8, -7, -1, 1, 7, 8, 9} )
       PseudoAttacks[KING][s1] |= safe_destination(s1, step);

    for (int step : {-17, -15, -10, -6, 6, 10, 15, 17} )
       PseudoAttacks[KNIGHT][s1] |= safe_destination(s1, step);

    PseudoAttacks[QUEEN][s1]  = PseudoAttacks[BISHOP][s1] = attacks_bb<BISHOP>(s1, 0);
    PseudoAttacks[QUEEN][s1] |= PseudoAttacks[  ROOK][s1] = attacks_bb<  ROOK>(s1, 0);

    for (PieceType pt : { BISHOP, ROOK })
        for (Square s2 = SQ_A1; s2 <= SQ_H8; ++s2)
            if (PseudoAttacks[pt][s1] & s2)
                LineBB[s1][s2] = (attacks_bb(pt, s1, 0) & attacks_bb(pt, s2, 0)) | s1 | s2;
}
}


namespace {

  Bitboard sliding_attack(PieceType pt, Square sq, Bitboard occupied) {

    Bitboard attacks = 0;
    Direction   RookDirections[4] = {NORTH, SOUTH, EAST, WEST};
    Direction BishopDirections[4] = {NORTH_EAST, SOUTH_EAST, SOUTH_WEST, NORTH_WEST};

    for(Direction d : (pt == ROOK ? RookDirections : BishopDirections))
    {
        Square s = sq;
        while(safe_destination(s, d) && !(occupied & s))
            attacks |= (s += d);
    }

    return attacks;
}
#ifdef Add_Features  //Niklas Fiekas fast magics
Bitboard relevant_occupancies(Direction directions[], Square s) {
    Bitboard edges = ((Rank1BB | Rank8BB) & ~rank_bb(s)) | ((FileABB | FileHBB) & ~file_bb(s));
    return sliding_attack(directions, s, 0) & ~edges;
}
#endif

  // init_magics() computes all rook and bishop attacks at startup. Magic
  // bitboards are used to look up attacks of sliding pieces. As a reference see
  // www.chessprogramming.org/Magic_Bitboards. In particular, here we use the so
  // called "fancy" approach.

<<<<<<< HEAD
#ifdef Add_Features  //Niklas Fiekas fast magics

void init_magics(MagicInit init[], Magic magics[], Direction directions[], unsigned shift) {

    for (Square s = SQ_A1; s <= SQ_H8; ++s)
    {
        Magic& m = magics[s];
        m.magic = init[s].magic;
        m.mask = relevant_occupancies(directions, s);
        m.attacks = AttackTable + init[s].offset;

        Bitboard b = 0;
        do {
            unsigned idx = HasPext ? pext(b, m.mask) : (m.magic * b) >> (64 - shift);
            Bitboard attack = sliding_attack(directions, s, b);
            assert(!m.attacks[idx] || m.attacks[idx] == attack);
            m.attacks[idx] = attack;
            b = (b - m.mask) & m.mask;
        } while (b);
    }
}
}
#else
void init_magics(Bitboard table[], Magic magics[], Direction directions[]) {
=======
  void init_magics(PieceType pt, Bitboard table[], Magic magics[]) {
>>>>>>> 8a3f155b

    // Optimal PRNG seeds to pick the correct magics in the shortest time
    int seeds[][RANK_NB] = { { 8977, 44560, 54343, 38998,  5731, 95205, 104912, 17020 },
                             {  728, 10316, 55013, 32803, 12281, 15100,  16645,   255 } };

    Bitboard occupancy[4096], reference[4096], edges, b;
    int epoch[4096] = {}, cnt = 0, size = 0;

    for (Square s = SQ_A1; s <= SQ_H8; ++s)
    {
        // Board edges are not considered in the relevant occupancies
        edges = ((Rank1BB | Rank8BB) & ~rank_bb(s)) | ((FileABB | FileHBB) & ~file_bb(s));

        // Given a square 's', the mask is the bitboard of sliding attacks from
        // 's' computed on an empty board. The index must be big enough to contain
        // all the attacks for each possible subset of the mask and so is 2 power
        // the number of 1s of the mask. Hence we deduce the size of the shift to
        // apply to the 64 or 32 bits word to get the index.
        Magic& m = magics[s];
        m.mask  = sliding_attack(pt, s, 0) & ~edges;
        m.shift = (Is64Bit ? 64 : 32) - popcount(m.mask);

        // Set the offset for the attacks table of the square. We have individual
        // table sizes for each square with "Fancy Magic Bitboards".
        m.attacks = s == SQ_A1 ? table : magics[s - 1].attacks + size;

        // Use Carry-Rippler trick to enumerate all subsets of masks[s] and
        // store the corresponding sliding attack bitboard in reference[].
        b = size = 0;
        do {
            occupancy[size] = b;
            reference[size] = sliding_attack(pt, s, b);

            if (HasPext)
                m.attacks[pext(b, m.mask)] = reference[size];

            size++;
            b = (b - m.mask) & m.mask;
        } while (b);

        if (HasPext)
            continue;

        PRNG rng(seeds[Is64Bit][rank_of(s)]);

        // Find a magic for square 's' picking up an (almost) random number
        // until we find the one that passes the verification test.
        for (int i = 0; i < size; )
        {
            for (m.magic = 0; popcount((m.magic * m.mask) >> 56) < 6; )
                m.magic = rng.sparse_rand<Bitboard>();

            // A good magic must map every possible occupancy to an index that
            // looks up the correct sliding attack in the attacks[s] database.
            // Note that we build up the database for square 's' as a side
            // effect of verifying the magic. Keep track of the attempt count
            // and save it in epoch[], little speed-up trick to avoid resetting
            // m.attacks[] after every failed attempt.
            for (++cnt, i = 0; i < size; ++i)
            {
                unsigned idx = m.index(occupancy[i]);

                if (epoch[idx] < cnt)
                {
                    epoch[idx] = cnt;
                    m.attacks[idx] = reference[i];
                }
                else if (m.attacks[idx] != reference[i])
                    break;
            }
        }
    }
  }
}
#endif<|MERGE_RESOLUTION|>--- conflicted
+++ resolved
@@ -19,500 +19,188 @@
  along with this program.  If not, see <http://www.gnu.org/licenses/>.
  */
 
-#include <algorithm>
-#include <bitset>
-
-#include "bitboard.h"
-#include "misc.h"
-
-uint8_t PopCnt16[1 << 16];
-
-uint8_t SquareDistance[SQUARE_NB][SQUARE_NB];
-
-Bitboard SquareBB[SQUARE_NB];
-Bitboard FileBB[FILE_NB];
-Bitboard RankBB[RANK_NB];
-Bitboard ForwardRanksBB[COLOR_NB][RANK_NB];
-Bitboard BetweenBB[SQUARE_NB][SQUARE_NB];
-Bitboard LineBB[SQUARE_NB][SQUARE_NB];
-Bitboard DistanceRingBB[SQUARE_NB][8];
-Bitboard ForwardFileBB[COLOR_NB][SQUARE_NB];
-Bitboard PassedPawnMask[COLOR_NB][SQUARE_NB];
-Bitboard PawnAttackSpan[COLOR_NB][SQUARE_NB];
-Bitboard PseudoAttacks[PIECE_TYPE_NB][SQUARE_NB];
-Bitboard PawnAttacks[COLOR_NB][SQUARE_NB];
-
-Magic RookMagics[SQUARE_NB];
-Magic BishopMagics[SQUARE_NB];
-
-namespace {
-#ifdef Add_Features  //Niklas Fiekas fast magics
-
-  // De Bruijn sequences. See chessprogramming.wikispaces.com/BitScan
-  const uint64_t DeBruijn64 = 0x3F79D71B4CB0A89ULL;
-  const uint32_t DeBruijn32 = 0x783A9B23;
-
-  int MSBTable[256];            // To implement software msb()
-  Square BSFTable[SQUARE_NB];   // To implement software bitscan
-
-Bitboard AttackTable[HasPext ? 107648 : 88772] = { 0 };
-
-struct MagicInit {
-    Bitboard magic;
-    unsigned offset;
-};
-
-MagicInit BishopMagicInit[SQUARE_NB] = {
-    { 0x007fbfbfbfbfbfffu,   5378 },
-    { 0x0000a060401007fcu,   4093 },
-    { 0x0001004008020000u,   4314 },
-    { 0x0000806004000000u,   6587 },
-    { 0x0000100400000000u,   6491 },
-    { 0x000021c100b20000u,   6330 },
-    { 0x0000040041008000u,   5609 },
-    { 0x00000fb0203fff80u,  22236 },
-    { 0x0000040100401004u,   6106 },
-    { 0x0000020080200802u,   5625 },
-    { 0x0000004010202000u,  16785 },
-    { 0x0000008060040000u,  16817 },
-    { 0x0000004402000000u,   6842 },
-    { 0x0000000801008000u,   7003 },
-    { 0x000007efe0bfff80u,   4197 },
-    { 0x0000000820820020u,   7356 },
-    { 0x0000400080808080u,   4602 },
-    { 0x00021f0100400808u,   4538 },
-    { 0x00018000c06f3fffu,  29531 },
-    { 0x0000258200801000u,  45393 },
-    { 0x0000240080840000u,  12420 },
-    { 0x000018000c03fff8u,  15763 },
-    { 0x00000a5840208020u,   5050 },
-    { 0x0000020008208020u,   4346 },
-    { 0x0000804000810100u,   6074 },
-    { 0x0001011900802008u,   7866 },
-    { 0x0000804000810100u,  32139 },
-    { 0x000100403c0403ffu,  57673 },
-    { 0x00078402a8802000u,  55365 },
-    { 0x0000101000804400u,  15818 },
-    { 0x0000080800104100u,   5562 },
-    { 0x00004004c0082008u,   6390 },
-    { 0x0001010120008020u,   7930 },
-    { 0x000080809a004010u,  13329 },
-    { 0x0007fefe08810010u,   7170 },
-    { 0x0003ff0f833fc080u,  27267 },
-    { 0x007fe08019003042u,  53787 },
-    { 0x003fffefea003000u,   5097 },
-    { 0x0000101010002080u,   6643 },
-    { 0x0000802005080804u,   6138 },
-    { 0x0000808080a80040u,   7418 },
-    { 0x0000104100200040u,   7898 },
-    { 0x0003ffdf7f833fc0u,  42012 },
-    { 0x0000008840450020u,  57350 },
-    { 0x00007ffc80180030u,  22813 },
-    { 0x007fffdd80140028u,  56693 },
-    { 0x00020080200a0004u,   5818 },
-    { 0x0000101010100020u,   7098 },
-    { 0x0007ffdfc1805000u,   4451 },
-    { 0x0003ffefe0c02200u,   4709 },
-    { 0x0000000820806000u,   4794 },
-    { 0x0000000008403000u,  13364 },
-    { 0x0000000100202000u,   4570 },
-    { 0x0000004040802000u,   4282 },
-    { 0x0004010040100400u,  14964 },
-    { 0x00006020601803f4u,   4026 },
-    { 0x0003ffdfdfc28048u,   4826 },
-    { 0x0000000820820020u,   7354 },
-    { 0x0000000008208060u,   4848 },
-    { 0x0000000000808020u,  15946 },
-    { 0x0000000001002020u,  14932 },
-    { 0x0000000401002008u,  16588 },
-    { 0x0000004040404040u,   6905 },
-    { 0x007fff9fdf7ff813u,  16076 }
-};
-
-MagicInit RookMagicInit[SQUARE_NB] = {
-    { 0x00280077ffebfffeu,  26304 },
-    { 0x2004010201097fffu,  35520 },
-    { 0x0010020010053fffu,  38592 },
-    { 0x0040040008004002u,   8026 },
-    { 0x7fd00441ffffd003u,  22196 },
-    { 0x4020008887dffffeu,  80870 },
-    { 0x004000888847ffffu,  76747 },
-    { 0x006800fbff75fffdu,  30400 },
-    { 0x000028010113ffffu,  11115 },
-    { 0x0020040201fcffffu,  18205 },
-    { 0x007fe80042ffffe8u,  53577 },
-    { 0x00001800217fffe8u,  62724 },
-    { 0x00001800073fffe8u,  34282 },
-    { 0x00001800e05fffe8u,  29196 },
-    { 0x00001800602fffe8u,  23806 },
-    { 0x000030002fffffa0u,  49481 },
-    { 0x00300018010bffffu,   2410 },
-    { 0x0003000c0085fffbu,  36498 },
-    { 0x0004000802010008u,  24478 },
-    { 0x0004002020020004u,  10074 },
-    { 0x0001002002002001u,  79315 },
-    { 0x0001001000801040u,  51779 },
-    { 0x0000004040008001u,  13586 },
-    { 0x0000006800cdfff4u,  19323 },
-    { 0x0040200010080010u,  70612 },
-    { 0x0000080010040010u,  83652 },
-    { 0x0004010008020008u,  63110 },
-    { 0x0000040020200200u,  34496 },
-    { 0x0002008010100100u,  84966 },
-    { 0x0000008020010020u,  54341 },
-    { 0x0000008020200040u,  60421 },
-    { 0x0000820020004020u,  86402 },
-    { 0x00fffd1800300030u,  50245 },
-    { 0x007fff7fbfd40020u,  76622 },
-    { 0x003fffbd00180018u,  84676 },
-    { 0x001fffde80180018u,  78757 },
-    { 0x000fffe0bfe80018u,  37346 },
-    { 0x0001000080202001u,    370 },
-    { 0x0003fffbff980180u,  42182 },
-    { 0x0001fffdff9000e0u,  45385 },
-    { 0x00fffefeebffd800u,  61659 },
-    { 0x007ffff7ffc01400u,  12790 },
-    { 0x003fffbfe4ffe800u,  16762 },
-    { 0x001ffff01fc03000u,      0 },
-    { 0x000fffe7f8bfe800u,  38380 },
-    { 0x0007ffdfdf3ff808u,  11098 },
-    { 0x0003fff85fffa804u,  21803 },
-    { 0x0001fffd75ffa802u,  39189 },
-    { 0x00ffffd7ffebffd8u,  58628 },
-    { 0x007fff75ff7fbfd8u,  44116 },
-    { 0x003fff863fbf7fd8u,  78357 },
-    { 0x001fffbfdfd7ffd8u,  44481 },
-    { 0x000ffff810280028u,  64134 },
-    { 0x0007ffd7f7feffd8u,  41759 },
-    { 0x0003fffc0c480048u,   1394 },
-    { 0x0001ffffafd7ffd8u,  40910 },
-    { 0x00ffffe4ffdfa3bau,  66516 },
-    { 0x007fffef7ff3d3dau,   3897 },
-    { 0x003fffbfdfeff7fau,   3930 },
-    { 0x001fffeff7fbfc22u,  72934 },
-    { 0x0000020408001001u,  72662 },
-    { 0x0007fffeffff77fdu,  56325 },
-    { 0x0003ffffbf7dfeecu,  66501 },
-    { 0x0001ffff9dffa333u,  14826 }
-};
-
-Bitboard relevant_occupancies(Direction directions[], Square s);
-  void init_magics(MagicInit init[], Magic magics[], Direction directions[], unsigned shift);
-
-  // bsf_index() returns the index into BSFTable[] to look up the bitscan. Uses
-  // Matt Taylor's folding for 32 bit case, extended to 64 bit by Kim Walisch.
-
-#ifdef Add_Features
-  unsigned bsf_index(Bitboard b) {
-    b ^= b - 1;
-    return Is64Bit ? (b * DeBruijn64) >> 58
-                   : ((unsigned(b) ^ unsigned(b >> 32)) * DeBruijn32) >> 26;
-  }
-
-
-  // popcount16() counts the non-zero bits using SWAR-Popcount algorithm
-
-  unsigned popcount16(unsigned u) {
-    u -= (u >> 1) & 0x5555U;
-    u = ((u >> 2) & 0x3333U) + (u & 0x3333U);
-    u = ((u >> 4) + u) & 0x0F0FU;
-    return (u * 0x0101U) >> 8;
-  }
-#endif
-#else
-Bitboard RookTable[0x19000];  // To store rook attacks
-Bitboard BishopTable[0x1480]; // To store bishop attacks
-
-void init_magics(Bitboard table[], Magic magics[], Direction directions[]);
-#endif
-
-<<<<<<< HEAD
-=======
-  void init_magics(PieceType pt, Bitboard table[], Magic magics[]);
->>>>>>> 8a3f155b
-}
-
-
-/// Bitboards::pretty() returns an ASCII representation of a bitboard suitable
-/// to be printed to standard output. Useful for debugging.
-
-const std::string Bitboards::pretty(Bitboard b) {
-
-  std::string s = "+---+---+---+---+---+---+---+---+\n";
-
-  for (Rank r = RANK_8; r >= RANK_1; --r)
-  {
-      for (File f = FILE_A; f <= FILE_H; ++f)
-          s += b & make_square(f, r) ? "| X " : "|   ";
-      s += "| " + std::to_string(1 + r) + "\n+---+---+---+---+---+---+---+---+\n";
-  }
-  s += "  a   b   c   d   e   f   g   h\n";
-
-  return s;
-}
-
-
-#ifdef Add_Features
-/// Bitboards::init() initializes various bitboard tables. It is called at
-/// startup and relies on global objects to be already zero-initialized.
-
-void Bitboards::init() {
-
-  for (unsigned i = 0; i < (1 << 16); ++i)
-      PopCnt16[i] = (uint8_t) popcount16(i);
-
-  for (Square s = SQ_A1; s <= SQ_H8; ++s)
-  {
-      SquareBB[s] = 1ULL << s;
-      BSFTable[bsf_index(SquareBB[s])] = s;
-  }
-
-  for (Bitboard b = 2; b < 256; ++b)
-      MSBTable[b] = MSBTable[b - 1] + !more_than_one(b);
-
-  for (File f = FILE_A; f <= FILE_H; ++f)
-      FileBB[f] = f > FILE_A ? FileBB[f - 1] << 1 : FileABB;
-
-  for (Rank r = RANK_1; r <= RANK_8; ++r)
-      RankBB[r] = r > RANK_1 ? RankBB[r - 1] << 8 : Rank1BB;
-
-  for (Rank r = RANK_1; r < RANK_8; ++r)
-      ForwardRanksBB[WHITE][r] = ~(ForwardRanksBB[BLACK][r + 1] = ForwardRanksBB[BLACK][r] | RankBB[r]);
-
-  for (Color c : {WHITE, BLACK})
-      for (Square s = SQ_A1; s <= SQ_H8; ++s)
-      {
-          ForwardFileBB [c][s] = ForwardRanksBB[c][rank_of(s)] & FileBB[file_of(s)];
-          PawnAttackSpan[c][s] = ForwardRanksBB[c][rank_of(s)] & adjacent_files_bb(s);
-          PassedPawnMask[c][s] = ForwardFileBB [c][s] | PawnAttackSpan[c][s];
-      }
-
-  for (Square s1 = SQ_A1; s1 <= SQ_H8; ++s1)
-      for (Square s2 = SQ_A1; s2 <= SQ_H8; ++s2)
-          {
-              SquareDistance[s1][s2] = std::max(distance<File>(s1, s2), distance<Rank>(s1, s2));
-              DistanceRingBB[s1][SquareDistance[s1][s2]] |= s2;
-          }
-
-  int steps[][5] = { {}, { 7, 9 }, { 6, 10, 15, 17 }, {}, {}, {}, { 1, 7, 8, 9 } };
-
-  for (Color c : {WHITE, BLACK})
-      for (PieceType pt : { PAWN, KNIGHT, KING })
-          for (Square s = SQ_A1; s <= SQ_H8; ++s)
-              for (int i = 0; steps[pt][i]; ++i)
-              {
-                  Square to = s + Direction(c == WHITE ? steps[pt][i] : -steps[pt][i]);
-
-                  if (is_ok(to) && distance(s, to) < 3)
-                  {
-                      if (pt == PAWN)
-                          PawnAttacks[c][s] |= to;
-                      else
-                          PseudoAttacks[pt][s] |= to;
-                  }
-              }
-#else
-/// Bitboards::init() initializes various bitboard tables. It is called at
-/// startup and relies on global objects to be already zero-initialized.
-
-void Bitboards::init() {
-
-  for (unsigned i = 0; i < (1 << 16); ++i)
-      PopCnt16[i] = uint8_t(std::bitset<16>(i).count());
-
-  for (Square s = SQ_A1; s <= SQ_H8; ++s)
-      SquareBB[s] = (1ULL << s);
-
-  for (Square s1 = SQ_A1; s1 <= SQ_H8; ++s1)
-      for (Square s2 = SQ_A1; s2 <= SQ_H8; ++s2)
-          SquareDistance[s1][s2] = std::max(distance<File>(s1, s2), distance<Rank>(s1, s2));
-<<<<<<< HEAD
-#endif
-  Direction RookDirections[] = { NORTH, EAST, SOUTH, WEST };
-  Direction BishopDirections[] = { NORTH_EAST, SOUTH_EAST, SOUTH_WEST, NORTH_WEST };
-
-#ifdef Add_Features  //Niklas Fiekas fast magics
-    if (HasPext)
-    {
-        unsigned offset = 0;
-        for (Square s = SQ_A1; s <= SQ_H8; ++s)
-        {
-            RookMagicInit[s].offset = offset;
-            offset += 1 << popcount(relevant_occupancies(RookDirections, s));
-
-        }
-        for (Square s = SQ_A1; s <= SQ_H8; ++s)
-        {
-            BishopMagicInit[s].offset = offset;
-            offset += 1 << popcount(relevant_occupancies(BishopDirections, s));
-=======
-
-  init_magics(ROOK, RookTable, RookMagics);
-  init_magics(BISHOP, BishopTable, BishopMagics);
->>>>>>> 8a3f155b
-
-        }
-
-    }
-
-  init_magics(RookMagicInit, RookMagics, RookDirections, 12);
-  init_magics(BishopMagicInit, BishopMagics, BishopDirections, 9);
-#else
-    init_magics(RookTable, RookMagics, RookDirections);
-    init_magics(BishopTable, BishopMagics, BishopDirections);
-#endif
-
-for (Square s1 = SQ_A1; s1 <= SQ_H8; ++s1)
-{
-    PawnAttacks[WHITE][s1] = pawn_attacks_bb<WHITE>(square_bb(s1));
-    PawnAttacks[BLACK][s1] = pawn_attacks_bb<BLACK>(square_bb(s1));
-
-    for (int step : {-9, -8, -7, -1, 1, 7, 8, 9} )
-       PseudoAttacks[KING][s1] |= safe_destination(s1, step);
-
-    for (int step : {-17, -15, -10, -6, 6, 10, 15, 17} )
-       PseudoAttacks[KNIGHT][s1] |= safe_destination(s1, step);
-
-    PseudoAttacks[QUEEN][s1]  = PseudoAttacks[BISHOP][s1] = attacks_bb<BISHOP>(s1, 0);
-    PseudoAttacks[QUEEN][s1] |= PseudoAttacks[  ROOK][s1] = attacks_bb<  ROOK>(s1, 0);
-
-    for (PieceType pt : { BISHOP, ROOK })
-        for (Square s2 = SQ_A1; s2 <= SQ_H8; ++s2)
-            if (PseudoAttacks[pt][s1] & s2)
-                LineBB[s1][s2] = (attacks_bb(pt, s1, 0) & attacks_bb(pt, s2, 0)) | s1 | s2;
-}
-}
-
-
-namespace {
-
-  Bitboard sliding_attack(PieceType pt, Square sq, Bitboard occupied) {
-
-    Bitboard attacks = 0;
-    Direction   RookDirections[4] = {NORTH, SOUTH, EAST, WEST};
-    Direction BishopDirections[4] = {NORTH_EAST, SOUTH_EAST, SOUTH_WEST, NORTH_WEST};
-
-    for(Direction d : (pt == ROOK ? RookDirections : BishopDirections))
-    {
-        Square s = sq;
-        while(safe_destination(s, d) && !(occupied & s))
-            attacks |= (s += d);
-    }
-
-    return attacks;
-}
-#ifdef Add_Features  //Niklas Fiekas fast magics
-Bitboard relevant_occupancies(Direction directions[], Square s) {
-    Bitboard edges = ((Rank1BB | Rank8BB) & ~rank_bb(s)) | ((FileABB | FileHBB) & ~file_bb(s));
-    return sliding_attack(directions, s, 0) & ~edges;
-}
-#endif
-
-  // init_magics() computes all rook and bishop attacks at startup. Magic
-  // bitboards are used to look up attacks of sliding pieces. As a reference see
-  // www.chessprogramming.org/Magic_Bitboards. In particular, here we use the so
-  // called "fancy" approach.
-
-<<<<<<< HEAD
-#ifdef Add_Features  //Niklas Fiekas fast magics
-
-void init_magics(MagicInit init[], Magic magics[], Direction directions[], unsigned shift) {
-
-    for (Square s = SQ_A1; s <= SQ_H8; ++s)
-    {
-        Magic& m = magics[s];
-        m.magic = init[s].magic;
-        m.mask = relevant_occupancies(directions, s);
-        m.attacks = AttackTable + init[s].offset;
-
-        Bitboard b = 0;
-        do {
-            unsigned idx = HasPext ? pext(b, m.mask) : (m.magic * b) >> (64 - shift);
-            Bitboard attack = sliding_attack(directions, s, b);
-            assert(!m.attacks[idx] || m.attacks[idx] == attack);
-            m.attacks[idx] = attack;
-            b = (b - m.mask) & m.mask;
-        } while (b);
-    }
-}
-}
-#else
-void init_magics(Bitboard table[], Magic magics[], Direction directions[]) {
-=======
-  void init_magics(PieceType pt, Bitboard table[], Magic magics[]) {
->>>>>>> 8a3f155b
-
-    // Optimal PRNG seeds to pick the correct magics in the shortest time
-    int seeds[][RANK_NB] = { { 8977, 44560, 54343, 38998,  5731, 95205, 104912, 17020 },
-                             {  728, 10316, 55013, 32803, 12281, 15100,  16645,   255 } };
-
-    Bitboard occupancy[4096], reference[4096], edges, b;
-    int epoch[4096] = {}, cnt = 0, size = 0;
-
-    for (Square s = SQ_A1; s <= SQ_H8; ++s)
-    {
-        // Board edges are not considered in the relevant occupancies
-        edges = ((Rank1BB | Rank8BB) & ~rank_bb(s)) | ((FileABB | FileHBB) & ~file_bb(s));
-
-        // Given a square 's', the mask is the bitboard of sliding attacks from
-        // 's' computed on an empty board. The index must be big enough to contain
-        // all the attacks for each possible subset of the mask and so is 2 power
-        // the number of 1s of the mask. Hence we deduce the size of the shift to
-        // apply to the 64 or 32 bits word to get the index.
-        Magic& m = magics[s];
-        m.mask  = sliding_attack(pt, s, 0) & ~edges;
-        m.shift = (Is64Bit ? 64 : 32) - popcount(m.mask);
-
-        // Set the offset for the attacks table of the square. We have individual
-        // table sizes for each square with "Fancy Magic Bitboards".
-        m.attacks = s == SQ_A1 ? table : magics[s - 1].attacks + size;
-
-        // Use Carry-Rippler trick to enumerate all subsets of masks[s] and
-        // store the corresponding sliding attack bitboard in reference[].
-        b = size = 0;
-        do {
-            occupancy[size] = b;
-            reference[size] = sliding_attack(pt, s, b);
-
-            if (HasPext)
-                m.attacks[pext(b, m.mask)] = reference[size];
-
-            size++;
-            b = (b - m.mask) & m.mask;
-        } while (b);
-
-        if (HasPext)
-            continue;
-
-        PRNG rng(seeds[Is64Bit][rank_of(s)]);
-
-        // Find a magic for square 's' picking up an (almost) random number
-        // until we find the one that passes the verification test.
-        for (int i = 0; i < size; )
-        {
-            for (m.magic = 0; popcount((m.magic * m.mask) >> 56) < 6; )
-                m.magic = rng.sparse_rand<Bitboard>();
-
-            // A good magic must map every possible occupancy to an index that
-            // looks up the correct sliding attack in the attacks[s] database.
-            // Note that we build up the database for square 's' as a side
-            // effect of verifying the magic. Keep track of the attempt count
-            // and save it in epoch[], little speed-up trick to avoid resetting
-            // m.attacks[] after every failed attempt.
-            for (++cnt, i = 0; i < size; ++i)
-            {
-                unsigned idx = m.index(occupancy[i]);
-
-                if (epoch[idx] < cnt)
-                {
-                    epoch[idx] = cnt;
-                    m.attacks[idx] = reference[i];
-                }
-                else if (m.attacks[idx] != reference[i])
-                    break;
-            }
-        }
-    }
-  }
-}
-#endif+ #include <algorithm>
+ #include <bitset>
+
+ #include "bitboard.h"
+ #include "misc.h"
+
+ uint8_t PopCnt16[1 << 16];
+ uint8_t SquareDistance[SQUARE_NB][SQUARE_NB];
+
+ Bitboard SquareBB[SQUARE_NB];
+ Bitboard LineBB[SQUARE_NB][SQUARE_NB];
+ Bitboard PseudoAttacks[PIECE_TYPE_NB][SQUARE_NB];
+ Bitboard PawnAttacks[COLOR_NB][SQUARE_NB];
+
+ Magic RookMagics[SQUARE_NB];
+ Magic BishopMagics[SQUARE_NB];
+
+ namespace {
+
+   Bitboard RookTable[0x19000];  // To store rook attacks
+   Bitboard BishopTable[0x1480]; // To store bishop attacks
+
+   void init_magics(PieceType pt, Bitboard table[], Magic magics[]);
+ }
+
+
+ /// Bitboards::pretty() returns an ASCII representation of a bitboard suitable
+ /// to be printed to standard output. Useful for debugging.
+
+ const std::string Bitboards::pretty(Bitboard b) {
+
+   std::string s = "+---+---+---+---+---+---+---+---+\n";
+
+   for (Rank r = RANK_8; r >= RANK_1; --r)
+   {
+       for (File f = FILE_A; f <= FILE_H; ++f)
+           s += b & make_square(f, r) ? "| X " : "|   ";
+
+       s += "| " + std::to_string(1 + r) + "\n+---+---+---+---+---+---+---+---+\n";
+   }
+   s += "  a   b   c   d   e   f   g   h\n";
+
+   return s;
+ }
+
+
+ /// Bitboards::init() initializes various bitboard tables. It is called at
+ /// startup and relies on global objects to be already zero-initialized.
+
+ void Bitboards::init() {
+
+   for (unsigned i = 0; i < (1 << 16); ++i)
+       PopCnt16[i] = uint8_t(std::bitset<16>(i).count());
+
+   for (Square s = SQ_A1; s <= SQ_H8; ++s)
+       SquareBB[s] = (1ULL << s);
+
+   for (Square s1 = SQ_A1; s1 <= SQ_H8; ++s1)
+       for (Square s2 = SQ_A1; s2 <= SQ_H8; ++s2)
+           SquareDistance[s1][s2] = std::max(distance<File>(s1, s2), distance<Rank>(s1, s2));
+
+   init_magics(ROOK, RookTable, RookMagics);
+   init_magics(BISHOP, BishopTable, BishopMagics);
+
+   for (Square s1 = SQ_A1; s1 <= SQ_H8; ++s1)
+   {
+       PawnAttacks[WHITE][s1] = pawn_attacks_bb<WHITE>(square_bb(s1));
+       PawnAttacks[BLACK][s1] = pawn_attacks_bb<BLACK>(square_bb(s1));
+
+       for (int step : {-9, -8, -7, -1, 1, 7, 8, 9} )
+          PseudoAttacks[KING][s1] |= safe_destination(s1, step);
+
+       for (int step : {-17, -15, -10, -6, 6, 10, 15, 17} )
+          PseudoAttacks[KNIGHT][s1] |= safe_destination(s1, step);
+
+       PseudoAttacks[QUEEN][s1]  = PseudoAttacks[BISHOP][s1] = attacks_bb<BISHOP>(s1, 0);
+       PseudoAttacks[QUEEN][s1] |= PseudoAttacks[  ROOK][s1] = attacks_bb<  ROOK>(s1, 0);
+
+       for (PieceType pt : { BISHOP, ROOK })
+           for (Square s2 = SQ_A1; s2 <= SQ_H8; ++s2)
+               if (PseudoAttacks[pt][s1] & s2)
+                   LineBB[s1][s2] = (attacks_bb(pt, s1, 0) & attacks_bb(pt, s2, 0)) | s1 | s2;
+   }
+ }
+
+
+ namespace {
+
+   Bitboard sliding_attack(PieceType pt, Square sq, Bitboard occupied) {
+
+     Bitboard attacks = 0;
+     Direction   RookDirections[4] = {NORTH, SOUTH, EAST, WEST};
+     Direction BishopDirections[4] = {NORTH_EAST, SOUTH_EAST, SOUTH_WEST, NORTH_WEST};
+
+     for(Direction d : (pt == ROOK ? RookDirections : BishopDirections))
+     {
+         Square s = sq;
+         while(safe_destination(s, d) && !(occupied & s))
+             attacks |= (s += d);
+     }
+
+     return attacks;
+   }
+
+
+   // init_magics() computes all rook and bishop attacks at startup. Magic
+   // bitboards are used to look up attacks of sliding pieces. As a reference see
+   // www.chessprogramming.org/Magic_Bitboards. In particular, here we use the so
+   // called "fancy" approach.
+
+   void init_magics(PieceType pt, Bitboard table[], Magic magics[]) {
+
+     // Optimal PRNG seeds to pick the correct magics in the shortest time
+     int seeds[][RANK_NB] = { { 8977, 44560, 54343, 38998,  5731, 95205, 104912, 17020 },
+                              {  728, 10316, 55013, 32803, 12281, 15100,  16645,   255 } };
+
+     Bitboard occupancy[4096], reference[4096], edges, b;
+     int epoch[4096] = {}, cnt = 0, size = 0;
+
+     for (Square s = SQ_A1; s <= SQ_H8; ++s)
+     {
+         // Board edges are not considered in the relevant occupancies
+         edges = ((Rank1BB | Rank8BB) & ~rank_bb(s)) | ((FileABB | FileHBB) & ~file_bb(s));
+
+         // Given a square 's', the mask is the bitboard of sliding attacks from
+         // 's' computed on an empty board. The index must be big enough to contain
+         // all the attacks for each possible subset of the mask and so is 2 power
+         // the number of 1s of the mask. Hence we deduce the size of the shift to
+         // apply to the 64 or 32 bits word to get the index.
+         Magic& m = magics[s];
+         m.mask  = sliding_attack(pt, s, 0) & ~edges;
+         m.shift = (Is64Bit ? 64 : 32) - popcount(m.mask);
+
+         // Set the offset for the attacks table of the square. We have individual
+         // table sizes for each square with "Fancy Magic Bitboards".
+         m.attacks = s == SQ_A1 ? table : magics[s - 1].attacks + size;
+
+         // Use Carry-Rippler trick to enumerate all subsets of masks[s] and
+         // store the corresponding sliding attack bitboard in reference[].
+         b = size = 0;
+         do {
+             occupancy[size] = b;
+             reference[size] = sliding_attack(pt, s, b);
+
+             if (HasPext)
+                 m.attacks[pext(b, m.mask)] = reference[size];
+
+             size++;
+             b = (b - m.mask) & m.mask;
+         } while (b);
+
+         if (HasPext)
+             continue;
+
+         PRNG rng(seeds[Is64Bit][rank_of(s)]);
+
+         // Find a magic for square 's' picking up an (almost) random number
+         // until we find the one that passes the verification test.
+         for (int i = 0; i < size; )
+         {
+             for (m.magic = 0; popcount((m.magic * m.mask) >> 56) < 6; )
+                 m.magic = rng.sparse_rand<Bitboard>();
+
+             // A good magic must map every possible occupancy to an index that
+             // looks up the correct sliding attack in the attacks[s] database.
+             // Note that we build up the database for square 's' as a side
+             // effect of verifying the magic. Keep track of the attempt count
+             // and save it in epoch[], little speed-up trick to avoid resetting
+             // m.attacks[] after every failed attempt.
+             for (++cnt, i = 0; i < size; ++i)
+             {
+                 unsigned idx = m.index(occupancy[i]);
+
+                 if (epoch[idx] < cnt)
+                 {
+                     epoch[idx] = cnt;
+                     m.attacks[idx] = reference[i];
+                 }
+                 else if (m.attacks[idx] != reference[i])
+                     break;
+             }
+         }
+     }
+   }
+ }