--- conflicted
+++ resolved
@@ -198,20 +198,9 @@
 Bitboard RookTable[0x19000];  // To store rook attacks
 Bitboard BishopTable[0x1480]; // To store bishop attacks
 
-<<<<<<< HEAD
 void init_magics(Bitboard table[], Magic magics[], Direction directions[]);
 #endif
 
-  // popcount16() counts the non-zero bits using SWAR-Popcount algorithm
-  unsigned popcount16(unsigned u) {
-    u -= (u >> 1) & 0x5555U;
-    u = ((u >> 2) & 0x3333U) + (u & 0x3333U);
-    u = ((u >> 4) + u) & 0x0F0FU;
-    return (u * 0x0101U) >> 8;
-  }
-=======
-  void init_magics(Bitboard table[], Magic magics[], Direction directions[]);
->>>>>>> b8efa0da
 }
 
 
