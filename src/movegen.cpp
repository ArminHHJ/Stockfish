--- conflicted
+++ resolved
@@ -130,7 +130,13 @@
     constexpr Direction UpRight  = (Us == WHITE ? NORTH_EAST : SOUTH_WEST);
     constexpr Direction UpLeft   = (Us == WHITE ? NORTH_WEST : SOUTH_EAST);
 
-    const Square ksq = pos.square<KING>(Them);
+    Square ksq;
+#ifdef HORDE
+    if (V == HORDE_VARIANT && pos.is_horde_color(Them))
+        ksq = SQ_NONE;
+    else
+#endif
+    ksq = pos.square<KING>(Them);
     Bitboard emptySquares;
 
     Bitboard pawnsOn7    = pos.pieces(Us, PAWN) &  TRank7BB;
@@ -233,17 +239,6 @@
         Bitboard b2 = shift<UpLeft >(pawnsOn7) & enemies;
         Bitboard b3 = shift<Up     >(pawnsOn7) & emptySquares;
 
-<<<<<<< HEAD
-        Square ksq;
-#ifdef HORDE
-        if (V == HORDE_VARIANT && pos.is_horde_color(Them))
-            ksq = SQ_NONE;
-        else
-#endif
-        ksq = pos.square<KING>(Them);
-
-=======
->>>>>>> 648c7ec2
         while (b1)
             moveList = make_promotions<V, Type, UpRight>(moveList, pop_lsb(&b1), ksq);
 
