/*
 Honey, a UCI chess playing engine derived from Stockfish and Glaurung 2.1
 Copyright (C) 2004-2008 Tord Romstad (Glaurung author)
 Copyright (C) 2008-2015 Marco Costalba, Joona Kiiski, Tord Romstad (Stockfish Authors)
 Copyright (C) 2015-2016 Marco Costalba, Joona Kiiski, Gary Linscott, Tord Romstad (Stockfish Authors)
 Copyright (C) 2017-2020 Michael Byrne, Marco Costalba, Joona Kiiski, Gary Linscott, Tord Romstad (Honey Authors)

 Honey is free software: you can redistribute it and/or modify
 it under the terms of the GNU General Public License as published by
 the Free Software Foundation, either version 3 of the License, or
 (at your option) any later version.

 Honey is distributed in the hope that it will be useful,
 but WITHOUT ANY WARRANTY; without even the implied warranty of
 MERCHANTABILITY or FITNESS FOR A PARTICULAR PURPOSE.  See the
 GNU General Public License for more details.

 You should have received a copy of the GNU General Public License
 along with this program.  If not, see <http://www.gnu.org/licenses/>.
 */

#include <cassert>

#include "movegen.h"
#include "position.h"

namespace {

  template<GenType Type, Direction D>
  ExtMove* make_promotions(ExtMove* moveList, Square to, Square ksq) {
    if (Type == CAPTURES || Type == EVASIONS || Type == NON_EVASIONS)
    {
        *moveList++ = make<PROMOTION>(to - D, to, QUEEN);
        if (attacks_bb<KNIGHT>(to) & ksq)
            *moveList++ = make<PROMOTION>(to - D, to, KNIGHT);
    }

    if (Type == QUIETS || Type == EVASIONS || Type == NON_EVASIONS)
    {
        *moveList++ = make<PROMOTION>(to - D, to, ROOK);
        *moveList++ = make<PROMOTION>(to - D, to, BISHOP);
        if (!(attacks_bb<KNIGHT>(to) & ksq))
            *moveList++ = make<PROMOTION>(to - D, to, KNIGHT);
    }
<<<<<<< HEAD
    // Knight promotion is the only promotion that can give a direct check
    // that's not already included in the queen promotion.
    if (Type == QUIET_CHECKS && (PseudoAttacks[KNIGHT][to] & ksq))
        *moveList++ = make<PROMOTION>(to - D, to, KNIGHT);
    else
        (void)ksq; // Silence a warning under MSVC
=======
>>>>>>> 4006f2c9

    return moveList;
  }


  template<Color Us, GenType Type>
  ExtMove* generate_pawn_moves(const Position& pos, ExtMove* moveList, Bitboard target) {

    constexpr Color     Them     = ~Us;
    constexpr Bitboard  TRank7BB = (Us == WHITE ? Rank7BB    : Rank2BB);
    constexpr Bitboard  TRank3BB = (Us == WHITE ? Rank3BB    : Rank6BB);
    constexpr Direction Up       = pawn_push(Us);
    constexpr Direction UpRight  = (Us == WHITE ? NORTH_EAST : SOUTH_WEST);
    constexpr Direction UpLeft   = (Us == WHITE ? NORTH_WEST : SOUTH_EAST);

    const Square ksq = pos.square<KING>(Them);
    Bitboard emptySquares;

    Bitboard pawnsOn7    = pos.pieces(Us, PAWN) &  TRank7BB;
    Bitboard pawnsNotOn7 = pos.pieces(Us, PAWN) & ~TRank7BB;

    Bitboard enemies = (Type == EVASIONS ? pos.pieces(Them) & target:
                        Type == CAPTURES ? target : pos.pieces(Them));

    // Single and double pawn pushes, no promotions
    if (Type != CAPTURES)
    {
        emptySquares = (Type == QUIETS || Type == QUIET_CHECKS ? target : ~pos.pieces());

        Bitboard b1 = shift<Up>(pawnsNotOn7)   & emptySquares;
        Bitboard b2 = shift<Up>(b1 & TRank3BB) & emptySquares;

        if (Type == EVASIONS) // Consider only blocking squares
        {
            b1 &= target;
            b2 &= target;
        }

        if (Type == QUIET_CHECKS)
        {
            b1 &= pos.attacks_from<PAWN>(ksq, Them);
            b2 &= pos.attacks_from<PAWN>(ksq, Them);

            // Add pawn pushes which give discovered check. This is possible only
            // if the pawn is not on the same file as the enemy king, because we
            // don't generate captures. Note that a possible discovery check
            // promotion has been already generated amongst the captures.
            Bitboard dcCandidateQuiets = pos.blockers_for_king(Them) & pawnsNotOn7;
            if (dcCandidateQuiets)
            {
                Bitboard dc1 = shift<Up>(dcCandidateQuiets) & emptySquares & ~file_bb(ksq);
                Bitboard dc2 = shift<Up>(dc1 & TRank3BB) & emptySquares;

                b1 |= dc1;
                b2 |= dc2;
            }
        }

        while (b1)
        {
            Square to = pop_lsb(&b1);
            *moveList++ = make_move(to - Up, to);
        }

        while (b2)
        {
            Square to = pop_lsb(&b2);
            *moveList++ = make_move(to - Up - Up, to);
        }
    }

    // Promotions and underpromotions
    if (pawnsOn7)
    {
        if (Type == CAPTURES)
            emptySquares = ~pos.pieces();

        if (Type == EVASIONS)
            emptySquares &= target;

        Bitboard b1 = shift<UpRight>(pawnsOn7) & enemies;
        Bitboard b2 = shift<UpLeft >(pawnsOn7) & enemies;
        Bitboard b3 = shift<Up     >(pawnsOn7) & emptySquares;

        while (b1)
            moveList = make_promotions<Type, UpRight>(moveList, pop_lsb(&b1), ksq);

        while (b2)
            moveList = make_promotions<Type, UpLeft >(moveList, pop_lsb(&b2), ksq);

        while (b3)
            moveList = make_promotions<Type, Up     >(moveList, pop_lsb(&b3), ksq);
    }

    // Standard and en-passant captures
    if (Type == CAPTURES || Type == EVASIONS || Type == NON_EVASIONS)
    {
        Bitboard b1 = shift<UpRight>(pawnsNotOn7) & enemies;
        Bitboard b2 = shift<UpLeft >(pawnsNotOn7) & enemies;

        while (b1)
        {
            Square to = pop_lsb(&b1);
            *moveList++ = make_move(to - UpRight, to);
        }

        while (b2)
        {
            Square to = pop_lsb(&b2);
            *moveList++ = make_move(to - UpLeft, to);
        }

        if (pos.ep_square() != SQ_NONE)
        {
            assert(rank_of(pos.ep_square()) == relative_rank(Us, RANK_6));

            // An en passant capture can be an evasion only if the checking piece
            // is the double pushed pawn and so is in the target. Otherwise this
            // is a discovery check and we are forced to do otherwise.
            if (Type == EVASIONS && !(target & (pos.ep_square() - Up)))
                return moveList;

            b1 = pawnsNotOn7 & pos.attacks_from<PAWN>(pos.ep_square(), Them);

            assert(b1);

            while (b1)
                *moveList++ = make<ENPASSANT>(pop_lsb(&b1), pos.ep_square());
        }
    }

    return moveList;
  }


  template<Color Us, PieceType Pt, bool Checks>
  ExtMove* generate_moves(const Position& pos, ExtMove* moveList, Bitboard target) {

    static_assert(Pt != KING && Pt != PAWN, "Unsupported piece type in generate_moves()");

    const Square* pl = pos.squares<Pt>(Us);

    for (Square from = *pl; from != SQ_NONE; from = *++pl)
    {
        if (Checks)
        {
            if (    (Pt == BISHOP || Pt == ROOK || Pt == QUEEN)
                && !(PseudoAttacks[Pt][from] & target & pos.check_squares(Pt)))
                continue;

            if (pos.blockers_for_king(~Us) & from)
                continue;
        }

        Bitboard b = pos.attacks_from<Pt>(from) & target;
#ifndef Noir
        if (Checks)
            b &= pos.check_squares(Pt);

        while (b)
            *moveList++ = make_move(from, pop_lsb(&b));

    }

    return moveList;
  }


  template<Color Us, GenType Type>
  ExtMove* generate_all(const Position& pos, ExtMove* moveList) {
    constexpr bool Checks = Type == QUIET_CHECKS; // Reduce template instantations
    Bitboard target;

    switch (Type)
    {
        case CAPTURES:
            target =  pos.pieces(~Us);
            break;
        case QUIETS:
        case QUIET_CHECKS:
            target = ~pos.pieces();
            break;
        case EVASIONS:
        {
            Square checksq = lsb(pos.checkers());
            target = between_bb(pos.square<KING>(Us), checksq) | checksq;
            break;
        }
        case NON_EVASIONS:
            target = ~pos.pieces(Us);
            break;
        default:
            static_assert(true, "Unsupported type in generate_all()");
    }

    moveList = generate_pawn_moves<Us, Type>(pos, moveList, target);
    moveList = generate_moves<Us, KNIGHT, Checks>(pos, moveList, target);
    moveList = generate_moves<Us, BISHOP, Checks>(pos, moveList, target);
    moveList = generate_moves<Us,   ROOK, Checks>(pos, moveList, target);
    moveList = generate_moves<Us,  QUEEN, Checks>(pos, moveList, target);

    if (Type != QUIET_CHECKS && Type != EVASIONS)
    {
        Square ksq = pos.square<KING>(Us);
        Bitboard b = pos.attacks_from<KING>(ksq) & target;
        while (b)
            *moveList++ = make_move(ksq, pop_lsb(&b));

          if ((Type != CAPTURES) && pos.can_castle(Us & ANY_CASTLING))
              for(CastlingRights cr : { Us & KING_SIDE, Us & QUEEN_SIDE } )
                  if (!pos.castling_impeded(cr) && pos.can_castle(cr))
                      *moveList++ = make<CASTLING>(ksq, pos.castling_rook_square(cr));

    }

    return moveList;
  }

} // namespace


/// <CAPTURES>     Generates all pseudo-legal captures plus queen and checking knight promotions
/// <QUIETS>       Generates all pseudo-legal non-captures and underpromotions(except checking knight)
/// <NON_EVASIONS> Generates all pseudo-legal captures and non-captures
///
/// Returns a pointer to the end of the move list.

template<GenType Type>
ExtMove* generate(const Position& pos, ExtMove* moveList) {

  static_assert(Type == CAPTURES || Type == QUIETS || Type == NON_EVASIONS, "Unsupported type in generate()");
  assert(!pos.checkers());

  Color us = pos.side_to_move();

  return us == WHITE ? generate_all<WHITE, Type>(pos, moveList)
                     : generate_all<BLACK, Type>(pos, moveList);
}

// Explicit template instantiations
template ExtMove* generate<CAPTURES>(const Position&, ExtMove*);
template ExtMove* generate<QUIETS>(const Position&, ExtMove*);
template ExtMove* generate<NON_EVASIONS>(const Position&, ExtMove*);


/// generate<QUIET_CHECKS> generates all pseudo-legal non-captures.
/// Returns a pointer to the end of the move list.
template<>
ExtMove* generate<QUIET_CHECKS>(const Position& pos, ExtMove* moveList) {

  assert(!pos.checkers());

  Color us = pos.side_to_move();
  Bitboard dc = pos.blockers_for_king(~us) & pos.pieces(us) & ~pos.pieces(PAWN);

  while (dc)
  {
     Square from = pop_lsb(&dc);
     PieceType pt = type_of(pos.piece_on(from));

     Bitboard b = pos.attacks_from(pt, from) & ~pos.pieces();

     if (pt == KING)
         b &= ~PseudoAttacks[QUEEN][pos.square<KING>(~us)];

     while (b)
         *moveList++ = make_move(from, pop_lsb(&b));
  }

  return us == WHITE ? generate_all<WHITE, QUIET_CHECKS>(pos, moveList)
                     : generate_all<BLACK, QUIET_CHECKS>(pos, moveList);
}


/// generate<EVASIONS> generates all pseudo-legal check evasions when the side
/// to move is in check. Returns a pointer to the end of the move list.
template<>
ExtMove* generate<EVASIONS>(const Position& pos, ExtMove* moveList) {

  assert(pos.checkers());

  Color us = pos.side_to_move();
  Square ksq = pos.square<KING>(us);
  Bitboard sliderAttacks = 0;
  Bitboard sliders = pos.checkers() & ~pos.pieces(KNIGHT, PAWN);

  // Find all the squares attacked by slider checkers. We will remove them from
  // the king evasions in order to skip known illegal moves, which avoids any
  // useless legality checks later on.
  while (sliders)
      sliderAttacks |= line_bb(ksq, pop_lsb(&sliders)) & ~pos.checkers();

  // Generate evasions for king, capture and non capture moves
  Bitboard b = pos.attacks_from<KING>(ksq) & ~pos.pieces(us) & ~sliderAttacks;
  while (b)
      *moveList++ = make_move(ksq, pop_lsb(&b));

  if (more_than_one(pos.checkers()))
      return moveList; // Double check, only a king move can save the day

  // Generate blocking evasions or captures of the checking piece
  return us == WHITE ? generate_all<WHITE, EVASIONS>(pos, moveList)
                     : generate_all<BLACK, EVASIONS>(pos, moveList);
}


/// generate<LEGAL> generates all the legal moves in the given position

template<>
ExtMove* generate<LEGAL>(const Position& pos, ExtMove* moveList) {

  Color us = pos.side_to_move();
  Bitboard pinned = pos.blockers_for_king(us) & pos.pieces(us);
  Square ksq = pos.square<KING>(us);
  ExtMove* cur = moveList;

  moveList = pos.checkers() ? generate<EVASIONS    >(pos, moveList)
                            : generate<NON_EVASIONS>(pos, moveList);
  while (cur != moveList)
      if (   (pinned || from_sq(*cur) == ksq || type_of(*cur) == ENPASSANT)
          && !pos.legal(*cur))
          *cur = (--moveList)->move;
      else
          ++cur;

  return moveList;
}

#else
        if (Checks)
             b &= pos.check_squares(Pt);

         Square ksq = pos.square<KING>(Us);

         while (b)
         {
             Square to = pop_lsb(&b);
             if (!(pos.blockers_for_king(Us) & from) || aligned(from, to, ksq))
                 *moveList++ = make_move(from, to);
         }
        }

        return moveList;
    }


      template<Color Us, GenType Type>
      ExtMove* generate_all(const Position& pos, ExtMove* moveList) {
        constexpr bool Checks = Type == QUIET_CHECKS; // Reduce template instantations
        Bitboard target;

        switch (Type)
        {
            case CAPTURES:
                target =  pos.pieces(~Us);
                break;
            case QUIETS:
            case QUIET_CHECKS:
                target = ~pos.pieces();
                break;
            case EVASIONS:
            {
                Square checksq = lsb(pos.checkers());
                target = between_bb(pos.square<KING>(Us), checksq) | checksq;
                break;
            }
            case NON_EVASIONS:
                target = ~pos.pieces(Us);
                break;
            default:
                static_assert(true, "Unsupported type in generate_all()");
        }

        moveList = generate_pawn_moves<Us, Type>(pos, moveList, target);
        moveList = generate_moves<Us, KNIGHT, Checks>(pos, moveList, target);
        moveList = generate_moves<Us, BISHOP, Checks>(pos, moveList, target);
        moveList = generate_moves<Us,   ROOK, Checks>(pos, moveList, target);
        moveList = generate_moves<Us,  QUEEN, Checks>(pos, moveList, target);

        if (Type != QUIET_CHECKS && Type != EVASIONS)
        {
            Square ksq = pos.square<KING>(Us);
            Bitboard b = attacks_bb<KING>(ksq) & target;
            while (b)
            {
               Square to = pop_lsb(&b);
               if ((pos.attackers_to(to) & pos.pieces(~Us)) == 0)
                   *moveList++ = make_move(ksq, to);
            }

            if ((Type != CAPTURES) && pos.can_castle(Us & ANY_CASTLING))
                for(CastlingRights cr : { Us & KING_SIDE, Us & QUEEN_SIDE } )
                    if (!pos.castling_impeded(cr) && pos.can_castle(cr))
                        *moveList++ = make<CASTLING>(ksq, pos.castling_rook_square(cr));
        }

        return moveList;
      }

    } // namespace


    /// <CAPTURES>     Generates all pseudo-legal captures and queen promotions
    /// <QUIETS>       Generates all pseudo-legal non-captures and underpromotions
    /// <NON_EVASIONS> Generates all pseudo-legal captures and non-captures
    ///
    /// Returns a pointer to the end of the move list.

    template<GenType Type>
    ExtMove* generate(const Position& pos, ExtMove* moveList) {

      static_assert(Type == CAPTURES || Type == QUIETS || Type == NON_EVASIONS, "Unsupported type in generate()");
      assert(!pos.checkers());

      Color us = pos.side_to_move();

      return us == WHITE ? generate_all<WHITE, Type>(pos, moveList)
                         : generate_all<BLACK, Type>(pos, moveList);
    }

    // Explicit template instantiations
    template ExtMove* generate<CAPTURES>(const Position&, ExtMove*);
    template ExtMove* generate<QUIETS>(const Position&, ExtMove*);
    template ExtMove* generate<NON_EVASIONS>(const Position&, ExtMove*);


    /// generate<QUIET_CHECKS> generates all pseudo-legal non-captures and knight
    /// underpromotions that give check. Returns a pointer to the end of the move list.
    template<>
    ExtMove* generate<QUIET_CHECKS>(const Position& pos, ExtMove* moveList) {

      assert(!pos.checkers());

      Color us = pos.side_to_move();
      Bitboard dc = pos.blockers_for_king(~us) & pos.pieces(us) & ~pos.pieces(PAWN);

      while (dc)
      {
         Square from = pop_lsb(&dc);
         PieceType pt = type_of(pos.piece_on(from));

         Bitboard b = attacks_bb(pt, from, pos.pieces()) & ~pos.pieces();

         if (pt == KING)
             b &= ~attacks_bb<QUEEN>(pos.square<KING>(~us));

         while (b)
             *moveList++ = make_move(from, pop_lsb(&b));
      }

      return us == WHITE ? generate_all<WHITE, QUIET_CHECKS>(pos, moveList)
                         : generate_all<BLACK, QUIET_CHECKS>(pos, moveList);
    }


    /// generate<EVASIONS> generates all pseudo-legal check evasions when the side
    /// to move is in check. Returns a pointer to the end of the move list.
    template<>
    ExtMove* generate<EVASIONS>(const Position& pos, ExtMove* moveList) {

      assert(pos.checkers());

      Color us = pos.side_to_move();
      Square ksq = pos.square<KING>(us);
      Bitboard sliderAttacks = 0;
      Bitboard sliders = pos.checkers() & ~pos.pieces(KNIGHT, PAWN);

      // Find all the squares attacked by slider checkers. We will remove them from
      // the king evasions in order to skip known illegal moves, which avoids any
      // useless legality checks later on.
      while (sliders)
          sliderAttacks |= line_bb(ksq, pop_lsb(&sliders)) & ~pos.checkers();

      // Generate evasions for king, capture and non capture moves
      Bitboard b = attacks_bb<KING>(ksq) & ~pos.pieces(us) & ~sliderAttacks;
      while (b)
      {
         Square to = pop_lsb(&b);
         if ((pos.attackers_to(to) & pos.pieces(~us)) == 0)
             *moveList++ = make_move(ksq, to);
      }

      if (more_than_one(pos.checkers()))
          return moveList; // Double check, only a king move can save the day

      // Generate blocking evasions or captures of the checking piece
      return us == WHITE ? generate_all<WHITE, EVASIONS>(pos, moveList)
                         : generate_all<BLACK, EVASIONS>(pos, moveList);
    }


    /// generate<LEGAL> generates all the legal moves in the given position

    template<>
    ExtMove* generate<LEGAL>(const Position& pos, ExtMove* moveList) {

      Color us = pos.side_to_move();
      Bitboard pinned = pos.blockers_for_king(us) & pos.pieces(us);
      Square ksq = pos.square<KING>(us);
      ExtMove* cur = moveList;

      moveList = pos.checkers() ? generate<EVASIONS    >(pos, moveList)
                                : generate<NON_EVASIONS>(pos, moveList);
      while (cur != moveList)
          if (   (pinned || from_sq(*cur) == ksq || type_of(*cur) == ENPASSANT)
              && !pos.legal(*cur))
              *cur = (--moveList)->move;
          else
              ++cur;

      return moveList;
    }
#endif<|MERGE_RESOLUTION|>--- conflicted
+++ resolved
@@ -42,15 +42,6 @@
         if (!(attacks_bb<KNIGHT>(to) & ksq))
             *moveList++ = make<PROMOTION>(to - D, to, KNIGHT);
     }
-<<<<<<< HEAD
-    // Knight promotion is the only promotion that can give a direct check
-    // that's not already included in the queen promotion.
-    if (Type == QUIET_CHECKS && (PseudoAttacks[KNIGHT][to] & ksq))
-        *moveList++ = make<PROMOTION>(to - D, to, KNIGHT);
-    else
-        (void)ksq; // Silence a warning under MSVC
-=======
->>>>>>> 4006f2c9
 
     return moveList;
   }
