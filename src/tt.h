--- conflicted
+++ resolved
@@ -85,13 +85,8 @@
 
 class TranspositionTable {
 
-<<<<<<< HEAD
   static constexpr int CacheLineSize = 64;
   static constexpr int ClusterSize = 3;
-=======
-  static const int CacheLineSize = 64;
-  static const int ClusterSize = 2;
->>>>>>> 494c1b67
 
   struct Cluster {
     TTEntry entry[ClusterSize];
