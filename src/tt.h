--- conflicted
+++ resolved
@@ -85,13 +85,8 @@
 
 class TranspositionTable {
 
-<<<<<<< HEAD
-  static const int CacheLineSize = 64;
-  static const int ClusterSize = 2;
-=======
   static constexpr int CacheLineSize = 64;
-  static constexpr int ClusterSize = 3;
->>>>>>> 9953bfff
+  static constexpr int ClusterSize = 2;
 
   struct Cluster {
     TTEntry entry[ClusterSize];
