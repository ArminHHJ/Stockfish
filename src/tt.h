--- conflicted
+++ resolved
@@ -105,11 +105,7 @@
 
   // The 32 lowest order bits of the key are used to get the index of the cluster
   TTEntry* first_entry(const Key key) const {
-<<<<<<< HEAD
     return &table[(uint32_t(key) * uint64_t(clusterCount)) >> 32].entry[0];
-=======
-    return &table[key & (clusterCount - 1)].entry[0];
->>>>>>> a8ecf9e8
   }
 
 private:
