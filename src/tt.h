--- conflicted
+++ resolved
@@ -54,19 +54,18 @@
   int_fast16_t  value16;
   int_fast16_t  eval16;
   uint_fast8_t  genBound8;
-  int_fast8_t depth8;
+  uint_fast8_t depth8;
 #else
   uint16_t key16;
   uint16_t move16;
   int16_t  value16;
   int16_t  eval16;
   uint8_t  genBound8;
-<<<<<<< HEAD
-  int8_t   depth8;
+  uint8_t  depth8;
 #endif
-=======
-  uint8_t  depth8;
->>>>>>> 3a572ffb
+
+
+
 };
 
 
