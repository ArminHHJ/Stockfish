/*
  Stockfish, a UCI chess playing engine derived from Glaurung 2.1
  Copyright (C) 2004-2008 Tord Romstad (Glaurung author)
  Copyright (C) 2008-2015 Marco Costalba, Joona Kiiski, Tord Romstad
  Copyright (C) 2015-2017 Marco Costalba, Joona Kiiski, Gary Linscott, Tord Romstad

  Stockfish is free software: you can redistribute it and/or modify
  it under the terms of the GNU General Public License as published by
  the Free Software Foundation, either version 3 of the License, or
  (at your option) any later version.

  Stockfish is distributed in the hope that it will be useful,
  but WITHOUT ANY WARRANTY; without even the implied warranty of
  MERCHANTABILITY or FITNESS FOR A PARTICULAR PURPOSE.  See the
  GNU General Public License for more details.

  You should have received a copy of the GNU General Public License
  along with this program.  If not, see <http://www.gnu.org/licenses/>.
*/

#ifndef TT_H_INCLUDED
#define TT_H_INCLUDED

#include "misc.h"
#include "types.h"

/// TTEntry struct is the 10 bytes transposition table entry, defined as below:
///
/// key        16 bit
/// move       16 bit
/// value      16 bit
/// eval value 16 bit
/// generation  6 bit
/// bound type  2 bit
/// depth       8 bit

struct TTEntry {

  Move  move()  const { return (Move )move16; }
  Value value() const { return (Value)value16; }
  Value eval()  const { return (Value)eval16; }
  Depth depth() const { return (Depth)(depth8 * int(ONE_PLY)); }
  Bound bound() const { return (Bound)(genBound8 & 0x3); }

  void save(Key k, Value v, Bound b, Depth d, Move m, Value ev, uint8_t g) {

    assert(d / ONE_PLY * ONE_PLY == d);

    // Preserve any existing move for the same position
    if (m || k != key)
        move16 = (uint16_t)m;

    // Don't overwrite more valuable entries
    if (  (k != key)
        || d / ONE_PLY > depth8 - 4
     /* || g != (genBound8 & 0xFC) // Matching non-zero keys are already refreshed by probe() */
        || b == BOUND_EXACT)
    {
        key       =  k;
        value16   = (int16_t)v;
        eval16    = (int16_t)ev;
        genBound8 = (uint8_t)(g | b);
        depth8    = (int8_t)(d / ONE_PLY);
    }
  }

private:
  friend class TranspositionTable;

  uint64_t key;
  uint16_t move16;
  int16_t  value16;
  int16_t  eval16;
  uint8_t  genBound8;
  int8_t   depth8;
};


/// A TranspositionTable consists of a power of 2 number of clusters and each
/// cluster consists of ClusterSize number of TTEntry. Each non-empty entry
/// contains information of exactly one position. The size of a cluster should
/// divide the size of a cache line size, to ensure that clusters never cross
/// cache lines. This ensures best cache performance, as the cacheline is
/// prefetched, as soon as possible.

class TranspositionTable {

  static const int CacheLineSize = 64;
  static const int ClusterSize = 2;

  struct Cluster {
    TTEntry entry[ClusterSize];
  };

  static_assert(CacheLineSize % sizeof(Cluster) == 0, "Cluster size incorrect");

public:
 ~TranspositionTable() { free(mem); }
  void new_search() { generation8 += 4; } // Lower 2 bits are used by Bound
  uint8_t generation() const { return generation8; }
  TTEntry* probe(const Key key, bool& found) const;
  int hashfull() const;
  void resize(size_t mbSize);
  void clear();

  // The 32 lowest order bits of the key are used to get the index of the cluster
  TTEntry* first_entry(const Key key) const {
<<<<<<< HEAD
    return &table[key & (clusterCount - 1)].entry[0];
=======
    return &table[(uint32_t(key) * uint64_t(clusterCount)) >> 32].entry[0];
>>>>>>> 2198cd05
  }

private:
  size_t clusterCount;
  Cluster* table;
  void* mem;
  uint8_t generation8; // Size must be not bigger than TTEntry::genBound8
};

extern TranspositionTable TT;

#endif // #ifndef TT_H_INCLUDED<|MERGE_RESOLUTION|>--- conflicted
+++ resolved
@@ -103,13 +103,9 @@
   void resize(size_t mbSize);
   void clear();
 
-  // The 32 lowest order bits of the key are used to get the index of the cluster
+  // The key is used to get the index of the cluster
   TTEntry* first_entry(const Key key) const {
-<<<<<<< HEAD
     return &table[key & (clusterCount - 1)].entry[0];
-=======
-    return &table[(uint32_t(key) * uint64_t(clusterCount)) >> 32].entry[0];
->>>>>>> 2198cd05
   }
 
 private:
