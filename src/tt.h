--- conflicted
+++ resolved
@@ -49,12 +49,12 @@
 
 private:
   friend class TranspositionTable;
-<<<<<<< HEAD
+#ifndef Sullivan
   uint16_t key16;
-=======
+#else
 
   uint64_t key;
->>>>>>> d2e5037f
+#endif
   uint16_t move16;
   int16_t  value16;
   int16_t  eval16;
