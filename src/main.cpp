--- conflicted
+++ resolved
@@ -50,17 +50,13 @@
   Position::init();
   Bitbases::init();
   Endgames::init();
-<<<<<<< HEAD
 #ifdef Add_Features
    polybook1.init(Options["Book_File_1"]);  // book idea from Marco Zerbanti
    polybook2.init(Options["Book_File_2"]);
    polybook3.init(Options["Book_File_3"]);
    polybook4.init(Options["Book_File_4"]);
 #endif
-  Threads.set(Options["Threads"]);
-=======
   Threads.set(size_t(Options["Threads"]));
->>>>>>> 383b12e1
   Search::clear(); // After threads are up
 
   UCI::loop(argc, argv);
