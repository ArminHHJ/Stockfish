--- conflicted
+++ resolved
@@ -47,20 +47,14 @@
   Bitboards::init();
   Position::init();
   Bitbases::init();
-<<<<<<< HEAD
-  Search::init();
-#ifdef Add_Featuers
-   Eval::init();   //  Replace Mobility table with log equations (with rook mg exception). #1784
-   polybook1.init(Options["Book_File_1"]);  // mulitple book idea from Marco Zerbanti
+  Endgames::init();
+#ifdef Sullivan
+   Eval::init();  //  Replace Mobility table with log equations (with rook mg exception). #1784
+   polybook1.init(Options["Book_File_1"]);  // book idea from Marco Zerbanti
    polybook2.init(Options["Book_File_2"]);
    polybook3.init(Options["Book_File_3"]);
 #endif
-  Endgames::init();
-
-=======
-  Endgames::init();
   Search::init();
->>>>>>> a9cca5c9
   Threads.set(Options["Threads"]);
   Search::clear(); // After threads are up
 
