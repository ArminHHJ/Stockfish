--- conflicted
+++ resolved
@@ -50,7 +50,6 @@
   Bitbases::init();
 
   Search::init();
-<<<<<<< HEAD
 
 #ifdef Maverick
    Eval::init();   //  Replace Mobility table with log equations (with rook mg exception). #1784
@@ -59,9 +58,7 @@
    polybook3.init(Options["Book_File_3"]);
 #endif
 
-=======
   Endgames::init();
->>>>>>> 3a572ffb
   Threads.set(Options["Threads"]);
   Search::clear(); // After threads are up
 
