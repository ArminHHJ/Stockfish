/*
 Honey, a UCI chess playing engine derived from Stockfish and Glaurung 2.1
 Copyright (C) 2004-2008 Tord Romstad (Glaurung author)
 Copyright (C) 2008-2015 Marco Costalba, Joona Kiiski, Tord Romstad (Stockfish Authors)
 Copyright (C) 2015-2016 Marco Costalba, Joona Kiiski, Gary Linscott, Tord Romstad (Stockfish Authors)
 Copyright (C) 2017-2019 Michael Byrne, Marco Costalba, Joona Kiiski, Gary Linscott, Tord Romstad (Honey Authors)

 Honey is free software: you can redistribute it and/or modify
 it under the terms of the GNU General Public License as published by
 the Free Software Foundation, either version 3 of the License, or
 (at your option) any later version.

 Honey is distributed in the hope that it will be useful,
 but WITHOUT ANY WARRANTY; without even the implied warranty of
 MERCHANTABILITY or FITNESS FOR A PARTICULAR PURPOSE.  See the
 GNU General Public License for more details.

 You should have received a copy of the GNU General Public License
 along with this program.  If not, see <http://www.gnu.org/licenses/>.
 */

#ifndef THREAD_H_INCLUDED
#define THREAD_H_INCLUDED

#include <atomic>
#include <condition_variable>
#include <mutex>
#include <thread>
#include <vector>

#include "material.h"
#include "movepick.h"
#include "pawns.h"
#include "position.h"
#include "search.h"
#include "thread_win32_osx.h"


/// Thread class keeps together all the thread-related stuff. We use
/// per-thread pawn and material hash tables so that once we get a
/// pointer to an entry its life time is unlimited and we don't have
/// to care about someone changing the entry under our feet.

class Thread {

  std::mutex mutex;
  std::condition_variable cv;
  size_t idx;
  bool exit = false, searching = true; // Set before starting std::thread
  NativeThread stdThread;

public:
  explicit Thread(size_t);
  virtual ~Thread();
  virtual void search();
  void clear();
  void idle_loop();
  void start_searching();
  void wait_for_search_finished();
#ifndef Sullivan // commit 8fec88347 Tweak Late Move Reduction at root by @locutus2
  int best_move_count(Move move);
#endif

  Pawns::Table pawnsTable;
  Material::Table materialTable;
<<<<<<< HEAD

#if defined (Sullivan) || (Blau) || (Fortress)
  size_t pvIdx, pvLast, extension, ttProgress;
#else
  size_t pvIdx, pvLast, ttProgress;
#endif
=======
  size_t pvIdx, pvLast;
  uint64_t ttHitAverage;
>>>>>>> fe124896
  int selDepth, nmpMinPly;

  Color nmpColor;
  std::atomic<uint64_t> nodes, tbHits, bestMoveChanges;

  Position rootPos;
  Search::RootMoves rootMoves;
  Depth rootDepth, completedDepth;
  CounterMoveHistory counterMoves;
  ButterflyHistory mainHistory;
  CapturePieceToHistory captureHistory;
  ContinuationHistory continuationHistory[2][2];
  Score contempt;
	
};


/// MainThread is a derived class specific for main thread

struct MainThread : public Thread {

  using Thread::Thread;

  void search() override;
  void check_time();

  double previousTimeReduction;
  Value previousScore;
  int callsCnt;
  bool stopOnPonderhit;
  std::atomic_bool ponder;
};


/// ThreadPool struct handles all the threads-related stuff like init, starting,
/// parking and, most importantly, launching a thread. All the access to threads
/// is done through this class.

struct ThreadPool : public std::vector<Thread*> {

  void start_thinking(Position&, StateListPtr&, const Search::LimitsType&, bool = false);
  void clear();
  void set(size_t);

  MainThread* main()        const { return static_cast<MainThread*>(front()); }
  uint64_t nodes_searched() const { return accumulate(&Thread::nodes); }
  uint64_t tb_hits()        const { return accumulate(&Thread::tbHits); }

  std::atomic_bool stop;

private:
  StateListPtr setupStates;

  uint64_t accumulate(std::atomic<uint64_t> Thread::* member) const {

    uint64_t sum = 0;
    for (Thread* th : *this)
        sum += (th->*member).load(std::memory_order_relaxed);
    return sum;
  }
};

extern ThreadPool Threads;

#endif // #ifndef THREAD_H_INCLUDED<|MERGE_RESOLUTION|>--- conflicted
+++ resolved
@@ -57,23 +57,17 @@
   void idle_loop();
   void start_searching();
   void wait_for_search_finished();
-#ifndef Sullivan // commit 8fec88347 Tweak Late Move Reduction at root by @locutus2
   int best_move_count(Move move);
-#endif
 
   Pawns::Table pawnsTable;
   Material::Table materialTable;
-<<<<<<< HEAD
 
 #if defined (Sullivan) || (Blau) || (Fortress)
   size_t pvIdx, pvLast, extension, ttProgress;
 #else
-  size_t pvIdx, pvLast, ttProgress;
+  size_t pvIdx, pvLast;
 #endif
-=======
-  size_t pvIdx, pvLast;
   uint64_t ttHitAverage;
->>>>>>> fe124896
   int selDepth, nmpMinPly;
 
   Color nmpColor;
