/*
 Honey, a UCI chess playing engine derived from Stockfish and Glaurung 2.1
 Copyright (C) 2004-2008 Tord Romstad (Glaurung author)
 Copyright (C) 2008-2015 Marco Costalba, Joona Kiiski, Tord Romstad (Stockfish Authors)
 Copyright (C) 2015-2016 Marco Costalba, Joona Kiiski, Gary Linscott, Tord Romstad (Stockfish Authors)
 Copyright (C) 2017-2019 Michael Byrne, Marco Costalba, Joona Kiiski, Gary Linscott, Tord Romstad (Honey Authors)

 Honey is free software: you can redistribute it and/or modify
 it under the terms of the GNU General Public License as published by
 the Free Software Foundation, either version 3 of the License, or
 (at your option) any later version.

 Honey is distributed in the hope that it will be useful,
 but WITHOUT ANY WARRANTY; without even the implied warranty of
 MERCHANTABILITY or FITNESS FOR A PARTICULAR PURPOSE.  See the
 GNU General Public License for more details.

 You should have received a copy of the GNU General Public License
 along with this program.  If not, see <http://www.gnu.org/licenses/>.
 */

#ifndef THREAD_H_INCLUDED
#define THREAD_H_INCLUDED

#include <atomic>
#include <condition_variable>
#include <mutex>
#include <thread>
#include <vector>

#include "material.h"
#include "movepick.h"
#include "pawns.h"
#include "position.h"
#include "search.h"
#include "thread_win32_osx.h"


/// Thread class keeps together all the thread-related stuff. We use
/// per-thread pawn and material hash tables so that once we get a
/// pointer to an entry its life time is unlimited and we don't have
/// to care about someone changing the entry under our feet.

class Thread {

  Mutex mutex;
  ConditionVariable cv;
  size_t idx;
  bool exit = false, searching = true; // Set before starting std::thread
  NativeThread stdThread;

public:
  explicit Thread(size_t);
  virtual ~Thread();
  virtual void search();
  void clear();
  void idle_loop();
  void start_searching();
  void wait_for_search_finished();

  Pawns::Table pawnsTable;
  Material::Table materialTable;
  size_t pvIdx, pvLast, shuffleExts;
<<<<<<< HEAD
  int selDepth, nmpMinPly;

  Color nmpColor;
=======
  int selDepth;
  bool nmpGuard;
>>>>>>> d2e5037f
  std::atomic<uint64_t> nodes, tbHits, bestMoveChanges;

  Position rootPos;
  Search::RootMoves rootMoves;
  Depth rootDepth, completedDepth;
  CounterMoveHistory counterMoves;
  ButterflyHistory mainHistory;
  CapturePieceToHistory captureHistory;
  ContinuationHistory continuationHistory;
  Score contempt;
	
};


/// MainThread is a derived class specific for main thread

struct MainThread : public Thread {

  using Thread::Thread;

  void search() override;
  void check_time();

  double previousTimeReduction;
  Value previousScore;
  int callsCnt;
  bool stopOnPonderhit;
  std::atomic_bool ponder;
};


/// ThreadPool struct handles all the threads-related stuff like init, starting,
/// parking and, most importantly, launching a thread. All the access to threads
/// is done through this class.

struct ThreadPool : public std::vector<Thread*> {

  void start_thinking(Position&, StateListPtr&, const Search::LimitsType&, bool = false);
  void clear();
  void set(size_t);

  MainThread* main()        const { return static_cast<MainThread*>(front()); }
  uint64_t nodes_searched() const { return accumulate(&Thread::nodes); }
  uint64_t tb_hits()        const { return accumulate(&Thread::tbHits); }

  std::atomic_bool stop;

private:
  StateListPtr setupStates;

  uint64_t accumulate(std::atomic<uint64_t> Thread::* member) const {

    uint64_t sum = 0;
    for (Thread* th : *this)
        sum += (th->*member).load(std::memory_order_relaxed);
    return sum;
  }
};

extern ThreadPool Threads;

#endif // #ifndef THREAD_H_INCLUDED<|MERGE_RESOLUTION|>--- conflicted
+++ resolved
@@ -61,14 +61,14 @@
   Pawns::Table pawnsTable;
   Material::Table materialTable;
   size_t pvIdx, pvLast, shuffleExts;
-<<<<<<< HEAD
+#ifndef Sullivan
   int selDepth, nmpMinPly;
 
   Color nmpColor;
-=======
+#else
   int selDepth;
   bool nmpGuard;
->>>>>>> d2e5037f
+#endif
   std::atomic<uint64_t> nodes, tbHits, bestMoveChanges;
 
   Position rootPos;
