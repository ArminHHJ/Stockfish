/*
  Stockfish, a UCI chess playing engine derived from Glaurung 2.1
  Copyright (C) 2004-2008 Tord Romstad (Glaurung author)
  Copyright (C) 2008-2015 Marco Costalba, Joona Kiiski, Tord Romstad
  Copyright (C) 2015-2019 Marco Costalba, Joona Kiiski, Gary Linscott, Tord Romstad

  Stockfish is free software: you can redistribute it and/or modify
  it under the terms of the GNU General Public License as published by
  the Free Software Foundation, either version 3 of the License, or
  (at your option) any later version.

  Stockfish is distributed in the hope that it will be useful,
  but WITHOUT ANY WARRANTY; without even the implied warranty of
  MERCHANTABILITY or FITNESS FOR A PARTICULAR PURPOSE.  See the
  GNU General Public License for more details.

  You should have received a copy of the GNU General Public License
  along with this program.  If not, see <http://www.gnu.org/licenses/>.
*/

#ifndef THREAD_H_INCLUDED
#define THREAD_H_INCLUDED

#include <atomic>
#include <condition_variable>
#include <mutex>
#ifdef _WIN32
#include <thread>
#else
#include <pthread.h>
#endif
#include <vector>

#include "material.h"
#include "movepick.h"
#include "pawns.h"
#include "position.h"
#include "search.h"
#include "thread_win32_osx.h"


/// Thread class keeps together all the thread-related stuff. We use
/// per-thread pawn and material hash tables so that once we get a
/// pointer to an entry its life time is unlimited and we don't have
/// to care about someone changing the entry under our feet.

class Thread {

  Mutex mutex;
  ConditionVariable cv;
  size_t idx;
  bool exit = false, searching = true; // Set before starting std::thread
<<<<<<< HEAD
#ifdef _WIN32
  std::thread stdThread;
#else
  pthread_t nativeThread;
#endif
=======
  NativeThread stdThread;
>>>>>>> bad18bcc

public:
  explicit Thread(size_t);
  virtual ~Thread();
  virtual void search();
  void clear();
  void idle_loop();
  void start_searching();
  void wait_for_search_finished();

  Pawns::Table pawnsTable;
  Material::Table materialTable;
  Endgames endgames;
  size_t pvIdx, pvLast;
  int selDepth, nmpMinPly;
  Color nmpColor;
  std::atomic<uint64_t> nodes, tbHits;

  Position rootPos;
  Search::RootMoves rootMoves;
  Depth rootDepth, completedDepth;
  CounterMoveHistory counterMoves;
  ButterflyHistory mainHistory;
  CapturePieceToHistory captureHistory;
  ContinuationHistory continuationHistory;
  Score contempt;
};


/// MainThread is a derived class specific for main thread

struct MainThread : public Thread {

  using Thread::Thread;

  void search() override;
  void check_time();

  double bestMoveChanges, previousTimeReduction;
  Value previousScore;
  int callsCnt;
  bool stopOnPonderhit;
  std::atomic_bool ponder;
};


/// ThreadPool struct handles all the threads-related stuff like init, starting,
/// parking and, most importantly, launching a thread. All the access to threads
/// is done through this class.

struct ThreadPool : public std::vector<Thread*> {

  void start_thinking(Position&, StateListPtr&, const Search::LimitsType&, bool = false);
  void clear();
  void set(size_t);

  MainThread* main()        const { return static_cast<MainThread*>(front()); }
  uint64_t nodes_searched() const { return accumulate(&Thread::nodes); }
  uint64_t tb_hits()        const { return accumulate(&Thread::tbHits); }

  std::atomic_bool stop;

private:
  StateListPtr setupStates;

  uint64_t accumulate(std::atomic<uint64_t> Thread::* member) const {

    uint64_t sum = 0;
    for (Thread* th : *this)
        sum += (th->*member).load(std::memory_order_relaxed);
    return sum;
  }
};

extern ThreadPool Threads;

#endif // #ifndef THREAD_H_INCLUDED<|MERGE_RESOLUTION|>--- conflicted
+++ resolved
@@ -50,15 +50,11 @@
   ConditionVariable cv;
   size_t idx;
   bool exit = false, searching = true; // Set before starting std::thread
-<<<<<<< HEAD
 #ifdef _WIN32
-  std::thread stdThread;
+  NativeThread stdThread;
 #else
   pthread_t nativeThread;
 #endif
-=======
-  NativeThread stdThread;
->>>>>>> bad18bcc
 
 public:
   explicit Thread(size_t);
