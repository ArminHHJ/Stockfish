/*
 McCain, a UCI chess playing engine derived from Stockfish and Glaurung 2.1
 Copyright (C) 2004-2008 Tord Romstad (Glaurung author)
 Copyright (C) 2008-2015 Marco Costalba, Joona Kiiski, Tord Romstad (Stockfish Authors)
 Copyright (C) 2015-2016 Marco Costalba, Joona Kiiski, Gary Linscott, Tord Romstad (Stockfish Authors)
 Copyright (C) 2017-2019 Michael Byrne, Marco Costalba, Joona Kiiski, Gary Linscott, Tord Romstad (McCain Authors)

 McCain is free software: you can redistribute it and/or modify
 it under the terms of the GNU General Public License as published by
 the Free Software Foundation, either version 3 of the License, or
 (at your option) any later version.

 McCain is distributed in the hope that it will be useful,
 but WITHOUT ANY WARRANTY; without even the implied warranty of
 MERCHANTABILITY or FITNESS FOR A PARTICULAR PURPOSE.  See the
 GNU General Public License for more details.

 You should have received a copy of the GNU General Public License
 along with this program.  If not, see <http://www.gnu.org/licenses/>.
 */

#ifndef THREAD_H_INCLUDED
#define THREAD_H_INCLUDED

#include <atomic>
#include <condition_variable>
#include <mutex>
#include <thread>
#include <vector>

#include "material.h"
#include "movepick.h"
#include "pawns.h"
#include "position.h"
#include "search.h"
#include "thread_win32_osx.h"


/// Thread class keeps together all the thread-related stuff. We use
/// per-thread pawn and material hash tables so that once we get a
/// pointer to an entry its life time is unlimited and we don't have
/// to care about someone changing the entry under our feet.

class Thread {

  Mutex mutex;
  ConditionVariable cv;
  size_t idx;
  bool exit = false, searching = true; // Set before starting std::thread
  NativeThread stdThread;

public:
  explicit Thread(size_t);
  virtual ~Thread();
  virtual void search();
  void clear();
  void idle_loop();
  void start_searching();
  void wait_for_search_finished();

  Pawns::Table pawnsTable;
  Material::Table materialTable;
<<<<<<< HEAD

#ifdef Maverick
  size_t pvIdx, multiPV, pvLast, shuffleExts;  // Improve multiPV mode by joergoster
  int selDepth, nmpMinPly, zugzwangMates; //  Gunther Demetz zugzwangSolver
  int64_t visits, allScores; //  Moez Jellouli -> Save_probcut #e05dc73
#else
  size_t pvIdx, pvLast, shuffleExts; 
  int selDepth, nmpMinPly;   
#endif

=======
  size_t pvIdx, multiPV, pvLast, shuffleExts;
  int selDepth, nmpMinPly;
>>>>>>> d889bb47
  Color nmpColor;
  std::atomic<uint64_t> nodes, tbHits, bestMoveChanges;

  Position rootPos;
  Search::RootMoves rootMoves;
  Depth rootDepth, completedDepth;
  CounterMoveHistory counterMoves;
  ButterflyHistory mainHistory;
  CapturePieceToHistory captureHistory;
  ContinuationHistory continuationHistory;
  Score contempt;
	
};


/// MainThread is a derived class specific for main thread

struct MainThread : public Thread {

  using Thread::Thread;

  void search() override;
  void check_time();

  double previousTimeReduction;
  Value previousScore;
  int callsCnt;
  bool stopOnPonderhit;
  std::atomic_bool ponder;
};


/// ThreadPool struct handles all the threads-related stuff like init, starting,
/// parking and, most importantly, launching a thread. All the access to threads
/// is done through this class.

struct ThreadPool : public std::vector<Thread*> {

  void start_thinking(Position&, StateListPtr&, const Search::LimitsType&, bool = false);
  void clear();
  void set(size_t);

  MainThread* main()        const { return static_cast<MainThread*>(front()); }
  uint64_t nodes_searched() const { return accumulate(&Thread::nodes); }
  uint64_t tb_hits()        const { return accumulate(&Thread::tbHits); }

  std::atomic_bool stop;

private:
  StateListPtr setupStates;

  uint64_t accumulate(std::atomic<uint64_t> Thread::* member) const {

    uint64_t sum = 0;
    for (Thread* th : *this)
        sum += (th->*member).load(std::memory_order_relaxed);
    return sum;
  }
};

extern ThreadPool Threads;

#endif // #ifndef THREAD_H_INCLUDED<|MERGE_RESOLUTION|>--- conflicted
+++ resolved
@@ -60,21 +60,15 @@
 
   Pawns::Table pawnsTable;
   Material::Table materialTable;
-<<<<<<< HEAD
+  size_t pvIdx, multiPV, pvLast, shuffleExts;
 
 #ifdef Maverick
-  size_t pvIdx, multiPV, pvLast, shuffleExts;  // Improve multiPV mode by joergoster
   int selDepth, nmpMinPly, zugzwangMates; //  Gunther Demetz zugzwangSolver
   int64_t visits, allScores; //  Moez Jellouli -> Save_probcut #e05dc73
 #else
-  size_t pvIdx, pvLast, shuffleExts; 
   int selDepth, nmpMinPly;   
 #endif
 
-=======
-  size_t pvIdx, multiPV, pvLast, shuffleExts;
-  int selDepth, nmpMinPly;
->>>>>>> d889bb47
   Color nmpColor;
   std::atomic<uint64_t> nodes, tbHits, bestMoveChanges;
 
