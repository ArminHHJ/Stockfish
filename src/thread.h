--- conflicted
+++ resolved
@@ -63,16 +63,12 @@
 
   Pawns::Table pawnsTable;
   Material::Table materialTable;
-<<<<<<< HEAD
+
 #if defined (Sullivan) || (Blau) || (Fortress)
-  size_t pvIdx, pvLast, extension;
+  size_t pvIdx, pvLast, extension, ttProgress;
 #else
-  size_t pvIdx, pvLast;
+  size_t pvIdx, pvLast, ttProgress;
 #endif
-
-=======
-  size_t pvIdx, pvLast, ttProgress;
->>>>>>> 86a46278
   int selDepth, nmpMinPly;
 
   Color nmpColor;
