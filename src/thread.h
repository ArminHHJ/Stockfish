/*
 McCain, a UCI chess playing engine derived from Stockfish and Glaurung 2.1
 Copyright (C) 2004-2008 Tord Romstad (Glaurung author)
 Copyright (C) 2008-2015 Marco Costalba, Joona Kiiski, Tord Romstad (Stockfish Authors)
 Copyright (C) 2015-2016 Marco Costalba, Joona Kiiski, Gary Linscott, Tord Romstad (Stockfish Authors)
 Copyright (C) 2017-2019 Michael Byrne, Marco Costalba, Joona Kiiski, Gary Linscott, Tord Romstad (McCain Authors)

 McCain is free software: you can redistribute it and/or modify
 it under the terms of the GNU General Public License as published by
 the Free Software Foundation, either version 3 of the License, or
 (at your option) any later version.

 McCain is distributed in the hope that it will be useful,
 but WITHOUT ANY WARRANTY; without even the implied warranty of
 MERCHANTABILITY or FITNESS FOR A PARTICULAR PURPOSE.  See the
 GNU General Public License for more details.

 You should have received a copy of the GNU General Public License
 along with this program.  If not, see <http://www.gnu.org/licenses/>.
 */

#ifndef THREAD_H_INCLUDED
#define THREAD_H_INCLUDED

#include <atomic>
#include <condition_variable>
#include <mutex>
#include <thread>
#include <vector>

#include "material.h"
#include "movepick.h"
#include "pawns.h"
#include "position.h"
#include "search.h"
#include "thread_win32_osx.h"


/// Thread class keeps together all the thread-related stuff. We use
/// per-thread pawn and material hash tables so that once we get a
/// pointer to an entry its life time is unlimited and we don't have
/// to care about someone changing the entry under our feet.

class Thread {

  Mutex mutex;
  ConditionVariable cv;
  size_t idx;
  bool exit = false, searching = true; // Set before starting std::thread
  NativeThread stdThread;

public:
  explicit Thread(size_t);
  virtual ~Thread();
  virtual void search();
  void clear();
  void idle_loop();
  void start_searching();
  void wait_for_search_finished();

  Pawns::Table pawnsTable;
  Material::Table materialTable;
  Endgames endgames;
  size_t pvIdx, pvLast;
<<<<<<< HEAD
#ifdef Maverick //  Gunther Demetz zugzwangSolver
    int selDepth, nmpMinPly, zugzwangMates;
#else
    int selDepth, nmpMinPly;
#endif
=======
  int selDepth, nmpMinPly;
  int64_t visits, allScores;
>>>>>>> 86fdeacf
  Color nmpColor;
  std::atomic<uint64_t> nodes, tbHits, bestMoveChanges;

  Position rootPos;
  Search::RootMoves rootMoves;
  Depth rootDepth, completedDepth;
  CounterMoveHistory counterMoves;
  ButterflyHistory mainHistory;
  CapturePieceToHistory captureHistory;
  ContinuationHistory continuationHistory;
  Score contempt;
	
};


/// MainThread is a derived class specific for main thread

struct MainThread : public Thread {

  using Thread::Thread;

  void search() override;
  void check_time();

  double previousTimeReduction;
  Value previousScore;
  int callsCnt;
  bool stopOnPonderhit;
  std::atomic_bool ponder;
};


/// ThreadPool struct handles all the threads-related stuff like init, starting,
/// parking and, most importantly, launching a thread. All the access to threads
/// is done through this class.

struct ThreadPool : public std::vector<Thread*> {

  void start_thinking(Position&, StateListPtr&, const Search::LimitsType&, bool = false);
  void clear();
  void set(size_t);

  MainThread* main()        const { return static_cast<MainThread*>(front()); }
  uint64_t nodes_searched() const { return accumulate(&Thread::nodes); }
  uint64_t tb_hits()        const { return accumulate(&Thread::tbHits); }

  std::atomic_bool stop;

private:
  StateListPtr setupStates;

  uint64_t accumulate(std::atomic<uint64_t> Thread::* member) const {

    uint64_t sum = 0;
    for (Thread* th : *this)
        sum += (th->*member).load(std::memory_order_relaxed);
    return sum;
  }
};

extern ThreadPool Threads;

#endif // #ifndef THREAD_H_INCLUDED<|MERGE_RESOLUTION|>--- conflicted
+++ resolved
@@ -62,16 +62,14 @@
   Material::Table materialTable;
   Endgames endgames;
   size_t pvIdx, pvLast;
-<<<<<<< HEAD
+
 #ifdef Maverick //  Gunther Demetz zugzwangSolver
     int selDepth, nmpMinPly, zugzwangMates;
+    int64_t visits, allScores; //  joergoster and Stefano80 monteCarloJ_03
 #else
     int selDepth, nmpMinPly;
 #endif
-=======
-  int selDepth, nmpMinPly;
-  int64_t visits, allScores;
->>>>>>> 86fdeacf
+
   Color nmpColor;
   std::atomic<uint64_t> nodes, tbHits, bestMoveChanges;
 
