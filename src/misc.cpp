--- conflicted
+++ resolved
@@ -153,11 +153,7 @@
 	if (Version.empty())
 	{
 		date >> month >> day;
-<<<<<<< HEAD
-		ss << setw(2) << (1 + months.find(month) / 4) <<setw(2) << day  << "-" << "07-26";
-=======
 		ss << setw(2) << (1 + months.find(month) / 4) <<setw(2) << day  << "-" << "";
->>>>>>> 58aeb2b9
 	}
 
 #else
