/*
 Honey, a UCI chess playing engine derived from Stockfish and Glaurung 2.1
 Copyright (C) 2004-2008 Tord Romstad (Glaurung author)
 Copyright (C) 2008-2015 Marco Costalba, Joona Kiiski, Tord Romstad (Stockfish Authors)
 Copyright (C) 2015-2016 Marco Costalba, Joona Kiiski, Gary Linscott, Tord Romstad (Stockfish Authors)
 Copyright (C) 2017-2020 Michael Byrne, Marco Costalba, Joona Kiiski, Gary Linscott, Tord Romstad (Honey Authors)

 Honey is free software: you can redistribute it and/or modify
 it under the terms of the GNU General Public License as published by
 the Free Software Foundation, either version 3 of the License, or
 (at your option) any later version.

 Honey is distributed in the hope that it will be useful,
 but WITHOUT ANY WARRANTY; without even the implied warranty of
 MERCHANTABILITY or FITNESS FOR A PARTICULAR PURPOSE.  See the
 GNU General Public License for more details.

 You should have received a copy of the GNU General Public License
 along with this program.  If not, see <http://www.gnu.org/licenses/>.
 */

#ifdef _WIN32
#if _WIN32_WINNT < 0x0601
#undef  _WIN32_WINNT
#define _WIN32_WINNT 0x0601 // Force to include needed API prototypes
#endif

#ifndef NOMINMAX
#define NOMINMAX
#endif

#include <windows.h>

// The needed Windows API for processor groups could be missed from old Windows
// versions, so instead of calling them directly (forcing the linker to resolve
// the calls at compile time), try to load them at runtime. To do this we need
// first to define the corresponding function pointers.
extern "C" {
typedef bool(*fun1_t)(LOGICAL_PROCESSOR_RELATIONSHIP,
                      PSYSTEM_LOGICAL_PROCESSOR_INFORMATION_EX, PDWORD);
typedef bool(*fun2_t)(USHORT, PGROUP_AFFINITY);
typedef bool(*fun3_t)(HANDLE, CONST GROUP_AFFINITY*, PGROUP_AFFINITY);
}
#endif

#include <fstream>
#include <iomanip>
#include <iostream>
#include <sstream>
#include <vector>

#if defined(__linux__) && !defined(__ANDROID__)
#include <stdlib.h>
#include <sys/mman.h>
#endif

#include "misc.h"
#include "thread.h"
#include "uci.h"

#ifdef USE_MADVISE_HUGEPAGE
  #include <sys/mman.h>
#endif

using namespace std;

namespace {

size_t memtest = 0; //lp mem test
/// Version number. If Version is left empty, then compile date in the format
/// DD-MM-YY and show in engine_info.

#if (defined Add_Features && ReleaseVer)
const string Version = "XI-r2 ";
#else
const string Version = "";
#endif


#ifdef Fortress
const string Suffix = "FD ";
#else
const string Suffix = "";
#endif

//#ifdef Sullivan
//const string Name = "Honey ";
//#endif
/// Our fancy logging facility. The trick here is to replace cin.rdbuf() and
/// cout.rdbuf() with two Tie objects that tie cin and cout to a file stream. We
/// can toggle the logging of std::cout and std:cin at runtime whilst preserving
/// usual I/O functionality, all without changing a single line of code!
/// Idea from http://groups.google.com/group/comp.lang.c++/msg/1d941c0f26ea0d81

struct Tie: public streambuf { // MSVC requires split streambuf for cin and cout

  Tie(streambuf* b, streambuf* l) : buf(b), logBuf(l) {}

  int sync() override { return logBuf->pubsync(), buf->pubsync(); }
  int overflow(int c) override { return log(buf->sputc((char)c), "<< "); }
  int underflow() override { return buf->sgetc(); }
  int uflow() override { return log(buf->sbumpc(), ">> "); }

  streambuf *buf, *logBuf;

  int log(int c, const char* prefix) {

    static int last = '\n'; // Single log file

    if (last == '\n')
        logBuf->sputn(prefix, 3);

    return last = logBuf->sputc((char)c);
  }
};

class Logger {

  Logger() : in(cin.rdbuf(), file.rdbuf()), out(cout.rdbuf(), file.rdbuf()) {}
 ~Logger() { start(""); }

  ofstream file;
  Tie in, out;

public:
  static void start(const std::string& fname) {

    static Logger l;

    if (!fname.empty() && !l.file.is_open())
    {
        l.file.open(fname, ifstream::out);

        if (!l.file.is_open())
        {
            cerr << "Unable to open debug log file " << fname << endl;
            exit(EXIT_FAILURE);
        }

        cin.rdbuf(&l.in);
        cout.rdbuf(&l.out);
    }
    else if (fname.empty() && l.file.is_open())
    {
        cout.rdbuf(l.out.buf);
        cin.rdbuf(l.in.buf);
        l.file.close();
    }
  }
};

} // namespace

#ifdef Blau
const std::string splash() {

     stringstream sp;
     sp << FontColor::engine << "\n\n\n    ######                                                #     # ###            #####                           \n";
     sp << FontColor::engine << "    #     # #      #    # ###### ###### #  ####  #    #    #   #   #     #####  #     #       /''*._                   \n";
     sp << FontColor::engine << "    #     # #      #    # #      #      # #      #    #     # #    #     #    #       #   .-*'`    `*-.._.-'\\         \n";
     sp << FontColor::engine << "    ######  #      #    # #####  #####  #  ####  ######      #     # ### #    #  #####   < * ) ) )   ,     (           \n";
     sp << FontColor::engine << "    #     # #      #    # #      #      #      # #    #     # #    #     #####        #   `*-._`._(__.--*'`.)          \n";
     sp << FontColor::engine << "    #     # #      #    # #      #      # #    # #    #    #   #   #     #   #  #     #                                \n";
     sp << FontColor::engine << "    ######  ######  ####  ###### #      #  ####  #    #   #     # ###    #    #  #####                                 \n\n";

  return sp.str();
}
#endif

#ifdef Noir
const std::string splash() {

     stringstream sp;
     sp << FontColor::engine << "\n\n\n    ######                                   #       ######                                        #     # ###            #####     \n";
     sp << FontColor::engine << "    #     # #        ##    ####  #    #     # #      #     # #   ##   #    #  ####  #    # #####    #   #   #     #####  #     #    \n";
     sp << FontColor::engine << "    #     # #       #  #  #    # #   #     #   #     #     # #  #  #  ##  ## #    # ##   # #    #    # #    #     #    #       #    \n";
     sp << FontColor::engine << "    ######  #      #    # #      ####     #     #    #     # # #    # # ## # #    # # #  # #    #     #     # ### #    #  #####     \n";
     sp << FontColor::engine << "    #     # #      ###### #      #  #      #   #     #     # # ###### #    # #    # #  # # #    #    # #    #     #####        #    \n";
     sp << FontColor::engine << "    #     # #      #    # #    # #   #      # #      #     # # #    # #    # #    # #   ## #    #   #   #   #     #   #  #     #    \n";
     sp << FontColor::engine << "    ######  ###### #    #  ####  #    #      #       ######  # #    # #    #  ####  #    # #####   #     # ###    #    #  #####     \n\n";


  return sp.str();
}
#endif

#ifdef Stockfish
const std::string splash() {

     stringstream sp;
     sp << FontColor::red   << "\n\n\n     #####                                                      #     # ###             #####                      \n";
     sp << FontColor::red   << "    #     # #####  ####   ####  #    # ###### #  ####  #    #    #   #   #      #####  #     #       /''*._              \n";
     sp << FontColor::red   << "    #         #   #    # #    # #   #  #      # #      #    #     # #    #      #    #       #   .-*'`    `*-.._.-'\\    \n";
     sp << FontColor::white << "     #####    #   #    # #      ####   #####  #  ####  ######      #     #  ### #    #  #####   < * ) ) )   ,     (      \n";
     sp << FontColor::blue  << "          #   #   #    # #      #  #   #      #      # #    #     # #    #      #####        #   `*-._`._(__.--*'`.)     \n";
     sp << FontColor::blue  << "    #     #   #   #    # #    # #   #  #      # #    # #    #    #   #   #      #   #  #     #                           \n";
     sp << FontColor::blue  << "     #####    #    ####   ####  #    # #      #  ####  #    #   #     # ###     #    #  #####                            \n\n";

  return sp.str();
}
#endif

#ifdef Sullivan

const std::string splash() {

     stringstream sp;
     sp << FontColor::engine << "\n\n\n    #     #                              #     # ###             #####    __         __    \n";
     sp << FontColor::engine << "    #     #  ####  #    # ###### #   #    #   #   #      #####  #     #  /  \\.-'''-./  \\       \n";
     sp << FontColor::engine << "    #     # #    # ##   # #       # #      # #    #      #    #       #  \\    -   -    /        \n";
     sp << FontColor::engine << "    ####### #    # # #  # #####    #        #     #  ### #    #  #####    |   o   o   |          \n";
     sp << FontColor::engine << "    #     # #    # #  # # #        #       # #    #      #####        #   \\  .-'''-.  /         \n";
     sp << FontColor::engine << "    #     # #    # #   ## #        #      #   #   #      #   #  #     #    '-\\__Y__/-'          \n";
     sp << FontColor::engine << "    #     #  ####  #    # ######   #     #     # ###     #    #  #####        `---`              \n\n";

  return sp.str();
}
#endif
#ifdef Weakfish

const std::string splash() {

     stringstream sp;
     sp << FontColor::engine << "\n\n\n    #      #                                               #     # ###             #####    |\\/\\/\\/|    \n";
     sp << FontColor::engine << "    #      # ######   ##   #    # ###### #  ####  #    #    #   #   #      #####  #     #   |      |       \n";
     sp << FontColor::engine << "    #      # #       #  #  #   #  #      # #      #    #     # #    #      #    #       #   | (o)(o)       \n";
     sp << FontColor::engine << "    #   #  # #####  #    # ####   #####  #  ####  ######      #     #  ### #    #  #####    c      _)      \n";
     sp << FontColor::engine << "    #   #  # #      ###### #  #   #      #      # #    #     # #    #      #####        #   | ,___|        \n";
     sp << FontColor::engine << "    #   #  # #      #    # #   #  #      # #    # #    #    #   #   #      #   #  #     #   |   /          \n";
     sp << FontColor::engine << "    ### ###  ###### #    # #    # #      #  ####  #    #   #     # ###     #    #  #####   /____\\         \n\n";

  return sp.str();
}
#endif


/// engine_info() returns the full name of the current Honey version. This
/// will be either "Honey <Tag> Mmm-dd-yy" (where Mmm-dd-yy is the date when
/// the program was compiled) or "Honey <Version>", depending on whether
/// Version is empty.

const string engine_info(bool to_uci) {

    const string months("Jan Feb Mar Apr May Jun Jul Aug Sep Oct Nov Dec");
    string month, day, year;
    stringstream ss, date(__DATE__); // From compiler, format is "Sep 21 2008"

#ifdef Blau
    ss << FontColor::engine    << "    Bluefish " << Version << Suffix << setfill('0');
#elif Sullivan
    ss << FontColor::engine    << "    Honey " << Version << Suffix << setfill('0') ;
#elif Noir
	  ss << FontColor::engine    << "    Black Diamond " << Version << Suffix << setfill('0');
#elif Stockfish
    ss << FontColor::white     << "    Stockfish " << Version << Suffix << setfill('0');
#elif Weakfish
    ss << FontColor::engine    << "    Weakfish " << Version << Suffix << setfill('0');
#endif
#if (defined Sullivan && defined Test)
	if (Version.empty())
	{
		date >> month >> day;
		ss << setw(2) << (1 + months.find(month) / 4) <<setw(2) << day  << "-" << " ";
	}

#else
    if (Version.empty())
    {
        date >> month >> day >> year;
        ss << setw(2) << (1 + months.find(month) / 4) <<setw(2) << day << year.substr(2) << " ";
    }
#endif
#ifdef Sullivan
      ss	<< (to_uci  ? "\nid author ": "by ") << "M. Byrne and scores of others...\n" << FontColor::reset ;
#else
       ss << (to_uci  ? "\nid author ": " by ")
          << "T. Romstad, M. Costalba, J. Kiiski, G. Linscott\n" << FontColor::reset ;
#endif
#ifdef Pi
	   ss << (to_uci  ? "":"\nCompiled for Picochess by Scally\n") << FontColor::reset ;
#endif
  return ss.str();
}


/// compiler_info() returns a string trying to describe the compiler we use

const std::string compiler_info() {

  #define stringify2(x) #x
  #define stringify(x) stringify2(x)
  #define make_version_string(major, minor, patch) stringify(major) "." stringify(minor) "." stringify(patch)

/// Predefined macros hell:
///
/// __GNUC__           Compiler is gcc, Clang or Intel on Linux
/// __INTEL_COMPILER   Compiler is Intel
/// _MSC_VER           Compiler is MSVC or Intel on Windows
/// _WIN32             Building on Windows (any)
/// _WIN64             Building on Windows 64 bit

  std::string compiler = "\nCompiled with ";

  #ifdef __clang__
     compiler += "clang++ ";
     compiler += make_version_string(__clang_major__, __clang_minor__, __clang_patchlevel__);
  #elif __INTEL_COMPILER
     compiler += "Intel compiler ";
     compiler += "(version ";
     compiler += stringify(__INTEL_COMPILER) " update " stringify(__INTEL_COMPILER_UPDATE);
     compiler += ")";
  #elif _MSC_VER
     compiler += "MSVC ";
     compiler += "(version ";
     compiler += stringify(_MSC_FULL_VER) "." stringify(_MSC_BUILD);
     compiler += ")";
  #elif __GNUC__
     compiler += "g++ (GNUC) ";
     compiler += make_version_string(__GNUC__, __GNUC_MINOR__, __GNUC_PATCHLEVEL__);
  #else
     compiler += "Unknown compiler ";
     compiler += "(unknown version)";
  #endif

  #if defined(__APPLE__)
     compiler += " on macOS";
  #elif defined(__CYGWIN__)
     compiler += " on Cygwin";
  #elif defined(__MINGW64__)
     compiler += " on MinGW64";
  #elif defined(__MINGW32__)
     compiler += " on MinGW32";
  #elif defined(__ANDROID__)
     compiler += " on Android";
  #elif defined(__linux__)
     compiler += " on Linux";
  #elif defined(_WIN64)
     compiler += " on Microsoft Windows 64-bit";
  #elif defined(_WIN32)
     compiler += " on Microsoft Windows 32-bit";
  #else
     compiler += " on unknown system";
  #endif

  compiler += "\n __VERSION__ macro expands to: ";
  #ifdef __VERSION__
     compiler += __VERSION__;
  #else
     compiler += "(undefined macro)";
  #endif
  compiler += "\n";

	return compiler;
}

/// Debug functions used mainly to collect run-time statistics
static std::atomic<int64_t> hits[2], means[2];

void dbg_hit_on(bool b) { ++hits[0]; if (b) ++hits[1]; }
void dbg_hit_on(bool c, bool b) { if (c) dbg_hit_on(b); }
void dbg_mean_of(int v) { ++means[0]; means[1] += v; }

void dbg_print() {

  if (hits[0])
      cerr << "Total " << hits[0] << " Hits " << hits[1]
           << " hit rate (%) " << 100 * hits[1] / hits[0] << endl;

  if (means[0])
      cerr << "Total " << means[0] << " Mean "
           << (double)means[1] / means[0] << endl;
}


/// Used to serialize access to std::cout to avoid multiple threads writing at
/// the same time.

std::ostream& operator<<(std::ostream& os, SyncCout sc) {

  static std::mutex m;

  if (sc == IO_LOCK)
      m.lock();

  if (sc == IO_UNLOCK)
      m.unlock();

  return os;
}


/// Trampoline helper to avoid moving Logger to misc.h
void start_logger(const std::string& fname) { Logger::start(fname); }


/// prefetch() preloads the given address in L1/L2 cache. This is a non-blocking
/// function that doesn't stall the CPU waiting for data to be loaded from memory,
/// which can be quite slow.
#ifdef NO_PREFETCH

void prefetch(void*) {}

#else

void prefetch(void* addr) {

#  if defined(__INTEL_COMPILER)
   // This hack prevents prefetches from being optimized away by
   // Intel compiler. Both MSVC and gcc seem not be affected by this.
   __asm__ ("");
#  endif

#  if defined(__INTEL_COMPILER) || defined(_MSC_VER)
  _mm_prefetch((char*)addr, _MM_HINT_T0);
#  else
  __builtin_prefetch(addr);
#  endif
}

#endif


<<<<<<< HEAD
/// large_page_alloc() is a version of malloc() which tries to return
/// a block of memory aligned on large pages on systems which support
/// them. On other systems this is just a normal malloc() call.

void* large_page_alloc(size_t size) {

#ifdef USE_MADVISE_HUGEPAGE
    size_t alignment = 2 * 1024 * 1024;
    void* addr = aligned_alloc(alignment, size);
    if (addr)
        madvise(addr, size, MADV_HUGEPAGE);
    return addr ? addr : malloc(size);
#else
    return malloc(size);
#endif

}

/// aligned_ttmem_alloc will return suitably aligned memory, and if possible use large pages.
/// The returned pointer is the aligned one, while the mem argument is the one that needs to be passed to free.
/// With c++17 some of this functionality can be simplified.
=======
/// aligned_ttmem_alloc() will return suitably aligned memory, and if possible use large pages.
/// The returned pointer is the aligned one, while the mem argument is the one that needs
/// to be passed to free. With c++17 some of this functionality could be simplified.

>>>>>>> ab5cd834
#if defined(__linux__) && !defined(__ANDROID__)

void* aligned_ttmem_alloc(size_t allocSize, void*& mem) {

  constexpr size_t alignment = 2 * 1024 * 1024; // assumed 2MB page sizes
  size_t size = ((allocSize + alignment - 1) / alignment) * alignment; // multiple of alignment
  if (posix_memalign(&mem, alignment, size))
     mem = nullptr;
  madvise(mem, allocSize, MADV_HUGEPAGE);
  return mem;
}

#elif defined(_WIN64)

static void* aligned_ttmem_alloc_large_pages(size_t allocSize) {

  HANDLE hProcessToken { };
  LUID luid { };
  void* mem = nullptr;

  const size_t largePageSize = GetLargePageMinimum();
  if (!largePageSize)
      return nullptr;

  // We need SeLockMemoryPrivilege, so try to enable it for the process
  if (!OpenProcessToken(GetCurrentProcess(), TOKEN_ADJUST_PRIVILEGES | TOKEN_QUERY, &hProcessToken))
      return nullptr;

  if (LookupPrivilegeValue(NULL, SE_LOCK_MEMORY_NAME, &luid))
  {
      TOKEN_PRIVILEGES tp { };
      TOKEN_PRIVILEGES prevTp { };
      DWORD prevTpLen = 0;

      tp.PrivilegeCount = 1;
      tp.Privileges[0].Luid = luid;
      tp.Privileges[0].Attributes = SE_PRIVILEGE_ENABLED;

      // Try to enable SeLockMemoryPrivilege. Note that even if AdjustTokenPrivileges() succeeds,
      // we still need to query GetLastError() to ensure that the privileges were actually obtained.
      if (AdjustTokenPrivileges(
              hProcessToken, FALSE, &tp, sizeof(TOKEN_PRIVILEGES), &prevTp, &prevTpLen) &&
          GetLastError() == ERROR_SUCCESS)
      {
          // Round up size to full pages and allocate
          allocSize = (allocSize + largePageSize - 1) & ~size_t(largePageSize - 1);
          mem = VirtualAlloc(
              NULL, allocSize, MEM_RESERVE | MEM_COMMIT | MEM_LARGE_PAGES, PAGE_READWRITE);

          // Privilege no longer needed, restore previous state
          AdjustTokenPrivileges(hProcessToken, FALSE, &prevTp, 0, NULL, NULL);
      }
  }

  CloseHandle(hProcessToken);

  return mem;
}

void* aligned_ttmem_alloc(size_t allocSize, void*& mem) {

  static bool firstCall = true;

  // Try to allocate large pages
  mem = aligned_ttmem_alloc_large_pages(allocSize);

  // Suppress info strings on the first call. The first call occurs before 'uci'
  // is received and in that case this output confuses some GUIs.
  if (!firstCall && memtest != allocSize )
  {
      if (mem)
          sync_cout << "info string Hash Table: Windows Large Pages, " << (allocSize >> 20)  << " Mb" << sync_endl;
      else
          sync_cout << "info string Hash Table: Default, "  << (allocSize >> 20)  << " Mb" << sync_endl;
      memtest = allocSize;
  }
  firstCall = false;

  // Fall back to regular, page aligned, allocation if necessary
  if (!mem)
      mem = VirtualAlloc(NULL, allocSize, MEM_RESERVE | MEM_COMMIT, PAGE_READWRITE);


  // NOTE: VirtualAlloc returns memory at page boundary, so no need to align for
  // cachelines
  return mem;
}

#else

void* aligned_ttmem_alloc(size_t allocSize, void*& mem) {

  constexpr size_t alignment = 64; // assumed cache line size
  size_t size = allocSize + alignment - 1; // allocate some extra space
  mem = malloc(size);
  void* ret = reinterpret_cast<void*>((uintptr_t(mem) + alignment - 1) & ~uintptr_t(alignment - 1));
  return ret;
}

#endif


/// aligned_ttmem_free() will free the previously allocated ttmem

#if defined(_WIN64)

void aligned_ttmem_free(void* mem) {

  if (mem && !VirtualFree(mem, 0, MEM_RELEASE))
  {
      DWORD err = GetLastError();
      std::cerr << "Failed to free transposition table. Error code: 0x" <<
          std::hex << err << std::dec << std::endl;
      exit(EXIT_FAILURE);
  }
}

#else

void aligned_ttmem_free(void *mem) {
  free(mem);
}

#endif


namespace WinProcGroup {

#ifndef _WIN32

void bindThisThread(size_t) {}

#else

/// best_group() retrieves logical processor information using Windows specific
/// API and returns the best group id for the thread with index idx. Original
/// code from Texel by Peter Österlund.

int best_group(size_t idx) {

  int threads = 0;
  int nodes = 0;
  int cores = 0;
  DWORD returnLength = 0;
  DWORD byteOffset = 0;

  // Early exit if the needed API is not available at runtime
  HMODULE k32 = GetModuleHandle("Kernel32.dll");
  auto fun1 = (fun1_t)(void(*)())GetProcAddress(k32, "GetLogicalProcessorInformationEx");
  if (!fun1)
      return -1;

  // First call to get returnLength. We expect it to fail due to null buffer
  if (fun1(RelationAll, nullptr, &returnLength))
      return -1;

  // Once we know returnLength, allocate the buffer
  SYSTEM_LOGICAL_PROCESSOR_INFORMATION_EX *buffer, *ptr;
  ptr = buffer = (SYSTEM_LOGICAL_PROCESSOR_INFORMATION_EX*)malloc(returnLength);

  // Second call, now we expect to succeed
  if (!fun1(RelationAll, buffer, &returnLength))
  {
      free(buffer);
      return -1;
  }

  while (byteOffset < returnLength)
  {
      if (ptr->Relationship == RelationNumaNode)
          nodes++;

      else if (ptr->Relationship == RelationProcessorCore)
      {
          cores++;
          threads += (ptr->Processor.Flags == LTP_PC_SMT) ? 2 : 1;
      }

      assert(ptr->Size);
      byteOffset += ptr->Size;
      ptr = (SYSTEM_LOGICAL_PROCESSOR_INFORMATION_EX*)(((char*)ptr) + ptr->Size);
  }

  free(buffer);

  std::vector<int> groups;

  // Run as many threads as possible on the same node until core limit is
  // reached, then move on filling the next node.
  for (int n = 0; n < nodes; n++)
      for (int i = 0; i < cores / nodes; i++)
          groups.push_back(n);

  // In case a core has more than one logical processor (we assume 2) and we
  // have still threads to allocate, then spread them evenly across available
  // nodes.
  for (int t = 0; t < threads - cores; t++)
      groups.push_back(t % nodes);

  // If we still have more threads than the total number of logical processors
  // then return -1 and let the OS to decide what to do.
  return idx < groups.size() ? groups[idx] : -1;
}


/// bindThisThread() set the group affinity of the current thread

void bindThisThread(size_t idx) {

  // Use only local variables to be thread-safe
  int group = best_group(idx);

  if (group == -1)
      return;

  // Early exit if the needed API are not available at runtime
  HMODULE k32 = GetModuleHandle("Kernel32.dll");
  auto fun2 = (fun2_t)(void(*)())GetProcAddress(k32, "GetNumaNodeProcessorMaskEx");
  auto fun3 = (fun3_t)(void(*)())GetProcAddress(k32, "SetThreadGroupAffinity");

  if (!fun2 || !fun3)
      return;

  GROUP_AFFINITY affinity;
  if (fun2(group, &affinity))
      fun3(GetCurrentThread(), &affinity, nullptr);
}

#endif

} // namespace WinProcGroup<|MERGE_RESOLUTION|>--- conflicted
+++ resolved
@@ -420,34 +420,10 @@
 #endif
 
 
-<<<<<<< HEAD
-/// large_page_alloc() is a version of malloc() which tries to return
-/// a block of memory aligned on large pages on systems which support
-/// them. On other systems this is just a normal malloc() call.
-
-void* large_page_alloc(size_t size) {
-
-#ifdef USE_MADVISE_HUGEPAGE
-    size_t alignment = 2 * 1024 * 1024;
-    void* addr = aligned_alloc(alignment, size);
-    if (addr)
-        madvise(addr, size, MADV_HUGEPAGE);
-    return addr ? addr : malloc(size);
-#else
-    return malloc(size);
-#endif
-
-}
-
-/// aligned_ttmem_alloc will return suitably aligned memory, and if possible use large pages.
-/// The returned pointer is the aligned one, while the mem argument is the one that needs to be passed to free.
-/// With c++17 some of this functionality can be simplified.
-=======
 /// aligned_ttmem_alloc() will return suitably aligned memory, and if possible use large pages.
 /// The returned pointer is the aligned one, while the mem argument is the one that needs
 /// to be passed to free. With c++17 some of this functionality could be simplified.
 
->>>>>>> ab5cd834
 #if defined(__linux__) && !defined(__ANDROID__)
 
 void* aligned_ttmem_alloc(size_t allocSize, void*& mem) {
