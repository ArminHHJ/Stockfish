/*
 Honey, a UCI chess playing engine derived from Stockfish and Glaurung 2.1
 Copyright (C) 2004-2008 Tord Romstad (Glaurung author)
 Copyright (C) 2008-2015 Marco Costalba, Joona Kiiski, Tord Romstad (Stockfish Authors)
 Copyright (C) 2015-2016 Marco Costalba, Joona Kiiski, Gary Linscott, Tord Romstad (Stockfish Authors)
 Copyright (C) 2017-2020 Michael Byrne, Marco Costalba, Joona Kiiski, Gary Linscott, Tord Romstad (Honey Authors)

 Honey is free software: you can redistribute it and/or modify
 it under the terms of the GNU General Public License as published by
 the Free Software Foundation, either version 3 of the License, or
 (at your option) any later version.

 Honey is distributed in the hope that it will be useful,
 but WITHOUT ANY WARRANTY; without even the implied warranty of
 MERCHANTABILITY or FITNESS FOR A PARTICULAR PURPOSE.  See the
 GNU General Public License for more details.

 You should have received a copy of the GNU General Public License
 along with this program.  If not, see <http://www.gnu.org/licenses/>.
 */

#ifdef _WIN32
#if _WIN32_WINNT < 0x0601
#undef  _WIN32_WINNT
#define _WIN32_WINNT 0x0601 // Force to include needed API prototypes
#endif

#ifndef NOMINMAX
#define NOMINMAX
#endif

#include <windows.h>


// The needed Windows API for processor groups could be missed from old Windows
// versions, so instead of calling them directly (forcing the linker to resolve
// the calls at compile time), try to load them at runtime. To do this we need
// first to define the corresponding function pointers.
extern "C" {
typedef bool(*fun1_t)(LOGICAL_PROCESSOR_RELATIONSHIP,
                      PSYSTEM_LOGICAL_PROCESSOR_INFORMATION_EX, PDWORD);
typedef bool(*fun2_t)(USHORT, PGROUP_AFFINITY);
typedef bool(*fun3_t)(HANDLE, CONST GROUP_AFFINITY*, PGROUP_AFFINITY);
}
#endif

#include <fstream>
#include <iomanip>
#include <iostream>
#include <sstream>
#include <vector>

#if defined(__linux__) && !defined(__ANDROID__)
#include <stdlib.h>
#include <sys/mman.h>
#endif

#include "misc.h"
#include "thread.h"
#include "uci.h"

#ifdef USE_MADVISE_HUGEPAGE
  #include <sys/mman.h>
#endif

using namespace std;

namespace {

size_t memtest = 0; //lp mem test
/// Version number. If Version is left empty, then compile date in the format
/// DD-MM-YY and show in engine_info.

#if (defined Add_Features && ReleaseVer)
const string Version = "XI-r1 ";
#else
const string Version = "";
#endif


#ifdef Fortress
const string Suffix = "FD ";
#else
const string Suffix = "";
#endif

/// Our fancy logging facility. The trick here is to replace cin.rdbuf() and
/// cout.rdbuf() with two Tie objects that tie cin and cout to a file stream. We
/// can toggle the logging of std::cout and std:cin at runtime whilst preserving
/// usual I/O functionality, all without changing a single line of code!
/// Idea from http://groups.google.com/group/comp.lang.c++/msg/1d941c0f26ea0d81

struct Tie: public streambuf { // MSVC requires split streambuf for cin and cout

  Tie(streambuf* b, streambuf* l) : buf(b), logBuf(l) {}

  int sync() override { return logBuf->pubsync(), buf->pubsync(); }
  int overflow(int c) override { return log(buf->sputc((char)c), "<< "); }
  int underflow() override { return buf->sgetc(); }
  int uflow() override { return log(buf->sbumpc(), ">> "); }

  streambuf *buf, *logBuf;

  int log(int c, const char* prefix) {

    static int last = '\n'; // Single log file

    if (last == '\n')
        logBuf->sputn(prefix, 3);

    return last = logBuf->sputc((char)c);
  }
};

class Logger {

  Logger() : in(cin.rdbuf(), file.rdbuf()), out(cout.rdbuf(), file.rdbuf()) {}
 ~Logger() { start(""); }

  ofstream file;
  Tie in, out;

public:
  static void start(const std::string& fname) {

    static Logger l;

    if (!fname.empty() && !l.file.is_open())
    {
        l.file.open(fname, ifstream::out);

        if (!l.file.is_open())
        {
            cerr << "Unable to open debug log file " << fname << endl;
            exit(EXIT_FAILURE);
        }

        cin.rdbuf(&l.in);
        cout.rdbuf(&l.out);
    }
    else if (fname.empty() && l.file.is_open())
    {
        cout.rdbuf(l.out.buf);
        cin.rdbuf(l.in.buf);
        l.file.close();
    }
  }
};

} // namespace

/// engine_info() returns the full name of the current Honey version. This
/// will be either "Honey <Tag> Mmm-dd-yy" (where Mmm-dd-yy is the date when
/// the program was compiled) or "Honey <Version>", depending on whether
/// Version is empty.

const string engine_info(bool to_uci) {

    const string months("Jan Feb Mar Apr May Jun Jul Aug Sep Oct Nov Dec");
    string month, day, year;
    stringstream ss, date(__DATE__); // From compiler, format is "Sep 21 2008"

#ifdef Sullivan
#ifdef Blau
    ss << "Blue Honey " << Version << Suffix << setfill('0');
#else
    ss << "Honey " << Version << Suffix << setfill('0');
#endif
#elif defined (Blau)
    ss << "Bluefish " << Version << Suffix << setfill('0');
#elif defined (Weakfish)
	ss << "Weakfish " << Version << Suffix << setfill('0');
#elif defined (Noir)
	ss << "Black Diamond " << Version << Suffix << setfill('0');
#else
    ss << "Stockfish " << Version << Suffix << setfill('0');
#endif
#if (defined Sullivan && defined Test)
	if (Version.empty())
	{
		date >> month >> day;
		ss << setw(2) << (1 + months.find(month) / 4) <<setw(2) << day  << "-" << "";
	}

#else
    if (Version.empty())
    {
        date >> month >> day >> year;
		ss << setw(2) << (1 + months.find(month) / 4) <<setw(2) << day << year.substr(2) << "";
    }
#endif
#if defined (Sullivan) || (Weakfish)
    ss	<< (to_uci  ? "\nid author ": " by ")
            << "M. Byrne and scores of others...";
#else
//     ss << (Is64Bit ? " 64" : "") // 95% of systems are 64 bit
//     << (HasPext ? " BMI2" : (HasPopCnt ? " POPCNT" : "")) // may disrupt some GUIs due to length
	   ss << (to_uci  ? "\nid author ": " by ")
       << "T. Romstad, M. Costalba, J. Kiiski, G. Linscott";
#endif
#ifdef Pi
	ss << (to_uci  ? "":"\nCompiled for Picochess by Scally");
#endif
  return ss.str();
}


/// compiler_info() returns a string trying to describe the compiler we use

const std::string compiler_info() {

  #define stringify2(x) #x
  #define stringify(x) stringify2(x)
  #define make_version_string(major, minor, patch) stringify(major) "." stringify(minor) "." stringify(patch)

/// Predefined macros hell:
///
/// __GNUC__           Compiler is gcc, Clang or Intel on Linux
/// __INTEL_COMPILER   Compiler is Intel
/// _MSC_VER           Compiler is MSVC or Intel on Windows
/// _WIN32             Building on Windows (any)
/// _WIN64             Building on Windows 64 bit

  std::string compiler = "\nCompiled with ";

  #ifdef __clang__
     compiler += "clang++ ";
     compiler += make_version_string(__clang_major__, __clang_minor__, __clang_patchlevel__);
  #elif __INTEL_COMPILER
     compiler += "Intel compiler ";
     compiler += "(version ";
     compiler += stringify(__INTEL_COMPILER) " update " stringify(__INTEL_COMPILER_UPDATE);
     compiler += ")";
  #elif _MSC_VER
     compiler += "MSVC ";
     compiler += "(version ";
     compiler += stringify(_MSC_FULL_VER) "." stringify(_MSC_BUILD);
     compiler += ")";
  #elif __GNUC__
     compiler += "g++ (GNUC) ";
     compiler += make_version_string(__GNUC__, __GNUC_MINOR__, __GNUC_PATCHLEVEL__);
  #else
     compiler += "Unknown compiler ";
     compiler += "(unknown version)";
  #endif

  #if defined(__APPLE__)
     compiler += " on macOS";
  #elif defined(__CYGWIN__)
     compiler += " on Cygwin";
  #elif defined(__MINGW64__)
     compiler += " on MinGW64";
  #elif defined(__MINGW32__)
     compiler += " on MinGW32";
  #elif defined(__ANDROID__)
     compiler += " on Android";
  #elif defined(__linux__)
     compiler += " on Linux";
  #elif defined(_WIN64)
     compiler += " on Microsoft Windows 64-bit";
  #elif defined(_WIN32)
     compiler += " on Microsoft Windows 32-bit";
  #else
     compiler += " on unknown system";
  #endif

  compiler += "\n __VERSION__ macro expands to: ";
  #ifdef __VERSION__
     compiler += __VERSION__;
  #else
     compiler += "(undefined macro)";
  #endif
  compiler += "\n";

	return compiler;
}

/// Debug functions used mainly to collect run-time statistics
static std::atomic<int64_t> hits[2], means[2];

void dbg_hit_on(bool b) { ++hits[0]; if (b) ++hits[1]; }
void dbg_hit_on(bool c, bool b) { if (c) dbg_hit_on(b); }
void dbg_mean_of(int v) { ++means[0]; means[1] += v; }

void dbg_print() {

  if (hits[0])
      cerr << "Total " << hits[0] << " Hits " << hits[1]
           << " hit rate (%) " << 100 * hits[1] / hits[0] << endl;

  if (means[0])
      cerr << "Total " << means[0] << " Mean "
           << (double)means[1] / means[0] << endl;
}


/// Used to serialize access to std::cout to avoid multiple threads writing at
/// the same time.

std::ostream& operator<<(std::ostream& os, SyncCout sc) {

  static std::mutex m;

  if (sc == IO_LOCK)
      m.lock();

  if (sc == IO_UNLOCK)
      m.unlock();

  return os;
}


/// Trampoline helper to avoid moving Logger to misc.h
void start_logger(const std::string& fname) { Logger::start(fname); }


/// prefetch() preloads the given address in L1/L2 cache. This is a non-blocking
/// function that doesn't stall the CPU waiting for data to be loaded from memory,
/// which can be quite slow.
#ifdef NO_PREFETCH

void prefetch(void*) {}

#else

void prefetch(void* addr) {

#  if defined(__INTEL_COMPILER)
   // This hack prevents prefetches from being optimized away by
   // Intel compiler. Both MSVC and gcc seem not be affected by this.
   __asm__ ("");
#  endif

#  if defined(__INTEL_COMPILER) || defined(_MSC_VER)
  _mm_prefetch((char*)addr, _MM_HINT_T0);
#  else
  __builtin_prefetch(addr);
#  endif
}

#endif


/// large_page_alloc() is a version of malloc() which tries to return
/// a block of memory aligned on large pages on systems which support
/// them. On other systems this is just a normal malloc() call.

void* large_page_alloc(size_t size) {

#ifdef USE_MADVISE_HUGEPAGE
    size_t alignment = 2 * 1024 * 1024;
    void* addr = aligned_alloc(alignment, size);
    if (addr)
        madvise(addr, size, MADV_HUGEPAGE);
    return addr ? addr : malloc(size);
#else
    return malloc(size);
#endif

}

/// aligned_ttmem_alloc will return suitably aligned memory, and if possible use large pages.
/// The returned pointer is the aligned one, while the mem argument is the one that needs to be passed to free.
/// With c++17 some of this functionality can be simplified.
#if defined(__linux__) && !defined(__ANDROID__)

void* aligned_ttmem_alloc(size_t allocSize, void*& mem) {

  constexpr size_t alignment = 2 * 1024 * 1024; // assumed 2MB page sizes
  size_t size = ((allocSize + alignment - 1) / alignment) * alignment; // multiple of alignment
  if (posix_memalign(&mem, alignment, size))
     mem = nullptr;
  madvise(mem, allocSize, MADV_HUGEPAGE);
  return mem;
}

#elif defined(_WIN64)

static void* aligned_ttmem_alloc_large_pages(size_t allocSize) {

  HANDLE hProcessToken { };
  LUID luid { };
  void* mem = nullptr;

  const size_t largePageSize = GetLargePageMinimum();
  if (!largePageSize)
      return nullptr;

  // We need SeLockMemoryPrivilege, so try to enable it for the process
  if (!OpenProcessToken(GetCurrentProcess(), TOKEN_ADJUST_PRIVILEGES | TOKEN_QUERY, &hProcessToken))
      return nullptr;

  if (LookupPrivilegeValue(NULL, SE_LOCK_MEMORY_NAME, &luid))
  {
      TOKEN_PRIVILEGES tp { };
      TOKEN_PRIVILEGES prevTp { };
      DWORD prevTpLen = 0;

      tp.PrivilegeCount = 1;
      tp.Privileges[0].Luid = luid;
      tp.Privileges[0].Attributes = SE_PRIVILEGE_ENABLED;

      // Try to enable SeLockMemoryPrivilege. Note that even if AdjustTokenPrivileges() succeeds,
      // we still need to query GetLastError() to ensure that the privileges were actually obtained...
      if (AdjustTokenPrivileges(
              hProcessToken, FALSE, &tp, sizeof(TOKEN_PRIVILEGES), &prevTp, &prevTpLen) &&
          GetLastError() == ERROR_SUCCESS)
      {
          // round up size to full pages and allocate
          allocSize = (allocSize + largePageSize - 1) & ~size_t(largePageSize - 1);
          mem = VirtualAlloc(
              NULL, allocSize, MEM_RESERVE | MEM_COMMIT | MEM_LARGE_PAGES, PAGE_READWRITE);

          // privilege no longer needed, restore previous state
          AdjustTokenPrivileges(hProcessToken, FALSE, &prevTp, 0, NULL, NULL);
      }
  }

  CloseHandle(hProcessToken);

  return mem;
}

void* aligned_ttmem_alloc(size_t allocSize, void*& mem) {

<<<<<<< HEAD
  // try allocate large pages
  mem = aligned_ttmem_alloc_large_pages(allocSize);
  if (mem && memtest != allocSize)
      {
      sync_cout << "info string Hash Table: Windows Large Pages, " << (allocSize >> 20)  << " Mb" << sync_endl;
      memtest = allocSize;
      }
  else if (!mem && memtest != allocSize)
      {
=======
  static bool firstCall = true;

  // try to allocate large pages
  mem = aligned_ttmem_alloc_large_pages(allocSize);

  // Suppress info strings on the first call. The first call occurs before 'uci'
  // is received and in that case this output confuses some GUIs.
  if (!firstCall)
  {
      if (mem)
          sync_cout << "info string Hash table allocation: Windows large pages used." << sync_endl;
      else
          sync_cout << "info string Hash table allocation: Windows large pages not used." << sync_endl;
  }
  firstCall = false;

  // fall back to regular, page aligned, allocation if necessary
  if (!mem)
>>>>>>> b36a1fa1
      mem = VirtualAlloc(NULL, allocSize, MEM_RESERVE | MEM_COMMIT, PAGE_READWRITE);
      sync_cout << "info string Hash Table: Default, "  << (allocSize >> 20)  << " Mb" << sync_endl;
      memtest = allocSize;
      }

  // NOTE: VirtualAlloc returns memory at page boundary, so no need to align for
  // cachelines
  return mem;
}

#else

void* aligned_ttmem_alloc(size_t allocSize, void*& mem) {

  constexpr size_t alignment = 64; // assumed cache line size
  size_t size = allocSize + alignment - 1; // allocate some extra space
  mem = malloc(size);
  void* ret = reinterpret_cast<void*>((uintptr_t(mem) + alignment - 1) & ~uintptr_t(alignment - 1));
  return ret;
}

#endif

/// aligned_ttmem_free will free the previously allocated ttmem
#if defined(_WIN64)

void aligned_ttmem_free(void* mem) {

  if (mem && !VirtualFree(mem, 0, MEM_RELEASE))
  {
      DWORD err = GetLastError();
      std::cerr << "Failed to free transposition table. Error code: 0x" <<
          std::hex << err << std::dec << std::endl;
      exit(EXIT_FAILURE);
  }
}

#else

void aligned_ttmem_free(void *mem) {
  free(mem);
}

#endif


namespace WinProcGroup {

#ifndef _WIN32

void bindThisThread(size_t) {}

#else

/// best_group() retrieves logical processor information using Windows specific
/// API and returns the best group id for the thread with index idx. Original
/// code from Texel by Peter Österlund.

int best_group(size_t idx) {

  int threads = 0;
  int nodes = 0;
  int cores = 0;
  DWORD returnLength = 0;
  DWORD byteOffset = 0;

  // Early exit if the needed API is not available at runtime
  HMODULE k32 = GetModuleHandle("Kernel32.dll");
  auto fun1 = (fun1_t)(void(*)())GetProcAddress(k32, "GetLogicalProcessorInformationEx");
  if (!fun1)
      return -1;

  // First call to get returnLength. We expect it to fail due to null buffer
  if (fun1(RelationAll, nullptr, &returnLength))
      return -1;

  // Once we know returnLength, allocate the buffer
  SYSTEM_LOGICAL_PROCESSOR_INFORMATION_EX *buffer, *ptr;
  ptr = buffer = (SYSTEM_LOGICAL_PROCESSOR_INFORMATION_EX*)malloc(returnLength);

  // Second call, now we expect to succeed
  if (!fun1(RelationAll, buffer, &returnLength))
  {
      free(buffer);
      return -1;
  }

  while (byteOffset < returnLength)
  {
      if (ptr->Relationship == RelationNumaNode)
          nodes++;

      else if (ptr->Relationship == RelationProcessorCore)
      {
          cores++;
          threads += (ptr->Processor.Flags == LTP_PC_SMT) ? 2 : 1;
      }

      assert(ptr->Size);
      byteOffset += ptr->Size;
      ptr = (SYSTEM_LOGICAL_PROCESSOR_INFORMATION_EX*)(((char*)ptr) + ptr->Size);
  }

  free(buffer);

  std::vector<int> groups;

  // Run as many threads as possible on the same node until core limit is
  // reached, then move on filling the next node.
  for (int n = 0; n < nodes; n++)
      for (int i = 0; i < cores / nodes; i++)
          groups.push_back(n);

  // In case a core has more than one logical processor (we assume 2) and we
  // have still threads to allocate, then spread them evenly across available
  // nodes.
  for (int t = 0; t < threads - cores; t++)
      groups.push_back(t % nodes);

  // If we still have more threads than the total number of logical processors
  // then return -1 and let the OS to decide what to do.
  return idx < groups.size() ? groups[idx] : -1;
}


/// bindThisThread() set the group affinity of the current thread

void bindThisThread(size_t idx) {

  // Use only local variables to be thread-safe
  int group = best_group(idx);

  if (group == -1)
      return;

  // Early exit if the needed API are not available at runtime
  HMODULE k32 = GetModuleHandle("Kernel32.dll");
  auto fun2 = (fun2_t)(void(*)())GetProcAddress(k32, "GetNumaNodeProcessorMaskEx");
  auto fun3 = (fun3_t)(void(*)())GetProcAddress(k32, "SetThreadGroupAffinity");

  if (!fun2 || !fun3)
      return;

  GROUP_AFFINITY affinity;
  if (fun2(group, &affinity))
      fun3(GetCurrentThread(), &affinity, nullptr);
}

#endif

} // namespace WinProcGroup<|MERGE_RESOLUTION|>--- conflicted
+++ resolved
@@ -424,17 +424,6 @@
 
 void* aligned_ttmem_alloc(size_t allocSize, void*& mem) {
 
-<<<<<<< HEAD
-  // try allocate large pages
-  mem = aligned_ttmem_alloc_large_pages(allocSize);
-  if (mem && memtest != allocSize)
-      {
-      sync_cout << "info string Hash Table: Windows Large Pages, " << (allocSize >> 20)  << " Mb" << sync_endl;
-      memtest = allocSize;
-      }
-  else if (!mem && memtest != allocSize)
-      {
-=======
   static bool firstCall = true;
 
   // try to allocate large pages
@@ -442,22 +431,20 @@
 
   // Suppress info strings on the first call. The first call occurs before 'uci'
   // is received and in that case this output confuses some GUIs.
-  if (!firstCall)
+  if (!firstCall && memtest != allocSize )
   {
       if (mem)
-          sync_cout << "info string Hash table allocation: Windows large pages used." << sync_endl;
+          sync_cout << "info string Hash Table: Windows Large Pages, " << (allocSize >> 20)  << " Mb" << sync_endl;
       else
-          sync_cout << "info string Hash table allocation: Windows large pages not used." << sync_endl;
+          sync_cout << "info string Hash Table: Default, "  << (allocSize >> 20)  << " Mb" << sync_endl;
+      memtest = allocSize;
   }
   firstCall = false;
 
   // fall back to regular, page aligned, allocation if necessary
   if (!mem)
->>>>>>> b36a1fa1
       mem = VirtualAlloc(NULL, allocSize, MEM_RESERVE | MEM_COMMIT, PAGE_READWRITE);
-      sync_cout << "info string Hash Table: Default, "  << (allocSize >> 20)  << " Mb" << sync_endl;
-      memtest = allocSize;
-      }
+
 
   // NOTE: VirtualAlloc returns memory at page boundary, so no need to align for
   // cachelines
