/*
 Honey, a UCI chess playing engine derived from Stockfish and Glaurung 2.1
 Copyright (C) 2004-2008 Tord Romstad (Glaurung author)
 Copyright (C) 2008-2015 Marco Costalba, Joona Kiiski, Tord Romstad (Stockfish Authors)
 Copyright (C) 2015-2016 Marco Costalba, Joona Kiiski, Gary Linscott, Tord Romstad (Stockfish Authors)
 Copyright (C) 2017-2020 Michael Byrne, Marco Costalba, Joona Kiiski, Gary Linscott, Tord Romstad (Honey Authors)

 Honey is free software: you can redistribute it and/or modify
 it under the terms of the GNU General Public License as published by
 the Free Software Foundation, either version 3 of the License, or
 (at your option) any later version.

 Honey is distributed in the hope that it will be useful,
 but WITHOUT ANY WARRANTY; without even the implied warranty of
 MERCHANTABILITY or FITNESS FOR A PARTICULAR PURPOSE.  See the
 GNU General Public License for more details.

 You should have received a copy of the GNU General Public License
 along with this program.  If not, see <http://www.gnu.org/licenses/>.
 */

#ifdef _WIN32
#if _WIN32_WINNT < 0x0601
#undef  _WIN32_WINNT
#define _WIN32_WINNT 0x0601 // Force to include needed API prototypes
#endif

#ifndef NOMINMAX
#define NOMINMAX
#endif

#include <windows.h>

// The needed Windows API for processor groups could be missed from old Windows
// versions, so instead of calling them directly (forcing the linker to resolve
// the calls at compile time), try to load them at runtime. To do this we need
// first to define the corresponding function pointers.
extern "C" {
typedef bool(*fun1_t)(LOGICAL_PROCESSOR_RELATIONSHIP,
                      PSYSTEM_LOGICAL_PROCESSOR_INFORMATION_EX, PDWORD);
typedef bool(*fun2_t)(USHORT, PGROUP_AFFINITY);
typedef bool(*fun3_t)(HANDLE, CONST GROUP_AFFINITY*, PGROUP_AFFINITY);
}
#endif

#include <fstream>
#include <iomanip>
#include <iostream>
#include <sstream>
#include <vector>

#if defined(__linux__) && !defined(__ANDROID__)
#include <stdlib.h>
#include <sys/mman.h>
#endif

#include "misc.h"
#include "thread.h"
#include "uci.h"

#ifdef USE_MADVISE_HUGEPAGE
  #include <sys/mman.h>
#endif

using namespace std;

namespace {

size_t memtest = 0; //lp mem test
/// Version number. If Version is left empty, then compile date in the format
/// DD-MM-YY and show in engine_info.

#if (defined Add_Features && ReleaseVer)
const string Version = "XI-r2 ";
#else
const string Version = "";
#endif


#ifdef Fortress
const string Suffix = "FD ";
#else
const string Suffix = "";
#endif

//#ifdef Sullivan
//const string Name = "Honey ";
//#endif
/// Our fancy logging facility. The trick here is to replace cin.rdbuf() and
/// cout.rdbuf() with two Tie objects that tie cin and cout to a file stream. We
/// can toggle the logging of std::cout and std:cin at runtime whilst preserving
/// usual I/O functionality, all without changing a single line of code!
/// Idea from http://groups.google.com/group/comp.lang.c++/msg/1d941c0f26ea0d81

struct Tie: public streambuf { // MSVC requires split streambuf for cin and cout

  Tie(streambuf* b, streambuf* l) : buf(b), logBuf(l) {}

  int sync() override { return logBuf->pubsync(), buf->pubsync(); }
  int overflow(int c) override { return log(buf->sputc((char)c), "<< "); }
  int underflow() override { return buf->sgetc(); }
  int uflow() override { return log(buf->sbumpc(), ">> "); }

  streambuf *buf, *logBuf;

  int log(int c, const char* prefix) {

    static int last = '\n'; // Single log file

    if (last == '\n')
        logBuf->sputn(prefix, 3);

    return last = logBuf->sputc((char)c);
  }
};

class Logger {

  Logger() : in(cin.rdbuf(), file.rdbuf()), out(cout.rdbuf(), file.rdbuf()) {}
 ~Logger() { start(""); }

  ofstream file;
  Tie in, out;

public:
  static void start(const std::string& fname) {

    static Logger l;

    if (!fname.empty() && !l.file.is_open())
    {
        l.file.open(fname, ifstream::out);

        if (!l.file.is_open())
        {
            cerr << "Unable to open debug log file " << fname << endl;
            exit(EXIT_FAILURE);
        }

        cin.rdbuf(&l.in);
        cout.rdbuf(&l.out);
    }
    else if (fname.empty() && l.file.is_open())
    {
        cout.rdbuf(l.out.buf);
        cin.rdbuf(l.in.buf);
        l.file.close();
    }
  }
};

} // namespace

#ifdef Blau
const std::string splash() {

     stringstream sp;
     sp << FontColor::blue << "\n\n\n    ######                                                #     # ###            #####     \n";
     sp << FontColor::blue << "    #     # #      #    # ###### ###### #  ####  #    #    #   #   #     #####  #     #    \n";
     sp << FontColor::blue << "    #     # #      #    # #      #      # #      #    #     # #    #     #    #       #    \n";
     sp << FontColor::blue << "    ######  #      #    # #####  #####  #  ####  ######      #     # ### #    #  #####     \n";
     sp << FontColor::blue << "    #     # #      #    # #      #      #      # #    #     # #    #     #####        #    \n";
     sp << FontColor::blue << "    #     # #      #    # #      #      # #    # #    #    #   #   #     #   #  #     #    \n";
     sp << FontColor::blue << "    ######  ######  ####  ###### #      #  ####  #    #   #     # ###    #    #  #####     \n\n";

  return sp.str();
}
#endif

<<<<<<< HEAD
#ifdef Noir
const std::string splash() {
=======
  ss << "CorChess 6.0 " << Version << setfill('0');
>>>>>>> dfd79264

     stringstream sp;
     sp << FontColor::white << "\n\n\n       #     ######                                ######                                           #     #     # ###            #####     \n";
     sp << FontColor::white << "      # #    #     # #        ##    ####  #    #   #     # #   ##   #    #  ####  #    # #####     # #     #   #   #     #####  #     #     \n";
     sp << FontColor::white << "     #   #   #     # #       #  #  #    # #   #    #     # #  #  #  ##  ## #    # ##   # #    #   #   #     # #    #     #    #       #     \n";
     sp << FontColor::white << "    #     #  ######  #      #    # #      ####     #     # # #    # # ## # #    # # #  # #    #  #     #     #     # ### #    #  #####      \n";
     sp << FontColor::white << "     #   #   #     # #      ###### #      #  #     #     # # ###### #    # #    # #  # # #    #   #   #     # #    #     #####        #    \n";
     sp << FontColor::white << "      # #    #     # #      #    # #    # #   #    #     # # #    # #    # #    # #   ## #    #    # #     #   #   #     #   #  #     #    \n";
     sp << FontColor::white << "       #     ######  ###### #    #  ####  #    #   ######  # #    # #    #  ####  #    # #####      #     #     # ###    #    #  #####     \n\n";


  return sp.str();
}
#endif

#ifdef Stockfish
const std::string splash() {

<<<<<<< HEAD
     stringstream sp;
     sp << FontColor::red   << "\n\n\n     #####                                                      #     # ###             #####     \n";
     sp << FontColor::red   << "    #     # #####  ####   ####  #    # ###### #  ####  #    #    #   #   #      #####  #     #    \n";
     sp << FontColor::red   << "    #         #   #    # #    # #   #  #      # #      #    #     # #    #      #    #       #    \n";
     sp << FontColor::white << "     #####    #   #    # #      ####   #####  #  ####  ######      #     #  ### #    #  #####     \n";
     sp << FontColor::white << "          #   #   #    # #      #  #   #      #      # #    #     # #    #      #####        #    \n";
     sp << FontColor::blue  << "    #     #   #   #    # #    # #   #  #      # #    # #    #    #   #   #      #   #  #     #    \n";
     sp << FontColor::blue  << "     #####    #    ####   ####  #    # #      #  ####  #    #   #     # ###     #    #  #####     \n\n";
=======
  ss << (Is64Bit ? " 64" : "")
     << (HasPext ? " BMI2" : (HasPopCnt ? " POPCNT" : ""))
     << (to_uci  ? "\nid author ": " by ")
     << "I. Ivec";
>>>>>>> dfd79264

  return sp.str();
}
#endif

#ifdef Sullivan

const std::string splash() {

     stringstream sp;
     sp << FontColor::yellow << "\n\n\n    #     #                              #     # ###             #####     \n";
     sp << FontColor::yellow << "    #     #  ####  #    # ###### #   #    #   #   #      #####  #     #    \n";
     sp << FontColor::yellow << "    #     # #    # ##   # #       # #      # #    #      #    #       #    \n";
     sp << FontColor::yellow << "    ####### #    # # #  # #####    #        #     #  ### #    #  #####     \n";
     sp << FontColor::yellow << "    #     # #    # #  # # #        #       # #    #      #####        #    \n";
     sp << FontColor::yellow << "    #     # #    # #   ## #        #      #   #   #      #   #  #     #    \n";
     sp << FontColor::yellow << "    #     #  ####  #    # ######   #     #     # ###     #    #  #####     \n\n";

  return sp.str();
}
#endif
#ifdef Weakfish

const std::string splash() {

     stringstream sp;
     sp << FontColor::cyan << "\n\n\n    #     #                                               #     # ###             #####     \n";
     sp << FontColor::cyan << "    #  #  # ######   ##   #    # ###### #  ####  #    #    #   #   #      #####  #     #    \n";
     sp << FontColor::cyan << "    #  #  # #       #  #  #   #  #      # #      #    #     # #    #      #    #       #    \n";
     sp << FontColor::cyan << "    #  #  # #####  #    # ####   #####  #  ####  ######      #     #  ### #    #  #####     \n";
     sp << FontColor::cyan << "    #  #  # #      ###### #  #   #      #      # #    #     # #    #      #####        #    \n";
     sp << FontColor::cyan << "    #  #  # #      #    # #   #  #      # #    # #    #    #   #   #      #   #  #     #    \n";
     sp << FontColor::cyan << "    ## ##   ###### #    # #    # #      #  ####  #    #   #     # ###     #    #  #####      \n\n";

  return sp.str();
}
#endif


/// engine_info() returns the full name of the current Honey version. This
/// will be either "Honey <Tag> Mmm-dd-yy" (where Mmm-dd-yy is the date when
/// the program was compiled) or "Honey <Version>", depending on whether
/// Version is empty.

const string engine_info(bool to_uci) {

    const string months("Jan Feb Mar Apr May Jun Jul Aug Sep Oct Nov Dec");
    string month, day, year;
    stringstream ss, date(__DATE__); // From compiler, format is "Sep 21 2008"

#ifdef Blau
    ss << FontColor::blue    << "    Bluefish " << Version << Suffix << setfill('0');
#elif Honey
    ss << FontColor::yellow  << "    Honey " << Version << Suffix << setfill('0') ;
#elif Noir
	  ss << FontColor::white   << "    Black Diamond " << Version << Suffix << setfill('0');
#elif Stockfish
    ss << FontColor::red     << "    Stockfish " << Version << Suffix << setfill('0');
#elif Weak
    ss << FontColor::cyan    << "    Weakfish " << Version << Suffix << setfill('0');
#endif
#if (defined Sullivan && defined Test)
	if (Version.empty())
	{
		date >> month >> day;
		ss << setw(2) << (1 + months.find(month) / 4) <<setw(2) << day  << "-" << " ";
	}

#else
    if (Version.empty())
    {
        date >> month >> day >> year;
        ss << setw(2) << (1 + months.find(month) / 4) <<setw(2) << day << year.substr(2) << " ";
    }
#endif
#ifdef Sullivan
      ss	<< (to_uci  ? "\nid author ": "by ") << "M. Byrne and scores of others...\n" << FontColor::reset ;
#else
       ss << (to_uci  ? "\nid author ": " by ")
          << "T. Romstad, M. Costalba, J. Kiiski, G. Linscott\n" << FontColor::reset ;
#endif
#ifdef Pi
	   ss << (to_uci  ? "":"\nCompiled for Picochess by Scally\n") << FontColor::reset ;
#endif
  return ss.str();
}


/// compiler_info() returns a string trying to describe the compiler we use

const std::string compiler_info() {

  #define stringify2(x) #x
  #define stringify(x) stringify2(x)
  #define make_version_string(major, minor, patch) stringify(major) "." stringify(minor) "." stringify(patch)

/// Predefined macros hell:
///
/// __GNUC__           Compiler is gcc, Clang or Intel on Linux
/// __INTEL_COMPILER   Compiler is Intel
/// _MSC_VER           Compiler is MSVC or Intel on Windows
/// _WIN32             Building on Windows (any)
/// _WIN64             Building on Windows 64 bit

  std::string compiler = "\nCompiled with ";

  #ifdef __clang__
     compiler += "clang++ ";
     compiler += make_version_string(__clang_major__, __clang_minor__, __clang_patchlevel__);
  #elif __INTEL_COMPILER
     compiler += "Intel compiler ";
     compiler += "(version ";
     compiler += stringify(__INTEL_COMPILER) " update " stringify(__INTEL_COMPILER_UPDATE);
     compiler += ")";
  #elif _MSC_VER
     compiler += "MSVC ";
     compiler += "(version ";
     compiler += stringify(_MSC_FULL_VER) "." stringify(_MSC_BUILD);
     compiler += ")";
  #elif __GNUC__
     compiler += "g++ (GNUC) ";
     compiler += make_version_string(__GNUC__, __GNUC_MINOR__, __GNUC_PATCHLEVEL__);
  #else
     compiler += "Unknown compiler ";
     compiler += "(unknown version)";
  #endif

  #if defined(__APPLE__)
     compiler += " on macOS";
  #elif defined(__CYGWIN__)
     compiler += " on Cygwin";
  #elif defined(__MINGW64__)
     compiler += " on MinGW64";
  #elif defined(__MINGW32__)
     compiler += " on MinGW32";
  #elif defined(__ANDROID__)
     compiler += " on Android";
  #elif defined(__linux__)
     compiler += " on Linux";
  #elif defined(_WIN64)
     compiler += " on Microsoft Windows 64-bit";
  #elif defined(_WIN32)
     compiler += " on Microsoft Windows 32-bit";
  #else
     compiler += " on unknown system";
  #endif

  compiler += "\n __VERSION__ macro expands to: ";
  #ifdef __VERSION__
     compiler += __VERSION__;
  #else
     compiler += "(undefined macro)";
  #endif
  compiler += "\n";

	return compiler;
}

/// Debug functions used mainly to collect run-time statistics
static std::atomic<int64_t> hits[2], means[2];

void dbg_hit_on(bool b) { ++hits[0]; if (b) ++hits[1]; }
void dbg_hit_on(bool c, bool b) { if (c) dbg_hit_on(b); }
void dbg_mean_of(int v) { ++means[0]; means[1] += v; }

void dbg_print() {

  if (hits[0])
      cerr << "Total " << hits[0] << " Hits " << hits[1]
           << " hit rate (%) " << 100 * hits[1] / hits[0] << endl;

  if (means[0])
      cerr << "Total " << means[0] << " Mean "
           << (double)means[1] / means[0] << endl;
}


/// Used to serialize access to std::cout to avoid multiple threads writing at
/// the same time.

std::ostream& operator<<(std::ostream& os, SyncCout sc) {

  static std::mutex m;

  if (sc == IO_LOCK)
      m.lock();

  if (sc == IO_UNLOCK)
      m.unlock();

  return os;
}


/// Trampoline helper to avoid moving Logger to misc.h
void start_logger(const std::string& fname) { Logger::start(fname); }


/// prefetch() preloads the given address in L1/L2 cache. This is a non-blocking
/// function that doesn't stall the CPU waiting for data to be loaded from memory,
/// which can be quite slow.
#ifdef NO_PREFETCH

void prefetch(void*) {}

#else

void prefetch(void* addr) {

#  if defined(__INTEL_COMPILER)
   // This hack prevents prefetches from being optimized away by
   // Intel compiler. Both MSVC and gcc seem not be affected by this.
   __asm__ ("");
#  endif

#  if defined(__INTEL_COMPILER) || defined(_MSC_VER)
  _mm_prefetch((char*)addr, _MM_HINT_T0);
#  else
  __builtin_prefetch(addr);
#  endif
}

#endif


/// large_page_alloc() is a version of malloc() which tries to return
/// a block of memory aligned on large pages on systems which support
/// them. On other systems this is just a normal malloc() call.

void* large_page_alloc(size_t size) {

#ifdef USE_MADVISE_HUGEPAGE
    size_t alignment = 2 * 1024 * 1024;
    void* addr = aligned_alloc(alignment, size);
    if (addr)
        madvise(addr, size, MADV_HUGEPAGE);
    return addr ? addr : malloc(size);
#else
    return malloc(size);
#endif

}

/// aligned_ttmem_alloc will return suitably aligned memory, and if possible use large pages.
/// The returned pointer is the aligned one, while the mem argument is the one that needs to be passed to free.
/// With c++17 some of this functionality can be simplified.
#if defined(__linux__) && !defined(__ANDROID__)

void* aligned_ttmem_alloc(size_t allocSize, void*& mem) {

  constexpr size_t alignment = 2 * 1024 * 1024; // assumed 2MB page sizes
  size_t size = ((allocSize + alignment - 1) / alignment) * alignment; // multiple of alignment
  if (posix_memalign(&mem, alignment, size))
     mem = nullptr;
  madvise(mem, allocSize, MADV_HUGEPAGE);
  return mem;
}

#elif defined(_WIN64)

static void* aligned_ttmem_alloc_large_pages(size_t allocSize) {

  HANDLE hProcessToken { };
  LUID luid { };
  void* mem = nullptr;

  const size_t largePageSize = GetLargePageMinimum();
  if (!largePageSize)
      return nullptr;

  // We need SeLockMemoryPrivilege, so try to enable it for the process
  if (!OpenProcessToken(GetCurrentProcess(), TOKEN_ADJUST_PRIVILEGES | TOKEN_QUERY, &hProcessToken))
      return nullptr;

  if (LookupPrivilegeValue(NULL, SE_LOCK_MEMORY_NAME, &luid))
  {
      TOKEN_PRIVILEGES tp { };
      TOKEN_PRIVILEGES prevTp { };
      DWORD prevTpLen = 0;

      tp.PrivilegeCount = 1;
      tp.Privileges[0].Luid = luid;
      tp.Privileges[0].Attributes = SE_PRIVILEGE_ENABLED;

      // Try to enable SeLockMemoryPrivilege. Note that even if AdjustTokenPrivileges() succeeds,
      // we still need to query GetLastError() to ensure that the privileges were actually obtained...
      if (AdjustTokenPrivileges(
              hProcessToken, FALSE, &tp, sizeof(TOKEN_PRIVILEGES), &prevTp, &prevTpLen) &&
          GetLastError() == ERROR_SUCCESS)
      {
          // round up size to full pages and allocate
          allocSize = (allocSize + largePageSize - 1) & ~size_t(largePageSize - 1);
          mem = VirtualAlloc(
              NULL, allocSize, MEM_RESERVE | MEM_COMMIT | MEM_LARGE_PAGES, PAGE_READWRITE);

          // privilege no longer needed, restore previous state
          AdjustTokenPrivileges(hProcessToken, FALSE, &prevTp, 0, NULL, NULL);
      }
  }

  CloseHandle(hProcessToken);

  return mem;
}

void* aligned_ttmem_alloc(size_t allocSize, void*& mem) {

  static bool firstCall = true;

  // try to allocate large pages
  mem = aligned_ttmem_alloc_large_pages(allocSize);

  // Suppress info strings on the first call. The first call occurs before 'uci'
  // is received and in that case this output confuses some GUIs.
  if (!firstCall && memtest != allocSize )
  {
      if (mem)
          sync_cout << "info string Hash Table: Windows Large Pages, " << (allocSize >> 20)  << " Mb" << sync_endl;
      else
          sync_cout << "info string Hash Table: Default, "  << (allocSize >> 20)  << " Mb" << sync_endl;
      memtest = allocSize;
  }
  firstCall = false;

  // fall back to regular, page aligned, allocation if necessary
  if (!mem)
      mem = VirtualAlloc(NULL, allocSize, MEM_RESERVE | MEM_COMMIT, PAGE_READWRITE);


  // NOTE: VirtualAlloc returns memory at page boundary, so no need to align for
  // cachelines
  return mem;
}

#else

void* aligned_ttmem_alloc(size_t allocSize, void*& mem) {

  constexpr size_t alignment = 64; // assumed cache line size
  size_t size = allocSize + alignment - 1; // allocate some extra space
  mem = malloc(size);
  void* ret = reinterpret_cast<void*>((uintptr_t(mem) + alignment - 1) & ~uintptr_t(alignment - 1));
  return ret;
}

#endif

/// aligned_ttmem_free will free the previously allocated ttmem
#if defined(_WIN64)

void aligned_ttmem_free(void* mem) {

  if (mem && !VirtualFree(mem, 0, MEM_RELEASE))
  {
      DWORD err = GetLastError();
      std::cerr << "Failed to free transposition table. Error code: 0x" <<
          std::hex << err << std::dec << std::endl;
      exit(EXIT_FAILURE);
  }
}

#else

void aligned_ttmem_free(void *mem) {
  free(mem);
}

#endif


namespace WinProcGroup {

#ifndef _WIN32

void bindThisThread(size_t) {}

#else

/// best_group() retrieves logical processor information using Windows specific
/// API and returns the best group id for the thread with index idx. Original
/// code from Texel by Peter Österlund.

int best_group(size_t idx) {

  int threads = 0;
  int nodes = 0;
  int cores = 0;
  DWORD returnLength = 0;
  DWORD byteOffset = 0;

  // Early exit if the needed API is not available at runtime
  HMODULE k32 = GetModuleHandle("Kernel32.dll");
  auto fun1 = (fun1_t)(void(*)())GetProcAddress(k32, "GetLogicalProcessorInformationEx");
  if (!fun1)
      return -1;

  // First call to get returnLength. We expect it to fail due to null buffer
  if (fun1(RelationAll, nullptr, &returnLength))
      return -1;

  // Once we know returnLength, allocate the buffer
  SYSTEM_LOGICAL_PROCESSOR_INFORMATION_EX *buffer, *ptr;
  ptr = buffer = (SYSTEM_LOGICAL_PROCESSOR_INFORMATION_EX*)malloc(returnLength);

  // Second call, now we expect to succeed
  if (!fun1(RelationAll, buffer, &returnLength))
  {
      free(buffer);
      return -1;
  }

  while (byteOffset < returnLength)
  {
      if (ptr->Relationship == RelationNumaNode)
          nodes++;

      else if (ptr->Relationship == RelationProcessorCore)
      {
          cores++;
          threads += (ptr->Processor.Flags == LTP_PC_SMT) ? 2 : 1;
      }

      assert(ptr->Size);
      byteOffset += ptr->Size;
      ptr = (SYSTEM_LOGICAL_PROCESSOR_INFORMATION_EX*)(((char*)ptr) + ptr->Size);
  }

  free(buffer);

  std::vector<int> groups;

  // Run as many threads as possible on the same node until core limit is
  // reached, then move on filling the next node.
  for (int n = 0; n < nodes; n++)
      for (int i = 0; i < cores / nodes; i++)
          groups.push_back(n);

  // In case a core has more than one logical processor (we assume 2) and we
  // have still threads to allocate, then spread them evenly across available
  // nodes.
  for (int t = 0; t < threads - cores; t++)
      groups.push_back(t % nodes);

  // If we still have more threads than the total number of logical processors
  // then return -1 and let the OS to decide what to do.
  return idx < groups.size() ? groups[idx] : -1;
}


/// bindThisThread() set the group affinity of the current thread

void bindThisThread(size_t idx) {

  // Use only local variables to be thread-safe
  int group = best_group(idx);

  if (group == -1)
      return;

  // Early exit if the needed API are not available at runtime
  HMODULE k32 = GetModuleHandle("Kernel32.dll");
  auto fun2 = (fun2_t)(void(*)())GetProcAddress(k32, "GetNumaNodeProcessorMaskEx");
  auto fun3 = (fun3_t)(void(*)())GetProcAddress(k32, "SetThreadGroupAffinity");

  if (!fun2 || !fun3)
      return;

  GROUP_AFFINITY affinity;
  if (fun2(group, &affinity))
      fun3(GetCurrentThread(), &affinity, nullptr);
}

#endif

} // namespace WinProcGroup<|MERGE_RESOLUTION|>--- conflicted
+++ resolved
@@ -167,18 +167,14 @@
 }
 #endif
 
-<<<<<<< HEAD
 #ifdef Noir
 const std::string splash() {
-=======
-  ss << "CorChess 6.0 " << Version << setfill('0');
->>>>>>> dfd79264
 
      stringstream sp;
      sp << FontColor::white << "\n\n\n       #     ######                                ######                                           #     #     # ###            #####     \n";
-     sp << FontColor::white << "      # #    #     # #        ##    ####  #    #   #     # #   ##   #    #  ####  #    # #####     # #     #   #   #     #####  #     #     \n";
-     sp << FontColor::white << "     #   #   #     # #       #  #  #    # #   #    #     # #  #  #  ##  ## #    # ##   # #    #   #   #     # #    #     #    #       #     \n";
-     sp << FontColor::white << "    #     #  ######  #      #    # #      ####     #     # # #    # # ## # #    # # #  # #    #  #     #     #     # ### #    #  #####      \n";
+     sp << FontColor::white << "      # #    #     # #        ##    ####  #    #   #     # #   ##   #    #  ####  #    # #####     # #     #   #   #     #####  #     #    \n";
+     sp << FontColor::white << "     #   #   #     # #       #  #  #    # #   #    #     # #  #  #  ##  ## #    # ##   # #    #   #   #     # #    #     #    #       #    \n";
+     sp << FontColor::white << "    #     #  ######  #      #    # #      ####     #     # # #    # # ## # #    # # #  # #    #  #     #     #     # ### #    #  #####     \n";
      sp << FontColor::white << "     #   #   #     # #      ###### #      #  #     #     # # ###### #    # #    # #  # # #    #   #   #     # #    #     #####        #    \n";
      sp << FontColor::white << "      # #    #     # #      #    # #    # #   #    #     # # #    # #    # #    # #   ## #    #    # #     #   #   #     #   #  #     #    \n";
      sp << FontColor::white << "       #     ######  ###### #    #  ####  #    #   ######  # #    # #    #  ####  #    # #####      #     #     # ###    #    #  #####     \n\n";
@@ -191,7 +187,6 @@
 #ifdef Stockfish
 const std::string splash() {
 
-<<<<<<< HEAD
      stringstream sp;
      sp << FontColor::red   << "\n\n\n     #####                                                      #     # ###             #####     \n";
      sp << FontColor::red   << "    #     # #####  ####   ####  #    # ###### #  ####  #    #    #   #   #      #####  #     #    \n";
@@ -200,12 +195,6 @@
      sp << FontColor::white << "          #   #   #    # #      #  #   #      #      # #    #     # #    #      #####        #    \n";
      sp << FontColor::blue  << "    #     #   #   #    # #    # #   #  #      # #    # #    #    #   #   #      #   #  #     #    \n";
      sp << FontColor::blue  << "     #####    #    ####   ####  #    # #      #  ####  #    #   #     # ###     #    #  #####     \n\n";
-=======
-  ss << (Is64Bit ? " 64" : "")
-     << (HasPext ? " BMI2" : (HasPopCnt ? " POPCNT" : ""))
-     << (to_uci  ? "\nid author ": " by ")
-     << "I. Ivec";
->>>>>>> dfd79264
 
   return sp.str();
 }
