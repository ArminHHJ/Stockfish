--- conflicted
+++ resolved
@@ -38,13 +38,7 @@
 
   EVALUATION_FUNCTIONS,
   KNNK,  // KNN vs K
-<<<<<<< HEAD
-#ifdef Maverick  //Add KNNvKP Endgame Heuristic. #1939 Jared Kish
   KNNKP, // KNN vs KP
-#endif
-=======
-  KNNKP, // KNN vs KP
->>>>>>> badb2aca
   KXK,   // Generic "mate lone king" eval
   KBNK,  // KBN vs K
   KPK,   // KP vs K
@@ -133,14 +127,7 @@
     add<KRKN>("KRKN");
     add<KQKP>("KQKP");
     add<KQKR>("KQKR");
-<<<<<<< HEAD
-#ifdef Maverick  //Add KNNvKP Endgame Heuristic. #1939 Jared Kish
     add<KNNKP>("KNNKP");
-#endif
-=======
-    add<KNNKP>("KNNKP");
-
->>>>>>> badb2aca
     add<KNPK>("KNPK");
     add<KNPKB>("KNPKB");
     add<KRPKR>("KRPKR");
