--- conflicted
+++ resolved
@@ -116,33 +116,6 @@
     map<T>()[Position().set(code, BLACK, &st).material_key()] = Ptr<T>(new Endgame<E>(BLACK));
   }
 
-<<<<<<< HEAD
-  std::pair<Map<Value>, Map<ScaleFactor>> maps;
-
-public:
-  Endgames() {
-
-    add<KPK>("KPK");
-    add<KNNK>("KNNK");
-    add<KBNK>("KBNK");
-    add<KRKP>("KRKP");
-    add<KRKB>("KRKB");
-    add<KRKN>("KRKN");
-    add<KQKP>("KQKP");
-    add<KQKR>("KQKR");
-    add<KNNKP>("KNNKP");
-    add<KNPK>("KNPK");
-    add<KNPKB>("KNPKB");
-    add<KRPKR>("KRPKR");
-    add<KRPKB>("KRPKB");
-    add<KBPKB>("KBPKB");
-    add<KBPKN>("KBPKN");
-    add<KBPPKB>("KBPPKB");
-    add<KRPPKRP>("KRPPKRP");
-  }
-
-=======
->>>>>>> 3a572ffb
   template<typename T>
   const EndgameBase<T>* probe(Key key) {
     return map<T>().count(key) ? map<T>()[key].get() : nullptr;
