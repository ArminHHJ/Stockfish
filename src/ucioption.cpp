/*
  Stockfish, a UCI chess playing engine derived from Glaurung 2.1
  Copyright (C) 2004-2008 Tord Romstad (Glaurung author)
  Copyright (C) 2008-2015 Marco Costalba, Joona Kiiski, Tord Romstad
  Copyright (C) 2015-2018 Marco Costalba, Joona Kiiski, Gary Linscott, Tord Romstad

  Stockfish is free software: you can redistribute it and/or modify
  it under the terms of the GNU General Public License as published by
  the Free Software Foundation, either version 3 of the License, or
  (at your option) any later version.

  Stockfish is distributed in the hope that it will be useful,
  but WITHOUT ANY WARRANTY; without even the implied warranty of
  MERCHANTABILITY or FITNESS FOR A PARTICULAR PURPOSE.  See the
  GNU General Public License for more details.

  You should have received a copy of the GNU General Public License
  along with this program.  If not, see <http://www.gnu.org/licenses/>.
*/

#include <algorithm>
#include <cassert>
#include <ostream>

#include "misc.h"
#include "search.h"
#include "thread.h"
#include "tt.h"
#include "uci.h"
#include "syzygy/tbprobe.h"

using std::string;

UCI::OptionsMap Options; // Global object

namespace UCI {

/// 'On change' actions, triggered by an option's value change
void on_clear_hash(const Option&) { Search::clear(); }
void on_hash_size(const Option& o) { TT.resize(o); }
void on_logger(const Option& o) { start_logger(o); }
void on_threads(const Option& o) { Threads.set(o); }
void on_tb_path(const Option& o) { Tablebases::init(o); }


/// Our case insensitive less() function as required by UCI protocol
bool CaseInsensitiveLess::operator() (const string& s1, const string& s2) const {

  return std::lexicographical_compare(s1.begin(), s1.end(), s2.begin(), s2.end(),
         [](char c1, char c2) { return tolower(c1) < tolower(c2); });
}


/// init() initializes the UCI options to their hard-coded default values

void init(OptionsMap& o) {

  // at most 2^32 clusters.
  const int MaxHashMB = Is64Bit ? 131072 : 2048;

  o["Debug Log File"]        << Option("", on_logger);
<<<<<<< HEAD
  o["Contempt"]              << Option(0, -100, 100);
  o["Dynamic Contempt"]      << Option(false);
=======
  o["Contempt"]              << Option(12, -100, 100);
>>>>>>> d42e6338
  o["Threads"]               << Option(1, 1, 512, on_threads);
  o["Hash"]                  << Option(16, 1, MaxHashMB, on_hash_size);
  o["Clear Hash"]            << Option(on_clear_hash);
  o["Clean Search"]          << Option(false);
  o["Ponder"]                << Option(false);
  o["MultiPV"]               << Option(1, 1, 500);
  o["Skill Level"]           << Option(20, 0, 20);
  o["Move Overhead"]         << Option(30, 0, 5000);
  o["Minimum Thinking Time"] << Option(20, 0, 5000);
  o["Slow Mover"]            << Option(84, 10, 1000);
  o["nodestime"]             << Option(0, 0, 10000);
  o["UCI_Chess960"]          << Option(false);
  o["SyzygyPath"]            << Option("<empty>", on_tb_path);
  o["SyzygyProbeDepth"]      << Option(1, 1, 100);
  o["Syzygy50MoveRule"]      << Option(true);
  o["SyzygyProbeLimit"]      << Option(6, 0, 6);
}


/// operator<<() is used to print all the options default values in chronological
/// insertion order (the idx field) and in the format defined by the UCI protocol.

std::ostream& operator<<(std::ostream& os, const OptionsMap& om) {

  for (size_t idx = 0; idx < om.size(); ++idx)
      for (const auto& it : om)
          if (it.second.idx == idx)
          {
              const Option& o = it.second;
              os << "\noption name " << it.first << " type " << o.type;

              if (o.type != "button")
                  os << " default " << o.defaultValue;

              if (o.type == "spin")
                  os << " min " << o.min << " max " << o.max;

              break;
          }

  return os;
}


/// Option class constructors and conversion operators

Option::Option(const char* v, OnChange f) : type("string"), min(0), max(0), on_change(f)
{ defaultValue = currentValue = v; }

Option::Option(bool v, OnChange f) : type("check"), min(0), max(0), on_change(f)
{ defaultValue = currentValue = (v ? "true" : "false"); }

Option::Option(OnChange f) : type("button"), min(0), max(0), on_change(f)
{}

Option::Option(int v, int minv, int maxv, OnChange f) : type("spin"), min(minv), max(maxv), on_change(f)
{ defaultValue = currentValue = std::to_string(v); }

Option::operator int() const {
  assert(type == "check" || type == "spin");
  return (type == "spin" ? stoi(currentValue) : currentValue == "true");
}

Option::operator std::string() const {
  assert(type == "string");
  return currentValue;
}


/// operator<<() inits options and assigns idx in the correct printing order

void Option::operator<<(const Option& o) {

  static size_t insert_order = 0;

  *this = o;
  idx = insert_order++;
}


/// operator=() updates currentValue and triggers on_change() action. It's up to
/// the GUI to check for option's limits, but we could receive the new value from
/// the user by console window, so let's check the bounds anyway.

Option& Option::operator=(const string& v) {

  assert(!type.empty());

  if (   (type != "button" && v.empty())
      || (type == "check" && v != "true" && v != "false")
      || (type == "spin" && (stoi(v) < min || stoi(v) > max)))
      return *this;

  if (type != "button")
      currentValue = v;

  if (on_change)
      on_change(*this);

  return *this;
}

} // namespace UCI<|MERGE_RESOLUTION|>--- conflicted
+++ resolved
@@ -59,12 +59,8 @@
   const int MaxHashMB = Is64Bit ? 131072 : 2048;
 
   o["Debug Log File"]        << Option("", on_logger);
-<<<<<<< HEAD
   o["Contempt"]              << Option(0, -100, 100);
   o["Dynamic Contempt"]      << Option(false);
-=======
-  o["Contempt"]              << Option(12, -100, 100);
->>>>>>> d42e6338
   o["Threads"]               << Option(1, 1, 512, on_threads);
   o["Hash"]                  << Option(16, 1, MaxHashMB, on_hash_size);
   o["Clear Hash"]            << Option(on_clear_hash);
