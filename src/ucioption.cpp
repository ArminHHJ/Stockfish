/*
 McCain, a UCI chess playing engine derived from Stockfish and Glaurung 2.1
 Copyright (C) 2004-2008 Tord Romstad (Glaurung author)
 Copyright (C) 2008-2015 Marco Costalba, Joona Kiiski, Tord Romstad (Stockfish Authors)
 Copyright (C) 2015-2016 Marco Costalba, Joona Kiiski, Gary Linscott, Tord Romstad (Stockfish Authors)
 Copyright (C) 2017-2019 Michael Byrne, Marco Costalba, Joona Kiiski, Gary Linscott, Tord Romstad (McCain Authors)

 McCain is free software: you can redistribute it and/or modify
 it under the terms of the GNU General Public License as published by
 the Free Software Foundation, either version 3 of the License, or
 (at your option) any later version.

 McCain is distributed in the hope that it will be useful,
 but WITHOUT ANY WARRANTY; without even the implied warranty of
 MERCHANTABILITY or FITNESS FOR A PARTICULAR PURPOSE.  See the
 GNU General Public License for more details.

 You should have received a copy of the GNU General Public License
 along with this program.  If not, see <http://www.gnu.org/licenses/>.
 */

#include <algorithm>
#include <cassert>
#include <ostream>
#include <sstream>

#include "misc.h"
#ifdef Add_Features
#include "polybook.h"
#endif
#include "search.h"
#include "thread.h"
#include "tt.h"
#include "uci.h"
#include "syzygy/tbprobe.h"

using std::string;

UCI::OptionsMap Options; // Global object

namespace UCI {

/// 'On change' actions, triggered by an option's value change
void on_clear_hash(const Option&) { Search::clear(); }
void on_hash_size(const Option& o) { TT.resize(o); }
void on_logger(const Option& o) { start_logger(o); }
void on_threads(const Option& o) { Threads.set(o); }
void on_tb_path(const Option& o) { Tablebases::init(o); }
#ifdef Add_Features
void on_book_file1(const Option& o) { polybook1.init(o); }
void on_book_file2(const Option& o) { polybook2.init(o); }
void on_book_file3(const Option& o) { polybook3.init(o); }
void on_book_file4(const Option& o) { polybook4.init(o); }

void on_best_book_move1(const Option& o) { polybook1.set_best_book_move(o); }
void on_best_book_move2(const Option& o) { polybook2.set_best_book_move(o); }
void on_best_book_move3(const Option& o) { polybook3.set_best_book_move(o); }
void on_best_book_move4(const Option& o) { polybook4.set_best_book_move(o); }

void on_book_depth1(const Option& o) { polybook1.set_book_depth(o); }
void on_book_depth2(const Option& o) { polybook2.set_book_depth(o); }
void on_book_depth3(const Option& o) { polybook3.set_book_depth(o); }
void on_book_depth4(const Option& o) { polybook4.set_book_depth(o); }
#endif

/// Our case insensitive less() function as required by UCI protocol
bool CaseInsensitiveLess::operator() (const string& s1, const string& s2) const {

  return std::lexicographical_compare(s1.begin(), s1.end(), s2.begin(), s2.end(),
         [](char c1, char c2) { return tolower(c1) < tolower(c2); });
}


/// init() initializes the UCI options to their hard-coded default values

void init(OptionsMap& o) {

<<<<<<< HEAD
    // at most 2^32 clusters.
    constexpr int MaxHashMB = Is64Bit ? 131072 : 2048;
    o["Debug Log File"]           << Option("", on_logger);
    o["Clear_Hash"]               << Option(on_clear_hash);
#ifdef Add_Features
    o["Use_Book_1"] 	          << Option(false);
    o["Book_File_1"] 	          << Option("", on_book_file1);
    o["Best_Move_1"] 	          << Option(false, on_best_book_move1);
    o["Book_Depth_1"] 	          << Option(127, 1, 127, on_book_depth1);
    o["Use_Book_2"] 	          << Option(false);
    o["Book_File_2"] 	          << Option("", on_book_file2);
    o["Best_Move_2"] 	          << Option(false, on_best_book_move2);
    o["Book_Depth_2"] 	          << Option(127, 1, 127, on_book_depth2);
    o["Use_Book_3"] 	          << Option(false);
    o["Book_File_3"]              << Option("", on_book_file3);
    o["Best_Move_3"]              << Option(true, on_best_book_move3);
    o["Book_Depth_3"]             << Option(127, 1, 127, on_book_depth3);
    o["Use_Book_4"]               << Option(false);
    o["Book_File_4"]              << Option("", on_book_file4);
    o["Best_Move_4"]              << Option(true, on_best_book_move4);
    o["Book_Depth_4"]             << Option(127, 1, 127, on_book_depth4);
#endif
#ifdef Maverick
    o["W_Contempt"]               << Option(  22, -150, 150);
    o["B_Contempt"]               << Option(   2, -150, 150);
#else
    o["Contempt"]                 << Option(24, -100, 100);
#endif
#ifdef Add_Features
    o["Analysis_Contempt"]        << Option("Off var White var Black var Both var Off", "Off");
#else
    o["Analysis_Contempt"]        << Option("Both var Off var White var Black var Both", "Both");
#endif
    o["Skill Level"]              << Option(20, 0, 20);
    o["Move Overhead"]            << Option(30, 0, 5000);
    o["Minimum Thinking Time"]    << Option(20, 0, 5000);
    o["Threads"]                  << Option(1, 1, 512, on_threads);
    o["Hash"]                     << Option(16, 1, MaxHashMB, on_hash_size);
    o["Ponder"]                   << Option(false);
#ifdef Add_Features
    o["7 Man Probing"]            << Option(false);
    o["BruteForce"] 	          << Option(false);
    o["Clean Search"]             << Option(false);
    o["Dynamic_Contempt"]         << Option(true);
    o["FastPlay"]                 << Option(false);
    o["Minimal_Output"]           << Option(false);
    o["No_Null_Moves"]            << Option(false);
    o["Play_By_Elo"]              << Option(false);

    o["Engine_Elo"]               << Option(1200, 1200, 2850);
    // A separate weaker play level from the predefined levels below. The difference
    // between both of the methods and the "skill level" is that the engine is only weakened
    // by the reduction in nodes searched, thus reducing the move horizon visibility naturally
    o["Engine_Level"]             << Option("None var World_Champion var Super_GM "
                                            "var GM var Deep_Thought var SIM var Cray_Blitz "
                                            "var IM var Master var Expert var Class_A "
                                            "var Class_B var Class_C var Class_D var Boris "
                                            "var Novice var None", "None");
    // Score percentage evalaution output, similair to Lc0 output is now the default
    o["Score_Output"]             << Option("ScorPct-GUI var CentiPawn var ScorPct var ScorPct-GUI"
                                         ,"ScorPct-GUI");
#endif
#ifdef Maverick
    o["DC_Slider"]                << Option(65, -180, 180);
    o["MultiPV"]                  << Option(1, 1, 256);
#else
    o["DC_Slider"]                << Option(0, -180, 180);
    o["MultiPV"]                  << Option(1, 1, 500);
#endif
#ifdef Pi
    o["Bench_KNPS"]               << Option (200, 100, 1000);//used for UCI Play By Elo
#else
    o["Bench_KNPS"]               << Option (1500, 500, 5000);//used for UCI Play By Elo
#endif
#ifdef Add_Features
    o["Jekyll_&_Hyde"]            << Option(0, 0, 15);
    o["Tactical"]                 << Option(0, 0,  8);
    o["Variety"]                  << Option(0, 0, 15);
#endif

#ifdef Add_Features
    o["Slow Mover"]               << Option(100, 10, 1000);
#else
    o["Slow Mover"]               << Option(84, 10, 1000);
#endif

    o["nodestime"]                << Option(0, 0, 10000);
    o["UCI_Chess960"]             << Option(false);
    o["UCI_AnalyseMode"]          << Option(false);
    o["SyzygyPath"]               << Option("", on_tb_path);
    o["SyzygyProbeDepth"]         << Option(1, 1, 100);
    o["Syzygy50MoveRule"]         << Option(true);
    o["SyzygyProbeLimit"]         << Option(7, 0, 7);
=======
  // at most 2^32 clusters.
  constexpr int MaxHashMB = Is64Bit ? 131072 : 2048;

  o["Debug Log File"]        << Option("", on_logger);
  o["Contempt"]              << Option(24, -100, 100);
  o["Analysis Contempt"]     << Option("Both var Off var White var Black var Both", "Both");
  o["Threads"]               << Option(1, 1, 512, on_threads);
  o["Hash"]                  << Option(16, 1, MaxHashMB, on_hash_size);
  o["Clear Hash"]            << Option(on_clear_hash);
  o["Ponder"]                << Option(false);
  o["MultiPV"]               << Option(1, 1, 500);
  o["Skill Level"]           << Option(20, 0, 20);
  o["Move Overhead"]         << Option(30, 0, 5000);
  o["Minimum Thinking Time"] << Option(20, 0, 5000);
  o["Slow Mover"]            << Option(84, 10, 1000);
  o["nodestime"]             << Option(0, 0, 10000);
  o["UCI_Chess960"]          << Option(false);
  o["UCI_AnalyseMode"]       << Option(false);
  o["UCI_LimitStrength"]     << Option(false);
  o["UCI_Elo"]               << Option(1350, 1350, 2850);
  o["SyzygyPath"]            << Option("<empty>", on_tb_path);
  o["SyzygyProbeDepth"]      << Option(1, 1, 100);
  o["Syzygy50MoveRule"]      << Option(true);
  o["SyzygyProbeLimit"]      << Option(7, 0, 7);
}
>>>>>>> 7090d256

}

/// operator<<() is used to print all the options default values in chronological
/// insertion order (the idx field) and in the format defined by the UCI protocol.

std::ostream& operator<<(std::ostream& os, const OptionsMap& om) {

  for (size_t idx = 0; idx < om.size(); ++idx)
      for (const auto& it : om)
          if (it.second.idx == idx)
          {
              const Option& o = it.second;
              os << "\noption name " << it.first << " type " << o.type;

              if (o.type == "string" || o.type == "check" || o.type == "combo")
                  os << " default " << o.defaultValue;

              if (o.type == "spin")
                  os << " default " << int(stof(o.defaultValue))
                     << " min "     << o.min
                     << " max "     << o.max;

              break;
          }

  return os;
}


/// Option class constructors and conversion operators

Option::Option(const char* v, OnChange f) : type("string"), min(0), max(0), on_change(f)
{ defaultValue = currentValue = v; }

Option::Option(bool v, OnChange f) : type("check"), min(0), max(0), on_change(f)
{ defaultValue = currentValue = (v ? "true" : "false"); }

Option::Option(OnChange f) : type("button"), min(0), max(0), on_change(f)
{}

Option::Option(double v, int minv, int maxv, OnChange f) : type("spin"), min(minv), max(maxv), on_change(f)
{ defaultValue = currentValue = std::to_string(v); }

Option::Option(const char* v, const char* cur, OnChange f) : type("combo"), min(0), max(0), on_change(f)
{ defaultValue = v; currentValue = cur; }

Option::operator double() const {
  //assert(type == "check" || type == "spin");		//macOS clang 6.0 error
  return (type == "spin" ? stof(currentValue) : currentValue == "true");
}

Option::operator std::string() const {
  //assert(type == "string");	//macOS clang 6.0 error
  return currentValue;
}

bool Option::operator==(const char* s) const {

  //assert(type == "combo");	 //macOS clang 6.0 error
  return    !CaseInsensitiveLess()(currentValue, s)
         && !CaseInsensitiveLess()(s, currentValue);

}


/// operator<<() inits options and assigns idx in the correct printing order

void Option::operator<<(const Option& o) {

  static size_t insert_order = 0;

  *this = o;
  idx = insert_order++;
}


/// operator=() updates currentValue and triggers on_change() action. It's up to
/// the GUI to check for option's limits, but we could receive the new value
/// from the user by console window, so let's check the bounds anyway.

Option& Option::operator=(const string& v) {

  assert(!type.empty());

  if (   (type != "button" && v.empty())
      || (type == "check" && v != "true" && v != "false")
      || (type == "spin" && (stof(v) < min || stof(v) > max)))
      return *this;

  if (type == "combo")
  {
      OptionsMap comboMap; // To have case insensitive compare
      string token;
      std::istringstream ss(defaultValue);
      while (ss >> token)
          comboMap[token] << Option();
      if (!comboMap.count(v) || v == "var")
          return *this;
  }

  if (type != "button")
      currentValue = v;

  if (on_change)
      on_change(*this);

  return *this;
}

} // namespace UCI<|MERGE_RESOLUTION|>--- conflicted
+++ resolved
@@ -1,16 +1,16 @@
 /*
- McCain, a UCI chess playing engine derived from Stockfish and Glaurung 2.1
+ Honey, a UCI chess playing engine derived from Stockfish and Glaurung 2.1
  Copyright (C) 2004-2008 Tord Romstad (Glaurung author)
  Copyright (C) 2008-2015 Marco Costalba, Joona Kiiski, Tord Romstad (Stockfish Authors)
  Copyright (C) 2015-2016 Marco Costalba, Joona Kiiski, Gary Linscott, Tord Romstad (Stockfish Authors)
- Copyright (C) 2017-2019 Michael Byrne, Marco Costalba, Joona Kiiski, Gary Linscott, Tord Romstad (McCain Authors)
-
- McCain is free software: you can redistribute it and/or modify
+ Copyright (C) 2017-2019 Michael Byrne, Marco Costalba, Joona Kiiski, Gary Linscott, Tord Romstad (Honey Authors)
+
+ Honey is free software: you can redistribute it and/or modify
  it under the terms of the GNU General Public License as published by
  the Free Software Foundation, either version 3 of the License, or
  (at your option) any later version.
 
- McCain is distributed in the hope that it will be useful,
+ Honey is distributed in the hope that it will be useful,
  but WITHOUT ANY WARRANTY; without even the implied warranty of
  MERCHANTABILITY or FITNESS FOR A PARTICULAR PURPOSE.  See the
  GNU General Public License for more details.
@@ -75,7 +75,6 @@
 
 void init(OptionsMap& o) {
 
-<<<<<<< HEAD
     // at most 2^32 clusters.
     constexpr int MaxHashMB = Is64Bit ? 131072 : 2048;
     o["Debug Log File"]           << Option("", on_logger);
@@ -98,18 +97,18 @@
     o["Best_Move_4"]              << Option(true, on_best_book_move4);
     o["Book_Depth_4"]             << Option(127, 1, 127, on_book_depth4);
 #endif
-#ifdef Maverick
+#ifdef Sullivan
     o["W_Contempt"]               << Option(  22, -150, 150);
-    o["B_Contempt"]               << Option(   2, -150, 150);
-#else
-    o["Contempt"]                 << Option(24, -100, 100);
+    o["B_Contempt"]               << Option(  12, -150, 150);
+#else
+    o["Contempt"]                 << Option(  24, -100, 100);
 #endif
 #ifdef Add_Features
     o["Analysis_Contempt"]        << Option("Off var White var Black var Both var Off", "Off");
 #else
     o["Analysis_Contempt"]        << Option("Both var Off var White var Black var Both", "Both");
 #endif
-    o["Skill Level"]              << Option(20, 0, 20);
+    o["Skill Level"]              << Option(40, 0, 40);
     o["Move Overhead"]            << Option(30, 0, 5000);
     o["Minimum Thinking Time"]    << Option(20, 0, 5000);
     o["Threads"]                  << Option(1, 1, 512, on_threads);
@@ -138,7 +137,7 @@
     o["Score_Output"]             << Option("ScorPct-GUI var CentiPawn var ScorPct var ScorPct-GUI"
                                          ,"ScorPct-GUI");
 #endif
-#ifdef Maverick
+#ifdef Sullivan
     o["DC_Slider"]                << Option(65, -180, 180);
     o["MultiPV"]                  << Option(1, 1, 256);
 #else
@@ -165,37 +164,13 @@
     o["nodestime"]                << Option(0, 0, 10000);
     o["UCI_Chess960"]             << Option(false);
     o["UCI_AnalyseMode"]          << Option(false);
-    o["SyzygyPath"]               << Option("", on_tb_path);
+    o["SyzygyPath"]               << Option("<empty>", on_tb_path);
     o["SyzygyProbeDepth"]         << Option(1, 1, 100);
     o["Syzygy50MoveRule"]         << Option(true);
     o["SyzygyProbeLimit"]         << Option(7, 0, 7);
-=======
-  // at most 2^32 clusters.
-  constexpr int MaxHashMB = Is64Bit ? 131072 : 2048;
-
-  o["Debug Log File"]        << Option("", on_logger);
-  o["Contempt"]              << Option(24, -100, 100);
-  o["Analysis Contempt"]     << Option("Both var Off var White var Black var Both", "Both");
-  o["Threads"]               << Option(1, 1, 512, on_threads);
-  o["Hash"]                  << Option(16, 1, MaxHashMB, on_hash_size);
-  o["Clear Hash"]            << Option(on_clear_hash);
-  o["Ponder"]                << Option(false);
-  o["MultiPV"]               << Option(1, 1, 500);
-  o["Skill Level"]           << Option(20, 0, 20);
-  o["Move Overhead"]         << Option(30, 0, 5000);
-  o["Minimum Thinking Time"] << Option(20, 0, 5000);
-  o["Slow Mover"]            << Option(84, 10, 1000);
-  o["nodestime"]             << Option(0, 0, 10000);
-  o["UCI_Chess960"]          << Option(false);
-  o["UCI_AnalyseMode"]       << Option(false);
-  o["UCI_LimitStrength"]     << Option(false);
-  o["UCI_Elo"]               << Option(1350, 1350, 2850);
-  o["SyzygyPath"]            << Option("<empty>", on_tb_path);
-  o["SyzygyProbeDepth"]      << Option(1, 1, 100);
-  o["Syzygy50MoveRule"]      << Option(true);
-  o["SyzygyProbeLimit"]      << Option(7, 0, 7);
-}
->>>>>>> 7090d256
+	//Stockfish methdd of play by Elo, a very nice  implementation.
+	o["UCI_LimitStrength"]        << Option(false);
+	o["UCI_Elo"]                  << Option(1350, 1350, 2850);
 
 }
 
