/*
  Stockfish, a UCI chess playing engine derived from Glaurung 2.1
  Copyright (C) 2004-2008 Tord Romstad (Glaurung author)
  Copyright (C) 2008-2015 Marco Costalba, Joona Kiiski, Tord Romstad

  Stockfish is free software: you can redistribute it and/or modify
  it under the terms of the GNU General Public License as published by
  the Free Software Foundation, either version 3 of the License, or
  (at your option) any later version.

  Stockfish is distributed in the hope that it will be useful,
  but WITHOUT ANY WARRANTY; without even the implied warranty of
  MERCHANTABILITY or FITNESS FOR A PARTICULAR PURPOSE.  See the
  GNU General Public License for more details.

  You should have received a copy of the GNU General Public License
  along with this program.  If not, see <http://www.gnu.org/licenses/>.
*/

#include <algorithm>
#include <cassert>
#include <ostream>

#include "misc.h"
#include "thread.h"
#include "tt.h"
#include "uci.h"
#include "syzygy/tbprobe.h"

using std::string;

UCI::OptionsMap Options; // Global object

namespace UCI {

/// 'On change' actions, triggered by an option's value change
void on_clear_hash(const Option&) { TT.clear(); }
void on_hash_size(const Option& o) { TT.resize(o); }
void on_logger(const Option& o) { start_logger(o); }
void on_threads(const Option&) { Threads.read_uci_options(); }
void on_tb_path(const Option& o) { Tablebases::init(o); }


/// Our case insensitive less() function as required by UCI protocol
bool CaseInsensitiveLess::operator() (const string& s1, const string& s2) const {

  return std::lexicographical_compare(s1.begin(), s1.end(), s2.begin(), s2.end(),
         [](char c1, char c2) { return tolower(c1) < tolower(c2); });
}


/// init() initializes the UCI options to their hard-coded default values

void init(OptionsMap& o) {

  const int MaxHashMB = Is64Bit ? 1024 * 1024 : 2048;

  o["Write Debug Log"]       << Option(false, on_logger);
  o["Contempt"]              << Option(0, -100, 100);
<<<<<<< HEAD
  o["Min Split Depth"]       << Option(0, 0, 12, on_threads);
  o["Threads"]               << Option(5, 1, MAX_THREADS, on_threads);
  o["Hash"]                  << Option(528, 1, MaxHashMB, on_hash_size);
=======
  o["Min Split Depth"]       << Option(5, 0, 12, on_threads);
  o["Threads"]               << Option(1, 1, MAX_THREADS, on_threads);
  o["Hash"]                  << Option(16, 1, MaxHashMB, on_hash_size);
>>>>>>> 6c040c82
  o["Clear Hash"]            << Option(on_clear_hash);
  o["Ponder"]                << Option(true);
  o["MultiPV"]               << Option(1, 1, 500);
  o["Skill Level"]           << Option(20, 0, 20);
  o["Move Overhead"]         << Option(30, 0, 5000);
  o["Minimum Thinking Time"] << Option(20, 0, 5000);
  o["Slow Mover"]            << Option(80, 10, 1000);
  o["nodestime"]             << Option(0, 0, 10000);
  o["UCI_Chess960"]          << Option(false);
#ifdef HORDE
  o["UCI_Horde"]             << Option(false);
#endif
#ifdef KOTH
  o["UCI_KingOfTheHill"]     << Option(false);
#endif
#ifdef THREECHECK
  o["UCI_ThreeCheck"]		 << Option(false);
#endif
  o["SyzygyPath"]            << Option("<empty>", on_tb_path);
  o["SyzygyProbeDepth"]      << Option(1, 1, 100);
  o["Syzygy50MoveRule"]      << Option(true);
  o["SyzygyProbeLimit"]      << Option(6, 0, 6);
}


/// operator<<() is used to print all the options default values in chronological
/// insertion order (the idx field) and in the format defined by the UCI protocol.

std::ostream& operator<<(std::ostream& os, const OptionsMap& om) {

  for (size_t idx = 0; idx < om.size(); ++idx)
      for (const auto& it : om)
          if (it.second.idx == idx)
          {
              const Option& o = it.second;
              os << "\noption name " << it.first << " type " << o.type;

              if (o.type != "button")
                  os << " default " << o.defaultValue;

              if (o.type == "spin")
                  os << " min " << o.min << " max " << o.max;

              break;
          }

  return os;
}


/// Option class constructors and conversion operators

Option::Option(const char* v, OnChange f) : type("string"), min(0), max(0), on_change(f)
{ defaultValue = currentValue = v; }

Option::Option(bool v, OnChange f) : type("check"), min(0), max(0), on_change(f)
{ defaultValue = currentValue = (v ? "true" : "false"); }

Option::Option(OnChange f) : type("button"), min(0), max(0), on_change(f)
{}

Option::Option(int v, int minv, int maxv, OnChange f) : type("spin"), min(minv), max(maxv), on_change(f)
{ defaultValue = currentValue = std::to_string(v); }

Option::operator int() const {
  assert(type == "check" || type == "spin");
  return (type == "spin" ? stoi(currentValue) : currentValue == "true");
}

Option::operator std::string() const {
  assert(type == "string");
  return currentValue;
}


/// operator<<() inits options and assigns idx in the correct printing order

void Option::operator<<(const Option& o) {

  static size_t insert_order = 0;

  *this = o;
  idx = insert_order++;
}


/// operator=() updates currentValue and triggers on_change() action. It's up to
/// the GUI to check for option's limits, but we could receive the new value from
/// the user by console window, so let's check the bounds anyway.

Option& Option::operator=(const string& v) {

  assert(!type.empty());

  if (   (type != "button" && v.empty())
      || (type == "check" && v != "true" && v != "false")
      || (type == "spin" && (stoi(v) < min || stoi(v) > max)))
      return *this;

  if (type != "button")
      currentValue = v;

  if (on_change)
      on_change(*this);

  return *this;
}

} // namespace UCI<|MERGE_RESOLUTION|>--- conflicted
+++ resolved
@@ -57,15 +57,9 @@
 
   o["Write Debug Log"]       << Option(false, on_logger);
   o["Contempt"]              << Option(0, -100, 100);
-<<<<<<< HEAD
-  o["Min Split Depth"]       << Option(0, 0, 12, on_threads);
-  o["Threads"]               << Option(5, 1, MAX_THREADS, on_threads);
-  o["Hash"]                  << Option(528, 1, MaxHashMB, on_hash_size);
-=======
   o["Min Split Depth"]       << Option(5, 0, 12, on_threads);
   o["Threads"]               << Option(1, 1, MAX_THREADS, on_threads);
   o["Hash"]                  << Option(16, 1, MaxHashMB, on_hash_size);
->>>>>>> 6c040c82
   o["Clear Hash"]            << Option(on_clear_hash);
   o["Ponder"]                << Option(true);
   o["MultiPV"]               << Option(1, 1, 500);
@@ -82,7 +76,7 @@
   o["UCI_KingOfTheHill"]     << Option(false);
 #endif
 #ifdef THREECHECK
-  o["UCI_ThreeCheck"]		 << Option(false);
+  o["UCI_ThreeCheck"]        << Option(false);
 #endif
   o["SyzygyPath"]            << Option("<empty>", on_tb_path);
   o["SyzygyProbeDepth"]      << Option(1, 1, 100);
