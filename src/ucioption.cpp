/*
 Honey, a UCI chess playing engine derived from Stockfish and Glaurung 2.1
 Copyright (C) 2004-2008 Tord Romstad (Glaurung author)
 Copyright (C) 2008-2015 Marco Costalba, Joona Kiiski, Tord Romstad (Stockfish Authors)
 Copyright (C) 2015-2016 Marco Costalba, Joona Kiiski, Gary Linscott, Tord Romstad (Stockfish Authors)
 Copyright (C) 2017-2020 Michael Byrne, Marco Costalba, Joona Kiiski, Gary Linscott, Tord Romstad (Honey Authors)

 Honey is free software: you can redistribute it and/or modify
 it under the terms of the GNU General Public License as published by
 the Free Software Foundation, either version 3 of the License, or
 (at your option) any later version.

 Honey is distributed in the hope that it will be useful,
 but WITHOUT ANY WARRANTY; without even the implied warranty of
 MERCHANTABILITY or FITNESS FOR A PARTICULAR PURPOSE.  See the
 GNU General Public License for more details.

 You should have received a copy of the GNU General Public License
 along with this program.  If not, see <http://www.gnu.org/licenses/>.
 */

#include <algorithm>
#include <cassert>
#include <ostream>
#include <sstream>

#include "misc.h"
#ifdef Add_Features
#include "polybook.h"
#endif
#include "search.h"
#include "thread.h"
#include "tt.h"
#include "uci.h"
#include "syzygy/tbprobe.h"

using std::string;

UCI::OptionsMap Options; // Global object

namespace UCI {

/// 'On change' actions, triggered by an option's value change
void on_clear_hash(const Option&) { Search::clear(); }
void on_hash_size(const Option& o) { TT.resize(size_t(o)); }
void on_logger(const Option& o) { start_logger(o); }
void on_threads(const Option& o) { Threads.set(size_t(o)); }
void on_tb_path(const Option& o) { Tablebases::init(o); }
#ifdef Add_Features
void on_book_file1(const Option& o) { polybook1.init(o); }
void on_book_file2(const Option& o) { polybook2.init(o); }
void on_book_file3(const Option& o) { polybook3.init(o); }
void on_book_file4(const Option& o) { polybook4.init(o); }

void on_best_book_move1(const Option& o) { polybook1.set_best_book_move(o); }
void on_best_book_move2(const Option& o) { polybook2.set_best_book_move(o); }
void on_best_book_move3(const Option& o) { polybook3.set_best_book_move(o); }
void on_best_book_move4(const Option& o) { polybook4.set_best_book_move(o); }

void on_book_depth1(const Option& o) { polybook1.set_book_depth(o); }
void on_book_depth2(const Option& o) { polybook2.set_book_depth(o); }
void on_book_depth3(const Option& o) { polybook3.set_book_depth(o); }
void on_book_depth4(const Option& o) { polybook4.set_book_depth(o); }
#endif

/// Our case insensitive less() function as required by UCI protocol
bool CaseInsensitiveLess::operator() (const string& s1, const string& s2) const {

  return std::lexicographical_compare(s1.begin(), s1.end(), s2.begin(), s2.end(),
         [](char c1, char c2) { return tolower(c1) < tolower(c2); });
}


/// init() initializes the UCI options to their hard-coded default values
void init(OptionsMap& o) {

<<<<<<< HEAD
=======
  constexpr int MaxHashMB = Is64Bit ? 33554432 : 2048;

  o["Debug Log File"]        << Option("", on_logger);
  o["Contempt"]              << Option(12, -100, 100);
  o["Analysis Contempt"]     << Option("Both var Off var White var Black var Both", "Both");
  o["Threads"]               << Option(1, 1, 512, on_threads);
  o["Hash"]                  << Option(16, 1, MaxHashMB, on_hash_size);
  o["Clear Hash"]            << Option(on_clear_hash);
  o["Ponder"]                << Option(false);
  o["MultiPV"]               << Option(1, 1, 500);
  o["Skill Level"]           << Option(20, 0, 20);
  o["Move Overhead"]         << Option(10, 0, 5000);
  o["Minimum Thinking Time"] << Option( 0, 0, 5000);
  o["Slow Mover"]            << Option(100, 10, 1000);
  o["nodestime"]             << Option(0, 0, 10000);
  o["UCI_Chess960"]          << Option(false);
  o["UCI_AnalyseMode"]       << Option(false);
  o["UCI_LimitStrength"]     << Option(false);
  o["UCI_Elo"]               << Option(1350, 1350, 2850);
  o["SyzygyPath"]            << Option("<empty>", on_tb_path);
  o["SyzygyProbeDepth"]      << Option(1, 1, 100);
  o["Syzygy50MoveRule"]      << Option(true);
  o["SyzygyProbeLimit"]      << Option(7, 0, 7);
}
>>>>>>> dfd79264

    // At most 2^32 superclusters. Supercluster = 8 kB
    constexpr int MaxHashMB = Is64Bit ? 33554432 : 2048;

    o["Debug Log File"]           << Option("", on_logger);

    o["Use_Book_1"] 	            << Option(false);
    o["Book_File_1"] 	            << Option("", on_book_file1);
    o["Best_Move_1"] 	            << Option(false, on_best_book_move1);
    o["Book_Depth_1"] 	          << Option(127, 1, 127, on_book_depth1);
    o["Use_Book_2"] 	            << Option(false);
    o["Book_File_2"] 	            << Option("", on_book_file2);
    o["Best_Move_2"] 	            << Option(false, on_best_book_move2);
    o["Book_Depth_2"] 	          << Option(127, 1, 127, on_book_depth2);
    o["Use_Book_3"] 	            << Option(false);
    o["Book_File_3"]              << Option("", on_book_file3);
    o["Best_Move_3"]              << Option(true, on_best_book_move3);
    o["Book_Depth_3"]             << Option(127, 1, 127, on_book_depth3);
    o["Use_Book_4"]               << Option(false);
    o["Book_File_4"]              << Option("", on_book_file4);
    o["Best_Move_4"]              << Option(true, on_best_book_move4);
    o["Book_Depth_4"]             << Option(127, 1, 127, on_book_depth4);

    o["Contempt_Value"]           << Option(24, -100, 100);

    o["Contempt"]                 << Option(true);

     o["Dynamic_Contempt"]         << Option(true);


    o["Analysis_Contempt"]        << Option("Off var White var Black var Both var Off", "Off");

    o["Skill Level"]              << Option(40, 0, 40);
    o["Move Overhead"]            << Option(30, 0, 5000);
    o["Minimum Thinking Time"]    << Option(20, 0, 5000);
    o["Threads"]                  << Option(1, 1, 512, on_threads);
    o["Hash"]                     << Option(256, 1, MaxHashMB, on_hash_size);
    o["Ponder"]                   << Option(false);

    o["Adaptive_Play"]            << Option(false); //Adaptive Play change - now simple on/off check box
    o["Variety"]                  << Option(false); // Do not use with Adaptive play
	  o["FastPlay"]                 << Option(false);
	  o["Min Output"]               << Option(true);
    // Score percentage evalaution output, similair to Lc0 output
    o["Score Output"]             << Option("Centipawn var ScorPct-GUI var ScorPct var Centipawn"
                                           ,"Centipawn");


#if defined (Sullivan) || (Blau)
    o["Deep Pro Analysis"]        << Option(false);
    o["Pro Analysis"]             << Option(true);
    o["Pro Value"]                << Option(26, 0, 63);
#else
    o["Deep Pro Analysis"]        << Option(false);
    o["Pro Analysis"]             << Option(false);
    o["Pro Value"]                << Option( 0, 0, 63);
#endif
    o["Defensive"]                << Option(false);
    o["Clear_Hash"]               << Option(on_clear_hash);
    o["Clean_Search"]             << Option(false);

    o["MultiPV"]                  << Option(1, 1, 256);

#if (defined Pi )
    o["Bench_KNPS"]               << Option (200, 100, 1000);//used for UCI Play By Elo
#else
    o["Bench_KNPS"]               << Option (1500, 500, 6000);//used for UCI Play By Elo
#endif

    o["Tactical"]                 << Option(0, 0, 8);
    o["NPS_Level"]                << Option(0, 0, 60);// Do not use with other reduce strength levels
                                                      //can be used with adaptive play of variety,
                                                      //sleep is auto-on with this play
    o["UCI_LimitStrength"]        << Option(false);
    o["Slow_Play"]                << Option(false);
#ifdef Weak
    o["Weakfish"]                     << Option(true);
#endif
/* Expanded Range (1000 to 2900 Elo) and roughly in sync with CCRL 40/4, anchored to ShalleoBlue at Elo 1712*/
    o["Engine_Elo"]                  << Option(1750, 1000, 2900);
    o["FIDE_Ratings"]             << Option(true);
    // A separate weaker play level from the predefined levels below. The difference
    // between both of the methods and the "skill level" is that the engine is only weakened
    // by the reduction in nodes searched, thus reducing the move horizon visibility naturally
    o["Engine_Level"]             << Option("None var World_Champion var Super_GM "
                                            "var GM var Deep_Thought var SIM var Cray_Blitz "
                                            "var IM var Master var Expert var Class_A "
                                            "var Class_B var Class_C var Class_D var Boris "
                                            "var Novice var None", "None");

    o["Slow Mover"]               << Option(100, 10, 1000);
    o["Nodestime"]                << Option(0, 0, 10000);
    o["UCI_Chess960"]             << Option(false);
    o["UCI_AnalyseMode"]          << Option(false);
    o["SyzygyPath"]               << Option("<empty>", on_tb_path);
    o["SyzygyProbeDepth"]         << Option(1, 1, 100);
    o["Syzygy50MoveRule"]         << Option(true);
    o["SyzygyProbeLimit"]         << Option(7, 0, 7);

}

/// operator<<() is used to print all the options default values in chronological
/// insertion order (the idx field) and in the format defined by the UCI protocol.
std::ostream& operator<<(std::ostream& os, const OptionsMap& om) {

  for (size_t idx = 0; idx < om.size(); ++idx)
      for (const auto& it : om)
          if (it.second.idx == idx)
          {
              const Option& o = it.second;
              os << "\noption name " << it.first << " type " << o.type;

              if (o.type == "string" || o.type == "check" || o.type == "combo")
                  os << " default " << o.defaultValue;

              if (o.type == "spin")
                  os << " default " << int(stof(o.defaultValue))
                     << " min "     << o.min
                     << " max "     << o.max;

              break;
          }

  return os;
}


/// Option class constructors and conversion operators
Option::Option(const char* v, OnChange f) : type("string"), min(0), max(0), on_change(f)
{ defaultValue = currentValue = v; }

Option::Option(bool v, OnChange f) : type("check"), min(0), max(0), on_change(f)
{ defaultValue = currentValue = (v ? "true" : "false"); }

Option::Option(OnChange f) : type("button"), min(0), max(0), on_change(f)
{}

Option::Option(double v, int minv, int maxv, OnChange f) : type("spin"), min(minv), max(maxv), on_change(f)
{ defaultValue = currentValue = std::to_string(v); }

Option::Option(const char* v, const char* cur, OnChange f) : type("combo"), min(0), max(0), on_change(f)
{ defaultValue = v; currentValue = cur; }

Option::operator double() const {
  assert(type == "check" || type == "spin");		//macOS clang 6.0 error
  return (type == "spin" ? stof(currentValue) : currentValue == "true");
}

Option::operator std::string() const {
  assert(type == "string");	//macOS clang 6.0 error
  return currentValue;
}

bool Option::operator==(const char* s) const {

  assert(type == "combo");	 //macOS clang 6.0 error
  return    !CaseInsensitiveLess()(currentValue, s)
         && !CaseInsensitiveLess()(s, currentValue);

}


/// operator<<() inits options and assigns idx in the correct printing order
void Option::operator<<(const Option& o) {

  static size_t insert_order = 0;

  *this = o;
  idx = insert_order++;
}


/// operator=() updates currentValue and triggers on_change() action. It's up to
/// the GUI to check for option's limits, but we could receive the new value
/// from the user by console window, so let's check the bounds anyway.
Option& Option::operator=(const string& v) {

  assert(!type.empty());

  if (   (type != "button" && v.empty())
      || (type == "check" && v != "true" && v != "false")
      || (type == "spin" && (stof(v) < min || stof(v) > max)))
      return *this;

  if (type == "combo")
  {
      OptionsMap comboMap; // To have case insensitive compare
      string token;
      std::istringstream ss(defaultValue);
      while (ss >> token)
          comboMap[token] << Option();
      if (!comboMap.count(v) || v == "var")
          return *this;
  }

  if (type != "button")
      currentValue = v;

  if (on_change)
      on_change(*this);

  return *this;
}

} // namespace UCI<|MERGE_RESOLUTION|>--- conflicted
+++ resolved
@@ -74,33 +74,6 @@
 /// init() initializes the UCI options to their hard-coded default values
 void init(OptionsMap& o) {
 
-<<<<<<< HEAD
-=======
-  constexpr int MaxHashMB = Is64Bit ? 33554432 : 2048;
-
-  o["Debug Log File"]        << Option("", on_logger);
-  o["Contempt"]              << Option(12, -100, 100);
-  o["Analysis Contempt"]     << Option("Both var Off var White var Black var Both", "Both");
-  o["Threads"]               << Option(1, 1, 512, on_threads);
-  o["Hash"]                  << Option(16, 1, MaxHashMB, on_hash_size);
-  o["Clear Hash"]            << Option(on_clear_hash);
-  o["Ponder"]                << Option(false);
-  o["MultiPV"]               << Option(1, 1, 500);
-  o["Skill Level"]           << Option(20, 0, 20);
-  o["Move Overhead"]         << Option(10, 0, 5000);
-  o["Minimum Thinking Time"] << Option( 0, 0, 5000);
-  o["Slow Mover"]            << Option(100, 10, 1000);
-  o["nodestime"]             << Option(0, 0, 10000);
-  o["UCI_Chess960"]          << Option(false);
-  o["UCI_AnalyseMode"]       << Option(false);
-  o["UCI_LimitStrength"]     << Option(false);
-  o["UCI_Elo"]               << Option(1350, 1350, 2850);
-  o["SyzygyPath"]            << Option("<empty>", on_tb_path);
-  o["SyzygyProbeDepth"]      << Option(1, 1, 100);
-  o["Syzygy50MoveRule"]      << Option(true);
-  o["SyzygyProbeLimit"]      << Option(7, 0, 7);
-}
->>>>>>> dfd79264
 
     // At most 2^32 superclusters. Supercluster = 8 kB
     constexpr int MaxHashMB = Is64Bit ? 33554432 : 2048;
@@ -128,7 +101,7 @@
 
     o["Contempt"]                 << Option(true);
 
-     o["Dynamic_Contempt"]         << Option(true);
+    o["Dynamic_Contempt"]         << Option(true);
 
 
     o["Analysis_Contempt"]        << Option("Off var White var Black var Both var Off", "Off");
@@ -177,10 +150,10 @@
     o["UCI_LimitStrength"]        << Option(false);
     o["Slow_Play"]                << Option(false);
 #ifdef Weak
-    o["Weakfish"]                     << Option(true);
-#endif
-/* Expanded Range (1000 to 2900 Elo) and roughly in sync with CCRL 40/4, anchored to ShalleoBlue at Elo 1712*/
-    o["Engine_Elo"]                  << Option(1750, 1000, 2900);
+//    o["Weakfish"]                 << Option(true);
+#endif
+/* Expanded Range (1000 to 2900 Elo) and roughly in sync with CCRL 40/4, anchored to ShalleoBlue at Elo 1712*///
+    o["Engine_Elo"]               << Option(1750, 1000, 2900);
     o["FIDE_Ratings"]             << Option(true);
     // A separate weaker play level from the predefined levels below. The difference
     // between both of the methods and the "skill level" is that the engine is only weakened
@@ -245,7 +218,7 @@
 { defaultValue = v; currentValue = cur; }
 
 Option::operator double() const {
-  assert(type == "check" || type == "spin");		//macOS clang 6.0 error
+  assert(type == "check" || type == "spin");
   return (type == "spin" ? stof(currentValue) : currentValue == "true");
 }
 
