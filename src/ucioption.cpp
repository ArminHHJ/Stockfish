--- conflicted
+++ resolved
@@ -148,11 +148,6 @@
 #else
     o["Slow Mover"]               << Option(84, 10, 1000);
 #endif
-<<<<<<< HEAD
-/* NEW Adaptive Play! -  Easy for under 1400 Elo players, Medium for under 2000 Elo PLayers  and Hard for over 2000 players*/
-    o["Adaptive_Play"]            << Option("Off var Novice var Intermediate var Advanced var Expert var Master var SIM var Off", "Off");
-=======
->>>>>>> c9590863
     o["UCI_LimitStrength"]        << Option(false);
     o["UCI_Sleep"]                << Option(false);
 /* Expanded Range (1000 to 2900 Elo) and roughly in sync with CCRL 40/4, anchored to ShalleoBlue at Elo 1712*/
