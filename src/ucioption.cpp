--- conflicted
+++ resolved
@@ -61,10 +61,7 @@
 
   o["Debug Log File"]        << Option("", on_logger);
   o["Contempt"]              << Option(0, -100, 100);
-<<<<<<< HEAD
-=======
   o["SmoothEval"]            << Option(false);
->>>>>>> feae68a6
   o["Dynamic Contempt"]      << Option(false);
   o["Analysis Contempt"]     << Option("Off var Off var White var Black var Both", "Off");
   o["Threads"]               << Option(1, 1, 512, on_threads);
