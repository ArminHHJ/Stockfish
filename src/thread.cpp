/*
 Honey, a UCI chess playing engine derived from Stockfish and Glaurung 2.1
 Copyright (C) 2004-2008 Tord Romstad (Glaurung author)
 Copyright (C) 2008-2015 Marco Costalba, Joona Kiiski, Tord Romstad (Stockfish Authors)
 Copyright (C) 2015-2016 Marco Costalba, Joona Kiiski, Gary Linscott, Tord Romstad (Stockfish Authors)
 Copyright (C) 2017-2019 Michael Byrne, Marco Costalba, Joona Kiiski, Gary Linscott, Tord Romstad (Honey Authors)

 Honey is free software: you can redistribute it and/or modify
 it under the terms of the GNU General Public License as published by
 the Free Software Foundation, either version 3 of the License, or
 (at your option) any later version.

 Honey is distributed in the hope that it will be useful,
 but WITHOUT ANY WARRANTY; without even the implied warranty of
 MERCHANTABILITY or FITNESS FOR A PARTICULAR PURPOSE.  See the
 GNU General Public License for more details.

 You should have received a copy of the GNU General Public License
 along with this program.  If not, see <http://www.gnu.org/licenses/>.
 */

#include <cassert>

#include <algorithm> // For std::count
#include "movegen.h"
#include "search.h"
#include "thread.h"
#include "uci.h"
#include "syzygy/tbprobe.h"
#include "tt.h"

ThreadPool Threads; // Global object


/// Thread constructor launches the thread and waits until it goes to sleep
/// in idle_loop(). Note that 'searching' and 'exit' should be already set.

Thread::Thread(size_t n) : idx(n), stdThread(&Thread::idle_loop, this) {

  wait_for_search_finished();
}


/// Thread destructor wakes up the thread in idle_loop() and waits
/// for its termination. Thread should be already waiting.

Thread::~Thread() {

  assert(!searching);

  exit = true;
  start_searching();
  stdThread.join();
}

#ifndef Sullivan // commit 8fec88347 Tweak Late Move Reduction at root by @locutus2
/// Thread::bestMoveCount(Move move) return best move counter for the given root move

int Thread::best_move_count(Move move) {

    auto rm = std::find(rootMoves.begin() + pvIdx,
                        rootMoves.begin() + pvLast, move);

    return rm != rootMoves.begin() + pvLast ? rm->bestMoveCount : 0;
}
#endif

/// Thread::clear() reset histories, usually before a new game

void Thread::clear() {

  counterMoves.fill(MOVE_NONE);
  mainHistory.fill(0);
  captureHistory.fill(0);

  for (bool inCheck : { false, true })
    for (StatsType c : { NoCaptures, Captures })
      for (auto& to : continuationHistory[inCheck][c])
        for (auto& h : to)
          h->fill(0);

  for (bool inCheck : { false, true })
    for (StatsType c : { NoCaptures, Captures })
      continuationHistory[inCheck][c][NO_PIECE][0]->fill(Search::CounterMovePruneThreshold - 1);
}

/// Thread::start_searching() wakes up the thread that will start the search

void Thread::start_searching() {

  std::lock_guard<std::mutex> lk(mutex);
  searching = true;
  cv.notify_one(); // Wake up the thread in idle_loop()
}


/// Thread::wait_for_search_finished() blocks on the condition variable
/// until the thread has finished searching.

void Thread::wait_for_search_finished() {

  std::unique_lock<std::mutex> lk(mutex);
  cv.wait(lk, [&]{ return !searching; });
}


/// Thread::idle_loop() is where the thread is parked, blocked on the
/// condition variable, when it has no work to do.

void Thread::idle_loop() {

  // If OS already scheduled us on a different group than 0 then don't overwrite
  // the choice, eventually we are one of many one-threaded processes running on
  // some Windows NUMA hardware, for instance in fishtest. To make it simple,
  // just check if running threads are below a threshold, in this case all this
  // NUMA machinery is not needed.
  if (Options["Threads"] > 8)
      WinProcGroup::bindThisThread(idx);

  while (true)
  {
      std::unique_lock<std::mutex> lk(mutex);
      searching = false;
      cv.notify_one(); // Wake up anyone waiting for search finished
      cv.wait(lk, [&]{ return searching; });

      if (exit)
          return;

      lk.unlock();

      search();
  }
}

/// ThreadPool::set() creates/destroys threads to match the requested number.
/// Created and launched threads will immediately go to sleep in idle_loop.
/// Upon resizing, threads are recreated to allow for binding if necessary.

void ThreadPool::set(size_t requested) {

  if (size() > 0) { // destroy any existing thread(s)
      main()->wait_for_search_finished();

      while (size() > 0)
          delete back(), pop_back();
  }

  if (requested > 0) { // create new thread(s)
      push_back(new MainThread(0));

      while (size() < requested)
          push_back(new Thread(size()));
      clear();

      // Reallocate the hash with the new threadpool size
      TT.resize(Options["Hash"]);

      // Init thread number dependent search params.
      Search::init();
  }
}

/// ThreadPool::clear() sets threadPool data to initial values.

void ThreadPool::clear() {

  for (Thread* th : *this)
      th->clear();

  main()->callsCnt = 0;
  main()->previousScore = VALUE_INFINITE;
  main()->previousTimeReduction = 1.0;
}

/// ThreadPool::start_thinking() wakes up main thread waiting in idle_loop() and
/// returns immediately. Main thread will wake up other threads and start the search.

void ThreadPool::start_thinking(Position& pos, StateListPtr& states,
                                const Search::LimitsType& limits, bool ponderMode) {

  main()->wait_for_search_finished();

  main()->stopOnPonderhit = stop = false;
  main()->ponder = ponderMode;
  Search::Limits = limits;
  Search::RootMoves rootMoves;

  for (const auto& m : MoveList<LEGAL>(pos))
      if (   limits.searchmoves.empty()
          || std::count(limits.searchmoves.begin(), limits.searchmoves.end(), m))
          rootMoves.emplace_back(m);

  if (!rootMoves.empty())
      Tablebases::rank_root_moves(pos, rootMoves);

  // After ownership transfer 'states' becomes empty, so if we stop the search
  // and call 'go' again without setting a new position states.get() == NULL.
  assert(states.get() || setupStates.get());

  if (states.get())
      setupStates = std::move(states); // Ownership transfer, states is now empty

  // We use Position::set() to set root position across threads. But there are
  // some StateInfo fields (previous, pliesFromNull, capturedPiece) that cannot
  // be deduced from a fen string, so set() clears them and to not lose the info
  // we need to backup and later restore setupStates->back(). Note that setupStates
  // is shared by threads but is accessed in read-only mode.
  StateInfo tmp = setupStates->back();

  for (Thread* th : *this)
  {
<<<<<<< HEAD
#if defined (Sullivan) || (Blau) || (Fortress)
      th->extension = th->nodes = th->tbHits = th->nmpMinPly = 0;
#endif
	  th->shuffleExts = th->nodes = th->tbHits = th->nmpMinPly = 0;
=======
      th->nodes = th->tbHits = th->nmpMinPly = 0;
>>>>>>> 3804effb
      th->rootDepth = th->completedDepth = 0;
      th->rootMoves = rootMoves;
      th->rootPos.set(pos.fen(), pos.is_chess960(), &setupStates->back(), th);
  }

  setupStates->back() = tmp;

  main()->start_searching();
}<|MERGE_RESOLUTION|>--- conflicted
+++ resolved
@@ -210,14 +210,10 @@
 
   for (Thread* th : *this)
   {
-<<<<<<< HEAD
 #if defined (Sullivan) || (Blau) || (Fortress)
       th->extension = th->nodes = th->tbHits = th->nmpMinPly = 0;
 #endif
-	  th->shuffleExts = th->nodes = th->tbHits = th->nmpMinPly = 0;
-=======
       th->nodes = th->tbHits = th->nmpMinPly = 0;
->>>>>>> 3804effb
       th->rootDepth = th->completedDepth = 0;
       th->rootMoves = rootMoves;
       th->rootPos.set(pos.fen(), pos.is_chess960(), &setupStates->back(), th);
