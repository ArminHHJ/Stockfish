/*
 Honey, a UCI chess playing engine derived from Stockfish and Glaurung 2.1
 Copyright (C) 2004-2008 Tord Romstad (Glaurung author)
 Copyright (C) 2008-2015 Marco Costalba, Joona Kiiski, Tord Romstad (Stockfish Authors)
 Copyright (C) 2015-2016 Marco Costalba, Joona Kiiski, Gary Linscott, Tord Romstad (Stockfish Authors)
 Copyright (C) 2017-2020 Michael Byrne, Marco Costalba, Joona Kiiski, Gary Linscott, Tord Romstad (Honey Authors)

 Honey is free software: you can redistribute it and/or modify
 it under the terms of the GNU General Public License as published by
 the Free Software Foundation, either version 3 of the License, or
 (at your option) any later version.

 Honey is distributed in the hope that it will be useful,
 but WITHOUT ANY WARRANTY; without even the implied warranty of
 MERCHANTABILITY or FITNESS FOR A PARTICULAR PURPOSE.  See the
 GNU General Public License for more details.

 You should have received a copy of the GNU General Public License
 along with this program.  If not, see <http://www.gnu.org/licenses/>.
 */

#include <cassert>

#include <algorithm> // For std::count
#include "movegen.h"
#include "search.h"
#include "thread.h"
#include "uci.h"
#include "syzygy/tbprobe.h"
#include "tt.h"

ThreadPool Threads; // Global object


/// Thread constructor launches the thread and waits until it goes to sleep
/// in idle_loop(). Note that 'searching' and 'exit' should be already set.

Thread::Thread(size_t n) : idx(n), stdThread(&Thread::idle_loop, this) {

  wait_for_search_finished();
}


/// Thread destructor wakes up the thread in idle_loop() and waits
/// for its termination. Thread should be already waiting.

Thread::~Thread() {

  assert(!searching);

  exit = true;
  start_searching();
  stdThread.join();
}


/// Thread::bestMoveCount(Move move) return best move counter for the given root move

int Thread::best_move_count(Move move) const {

    auto rm = std::find(rootMoves.begin() + pvIdx,
                        rootMoves.begin() + pvLast, move);

    return rm != rootMoves.begin() + pvLast ? rm->bestMoveCount : 0;
}


/// Thread::clear() reset histories, usually before a new game

void Thread::clear() {

  counterMoves.fill(MOVE_NONE);
  mainHistory.fill(0);
  lowPlyHistory.fill(0);
  captureHistory.fill(0);

  for (bool inCheck : { false, true })
      for (StatsType c : { NoCaptures, Captures })
      {
          for (auto& to : continuationHistory[inCheck][c])
                for (auto& h : to)
                      h->fill(0);
          continuationHistory[inCheck][c][NO_PIECE][0]->fill(Search::CounterMovePruneThreshold - 1);
      }
}


/// Thread::start_searching() wakes up the thread that will start the search

void Thread::start_searching() {

  std::lock_guard<std::mutex> lk(mutex);
  searching = true;
  cv.notify_one(); // Wake up the thread in idle_loop()
}


/// Thread::wait_for_search_finished() blocks on the condition variable
/// until the thread has finished searching.

void Thread::wait_for_search_finished() {

  std::unique_lock<std::mutex> lk(mutex);
  cv.wait(lk, [&]{ return !searching; });
}


/// Thread::idle_loop() is where the thread is parked, blocked on the
/// condition variable, when it has no work to do.

void Thread::idle_loop() {

  // If OS already scheduled us on a different group than 0 then don't overwrite
  // the choice, eventually we are one of many one-threaded processes running on
  // some Windows NUMA hardware, for instance in fishtest. To make it simple,
  // just check if running threads are below a threshold, in this case all this
  // NUMA machinery is not needed.
  if (Options["Threads"] > 8)
      WinProcGroup::bindThisThread(idx);

  while (true)
  {
      std::unique_lock<std::mutex> lk(mutex);
      searching = false;
      cv.notify_one(); // Wake up anyone waiting for search finished
      cv.wait(lk, [&]{ return searching; });

      if (exit)
          return;

      lk.unlock();

      search();
  }
}

/// ThreadPool::set() creates/destroys threads to match the requested number.
/// Created and launched threads will immediately go to sleep in idle_loop.
/// Upon resizing, threads are recreated to allow for binding if necessary.

void ThreadPool::set(size_t requested) {

  if (size() > 0) { // destroy any existing thread(s)
      main()->wait_for_search_finished();

      while (size() > 0)
          delete back(), pop_back();
  }

  if (requested > 0) { // create new thread(s)
      push_back(new MainThread(0));

      while (size() < requested)
          push_back(new Thread(size()));
      clear();

      // Reallocate the hash with the new threadpool size
      TT.resize(size_t(Options["Hash"]));

      // Init thread number dependent search params.
      Search::init();
  }
}


/// ThreadPool::clear() sets threadPool data to initial values

void ThreadPool::clear() {

  for (Thread* th : *this)
      th->clear();

  main()->callsCnt = 0;
  main()->bestPreviousScore = VALUE_INFINITE;
  main()->previousTimeReduction = 1.0;

<<<<<<< HEAD
#ifndef Stockfish
  for (int i = 0; i < 4; ++i)
      main()->iterValue[i] = VALUE_ZERO;
#endif
}
=======

>>>>>>> ab5cd834
/// ThreadPool::start_thinking() wakes up main thread waiting in idle_loop() and
/// returns immediately. Main thread will wake up other threads and start the search.

void ThreadPool::start_thinking(Position& pos, StateListPtr& states,
                                const Search::LimitsType& limits, bool ponderMode) {

  main()->wait_for_search_finished();

  main()->stopOnPonderhit = stop = false;
  increaseDepth = true;
  main()->ponder = ponderMode;
  Search::Limits = limits;
  Search::RootMoves rootMoves;

  for (const auto& m : MoveList<LEGAL>(pos))
      if (   limits.searchmoves.empty()
          || std::count(limits.searchmoves.begin(), limits.searchmoves.end(), m))
          rootMoves.emplace_back(m);

  if (!rootMoves.empty())
      Tablebases::rank_root_moves(pos, rootMoves);

  // After ownership transfer 'states' becomes empty, so if we stop the search
  // and call 'go' again without setting a new position states.get() == NULL.
  assert(states.get() || setupStates.get());

  if (states.get())
      setupStates = std::move(states); // Ownership transfer, states is now empty

  // We use Position::set() to set root position across threads. But there are
  // some StateInfo fields (previous, pliesFromNull, capturedPiece) that cannot
  // be deduced from a fen string, so set() clears them and to not lose the info
  // we need to backup and later restore setupStates->back(). Note that setupStates
  // is shared by threads but is accessed in read-only mode.
  StateInfo tmp = setupStates->back();

  for (Thread* th : *this)
  {
#ifndef Noir
      th->nodes = th->tbHits = th->nmpMinPly = th->bestMoveChanges = 0;
#else
      th->nodes = th->tbHits = th->nmpGuard = th->bestMoveChanges = 0;
#endif
      th->rootDepth = th->completedDepth = 0;
      th->rootMoves = rootMoves;
      th->rootPos.set(pos.fen(), pos.is_chess960(), &setupStates->back(), th);
  }

  setupStates->back() = tmp;

  main()->start_searching();
}

Thread* ThreadPool::get_best_thread() const {

    Thread* bestThread = front();
    std::map<Move, int64_t> votes;
    Value minScore = VALUE_NONE;

    // Find minimum score of all threads
    for (Thread* th: *this)
        minScore = std::min(minScore, th->rootMoves[0].score);

    // Vote according to score and depth, and select the best thread
    for (Thread* th : *this)
    {
        votes[th->rootMoves[0].pv[0]] +=
            (th->rootMoves[0].score - minScore + 14) * int(th->completedDepth);

          if (abs(bestThread->rootMoves[0].score) >= VALUE_TB_WIN_IN_MAX_PLY)
          {
              // Make sure we pick the shortest mate / TB conversion or stave off mate the longest
              if (th->rootMoves[0].score > bestThread->rootMoves[0].score)
                  bestThread = th;
          }
          else if (   th->rootMoves[0].score >= VALUE_TB_WIN_IN_MAX_PLY
                   || (   th->rootMoves[0].score > VALUE_TB_LOSS_IN_MAX_PLY
                       && votes[th->rootMoves[0].pv[0]] > votes[bestThread->rootMoves[0].pv[0]]))
              bestThread = th;
    }

    return bestThread;
}


/// Start non-main threads

void ThreadPool::start_searching() {

    for (Thread* th : *this)
        if (th != front())
            th->start_searching();
}


/// Wait for non-main threads

void ThreadPool::wait_for_search_finished() const {

    for (Thread* th : *this)
        if (th != front())
            th->wait_for_search_finished();
}<|MERGE_RESOLUTION|>--- conflicted
+++ resolved
@@ -174,15 +174,11 @@
   main()->bestPreviousScore = VALUE_INFINITE;
   main()->previousTimeReduction = 1.0;
 
-<<<<<<< HEAD
 #ifndef Stockfish
   for (int i = 0; i < 4; ++i)
       main()->iterValue[i] = VALUE_ZERO;
 #endif
 }
-=======
-
->>>>>>> ab5cd834
 /// ThreadPool::start_thinking() wakes up main thread waiting in idle_loop() and
 /// returns immediately. Main thread will wake up other threads and start the search.
 
