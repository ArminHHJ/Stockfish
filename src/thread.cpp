--- conflicted
+++ resolved
@@ -73,15 +73,6 @@
   mainHistory.fill(0);
   captureHistory.fill(0);
 
-<<<<<<< HEAD
-  for (StatsType c : { NoCaptures, Captures })
-      for (auto& to : continuationHistory[c])
-          for (auto& h : to)
-              h->fill(0);
-
-  for (StatsType c : { NoCaptures, Captures })
-      continuationHistory[c][NO_PIECE][0]->fill(Search::CounterMovePruneThreshold - 1);
-=======
   for (bool inCheck : { false, true })
 	  for (StatsType c : { NoCaptures, Captures })
 		  for (auto& to : continuationHistory[inCheck][c])
@@ -91,7 +82,6 @@
   for (bool inCheck : { false, true })
 	  for (StatsType c : { NoCaptures, Captures })
       continuationHistory[inCheck][c][NO_PIECE][0]->fill(Search::CounterMovePruneThreshold - 1);
->>>>>>> 80d59eea
 }
 
 /// Thread::start_searching() wakes up the thread that will start the search
