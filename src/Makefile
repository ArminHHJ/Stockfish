
### ==========================================================================
### Copyright Notice and License Information
### ==========================================================================
###   Honey, a UCI chess playing engine derived from SugaR, Stockfish and Glaurung 2.1
###   Copyright (C) 2004-2008 Tord Romstad (Glaurung Author)
###   Copyright (C) 2008-2015 Marco Costalba, Joona Kiiski, Tord Romstad (Stockfish Authors)
###   Copyright (C) 2015-2016 Marco Costalba, Joona Kiiski, Gary Linscott, Tord Romstad (Stockfish Authors)
###   Copyright (C) 2017-2018 Michael Byrne, Marco Zerbinati, Marco Costalba, Joona Kiiski, Gary Linscott, Tord Romstad (Honey Authors)

###   Honey is free software: you can redistri/Volumes/Macintosh_1.5TBbute it and/or modify
###   it under the terms of the GNU General Public License as published by
###   the Free Software Foundation, either version 3 of the License, or
###   (at your option) any later version.

###   Honey is distributed in the hope that it will be useful,
###   but WITHOUT ANY WARRANTY; without even the implied warranty of
###   MERCHANTABILITY or FITNESS FOR A PARTICULAR PURPOSE.  See the
###   GNU General Public License for more details.

###   You should have received a copy of the GNU General Public License
###   along with this program.  If not, see <http://www.gnu.org/licenses/>.
### ==========================================================================
### Section 1. General Configuration
### ==========================================================================

DATE=$(shell date +"%m%d%y")
DATE2=$(shell date +"%m%d")

### Fortress Detection code that will help in positions such as this:
### 3r4/3r4/2p1k3/p1pbPp1p/Pp1p1PpP/1P1P2R1/2P4R/2K1Q3 w - - 0 6, bm Rxg4
### Fortress Detection code by Joe Ellis:
### https://github.com/jhellis3/Stockfish/tree/game_cycle
###	FORT = yes

### HONEY=yes

### Diamond evaluation based on Crystal by Joe Ellis
### https://github.com/jhellis3/Stockfish/tree/crystal
###	NOIR = yes

### Bluefish evaluation by Eelco de Groot
### http://talkchess.com/forum3/viewtopic.php?f=2&t=71929
###	BLAU = yes

### Weakfish has about 90% of the search code Elo improvements removed
### WEAK = yes

### Release versions , enter yes and release version below foor releases
RELEASEVER = no
RELVERSION = XI-r3

### TEST versions, enter yes and labels below to build named test exe's
TEST = no
TESTv1 = $(DATE2)
TESTv2 = NO_PROF
ifeq ($(TEST),yes)
	CXXFLAGS += -DTest
endif

### Uncomment for use with Raspberry Pi -  a slower NPS UCI option setting used in Play
### by Elo and personalities
###	RASPBERRY=Pi

### Features include : Cerebellum book functionality, play by Elo (UCI limit strength), keyboard shortcuts and a few other items. Comment out to eliminate
	FEATURE1=yes

### should be no reason to change anything below here!
### Only Honey with feature 1 will be publicly distributed at this time

ifeq ($(FEATURE1),yes)
	CXXFLAGS += -DAdd_Features
	FILES = with_c_book
	SUF =
endif

###  to reduce NPS setting using "setoption" command, to enable more similiar play when
###  playimg at reduced strength on hardware
ifeq ($(RASPBERRY),Pi)
	CXXFLAGS += -DPi
endif
ifeq ($(HONEY),yes)
    NAME=$(PRE)Honey$(SUF)
    CXXFLAGS += -DSullivan
	ifeq ($(BLAU),yes)
		CXXFLAGS += -DBlau
		PRE=Blue-
	endif
	ifeq ($(RELEASEVER),no)
		ifeq ($(TEST),no)
			ifeq ($(COMP),mingw)
				EXE = $(NAME)-dev-$(DATE).exe
			else
				EXE = $(NAME)-dev-$(DATE)
			endif
		endif
		ifeq ($(TEST),yes)
		        ifeq ($(COMP),mingw)
			        EXE = $(NAME)-$(TESTv1)-$(TESTv2).exe
		        else
			        EXE = $(NAME)-$(TESTv1)-$(TESTv2)
                        endif
		endif
	endif
	ifeq ($(RELEASEVER),yes)
        CXXFLAGS += -DReleaseVer
		ifeq ($(COMP),mingw)
			EXE = $(NAME)-$(RELVERSION).exe
		else
			EXE = $(NAME)-$(RELVERSION)
		endif
	endif
endif

### Note:  For building cur-dev stockfish with the features added.
ifeq ($(NOIR),yes)
	CXXFLAGS += -DNoir
	NAME=Black-Diamond
endif
ifneq ($(HONEY),yes)
	ifneq ($(NOIR),yes)
		ifeq ($(BLAU),yes)
			CXXFLAGS += -DBlau
			PRE=Blue
		else ifeq ($(WEAK),yes)
			CXXFLAGS += -DWeakfish
			PRE=Weak
		else
			PRE=Stock
			STOCKFISH = yes
			CXXFLAGS += -DStockfish
		endif
	NAME=$(PRE)fish$(SUF)
endif
	ifeq ($(RELEASEVER),no)
                ifeq ($(TEST),no)
		  ifeq ($(COMP),mingw)
			  EXE = $(NAME)-dev-$(DATE).exe
		  else
			  EXE = $(NAME)-dev-$(DATE)
    		  endif
                endif
		ifeq ($(TEST),yes)
		  ifeq ($(COMP),mingw)
			  EXE = $(NAME)-$(TESTv1)-$(TESTv2).exe
                  else
			  EXE = $(NAME)-$(TESTv1)-$(TESTv2)
                  endif
                endif
	endif
	ifeq ($(RELEASEVER),yes)
		CXXFLAGS += -DReleaseVer
		ifeq ($(COMP),mingw)
			EXE = $(NAME)-$(RELVERSION).exe
		else
		EXE = $(NAME)-$(RELVERSION)
		endif
	endif
endif

### Installation dir definitions
PREFIX = /opt/local
#PREFIX = /usr/local
BINDIR = $(PREFIX)/bin

### Built-in benchmark for pgo-builds
ifeq  ($(WEAK),yes)
PGOBENCH  = ./$(EXE) bench 16 1 8
endif
ifeq  ($(NOIR),yes)
PGOBENCH  = ./$(EXE) bench 16 1 12
PGOBENCH2 = ./$(EXE) bench 16 2 5
endif
ifeq  ($(STOCKFISH),yes)
PGOBENCH  = ./$(EXE) bench 16 1 18
PGOBENCH2 = ./$(EXE) bench 16 2 7
endif
ifeq  ($(HONEY),yes)
PGOBENCH  = ./$(EXE) bench 16 1 18
PGOBENCH2 = ./$(EXE) bench 16 2 10
endif
ifeq  ($(BLAU),yes)
PGOBENCH  = ./$(EXE) bench 16 1 18
PGOBENCH2 = ./$(EXE) bench 16 2 10
endif

### Object files
ifeq ($(FILES),with_c_book)
	OBJS = benchmark.o bitbase.o bitboard.o endgame.o evaluate.o main.o \
	material.o misc.o movegen.o movepick.o pawns.o position.o psqt.o \
	search.o thread.o timeman.o tt.o uci.o ucioption.o polybook.o tune.o syzygy/tbprobe.o
else
	OBJS = benchmark.o bitbase.o bitboard.o endgame.o evaluate.o main.o \
		material.o misc.o movegen.o movepick.o pawns.o position.o psqt.o \
		search.o thread.o timeman.o tt.o uci.o ucioption.o tune.o syzygy/tbprobe.o
endif

### Establish the operating system name
KERNEL = $(shell uname -s)
ifeq ($(KERNEL),Linux)
	OS = $(shell uname -o)
endif

### ==========================================================================
### Section 2. High-level Configuration
### ==========================================================================
#
# flag                --- Comp switch      --- Description
# ----------------------------------------------------------------------------
#
# debug = yes/no      --- -DNDEBUG         --- Enable/Disable debug mode
# sanitize = undefined/thread/no (-fsanitize )
#                     --- ( undefined )    --- enable undefined behavior checks
#                     --- ( thread    )    --- enable threading error  checks
# optimize = yes/no   --- (-O3/-fast etc.) --- Enable/Disable optimizations
# arch = (name)       --- (-arch)          --- Target architecture
# bits = 64/32        --- -DIS_64BIT       --- 64-/32-bit operating system
# prefetch = yes/no   --- -DUSE_PREFETCH   --- Use prefetch asm-instruction
# popcnt = yes/no     --- -DUSE_POPCNT     --- Use popcnt asm-instruction
# sse = yes/no        --- -msse            --- Use Intel Streaming SIMD Extensions
# pext = yes/no       --- -DUSE_PEXT       --- Use pext x86_64 asm-instruction
#
# Note that Makefile is space sensitive, so when adding new architectures
# or modifying existing flags, you have to make sure there are no extra spaces
# at the end of the line for flag values.

### 2.1. General and architecture defaults
optimize = yes
debug = no
sanitize = no
bits = 64
prefetch = no
popcnt = no
sse = no
pext = no
native = no

threadripper = no
### 2.2 Architecture specific

### native
ifeq ($(native),yes)
CXXFLAGS += -march=native
endif

ifeq ($(ARCH),general-32)
	arch = any
	bits = 32
endif

ifeq ($(ARCH),x86-32-old)
	arch = i386
	bits = 32
endif

ifeq ($(ARCH),x86-32)
	arch = i386
	bits = 32
	prefetch = yes
	sse = yes
endif

ifeq ($(ARCH),general-64)
	arch = any
endif

ifeq ($(ARCH),x86-64)
	arch = x86_64
	prefetch = yes
	sse = yes

	threadripper = no
endif

ifeq ($(ARCH),x86-64-modern)
	arch = x86_64
	prefetch = yes
	popcnt = yes
	sse = yes
	threadripper = no
endif

ifeq ($(ARCH),x86-64-amd)
	arch = x86_64
	bits = 64
	prefetch = yes
	popcnt = yes

	threadripper = yes
	sse = yes
endif


ifeq ($(ARCH),x86-64-bmi2)
	arch = x86_64
	prefetch = yes
	popcnt = yes
	sse = yes
	pext = yes

	threadripper = no
endif

ifeq ($(ARCH),armv7)
	arch = armv7
	prefetch = yes
	bits = 32
endif

ifeq ($(ARCH),armv8)
	arch = armv8-a
	prefetch = yes
	popcnt = yes
endif

ifeq ($(ARCH),armv7-a)
	arch = any
endif

ifeq ($(ARCH),armv8-a)
	arch = any
	bits = 64
endif

ifeq ($(ARCH),ppc-32)
	arch = ppc
	bits = 32
endif

ifeq ($(ARCH),ppc-64)
	arch = ppc64
	popcnt = yes
	prefetch = yes
endif

### ==========================================================================
### Section 3. Low-level Configuration
### ==========================================================================

### 3.1 Selecting compiler (default = gcc)

CXXFLAGS += -Wall -Wcast-qual -Wno-unused-result -fno-exceptions -std=c++11 $(EXTRACXXFLAGS)
DEPENDFLAGS += -std=c++11
LDFLAGS += $(EXTRALDFLAGS)

ifeq ($(COMP),)
	COMP=gcc
endif

ifeq ($(COMP),gcc)
	comp=gcc
	CXX=g++
	CXXFLAGS += -pedantic -Wextra -Wshadow

	ifeq ($(ARCH),armv7)
	CXXFLAGS += -mcpu=cortex-a53 -mfloat-abi=hard -mfpu=neon-fp-armv8 -mneon-for-64bits -mtune=cortex-a53
		ifeq ($(OS),Android)
			CXXFLAGS += -m$(bits)
			LDFLAGS += -m$(bits)
		endif
	else
		CXXFLAGS += -m$(bits)
		LDFLAGS += -m$(bits)
	endif

	ifneq ($(KERNEL),Darwin)
	   LDFLAGS += -Wl,--no-as-needed
	endif

	gccversion=$(shell gcc --version)
	gccmasqueraded=$(findstring clang,$(gccversion))
endif

ifeq ($(COMP),mingw)
	comp=mingw
	ifeq ($(KERNEL),Linux)
		ifeq ($(bits),64)
			ifeq ($(shell which x86_64-w64-mingw32-c++-posix),)
				CXX=x86_64-w64-mingw32-c++
			else
				CXX=x86_64-w64-mingw32-c++-posix
			endif
		else
			ifeq ($(shell which i686-w64-mingw32-c++-posix),)
				CXX=i686-w64-mingw32-c++
			else
				CXX=i686-w64-mingw32-c++-posix
			endif
		endif
	else
		CXX=g++
	endif

	CXXFLAGS += -Wextra -Wshadow
	LDFLAGS += -static
endif

ifeq ($(COMP),icc)
	comp=icc
	CXX=icpc
	CXXFLAGS += -diag-disable 1476,10120 -Wcheck -Wabi -Wdeprecated -strict-ansi
endif

ifeq ($(COMP),clang)
	comp=clang
	CXX=clang++
	CXXFLAGS += -pedantic -Wextra -Wshadow

	ifneq ($(KERNEL),Darwin)
	ifneq ($(KERNEL),OpenBSD)
		LDFLAGS += -latomic
	endif
	endif

ifeq ($(ARCH),armv7)
		ifeq ($(OS),Android)
			CXXFLAGS += -m$(bits)
			LDFLAGS += -m$(bits)
		endif
	else
		CXXFLAGS += -m$(bits)
		LDFLAGS += -m$(bits)
	endif

	ifeq ($(ARCH),armv8))
		ifeq ($(OS),Android)
			CXXFLAGS += -m$(bits)
			LDFLAGS += -m$(bits)
		endif
	else
		CXXFLAGS += -m$(bits)
		LDFLAGS += -m$(bits)
	endif
endif

### Using NDK pass the path to the NDK using NDK=/path_to_ndk when invoking the makefile
ifeq ($(COMP),ndk)
	comp=clang
	ifeq ($(KERNEL),Linux)
		HOST=linux-x86_64
	endif
	ifeq ($(KERNEL),Darwin)
		HOST=darwin-x86_64
	endif
	CXX=$(NDK)/toolchains/llvm/prebuilt/$(HOST)/bin/clang++

	ifeq ($(ARCH),armv7-a)
		CXXFLAGS += -target armv7a-linux-androideabi21
	endif
	ifeq ($(ARCH),armv8-a)
		CXXFLAGS += -target aarch64-linux-android21
	endif

	CXXFLAGS += -pedantic -Wextra -Wshadow
	LDFLAGS += -static-libstdc++
endif

ifeq ($(comp),icc)
	profile_make = icc-profile-make
	profile_use = icc-profile-use
else
ifeq ($(comp),clang)
	profile_make = clang-profile-make
	profile_use = clang-profile-use
else
	profile_make = gcc-profile-make
	profile_use = gcc-profile-use
endif
endif

ifeq ($(KERNEL),Darwin)
	ifndef MACOSX_DEPLOYMENT_TARGET
	export MACOSX_DEPLOYMENT_TARGET=10.14
	endif
endif

### Travis CI script uses COMPILER to overwrite CXX
ifdef COMPILER
	COMPCXX=$(COMPILER)
endif

### Allow overwriting CXX from command line
ifdef COMPCXX
	CXX=$(COMPCXX)
endif

### On mingw use Windows threads, otherwise POSIX
ifneq ($(comp),mingw)
	# On Android Bionic's C library comes with its own pthread implementation bundled in
	ifneq ($(OS),Android)
	ifneq ($(COMP),ndk)
		# Haiku has pthreads in its libroot, so only link it in on other platforms
		ifneq ($(KERNEL),Haiku)
			LDFLAGS += -lpthread
		endif
	endif
	endif
endif

### 3.2.1 Debugging
ifeq ($(debug),no)
	CXXFLAGS += -DNDEBUG
else
	CXXFLAGS += -g -Wall -Wextra
endif

### 3.2.2 Debugging with undefined behavior sanitizers
ifneq ($(sanitize),no)
        CXXFLAGS += -g3 -fsanitize=$(sanitize) -fuse-ld=gold
        LDFLAGS += -fsanitize=$(sanitize) -fuse-ld=gold
endif

### 3.3 Optimization
ifeq ($(optimize),yes)

	CXXFLAGS += -O3

	ifeq ($(comp),gcc)
		ifeq ($(OS), Android)
			CXXFLAGS += -fno-gcse -mthumb -march=armv7-a -mfloat-abi=softfp
		endif
	endif

	ifeq ($(comp),$(filter $(comp),gcc clang icc))
		ifeq ($(KERNEL),Darwin)
			CXXFLAGS += -mdynamic-no-pic
		endif
	endif
endif

### 3.4 Bits
ifeq ($(bits),64)
	CXXFLAGS += -DIS_64BIT
endif

### 3.5 prefetch
ifeq ($(prefetch),yes)
	ifeq ($(sse),yes)
		CXXFLAGS += -msse
		DEPENDFLAGS += -msse
	endif
else
	CXXFLAGS += -DNO_PREFETCH
endif

### 3.6 popcnt
ifeq ($(popcnt),yes)
	ifeq ($(arch),$(filter $(arch),ppc64 armv8-a))
		CXXFLAGS += -DUSE_POPCNT
	else ifeq ($(comp),icc)
		CXXFLAGS += -msse4 -DUSE_POPCNT
	else
		CXXFLAGS += -msse4 -mpopcnt -DUSE_POPCNT
	endif
endif

### 3.6a tr -AMD -LargePages
ifeq ($(threadripper),yes)
	CXXFLAGS += --param l1-cache-line-size=2048 -l2-cache-size=16384 -l3-cache-size=131072
	### since we do not use native with a Threadripper to avoid bmi2
	ifeq ($(comp),$(filter $(comp),gcc clang mingw))
		CXXFLAGS += -msse4.1 -msse4a -mbmi
	endif
endif

### 3.7 pext
ifeq ($(pext),yes)
	CXXFLAGS += -DUSE_PEXT
	ifeq ($(comp),$(filter $(comp),gcc clang mingw))
		CXXFLAGS += -msse4 -mbmi2
	endif
endif

### 3.8 Link Time Optimization
### This is a mix of compile and link time options because the lto link phase
### needs access to the optimization flags.
ifeq ($(optimize),yes)
ifeq ($(debug), no)
	ifeq ($(comp),clang)
		CXXFLAGS += -flto
		LDFLAGS += $(CXXFLAGS)
	endif

	ifeq ($(comp),gcc)
		CXXFLAGS += -flto
	ifeq ($(gccmasqueraded),)
		LDFLAGS += $(CXXFLAGS) -flto=jobserver
	else
		LDFLAGS += $(CXXFLAGS)
	endif
	endif

	ifeq ($(comp),mingw)
	ifeq ($(KERNEL),Linux)
		CXXFLAGS += -flto
		LDFLAGS += $(CXXFLAGS) -flto=jobserver
	endif
	endif
endif
endif

### 3.9 Android 5 can only run position independent executables. Note that this
### breaks Android 4.0 and earlier.
ifeq ($(OS), Android)
	CXXFLAGS += -fPIE
	LDFLAGS += -fPIE -pie
endif
ifeq ($(ARCH), $(filter $(ARCH), armv7-a armv8-a))
	CXXFLAGS += -fPIE
	LDFLAGS += -fPIE -pie
endif
### 3.10 madvise + transparent huge pages
ifeq ($(KERNEL),Linux)
	ifneq ($(ARCH), $(filter $(ARCH), armv7-a armv8-a))
		CXXFLAGS += -DUSE_MADVISE_HUGEPAGE
	endif
endif

### strip executable
ifeq ($(COMP), ndk)
	ifeq ($(ARCH),armv7-a)
		SUB_DIR=arm-linux-androideabi
	endif
	ifeq ($(ARCH),armv8-a)
		SUB_DIR=aarch64-linux-android
	endif
	STRIP=$(NDK)/toolchains/llvm/prebuilt/$(HOST)/$(SUB_DIR)/bin/strip
else
	STRIP=strip
endif
### ==========================================================================
### Section 4. Public Targets
### ==========================================================================

help:
	@echo ""
	@echo "To compile Honey, type: "
	@echo "'make <target> ARCH=arch [COMP=compiler] [COMPCXX=cxx]'"
	@echo "<target> would be 'build' or 'profile-build'"
	@echo ""
	@echo "To compile stockfish, uncomment this line in the makefile: "
	@echo "'### HONEY=yes' by remvoing the 3 #(pound signs)"
	@echo "then type: 'make <target> ARCH=<arch> [COMP=compiler] [COMPCXX=cxx]'"
	@echo ""
	@echo "Supported targets:"
	@echo ""
	@echo "build                   > Standard build"
	@echo "profile-build           > PGO build"
	@echo "strip                   > Strip executable"
	@echo "install                 > Install executable"
	@echo "clean                   > Clean up"
	@echo ""
	@echo "Supported archs:"
	@echo ""
	@echo "x86-64-bmi2             > x86 64-bit with pext support (also enables SSE4)"
	@echo "x86-64-modern           > x86 64-bit with popcnt support (also enables SSE3)"
	@echo "x86-64                  > x86 64-bit generic"
	@echo "x86-32                  > x86 32-bit (also enables SSE)"
	@echo "x86-32-old              > x86 32-bit fall back for old hardware"
	@echo "ppc-64                  > PPC 64-bit"
	@echo "ppc-32                  > PPC 32-bit"
	@echo "armv7                   > ARMv7 32-bit"
	@echo "armv8                   > ARMv8 64-bit"
	@echo "general-64              > unspecified 64-bit"
	@echo "general-32              > unspecified 32-bit"
	@echo ""
	@echo "Supported compilers:"
	@echo ""
	@echo "gcc                     > Gnu compiler (default)"
	@echo "mingw                   > Gnu compiler with MinGW under Windows"
	@echo "clang                   > LLVM Clang compiler"
	@echo "icc                     > Intel compiler"
	@echo ""
	@echo "Simple examples. If you don't know what to do, you likely want to run: "
	@echo ""
	@echo "make build ARCH=x86-64    (This is for 64-bit systems)"
	@echo "make build ARCH=x86-32    (This is for 32-bit systems)"
	@echo ""
	@echo "Advanced examples, for experienced users: "
	@echo ""
	@echo "make build ARCH=x86-64 COMP=clang"
	@echo "make build ARCH=armv8-a COMP=ndk NDK=~/android-ndk-r21"
	@echo "make profile-build ARCH=x86-64-bmi2 COMP=gcc COMPCXX=g++-4.8"
	@echo ""

directory = ../bench_nodes
all: | $(directory)
$(directory):
	mkdir -p $@


.PHONY: help build profile-build strip install clean objclean profileclean \
        config-sanity icc-profile-use icc-profile-make gcc-profile-use gcc-profile-make \
        clang-profile-use clang-profile-make

build: config-sanity
	@$(MAKE) ARCH=$(ARCH) COMP=$(COMP) all
	@$(STRIP) $(EXE)
	@rm -f *.o syzygy/*.o

profile-build: config-sanity objclean profileclean
	@echo ""
	@echo "Step 1/4. Building instrumented executable ..."
	@$(MAKE) ARCH=$(ARCH) COMP=$(COMP) $(profile_make)
	@echo ""
	@echo "Step 2/4. Running benchmark for pgo-build ..."
	@$(PGOBENCH)  >/dev/null  && wait
	@$(PGOBENCH2) >/dev/null  && wait
	@echo ""
	@echo "Step 3/4. Building optimized executable ..."
	@$(MAKE) ARCH=$(ARCH) COMP=$(COMP) objclean
	@$(MAKE) ARCH=$(ARCH) COMP=$(COMP) $(profile_use)
	@echo ""
	@echo "Step 4/4. Deleting profile data ..."
	@$(MAKE) ARCH=$(ARCH) COMP=$(COMP) profileclean
##ifeq ($(COMP),mingw)
##	strip $(EXE)
##else
##	strip $(EXE)
##endif

ifeq ($(COMP),mingw)
	$(EXE) bench >/dev/null 2> $(EXE).bench && wait
endif
	rm -f *.o syzygy/*.o llvm-profdata
#	touch * syzygy/*
#	cp $(EXE) /opt/picochess/engines/armv7l
	@echo ""
	@echo "==================================="
	@echo "$(EXE) build completed..."
	@echo "==================================="
	@echo ""

strip:
	$(STRIP) $(EXE)

install:
	-mkdir -p -m 755 $(BINDIR)
	-cp $(EXE) $(BINDIR)
	-strip $(BINDIR)/$(EXE)

#clean all
clean: objclean profileclean
	@rm -f .depend *~ core

# clean binaries and objects
objclean:
	@rm -f $(EXE) *.o ./syzygy/*.o

# clean auxiliary profiling files
profileclean:
	@rm -rf profdir
	@rm -f bench.txt *.gcda ./syzygy/*.gcda *.gcno ./syzygy/*.gcno
	@rm -f stockfish.profdata *.profraw

default:
	help

### ==========================================================================
### Section 5. Private Targets
### ==========================================================================

all: $(EXE) .depend

config-sanity:
	@echo ""
	@echo "Config:"
	@echo "debug: '$(debug)'"
	@echo "sanitize: '$(sanitize)'"
	@echo "optimize: '$(optimize)'"
	@echo "arch: '$(arch)'"
	@echo "bits: '$(bits)'"
	@echo "kernel: '$(KERNEL)'"
	@echo "os: '$(OS)'"
	@echo "prefetch: '$(prefetch)'"
	@echo "popcnt: '$(popcnt)'"
	@echo "sse: '$(sse)'"
	@echo "pext: '$(pext)'"
	@echo ""
	@echo "Flags:"
	@echo "CXX: $(CXX)"
	@echo "CXXFLAGS: $(CXXFLAGS)"
	@echo "LDFLAGS: $(LDFLAGS)"
	@echo ""
	@echo "Testing config sanity. If this fails, try 'make help' ..."
	@echo ""
	@test "$(debug)" = "yes" || test "$(debug)" = "no"
	@test "$(sanitize)" = "undefined" || test "$(sanitize)" = "thread" || test "$(sanitize)" = "address" || test "$(sanitize)" = "no"
	@test "$(optimize)" = "yes" || test "$(optimize)" = "no"
	@test "$(arch)" = "any" || test "$(arch)" = "x86_64" || test "$(arch)" = "i386" || \
	@test "$(arch)" = "ppc64" || test "$(arch)" = "ppc" || "$(arch)" = "armv7" || test "$(arch)" = "armv8-a"
	@test "$(bits)" = "32" || test "$(bits)" = "64"
	@test "$(prefetch)" = "yes" || test "$(prefetch)" = "no"
	@test "$(popcnt)" = "yes" || test "$(popcnt)" = "no"
	@test "$(sse)" = "yes" || test "$(sse)" = "no"
	@test "$(pext)" = "yes" || test "$(pext)" = "no"
	@test "$(comp)" = "gcc" || test "$(comp)" = "icc" || test "$(comp)" = "mingw" || test "$(comp)" = "clang"

$(EXE): $(OBJS)
	$(CXX) -o $@ $(OBJS) $(LDFLAGS)

clang-profile-make:
	$(MAKE) ARCH=$(ARCH) COMP=$(COMP) \
	EXTRACXXFLAGS='-fprofile-instr-generate ' \
	EXTRALDFLAGS=' -fprofile-instr-generate' \
	all

clang-profile-use:
	/opt/local/bin/llvm-profdata-mp-7.0 merge -output=stockfish.profdata *.profraw
	$(MAKE) ARCH=$(ARCH) COMP=$(COMP) \
	EXTRACXXFLAGS='-fprofile-instr-use=stockfish.profdata -Wno-profile-instr-out-of-date' \
	EXTRALDFLAGS='-fprofile-use ' \
	all

gcc-profile-make:
	$(MAKE) ARCH=$(ARCH) COMP=$(COMP) \
	EXTRACXXFLAGS='-fprofile-generate -fprofile-correction' \
	EXTRALDFLAGS='-lgcov' \
	all

gcc-profile-use:
	$(MAKE) ARCH=$(ARCH) COMP=$(COMP) \
	EXTRACXXFLAGS='-fprofile-use -fprofile-correction -fno-peel-loops -fno-tracer' \
	EXTRALDFLAGS='-lgcov' \
	all

icc-profile-make:
	@mkdir -p profdir
	$(MAKE) ARCH=$(ARCH) COMP=$(COMP) \
	EXTRACXXFLAGS='-prof-gen=srcpos -prof_dir ./profdir' \
	all

.depend:
	-@$(CXX) $(DEPENDFLAGS) -MM $(OBJS:.o=.cpp) > $@ 2> /dev/null

-include .depend
#
#
#
#
#
#
#
#
#
#
#
#
#
### Based on commits through 07/11/2020:
### ======================================================
<<<<<<< HEAD
### Black-Diamond-dev-071120.exe.bench:Nodes searched  : 17316687
### Black-Diamond-dev-071120.exe.bench:Nodes/second    : 2460455
### Bluefish-dev-071120.exe.bench:Nodes searched  : 5229402
### Bluefish-dev-071120.exe.bench:Nodes/second    : 2357710
### Honey-dev-071120.exe.bench:Nodes searched  : 4185669
### Honey-dev-071120.exe.bench:Nodes/second    : 2512406
### Stockfish-dev-071120.exe.bench:Nodes searched  : 4335050
### Stockfish-dev-071120.exe.bench:Nodes/second    : 2372769
### Weakfish-dev-071120.exe.bench:Nodes searched  : 4396
### Weakfish-dev-071120.exe.bench:Nodes/second    : 169076
=======
### Black-Diamond-dev-071120.exe.bench:Nodes searched  : 15847399
### Black-Diamond-dev-071120.exe.bench:Nodes/second    : 2431328
### Bluefish-dev-071120.exe.bench:Nodes searched  : 4803785
### Bluefish-dev-071120.exe.bench:Nodes/second    : 2365231
### Honey-dev-071120.exe.bench:Nodes searched  : 4496608
### Honey-dev-071120.exe.bench:Nodes/second    : 2463894
### Stockfish-dev-071120.exe.bench:Nodes searched  : 4335050
### Stockfish-dev-071120.exe.bench:Nodes/second    : 2467302
### Weakfish-dev-071120.exe.bench:Nodes searched  : 4341
### Weakfish-dev-071120.exe.bench:Nodes/second    : 180875
>>>>>>> 3a37e5fc
### ======================================================<|MERGE_RESOLUTION|>--- conflicted
+++ resolved
@@ -849,27 +849,14 @@
 #
 ### Based on commits through 07/11/2020:
 ### ======================================================
-<<<<<<< HEAD
-### Black-Diamond-dev-071120.exe.bench:Nodes searched  : 17316687
-### Black-Diamond-dev-071120.exe.bench:Nodes/second    : 2460455
-### Bluefish-dev-071120.exe.bench:Nodes searched  : 5229402
-### Bluefish-dev-071120.exe.bench:Nodes/second    : 2357710
-### Honey-dev-071120.exe.bench:Nodes searched  : 4185669
-### Honey-dev-071120.exe.bench:Nodes/second    : 2512406
+### Black-Diamond-dev-071120.exe.bench:Nodes searched  : 15847399
+### Black-Diamond-dev-071120.exe.bench:Nodes/second    : 2448987
+### Bluefish-dev-071120.exe.bench:Nodes searched  : 4803785
+### Bluefish-dev-071120.exe.bench:Nodes/second    : 2311734
+### Honey-dev-071120.exe.bench:Nodes searched  : 4496608
+### Honey-dev-071120.exe.bench:Nodes/second    : 2461197
 ### Stockfish-dev-071120.exe.bench:Nodes searched  : 4335050
-### Stockfish-dev-071120.exe.bench:Nodes/second    : 2372769
-### Weakfish-dev-071120.exe.bench:Nodes searched  : 4396
-### Weakfish-dev-071120.exe.bench:Nodes/second    : 169076
-=======
-### Black-Diamond-dev-071120.exe.bench:Nodes searched  : 15847399
-### Black-Diamond-dev-071120.exe.bench:Nodes/second    : 2431328
-### Bluefish-dev-071120.exe.bench:Nodes searched  : 4803785
-### Bluefish-dev-071120.exe.bench:Nodes/second    : 2365231
-### Honey-dev-071120.exe.bench:Nodes searched  : 4496608
-### Honey-dev-071120.exe.bench:Nodes/second    : 2463894
-### Stockfish-dev-071120.exe.bench:Nodes searched  : 4335050
-### Stockfish-dev-071120.exe.bench:Nodes/second    : 2467302
+### Stockfish-dev-071120.exe.bench:Nodes/second    : 2458905
 ### Weakfish-dev-071120.exe.bench:Nodes searched  : 4341
-### Weakfish-dev-071120.exe.bench:Nodes/second    : 180875
->>>>>>> 3a37e5fc
+### Weakfish-dev-071120.exe.bench:Nodes/second    : 188739
 ### ======================================================