### ==========================================================================
### Copyright Notice and License Information
### ==========================================================================
#   McBrain, a UCI chess playing engine derived from SugaR, Stockfish and Glaurung 2.1
#   Copyright (C) 2004-2008 Tord Romstad (Glaurung Author)
#   Copyright (C) 2008-2015 Marco Costalba, Joona Kiiski, Tord Romstad (Stockfish Authors)
#   Copyright (C) 2015-2016 Marco Costalba, Joona Kiiski, Gary Linscott, Tord Romstad (Stockfish Authors)
#   Copyright (C) 2017-2018 Michael Byrne, Marco Zerbinati, Marco Costalba, Joona Kiiski, Gary Linscott, Tord Romstad (McBrain Authors)

#   McBrain is free software: you can redistri/Volumes/Macintosh_1.5TBbute it and/or modify
#   it under the terms of the GNU General Public License as published by
#   the Free Software Foundation, either version 3 of the License, or
#   (at your option) any later version.

#   McBrain is distributed in the hope that it will be useful,
#   but WITHOUT ANY WARRANTY; without even the implied warranty of
#   MERCHANTABILITY or FITNESS FOR A PARTICULAR PURPOSE.  See the
#   GNU General Public License for more details.

#   You should have received a copy of the GNU General Public License
#   along with this program.  If not, see <http://www.gnu.org/licenses/>.
### ==========================================================================
### Section 1. General Configuration
### ==========================================================================

### Executable name
<<<<<<< HEAD
### McCain bench nodes  4827730 based on  commits up to 4/19/2019
### stockfish bench nodes 3402947 > based on commits up to 4/19/2019

####  Always leave the three lines below as is (any subsequent defines will override)
DATE=$(shell date +"%m%d%y")
VERSION=
FEATURE1=
### Uncomment the line below for McCain, comment out for Stockfish
	VERSION=maverick
### Uncomment for use with Raspberry Pi -  a slower NPS UCI option setting used in Play
### by Elo and personalities
###	RASPBERRY=Pi

### should be no reason to change anything below here!
### Only McCain and stockfish with feature 1 will be publicly distributed a this time, although feel free to play with privately
### features include : Cerebellum book functionality, play by Elo (UCI limit strength), keyboard shortcuts and a few other items
	FEATURE1=add_features
ifeq ($(FEATURE1),add_features)
	CXXFLAGS += -DAdd_Features
	FILES = with_c_book
	SUFFIX1 =
endif
ifeq ($(RASPBERRY),Pi)
CXXFLAGS += -DPi
endif
ifeq ($(VERSION),maverick)
	CXXFLAGS += -DMaverick
	ifeq ($(COMP),mingw)
		EXE = McCain-dev-$(DATE).exe
	else
		EXE = McCain-dev-$(DATE)
###$(DATE)

endif
	else
### Note: Comment below is for for building cur-dev stockfish with the features noted.
### McCain always include those features
### Uncomment out the two lines below for additional features for stockfish, such as play by ELO ,
### cerebellum book, tactical mode, variety play and additional GUI options.
	ifeq ($(COMP),mingw)
		EXE = stockfish-$(DATE).exe
	else
		EXE = stockfish-$(DATE)
	endif
=======
ifeq ($(COMP),mingw)
EXE = corchess.exe
else
EXE = corchess
>>>>>>> 1ecf16de
endif

### Installation dir definitions
PREFIX = /opt/local
#PREFIX = /usr/local
BINDIR = $(PREFIX)/bin

### Built-in benchmark for pgo-builds
PGOBENCH = ./$(EXE) bench 16 1 10
PGOBENCH2 = ./$(EXE) bench 16 2 8

### Object files
ifeq ($(FILES),with_c_book)
	OBJS = benchmark.o bitbase.o bitboard.o endgame.o evaluate.o main.o \
	material.o misc.o movegen.o movepick.o pawns.o position.o psqt.o \
	search.o thread.o timeman.o tt.o uci.o ucioption.o polybook.o syzygy/tbprobe.o
else
	OBJS = benchmark.o bitbase.o bitboard.o endgame.o evaluate.o main.o \
		material.o misc.o movegen.o movepick.o pawns.o position.o psqt.o \
		search.o thread.o timeman.o tt.o uci.o ucioption.o syzygy/tbprobe.o
endif
### Establish the operating system name
KERNEL = $(shell uname -s)
ifeq ($(KERNEL),Linux)
	OS = $(shell uname -o)
endif

### ==========================================================================
### Section 2. High-level Configuration
### ==========================================================================
#
# flag                --- Comp switch --- Description
# ----------------------------------------------------------------------------
#
# debug = yes/no      --- -DNDEBUG         --- Enable/Disable debug mode
# sanitize = undefined/thread/no (-fsanitize )
#                     --- ( undefined )    --- enable undefined behavior checks
#                     --- ( thread    )    --- enable threading error  checks
# optimize = yes/no   --- (-O3/-fast etc.) --- Enable/Disable optimizations
# arch = (name)       --- (-arch)          --- Target architecture
# bits = 64/32        --- -DIS_64BIT       --- 64-/32-bit operating system
# prefetch = yes/no   --- -DUSE_PREFETCH   --- Use prefetch asm-instruction
# popcnt = yes/no     --- -DUSE_POPCNT     --- Use popcnt asm-instruction
# sse = yes/no        --- -msse            --- Use Intel Streaming SIMD Extensions
# pext = yes/no       --- -DUSE_PEXT       --- Use pext x86_64 asm-instruction
#
# Note that Makefile is space sensitive, so when adding new architectures
# or modifying existing flags, you have to make sure there are no extra spaces
# at the end of the line for flag values.

### 2.1. General and architecture defaults
optimize = yes
debug = no
sanitize = no
bits = 32
prefetch = no
popcnt = no
sse = no
pext = no
native = yes

### 2.2 Architecture specific

### native
ifeq ($(native),yes)
CXXFLAGS += -march=native
endif

ifeq ($(ARCH),general-32)
	arch = any
endif

ifeq ($(ARCH),x86-32-old)
	arch = i386
endif

ifeq ($(ARCH),x86-32)
	arch = i386
	prefetch = yes
	sse = yes
endif

ifeq ($(ARCH),general-64)
	arch = any
	bits = 64
endif

ifeq ($(ARCH),x86-64)
	arch = x86_64
	bits = 64
	prefetch = yes
	sse = yes
endif

ifeq ($(ARCH),x86-64-modern)
	arch = x86_64
	bits = 64
	prefetch = yes
	popcnt = yes
	sse = yes
endif

ifeq ($(ARCH),x86-64-bmi2)
	arch = x86_64
	bits = 64
	prefetch = yes
	popcnt = yes
	sse = yes
	pext = yes
endif

ifeq ($(ARCH),armv7)
	arch = armv7
	prefetch = yes
endif

ifeq ($(ARCH),ppc-32)
	arch = ppc
endif

ifeq ($(ARCH),ppc-64)
	arch = ppc64
	bits = 64
endif


### ==========================================================================
### Section 3. Low-level configuration
### ==========================================================================

### 3.1 Selecting compiler (default = gcc)

CXXFLAGS += -Wall -Wcast-qual -fno-exceptions -std=c++11 $(EXTRACXXFLAGS)
DEPENDFLAGS += -std=c++11
LDFLAGS += $(EXTRALDFLAGS)

ifeq ($(COMP),)
	COMP=gcc
endif

ifeq ($(COMP),gcc)
	comp=gcc
	CXX=g++
	CXXFLAGS += -pedantic -Wextra -Wshadow

	ifeq ($(ARCH),armv7)
	CXXFLAGS += -mcpu=cortex-a53 -mfloat-abi=hard -mfpu=neon-fp-armv8 -mneon-for-64bits -mtune=cortex-a53
		ifeq ($(OS),Android)
			CXXFLAGS += -m$(bits)
			LDFLAGS += -m$(bits)
		endif
	else
		CXXFLAGS += -m$(bits)
		LDFLAGS += -m$(bits)
	endif

	ifneq ($(KERNEL),Darwin)
	   LDFLAGS += -Wl,--no-as-needed
	endif

	gccversion=$(shell gcc --version)
	gccmasqueraded=$(findstring clang,$(gccversion))
endif

ifeq ($(COMP),mingw)
	comp=mingw

	ifeq ($(KERNEL),Linux)
		ifeq ($(bits),64)
			ifeq ($(shell which x86_64-w64-mingw32-c++-posix),)
				CXX=x86_64-w64-mingw32-c++
			else
				CXX=x86_64-w64-mingw32-c++-posix
			endif
		else
			ifeq ($(shell which i686-w64-mingw32-c++-posix),)
				CXX=i686-w64-mingw32-c++
			else
				CXX=i686-w64-mingw32-c++-posix
			endif
		endif
	else
		CXX=g++
	endif

	CXXFLAGS += -Wextra -Wshadow
	LDFLAGS += -static
endif

ifeq ($(COMP),icc)
	comp=icc
	CXX=icpc
	CXXFLAGS += -diag-disable 1476,10120 -Wcheck -Wabi -Wdeprecated -strict-ansi
endif

ifeq ($(COMP),clang)
	comp=clang
	CXX=clang++
	CXXFLAGS += -pedantic -Wextra -Wshadow

	ifneq ($(KERNEL),Darwin)
	ifneq ($(KERNEL),OpenBSD)
		LDFLAGS += -latomic
	endif
	endif

	ifeq ($(ARCH),armv7)
		ifeq ($(OS),Android)
			CXXFLAGS += -m$(bits)
			LDFLAGS += -m$(bits)
		endif
	else
		CXXFLAGS += -m$(bits)
		LDFLAGS += -m$(bits)
	endif
endif

ifeq ($(comp),icc)
	profile_make = icc-profile-make
	profile_use = icc-profile-use
else
ifeq ($(comp),clang)
	profile_make = clang-profile-make
	profile_use = clang-profile-use
else
	profile_make = gcc-profile-make
	profile_use = gcc-profile-use
endif
endif

ifeq ($(KERNEL),Darwin)
	CXXFLAGS += -arch $(arch) -mmacosx-version-min=10.14
	LDFLAGS += -arch $(arch) -mmacosx-version-min=10.14
endif

### Travis CI script uses COMPILER to overwrite CXX
ifdef COMPILER
	COMPCXX=$(COMPILER)
endif

### Allow overwriting CXX from command line
ifdef COMPCXX
	CXX=$(COMPCXX)
endif

### On mingw use Windows threads, otherwise POSIX
ifneq ($(comp),mingw)
	# On Android Bionic's C library comes with its own pthread implementation bundled in
	ifneq ($(OS),Android)
		# Haiku has pthreads in its libroot, so only link it in on other platforms
		ifneq ($(KERNEL),Haiku)
			LDFLAGS += -lpthread
		endif
	endif
endif

### 3.2.1 Debugging
ifeq ($(debug),no)
	CXXFLAGS += -DNDEBUG
else
	CXXFLAGS += -g -Wall -Wextra
endif

### 3.2.2 Debugging with undefined behavior sanitizers
ifneq ($(sanitize),no)
        CXXFLAGS += -g3 -fsanitize=$(sanitize) -fuse-ld=gold
        LDFLAGS += -fsanitize=$(sanitize) -fuse-ld=gold
endif

### 3.3 Optimization
ifeq ($(optimize),yes)

	CXXFLAGS += -O3

	ifeq ($(comp),gcc)
		ifeq ($(OS), Android)
			CXXFLAGS += -fno-gcse -mthumb -march=armv7-a -mfloat-abi=softfp
		endif
	endif
	
	ifeq ($(comp),$(filter $(comp),gcc clang icc))
		ifeq ($(KERNEL),Darwin)
			CXXFLAGS += -mdynamic-no-pic
		endif
	endif
endif

### 3.4 Bits
ifeq ($(bits),64)
	CXXFLAGS += -DIS_64BIT
endif

### 3.5 prefetch
ifeq ($(prefetch),yes)
	ifeq ($(sse),yes)
		CXXFLAGS += -msse
		DEPENDFLAGS += -msse
	endif
else
	CXXFLAGS += -DNO_PREFETCH
endif

### 3.6 popcnt
ifeq ($(popcnt),yes)
	ifeq ($(comp),icc)
		CXXFLAGS += -msse3 -DUSE_POPCNT
	else
		CXXFLAGS += -msse3 -mpopcnt -DUSE_POPCNT
	endif
endif

### 3.7 pext
ifeq ($(pext),yes)
	CXXFLAGS += -DUSE_PEXT
	ifeq ($(comp),$(filter $(comp),gcc clang mingw))
		CXXFLAGS += -mbmi2
	endif
endif

### 3.8 Link Time Optimization, it works since gcc 4.5 but not on mingw under Windows.
### This is a mix of compile and link time options because the lto link phase
### needs access to the optimization flags.
ifeq ($(optimize),yes)
ifeq ($(debug), no)
	ifeq ($(comp),clang)
		CXXFLAGS += -flto
		LDFLAGS += $(CXXFLAGS)
	endif

	ifeq ($(comp),gcc)
		CXXFLAGS += -flto 
	ifeq ($(gccmasqueraded),)
		LDFLAGS += $(CXXFLAGS) -flto=jobserver
	else
		LDFLAGS += $(CXXFLAGS)
	endif
	endif

	ifeq ($(comp),mingw)
	ifeq ($(KERNEL),Linux)
		CXXFLAGS += -flto
		LDFLAGS += $(CXXFLAGS) -flto=jobserver
	endif
	endif
endif
endif

### 3.9 Android 5 can only run position independent executables. Note that this
### breaks Android 4.0 and earlier.
ifeq ($(OS), Android)
	CXXFLAGS += -fPIE
	LDFLAGS += -fPIE -pie
endif


### ==========================================================================
### Section 4. Public targets
### ==========================================================================

help:
	@echo ""
	@echo "To compile McCain, type: "
	@echo "'make <target> ARCH=arch [COMP=compiler] [COMPCXX=cxx]'"
	@echo "<target> would be 'build' or 'profile-build'"
	@echo ""
	@echo "To compile stockfish, uncomment this line in the makefile: "
	@echo "'### VERSION=maverick' by remvoing the 3 #(pound signs)"
	@echo "then type: 'make <target> ARCH=<arch> [COMP=compiler] [COMPCXX=cxx]'"
	@echo ""
	@echo "Supported targets:"
	@echo ""
	@echo "build                   > Standard build"
	@echo "profile-build           > PGO build"
	@echo "strip                   > Strip executable"
	@echo "install                 > Install executable"
	@echo "clean                   > Clean up"
	@echo ""
	@echo "Supported archs:"
	@echo ""
	@echo "x86-64                  > x86 64-bit"
	@echo "x86-64-modern           > x86 64-bit with popcnt support"
	@echo "x86-64-bmi2             > x86 64-bit with pext support"
	@echo "x86-32                  > x86 32-bit with SSE support"
	@echo "x86-32-old              > x86 32-bit fall back for old hardware"
	@echo "ppc-64                  > PPC 64-bit"
	@echo "ppc-32                  > PPC 32-bit"
	@echo "armv7                   > ARMv7 32-bit"
	@echo "general-64              > unspecified 64-bit"
	@echo "general-32              > unspecified 32-bit"
	@echo ""
	@echo "Supported compilers:"
	@echo ""
	@echo "gcc                     > Gnu compiler (default)"
	@echo "mingw                   > Gnu compiler with MinGW under Windows"
	@echo "clang                   > LLVM Clang compiler"
	@echo "icc                     > Intel compiler"
	@echo ""
	@echo "Simple examples. If you don't know what to do, you likely want to run: "
	@echo ""
	@echo "make build ARCH=x86-64    (This is for 64-bit systems)"
	@echo "make build ARCH=x86-32    (This is for 32-bit systems)"
	@echo ""
	@echo "Advanced examples, for experienced users: "
	@echo ""
	@echo "make build ARCH=x86-64 COMP=clang"
	@echo "make profile-build ARCH=x86-64-modern COMP=gcc COMPCXX=g++-4.8"
	@echo ""


.PHONY: help build profile-build strip install clean objclean profileclean help \
        config-sanity icc-profile-use icc-profile-make gcc-profile-use gcc-profile-make \
        clang-profile-use clang-profile-make

build: config-sanity
	$(MAKE) ARCH=$(ARCH) COMP=$(COMP) all
	strip $(EXE)
	cp $(EXE) /Users/michaelbyrne/cluster.mfb
	rm -f *.o syzygy/*.o

profile-build: config-sanity objclean profileclean
	@echo ""
	@echo "Step 1/4. Building instrumented executable ..."
	$(MAKE) ARCH=$(ARCH) COMP=$(COMP) $(profile_make)
	@echo ""
	@echo "Step 2/4. Running benchmark for pgo-build ..."
	$(PGOBENCH) > /dev/null
	$(PGOBENCH2) > /dev/null
	@echo ""
	@echo "Step 3/4. Building optimized executable ..."
	$(MAKE) ARCH=$(ARCH) COMP=$(COMP) objclean
	$(MAKE) ARCH=$(ARCH) COMP=$(COMP) $(profile_use)
	@echo ""
	@echo "Step 4/4. Deleting profile data ..."
	$(MAKE) ARCH=$(ARCH) COMP=$(COMP) profileclean
	strip $(EXE)
	cp $(EXE) /Users/michaelbyrne/cluster.mfb
	rm -f *.o syzygy/*.o llvm-profdata
#	touch * syzygy/*
#	cp $(EXE) /opt/picochess/engines/armv7l

strip:
	strip $(EXE)

install:
	-mkdir -p -m 755 $(BINDIR)
	-cp $(EXE) $(BINDIR)
	-strip $(BINDIR)/$(EXE)

#clean all
clean: objclean profileclean
	@rm -f .depend *~ core

# clean binaries and objects
objclean:
	@rm -f $(EXE) *.o ./syzygy/*.o

# clean auxiliary profiling files
profileclean:
	@rm -rf profdir
	@rm -f bench.txt *.gcda ./syzygy/*.gcda *.gcno ./syzygy/*.gcno
	@rm -f stockfish.profdata *.profraw

default:
	help

### ==========================================================================
### Section 5. Private targets
### ==========================================================================

all: $(EXE) .depend

config-sanity:
	@echo ""
	@echo "Config:"
	@echo "debug: '$(debug)'"
	@echo "sanitize: '$(sanitize)'"
	@echo "optimize: '$(optimize)'"
	@echo "arch: '$(arch)'"
	@echo "bits: '$(bits)'"
	@echo "kernel: '$(KERNEL)'"
	@echo "os: '$(OS)'"
	@echo "prefetch: '$(prefetch)'"
	@echo "popcnt: '$(popcnt)'"
	@echo "sse: '$(sse)'"
	@echo "pext: '$(pext)'"
	@echo ""
	@echo "Flags:"
	@echo "CXX: $(CXX)"
	@echo "CXXFLAGS: $(CXXFLAGS)"
	@echo "LDFLAGS: $(LDFLAGS)"
	@echo ""
	@echo "Testing config sanity. If this fails, try 'make help' ..."
	@echo ""
	@test "$(debug)" = "yes" || test "$(debug)" = "no"
	@test "$(sanitize)" = "undefined" || test "$(sanitize)" = "thread" || test "$(sanitize)" = "address" || test "$(sanitize)" = "no"
	@test "$(optimize)" = "yes" || test "$(optimize)" = "no"
	@test "$(arch)" = "any" || test "$(arch)" = "x86_64" || test "$(arch)" = "i386" || \
	 test "$(arch)" = "ppc64" || test "$(arch)" = "ppc" || test "$(arch)" = "armv7"
	@test "$(bits)" = "32" || test "$(bits)" = "64"
	@test "$(prefetch)" = "yes" || test "$(prefetch)" = "no"
	@test "$(popcnt)" = "yes" || test "$(popcnt)" = "no"
	@test "$(sse)" = "yes" || test "$(sse)" = "no"
	@test "$(pext)" = "yes" || test "$(pext)" = "no"
	@test "$(comp)" = "gcc" || test "$(comp)" = "icc" || test "$(comp)" = "mingw" || test "$(comp)" = "clang"

$(EXE): $(OBJS)
	$(CXX) -o $@ $(OBJS) $(LDFLAGS)

clang-profile-make:
	$(MAKE) ARCH=$(ARCH) COMP=$(COMP) \
	EXTRACXXFLAGS='-fprofile-instr-generate ' \
	EXTRALDFLAGS=' -fprofile-instr-generate' \
	all

clang-profile-use:
	llvm-profdata-mp-7.0 merge -output=stockfish.profdata *.profraw
	$(MAKE) ARCH=$(ARCH) COMP=$(COMP) \
	EXTRACXXFLAGS='-fprofile-instr-use=stockfish.profdata -Wno-profile-instr-out-of-date' \
	EXTRALDFLAGS='-fprofile-use ' \
	all

gcc-profile-make:
	$(MAKE) ARCH=$(ARCH) COMP=$(COMP) \
	EXTRACXXFLAGS='-fprofile-generate -fprofile-correction' \
	EXTRALDFLAGS='-lgcov' \
	all

gcc-profile-use:
	$(MAKE) ARCH=$(ARCH) COMP=$(COMP) \
	EXTRACXXFLAGS='-fprofile-use -fprofile-correction -fno-peel-loops -fno-tracer -Os' \
	EXTRALDFLAGS='-lgcov' \
	all

icc-profile-make:
	@mkdir -p profdir
	$(MAKE) ARCH=$(ARCH) COMP=$(COMP) \
	EXTRACXXFLAGS='-prof-gen=srcpos -prof_dir ./profdir' \
	all

icc-profile-use:
	$(MAKE) ARCH=$(ARCH) COMP=$(COMP) \
	EXTRACXXFLAGS='-prof_use -prof_dir ./profdir' \
	all

.depend:
	-@$(CXX) $(DEPENDFLAGS) -MM $(OBJS:.o=.cpp) > $@ 2> /dev/null

-include .depend
<|MERGE_RESOLUTION|>--- conflicted
+++ resolved
@@ -24,7 +24,6 @@
 ### ==========================================================================
 
 ### Executable name
-<<<<<<< HEAD
 ### McCain bench nodes  4827730 based on  commits up to 4/19/2019
 ### stockfish bench nodes 3402947 > based on commits up to 4/19/2019
 
@@ -33,7 +32,7 @@
 VERSION=
 FEATURE1=
 ### Uncomment the line below for McCain, comment out for Stockfish
-	VERSION=maverick
+###	VERSION=maverick
 ### Uncomment for use with Raspberry Pi -  a slower NPS UCI option setting used in Play
 ### by Elo and personalities
 ###	RASPBERRY=Pi
@@ -69,12 +68,6 @@
 	else
 		EXE = stockfish-$(DATE)
 	endif
-=======
-ifeq ($(COMP),mingw)
-EXE = corchess.exe
-else
-EXE = corchess
->>>>>>> 1ecf16de
 endif
 
 ### Installation dir definitions
