
### ==========================================================================
### Copyright Notice and License Information
### ==========================================================================
###   Honey, a UCI chess playing engine derived from SugaR, Stockfish and Glaurung 2.1
###   Copyright (C) 2004-2008 Tord Romstad (Glaurung Author)
###   Copyright (C) 2008-2015 Marco Costalba, Joona Kiiski, Tord Romstad (Stockfish Authors)
###   Copyright (C) 2015-2016 Marco Costalba, Joona Kiiski, Gary Linscott, Tord Romstad (Stockfish Authors)
###   Copyright (C) 2017-2018 Michael Byrne, Marco Zerbinati, Marco Costalba, Joona Kiiski, Gary Linscott, Tord Romstad (Honey Authors)

###   Honey is free software: you can redistri/Volumes/Macintosh_1.5TBbute it and/or modify
###   it under the terms of the GNU General Public License as published by
###   the Free Software Foundation, either version 3 of the License, or
###   (at your option) any later version.

###   Honey is distributed in the hope that it will be useful,
###   but WITHOUT ANY WARRANTY; without even the implied warranty of
###   MERCHANTABILITY or FITNESS FOR A PARTICULAR PURPOSE.  See the
###   GNU General Public License for more details.

###   You should have received a copy of the GNU General Public License
###   along with this program.  If not, see <http://www.gnu.org/licenses/>.
### ==========================================================================
### Section 1. General Configuration
### ==========================================================================

DATE=$(shell date +"%m%d%y")
DATE2=$(shell date +"%m%d")

### Fortress Detection code that will help in positions such as this:
### 3r4/3r4/2p1k3/p1pbPp1p/Pp1p1PpP/1P1P2R1/2P4R/2K1Q3 w - - 0 6, bm Rxg4
### Fortress Detection code by Joe Ellis:
### https://github.com/jhellis3/Stockfish/tree/game_cycle
###	FORTRESS_DETECT = yes

### HONEY=yes

### Diamond evaluation based on Crystal by Joe Ellis
### https://github.com/jhellis3/Stockfish/tree/crystal
###	NOIR = yes

### Bluefish evaluation by Eelco de Groot
### http://talkchess.com/forum3/viewtopic.php?f=2&t=71929
###	BLUEFISH = yes

### Weakfish has about 90% of the search code Elo improvements removed
### WEAKFISH = yes

### Release versions , enter yes and release version below foor releases
RELEASEVER = no
RELVERSION = XI-r1

### TEST versions, enter yes and labels below to build named test exe's
TEST = no
TESTv1 = $(DATE2)
TESTv2 = NO_PROF
ifeq ($(TEST),yes)
	CXXFLAGS += -DTest
endif

### Uncomment for use with Raspberry Pi -  a slower NPS UCI option setting used in Play
### by Elo and personalities
###	RASPBERRY=Pi

### Features include : Cerebellum book functionality, play by Elo (UCI limit strength), keyboard shortcuts and a few other items. Comment out to eliminate
	FEATURE1=yes

### should be no reason to change anything below here!
### Only Honey with feature 1 will be publicly distributed at this time

ifeq ($(FEATURE1),yes)
	CXXFLAGS += -DAdd_Features
	FILES = with_c_book
	SUF =
endif

###  to reduce NPS setting using "setoption" command, to enable more similiar play when
###  playimg at reduced strength on hardware
ifeq ($(RASPBERRY),Pi)
	CXXFLAGS += -DPi
endif
ifeq ($(FORTRESS_DETECT),yes)
    CXXFLAGS += -DFortress
	SUF=-FD
endif
ifeq ($(HONEY),yes)
    NAME=$(PRE)Honey$(SUF)
    CXXFLAGS += -DSullivan
	ifeq ($(BLUEFISH),yes)
		CXXFLAGS += -DBlau
		PRE=Blue-
	endif
	ifeq ($(RELEASEVER),no)
		ifeq ($(TEST),no)
			ifeq ($(COMP),mingw)
				EXE = $(NAME)-dev-$(DATE).exe
			else
				EXE = $(NAME)-dev-$(DATE)
			endif
		endif
		ifeq ($(TEST),yes)
		        ifeq ($(COMP),mingw)
			        EXE = $(NAME)-$(TESTv1)-$(TESTv2).exe
		        else
			        EXE = $(NAME)-$(TESTv1)-$(TESTv2)
                        endif
		endif
	endif
	ifeq ($(RELEASEVER),yes)
        CXXFLAGS += -DReleaseVer
		ifeq ($(COMP),mingw)
			EXE = $(NAME)-$(RELVERSION).exe
		else
			EXE = $(NAME)-$(RELVERSION)
		endif
	endif
endif

### Note:  For building cur-dev stockfish with the features added.
ifeq ($(NOIR),yes)
	CXXFLAGS += -DNoir
	NAME=Black-Diamond
endif
ifneq ($(HONEY),yes)
	ifneq ($(NOIR),yes)
		ifeq ($(BLUEFISH),yes)
			CXXFLAGS += -DBlau
			PRE=Blue
		else ifeq ($(WEAKFISH),yes)
			CXXFLAGS += -DWeakfish
			PRE=Weak
		else
			PRE=Stock
			CXXFLAGS += -DStockfish
		endif
	NAME=$(PRE)fish$(SUF)
endif
	ifeq ($(RELEASEVER),no)
                ifeq ($(TEST),no)
		  ifeq ($(COMP),mingw)
			  EXE = $(NAME)-dev-$(DATE).exe
		  else
			  EXE = $(NAME)-dev-$(DATE)
    		  endif
                endif
		ifeq ($(TEST),yes)
		  ifeq ($(COMP),mingw)
			  EXE = $(NAME)-$(TESTv1)-$(TESTv2).exe
                  else
			  EXE = $(NAME)-$(TESTv1)-$(TESTv2)
                  endif
                endif
	endif
	ifeq ($(RELEASEVER),yes)
		CXXFLAGS += -DReleaseVer
		ifeq ($(COMP),mingw)
			EXE = $(NAME)-$(RELVERSION).exe
		else
		EXE = $(NAME)-$(RELVERSION)
		endif
	endif
endif

### Installation dir definitions
PREFIX = /opt/local
#PREFIX = /usr/local
BINDIR = $(PREFIX)/bin

### Built-in benchmark for pgo-builds
ifeq ($(WEAKFISH),yes)
	PGOBENCH = ./$(EXE) bench 16 1 5
	PGOBENCH2 = ./$(EXE) bench 16 2 3
else
	PGOBENCH = ./$(EXE) bench 16 1 10
	PGOBENCH2 = ./$(EXE) bench 16 2 8
endif
### Object files
ifeq ($(FILES),with_c_book)
	OBJS = benchmark.o bitbase.o bitboard.o endgame.o evaluate.o main.o \
	material.o misc.o movegen.o movepick.o pawns.o position.o psqt.o \
<<<<<<< HEAD
	search.o thread.o timeman.o tt.o uci.o ucioption.o polybook.o syzygy/tbprobe.o
else
	OBJS = benchmark.o bitbase.o bitboard.o endgame.o evaluate.o main.o \
		material.o misc.o movegen.o movepick.o pawns.o position.o psqt.o \
		search.o thread.o timeman.o tt.o uci.o ucioption.o syzygy/tbprobe.o
endif
=======
	search.o thread.o timeman.o tt.o uci.o ucioption.o tune.o syzygy/tbprobe.o

>>>>>>> c527c3ad
### Establish the operating system name
KERNEL = $(shell uname -s)
ifeq ($(KERNEL),Linux)
	OS = $(shell uname -o)
endif

### ==========================================================================
### Section 2. High-level Configuration
### ==========================================================================
#
# flag                --- Comp switch --- Description
# ----------------------------------------------------------------------------
#
# debug = yes/no      --- -DNDEBUG         --- Enable/Disable debug mode
# sanitize = undefined/thread/no (-fsanitize )
#                     --- ( undefined )    --- enable undefined behavior checks
#                     --- ( thread    )    --- enable threading error  checks
# optimize = yes/no   --- (-O3/-fast etc.) --- Enable/Disable optimizations
# arch = (name)       --- (-arch)          --- Target architecture
# bits = 64/32        --- -DIS_64BIT       --- 64-/32-bit operating system
# prefetch = yes/no   --- -DUSE_PREFETCH   --- Use prefetch asm-instruction
# popcnt = yes/no     --- -DUSE_POPCNT     --- Use popcnt asm-instruction
# sse = yes/no        --- -msse            --- Use Intel Streaming SIMD Extensions
# pext = yes/no       --- -DUSE_PEXT       --- Use pext x86_64 asm-instruction
#
# Note that Makefile is space sensitive, so when adding new architectures
# or modifying existing flags, you have to make sure there are no extra spaces
# at the end of the line for flag values.

### 2.1. General and architecture defaults
optimize = yes
debug = no
sanitize = no
bits = 32
prefetch = no
popcnt = no
sse = no
pext = no
native = no
largepages = no
threadripper = no
### 2.2 Architecture specific

### native
ifeq ($(native),yes)
CXXFLAGS += -march=native
endif

ifeq ($(ARCH),general-32)
	arch = any
endif

ifeq ($(ARCH),x86-32-old)
	arch = i386
endif

ifeq ($(ARCH),x86-32)
	arch = i386
	prefetch = yes
	sse = yes
endif

ifeq ($(ARCH),general-64)
	arch = any
	bits = 64
endif

ifeq ($(ARCH),x86-64)
	arch = x86_64
	bits = 64
	prefetch = yes
	sse = yes
	largepages = no
	threadripper = no
endif

ifeq ($(ARCH),x86-64-modern)
	arch = x86_64
	bits = 64
	prefetch = yes
	popcnt = yes
	sse = yes
	largepages = no
	threadripper = no
endif

ifeq ($(ARCH),x86-64-amd)
	arch = x86_64
	bits = 64
	prefetch = yes
	popcnt = yes
	largepages = yes
	threadripper = yes
	sse = yes
endif


ifeq ($(ARCH),x86-64-bmi2)
	arch = x86_64
	bits = 64
	prefetch = yes
	popcnt = yes
	sse = yes
	pext = yes
	largepages = no
	threadripper = no
endif

ifeq ($(ARCH),armv7)
	arch = armv7
	prefetch = yes
endif

ifeq ($(ARCH),armv7-a)
	arch = any
endif

ifeq ($(ARCH),armv8-a)
	arch = any
	bits = 64
endif

ifeq ($(ARCH),ppc-32)
	arch = ppc
endif

ifeq ($(ARCH),ppc-64)
	arch = ppc64
	bits = 64
	popcnt = yes
	prefetch = yes
endif


### ==========================================================================
### Section 3. Low-level configuration
### ==========================================================================

### 3.1 Selecting compiler (default = gcc)

CXXFLAGS += -Wall -Wcast-qual -Wno-unused-result -fno-exceptions -std=c++11 $(EXTRACXXFLAGS)
DEPENDFLAGS += -std=c++11
LDFLAGS += $(EXTRALDFLAGS)

ifeq ($(COMP),)
	COMP=gcc
endif

ifeq ($(COMP),gcc)
	comp=gcc
	CXX=g++
	CXXFLAGS += -pedantic -Wextra -Wshadow

	ifeq ($(ARCH),armv7)
	CXXFLAGS += -mcpu=cortex-a53 -mfloat-abi=hard -mfpu=neon-fp-armv8 -mneon-for-64bits -mtune=cortex-a53
		ifeq ($(OS),Android)
			CXXFLAGS += -m$(bits)
			LDFLAGS += -m$(bits)
		endif
	else
		CXXFLAGS += -m$(bits)
		LDFLAGS += -m$(bits)
	endif

	ifneq ($(KERNEL),Darwin)
	   LDFLAGS += -Wl,--no-as-needed
	endif

	gccversion=$(shell gcc --version)
	gccmasqueraded=$(findstring clang,$(gccversion))
endif

ifeq ($(COMP),mingw)
	comp=mingw
	ifeq ($(KERNEL),Linux)
		ifeq ($(bits),64)
			ifeq ($(shell which x86_64-w64-mingw32-c++-posix),)
				CXX=x86_64-w64-mingw32-c++
			else
				CXX=x86_64-w64-mingw32-c++-posix
			endif
		else
			ifeq ($(shell which i686-w64-mingw32-c++-posix),)
				CXX=i686-w64-mingw32-c++
			else
				CXX=i686-w64-mingw32-c++-posix
			endif
		endif
	else
		CXX=g++
	endif

	CXXFLAGS += -Wextra -Wshadow
	LDFLAGS += -static
endif

ifeq ($(COMP),icc)
	comp=icc
	CXX=icpc
	CXXFLAGS += -diag-disable 1476,10120 -Wcheck -Wabi -Wdeprecated -strict-ansi
endif

ifeq ($(COMP),clang)
	comp=clang
	CXX=clang++
	CXXFLAGS += -pedantic -Wextra -Wshadow

	ifneq ($(KERNEL),Darwin)
	ifneq ($(KERNEL),OpenBSD)
		LDFLAGS += -latomic
	endif
	endif

	ifeq ($(ARCH),armv7)
		ifeq ($(OS),Android)
			CXXFLAGS += -m$(bits)
			LDFLAGS += -m$(bits)
		endif
	else
		CXXFLAGS += -m$(bits)
		LDFLAGS += -m$(bits)
	endif
endif

### Using NDK pass the path to the NDK using NDK=/path_to_ndk when invoking the makefile
ifeq ($(COMP),ndk)
	comp=clang
	ifeq ($(KERNEL),Linux)
		HOST=linux-x86_64
	endif
	ifeq ($(KERNEL),Darwin)
		HOST=darwin-x86_64
	endif
	CXX=$(NDK)/toolchains/llvm/prebuilt/$(HOST)/bin/clang++

	ifeq ($(ARCH),armv7-a)
		CXXFLAGS += -target armv7a-linux-androideabi21
	endif
	ifeq ($(ARCH),armv8-a)
		CXXFLAGS += -target aarch64-linux-android21
	endif

	CXXFLAGS += -pedantic -Wextra -Wshadow
	LDFLAGS += -static-libstdc++
endif

ifeq ($(comp),icc)
	profile_make = icc-profile-make
	profile_use = icc-profile-use
else
ifeq ($(comp),clang)
	profile_make = clang-profile-make
	profile_use = clang-profile-use
else
	profile_make = gcc-profile-make
	profile_use = gcc-profile-use
endif
endif

ifeq ($(KERNEL),Darwin)
	ifndef MACOSX_DEPLOYMENT_TARGET
	export MACOSX_DEPLOYMENT_TARGET=10.14
	endif
endif

### Travis CI script uses COMPILER to overwrite CXX
ifdef COMPILER
	COMPCXX=$(COMPILER)
endif

### Allow overwriting CXX from command line
ifdef COMPCXX
	CXX=$(COMPCXX)
endif

### On mingw use Windows threads, otherwise POSIX
ifneq ($(comp),mingw)
	# On Android Bionic's C library comes with its own pthread implementation bundled in
	ifneq ($(OS),Android)
	ifneq ($(COMP),ndk)
		# Haiku has pthreads in its libroot, so only link it in on other platforms
		ifneq ($(KERNEL),Haiku)
			LDFLAGS += -lpthread
		endif
	endif
	endif
endif

### 3.2.1 Debugging
ifeq ($(debug),no)
	CXXFLAGS += -DNDEBUG
else
	CXXFLAGS += -g -Wall -Wextra
endif

### 3.2.2 Debugging with undefined behavior sanitizers
ifneq ($(sanitize),no)
        CXXFLAGS += -g3 -fsanitize=$(sanitize) -fuse-ld=gold
        LDFLAGS += -fsanitize=$(sanitize) -fuse-ld=gold
endif

### 3.3 Optimization
ifeq ($(optimize),yes)

	CXXFLAGS += -O3

	ifeq ($(comp),gcc)
		ifeq ($(OS), Android)
			CXXFLAGS += -fno-gcse -mthumb -march=armv7-a -mfloat-abi=softfp
		endif
	endif

	ifeq ($(comp),$(filter $(comp),gcc clang icc))
		ifeq ($(KERNEL),Darwin)
			CXXFLAGS += -mdynamic-no-pic
		endif
	endif
endif

### 3.4 Bits
ifeq ($(bits),64)
	CXXFLAGS += -DIS_64BIT
endif

### 3.5 prefetch
ifeq ($(prefetch),yes)
	ifeq ($(sse),yes)
		CXXFLAGS += -msse
		DEPENDFLAGS += -msse
	endif
else
	CXXFLAGS += -DNO_PREFETCH
endif

### 3.6 popcnt
ifeq ($(popcnt),yes)
	ifeq ($(largepages),yes)
		CXXFLAGS += -DLargePages
	endif
	ifeq ($(arch),ppc64)
		CXXFLAGS += -DUSE_POPCNT
	else ifeq ($(comp),icc)
		CXXFLAGS += -msse4 -DUSE_POPCNT
	else
		CXXFLAGS += -msse4 -mpopcnt -DUSE_POPCNT
	endif
endif

### 3.6a tr -AMD -LargePages
ifeq ($(threadripper),yes)
	CXXFLAGS += --param l1-cache-line-size=2048 -l2-cache-size=16384 -l3-cache-size=131072
	### since we do not use native with a Threadripper to avoid bmi2
	ifeq ($(largepages),yes)
		CXXFLAGS += -DLargePages
	endif
	ifeq ($(comp),$(filter $(comp),gcc clang mingw))
		CXXFLAGS += -msse4.1 -msse4a -mbmi
	endif
endif

### 3.7 pext
ifeq ($(pext),yes)
	ifeq ($(largepages),yes)
		CXXFLAGS += -DLargePages
		endif
	CXXFLAGS += -DUSE_PEXT
	ifeq ($(comp),$(filter $(comp),gcc clang mingw))
		CXXFLAGS += -msse4 -mbmi2
	endif
endif

### 3.8 Link Time Optimization, it works since gcc 4.5 but not on mingw under Windows.
### This is a mix of compile and link time options because the lto link phase
### needs access to the optimization flags.
ifeq ($(optimize),yes)
ifeq ($(debug), no)
	ifeq ($(comp),clang)
		CXXFLAGS += -flto
		LDFLAGS += $(CXXFLAGS)
	endif

	ifeq ($(comp),gcc)
		CXXFLAGS += -flto
	ifeq ($(gccmasqueraded),)
		LDFLAGS += $(CXXFLAGS) -flto=jobserver
	else
		LDFLAGS += $(CXXFLAGS)
	endif
	endif

	ifeq ($(comp),mingw)
	ifeq ($(KERNEL),Linux)
		CXXFLAGS += -flto
		LDFLAGS += $(CXXFLAGS) -flto=jobserver
	endif
	endif
endif
endif

### 3.9 Android 5 can only run position independent executables. Note that this
### breaks Android 4.0 and earlier.
ifeq ($(OS), Android)
	CXXFLAGS += -fPIE
	LDFLAGS += -fPIE -pie
endif
ifeq ($(ARCH), $(filter $(ARCH), armv7-a armv8-a))
	CXXFLAGS += -fPIE
	LDFLAGS += -fPIE -pie
endif
### 3.10 madvise + transparent huge pages
ifeq ($(KERNEL),Linux)
	ifneq ($(ARCH), $(filter $(ARCH), armv7-a armv8-a))
		CXXFLAGS += -DUSE_MADVISE_HUGEPAGE
	endif
endif

### strip executable
ifeq ($(COMP), ndk)
	ifeq ($(ARCH),armv7-a)
		SUB_DIR=arm-linux-androideabi
	endif
	ifeq ($(ARCH),armv8-a)
		SUB_DIR=aarch64-linux-android
	endif
	STRIP=$(NDK)/toolchains/llvm/prebuilt/$(HOST)/$(SUB_DIR)/bin/strip
else
	STRIP=strip
endif
### ==========================================================================
### Section 4. Public targets
### ==========================================================================

help:
	@echo ""
	@echo "To compile Honey, type: "
	@echo "'make <target> ARCH=arch [COMP=compiler] [COMPCXX=cxx]'"
	@echo "<target> would be 'build' or 'profile-build'"
	@echo ""
	@echo "To compile stockfish, uncomment this line in the makefile: "
	@echo "'### HONEY=yes' by remvoing the 3 #(pound signs)"
	@echo "then type: 'make <target> ARCH=<arch> [COMP=compiler] [COMPCXX=cxx]'"
	@echo ""
	@echo "Supported targets:"
	@echo ""
	@echo "build                   > Standard build"
	@echo "profile-build           > PGO build"
	@echo "strip                   > Strip executable"
	@echo "install                 > Install executable"
	@echo "clean                   > Clean up"
	@echo ""
	@echo "Supported archs:"
	@echo ""
	@echo "x86-64-bmi2             > x86 64-bit with pext support (also enables SSE4)"
	@echo "x86-64-modern           > x86 64-bit with popcnt support (also enables SSE3)"
	@echo "x86-64                  > x86 64-bit generic"
	@echo "x86-32                  > x86 32-bit (also enables SSE)"
	@echo "x86-32-old              > x86 32-bit fall back for old hardware"
	@echo "ppc-64                  > PPC 64-bit"
	@echo "ppc-32                  > PPC 32-bit"
	@echo "armv7                   > ARMv7 32-bit"
	@echo "general-64              > unspecified 64-bit"
	@echo "general-32              > unspecified 32-bit"
	@echo ""
	@echo "Supported compilers:"
	@echo ""
	@echo "gcc                     > Gnu compiler (default)"
	@echo "mingw                   > Gnu compiler with MinGW under Windows"
	@echo "clang                   > LLVM Clang compiler"
	@echo "icc                     > Intel compiler"
	@echo ""
	@echo "Simple examples. If you don't know what to do, you likely want to run: "
	@echo ""
	@echo "make build ARCH=x86-64    (This is for 64-bit systems)"
	@echo "make build ARCH=x86-32    (This is for 32-bit systems)"
	@echo ""
	@echo "Advanced examples, for experienced users: "
	@echo ""
	@echo "make build ARCH=x86-64 COMP=clang"
	@echo "make build ARCH=armv8-a COMP=ndk NDK=~/android-ndk-r21"
	@echo "make profile-build ARCH=x86-64-bmi2 COMP=gcc COMPCXX=g++-4.8"
	@echo ""

directory = ../bench_nodes
all: | $(directory)
$(directory):
	mkdir -p $@


.PHONY: help build profile-build strip install clean objclean profileclean \
        config-sanity icc-profile-use icc-profile-make gcc-profile-use gcc-profile-make \
        clang-profile-use clang-profile-make

build: config-sanity
	@$(MAKE) ARCH=$(ARCH) COMP=$(COMP) all
	@$(STRIP) $(EXE)
#	@cp $(EXE) /Users/michaelbyrne/cluster.mfb
#	@$(EXE) bench >/dev/null
#	@wait
	@rm -f *.o syzygy/*.o

profile-build: config-sanity objclean profileclean
	@echo ""
	@echo "Step 1/4. Building instrumented executable ..."
	@$(MAKE) ARCH=$(ARCH) COMP=$(COMP) $(profile_make)
	@echo ""
	@echo "Step 2/4. Running benchmark for pgo-build ..."
	@$(PGOBENCH) &> /dev/null && wait
	@$(PGOBENCH2) &> /dev/null && wait
	@echo ""
	@echo "Step 3/4. Building optimized executable ..."
	@$(MAKE) ARCH=$(ARCH) COMP=$(COMP) objclean
	@$(MAKE) ARCH=$(ARCH) COMP=$(COMP) $(profile_use)
	@echo ""
	@echo "Step 4/4. Deleting profile data ..."
	@$(MAKE) ARCH=$(ARCH) COMP=$(COMP) profileclean
	strip $(EXE)
#	@cp $(EXE) /Users/michaelbyrne/cluster.mfb
	$(EXE) bench > /dev/null 2> $(EXE).bench && wait
	rm -f *.o syzygy/*.o llvm-profdata
#	touch * syzygy/*
#	cp $(EXE) /opt/picochess/engines/armv7l
	@echo ""
	@echo "==================================="
	@echo "$(EXE) build completed..."
	@echo "==================================="
	@echo ""

strip:
	$(STRIP) $(EXE)

install:
	-mkdir -p -m 755 $(BINDIR)
	-cp $(EXE) $(BINDIR)
	-strip $(BINDIR)/$(EXE)

#clean all
clean: objclean profileclean
	@rm -f .depend *~ core

# clean binaries and objects
objclean:
	@rm -f $(EXE) *.o ./syzygy/*.o

# clean auxiliary profiling files
profileclean:
	@rm -rf profdir
	@rm -f bench.txt *.gcda ./syzygy/*.gcda *.gcno ./syzygy/*.gcno
	@rm -f stockfish.profdata *.profraw

default:
	help

### ==========================================================================
### Section 5. Private targets
### ==========================================================================

all: $(EXE) .depend

config-sanity:
	@echo ""
	@echo "Config:"
	@echo "debug: '$(debug)'"
	@echo "sanitize: '$(sanitize)'"
	@echo "optimize: '$(optimize)'"
	@echo "arch: '$(arch)'"
	@echo "bits: '$(bits)'"
	@echo "kernel: '$(KERNEL)'"
	@echo "os: '$(OS)'"
	@echo "prefetch: '$(prefetch)'"
	@echo "popcnt: '$(popcnt)'"
	@echo "sse: '$(sse)'"
	@echo "pext: '$(pext)'"
	@echo ""
	@echo "Flags:"
	@echo "CXX: $(CXX)"
	@echo "CXXFLAGS: $(CXXFLAGS)"
	@echo "LDFLAGS: $(LDFLAGS)"
	@echo ""
	@echo "Testing config sanity. If this fails, try 'make help' ..."
	@echo ""
	@test "$(debug)" = "yes" || test "$(debug)" = "no"
	@test "$(sanitize)" = "undefined" || test "$(sanitize)" = "thread" || test "$(sanitize)" = "address" || test "$(sanitize)" = "no"
	@test "$(optimize)" = "yes" || test "$(optimize)" = "no"
	@test "$(arch)" = "any" || test "$(arch)" = "x86_64" || test "$(arch)" = "i386" || \
	@test "$(arch)" = "ppc64" || test "$(arch)" = "ppc" || test "$(arch)" = "armv7"
	@test "$(bits)" = "32" || test "$(bits)" = "64"
	@test "$(prefetch)" = "yes" || test "$(prefetch)" = "no"
	@test "$(popcnt)" = "yes" || test "$(popcnt)" = "no"
	@test "$(sse)" = "yes" || test "$(sse)" = "no"
	@test "$(pext)" = "yes" || test "$(pext)" = "no"
	@test "$(comp)" = "gcc" || test "$(comp)" = "icc" || test "$(comp)" = "mingw" || test "$(comp)" = "clang"

$(EXE): $(OBJS)
	$(CXX) -o $@ $(OBJS) $(LDFLAGS)

clang-profile-make:
	$(MAKE) ARCH=$(ARCH) COMP=$(COMP) \
	EXTRACXXFLAGS='-fprofile-instr-generate ' \
	EXTRALDFLAGS=' -fprofile-instr-generate' \
	all

clang-profile-use:
	/opt/local/bin/llvm-profdata-mp-7.0 merge -output=stockfish.profdata *.profraw
	$(MAKE) ARCH=$(ARCH) COMP=$(COMP) \
	EXTRACXXFLAGS='-fprofile-instr-use=stockfish.profdata -Wno-profile-instr-out-of-date' \
	EXTRALDFLAGS='-fprofile-use ' \
	all

gcc-profile-make:
	$(MAKE) ARCH=$(ARCH) COMP=$(COMP) \
	EXTRACXXFLAGS='-fprofile-generate -fprofile-correction' \
	EXTRALDFLAGS='-lgcov' \
	all

gcc-profile-use:
	$(MAKE) ARCH=$(ARCH) COMP=$(COMP) \
	EXTRACXXFLAGS='-fprofile-use -fprofile-correction -fno-peel-loops -fno-tracer' \
	EXTRALDFLAGS='-lgcov' \
	all

icc-profile-make:
	@mkdir -p profdir
	$(MAKE) ARCH=$(ARCH) COMP=$(COMP) \
	EXTRACXXFLAGS='-prof-gen=srcpos -prof_dir ./profdir' \
	all

.depend:
	-@$(CXX) $(DEPENDFLAGS) -MM $(OBJS:.o=.cpp) > $@ 2> /dev/null

-include .depend



### Based on commits through 04/30/2020:
### ======================================================
### Black-Diamond-dev-043020.exe.bench:Nodes searched  : 9575267
### Black-Diamond-dev-043020.exe.bench:Nodes/second    : 2266871
### Bluefish-dev-043020.exe.bench:Nodes searched  : 4674329
### Bluefish-dev-043020.exe.bench:Nodes/second    : 2244036
### Bluefish-FD-dev-043020.exe.bench:Nodes searched  : 10505844
### Bluefish-FD-dev-043020.exe.bench:Nodes/second    : 2342962
### Blue-Honey-dev-043020.exe.bench:Nodes searched  : 4396232
### Blue-Honey-dev-043020.exe.bench:Nodes/second    : 2238407
### Blue-Honey-FD-dev-043020.exe.bench:Nodes searched  : 11144125
### Blue-Honey-FD-dev-043020.exe.bench:Nodes/second    : 2361543
### Honey-dev-043020.exe.bench:Nodes searched  : 4522415
### Honey-dev-043020.exe.bench:Nodes/second    : 2331141
### Honey-FD-dev-043020.exe.bench:Nodes searched  : 9667573
### Honey-FD-dev-043020.exe.bench:Nodes/second    : 2347067
### Stockfish-dev-043020.exe.bench:Nodes searched  : 4405247
### Stockfish-dev-043020.exe.bench:Nodes/second    : 2514410
### Stockfish-FD-dev-043020.exe.bench:Nodes searched  : 9975182
### Stockfish-FD-dev-043020.exe.bench:Nodes/second    : 2278479
### Weakfish-dev-043020.exe.bench:Nodes searched  : 7844702
### Weakfish-dev-043020.exe.bench:Nodes/second    : 3359615
### ======================================================<|MERGE_RESOLUTION|>--- conflicted
+++ resolved
@@ -178,17 +178,12 @@
 ifeq ($(FILES),with_c_book)
 	OBJS = benchmark.o bitbase.o bitboard.o endgame.o evaluate.o main.o \
 	material.o misc.o movegen.o movepick.o pawns.o position.o psqt.o \
-<<<<<<< HEAD
-	search.o thread.o timeman.o tt.o uci.o ucioption.o polybook.o syzygy/tbprobe.o
+	search.o thread.o timeman.o tt.o uci.o ucioption.o polybook.o tune.o syzygy/tbprobe.o
 else
 	OBJS = benchmark.o bitbase.o bitboard.o endgame.o evaluate.o main.o \
 		material.o misc.o movegen.o movepick.o pawns.o position.o psqt.o \
-		search.o thread.o timeman.o tt.o uci.o ucioption.o syzygy/tbprobe.o
-endif
-=======
-	search.o thread.o timeman.o tt.o uci.o ucioption.o tune.o syzygy/tbprobe.o
-
->>>>>>> c527c3ad
+		search.o thread.o timeman.o tt.o uci.o ucioption.o tune.o syzygy/tbprobe.o
+endif
 ### Establish the operating system name
 KERNEL = $(shell uname -s)
 ifeq ($(KERNEL),Linux)
@@ -822,26 +817,26 @@
 
 
 
-### Based on commits through 04/30/2020:
+### Based on commits through 05/03/2020:
 ### ======================================================
-### Black-Diamond-dev-043020.exe.bench:Nodes searched  : 9575267
-### Black-Diamond-dev-043020.exe.bench:Nodes/second    : 2266871
-### Bluefish-dev-043020.exe.bench:Nodes searched  : 4674329
-### Bluefish-dev-043020.exe.bench:Nodes/second    : 2244036
-### Bluefish-FD-dev-043020.exe.bench:Nodes searched  : 10505844
-### Bluefish-FD-dev-043020.exe.bench:Nodes/second    : 2342962
-### Blue-Honey-dev-043020.exe.bench:Nodes searched  : 4396232
-### Blue-Honey-dev-043020.exe.bench:Nodes/second    : 2238407
-### Blue-Honey-FD-dev-043020.exe.bench:Nodes searched  : 11144125
-### Blue-Honey-FD-dev-043020.exe.bench:Nodes/second    : 2361543
-### Honey-dev-043020.exe.bench:Nodes searched  : 4522415
-### Honey-dev-043020.exe.bench:Nodes/second    : 2331141
-### Honey-FD-dev-043020.exe.bench:Nodes searched  : 9667573
-### Honey-FD-dev-043020.exe.bench:Nodes/second    : 2347067
-### Stockfish-dev-043020.exe.bench:Nodes searched  : 4405247
-### Stockfish-dev-043020.exe.bench:Nodes/second    : 2514410
-### Stockfish-FD-dev-043020.exe.bench:Nodes searched  : 9975182
-### Stockfish-FD-dev-043020.exe.bench:Nodes/second    : 2278479
-### Weakfish-dev-043020.exe.bench:Nodes searched  : 7844702
-### Weakfish-dev-043020.exe.bench:Nodes/second    : 3359615
+### Black-Diamond-dev-050320.exe.bench:Nodes searched  : 8227763
+### Black-Diamond-dev-050320.exe.bench:Nodes/second    : 2283586
+### Bluefish-dev-050320.exe.bench:Nodes searched  : 4900564
+### Bluefish-dev-050320.exe.bench:Nodes/second    : 2246934
+### Bluefish-FD-dev-050320.exe.bench:Nodes searched  : 9724222
+### Bluefish-FD-dev-050320.exe.bench:Nodes/second    : 2308146
+### Blue-Honey-dev-050320.exe.bench:Nodes searched  : 4515734
+### Blue-Honey-dev-050320.exe.bench:Nodes/second    : 2268073
+### Blue-Honey-FD-dev-050320.exe.bench:Nodes searched  : 9494534
+### Blue-Honey-FD-dev-050320.exe.bench:Nodes/second    : 2398821
+### Honey-dev-050320.exe.bench:Nodes searched  : 4566913
+### Honey-dev-050320.exe.bench:Nodes/second    : 2273226
+### Honey-FD-dev-050320.exe.bench:Nodes searched  : 9513006
+### Honey-FD-dev-050320.exe.bench:Nodes/second    : 2377062
+### Stockfish-dev-050320.exe.bench:Nodes searched  : 4247490
+### Stockfish-dev-050320.exe.bench:Nodes/second    : 2537329
+### Stockfish-FD-dev-050320.exe.bench:Nodes searched  : 31235768
+### Stockfish-FD-dev-050320.exe.bench:Nodes/second    : 1694740
+### Weakfish-dev-050320.exe.bench:Nodes searched  : 7891610
+### Weakfish-dev-050320.exe.bench:Nodes/second    : 3590359
 ### ======================================================