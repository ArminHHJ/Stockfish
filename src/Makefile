
### ==========================================================================
### Copyright Notice and License Information
### ==========================================================================
###   Honey, a UCI chess playing engine derived from SugaR, Stockfish and Glaurung 2.1
###   Copyright (C) 2004-2008 Tord Romstad (Glaurung Author)
###   Copyright (C) 2008-2015 Marco Costalba, Joona Kiiski, Tord Romstad (Stockfish Authors)
###   Copyright (C) 2015-2016 Marco Costalba, Joona Kiiski, Gary Linscott, Tord Romstad (Stockfish Authors)
###   Copyright (C) 2017-2018 Michael Byrne, Marco Zerbinati, Marco Costalba, Joona Kiiski, Gary Linscott, Tord Romstad (Honey Authors)

###   Honey is free software: you can redistri/Volumes/Macintosh_1.5TBbute it and/or modify
###   it under the terms of the GNU General Public License as published by
###   the Free Software Foundation, either version 3 of the License, or
###   (at your option) any later version.

###   Honey is distributed in the hope that it will be useful,
###   but WITHOUT ANY WARRANTY; without even the implied warranty of
###   MERCHANTABILITY or FITNESS FOR A PARTICULAR PURPOSE.  See the
###   GNU General Public License for more details.

###   You should have received a copy of the GNU General Public License
###   along with this program.  If not, see <http://www.gnu.org/licenses/>.
### ==========================================================================
### Section 1. General Configuration
### ==========================================================================

DATE=$(shell date +"%m%d%y")
DATE2=$(shell date +"%m%d")

### Fortress Detection code that will help in positions such as this:
### 3r4/3r4/2p1k3/p1pbPp1p/Pp1p1PpP/1P1P2R1/2P4R/2K1Q3 w - - 0 6, bm Rxg4
### Fortress Detection code by Joe Ellis:
### https://github.com/jhellis3/Stockfish/tree/game_cycle
###	FORTRESS_DETECT = yes

### HONEY=yes

### Diamond evaluation based on Crystal by Joe Ellis
### https://github.com/jhellis3/Stockfish/tree/crystal
###	NOIR = yes

### Bluefish evaluation by Eelco de Groot
### http://talkchess.com/forum3/viewtopic.php?f=2&t=71929
###	BLUEFISH = yes

### Weakfish has about 90% of the search code Elo improvements removed
### WEAKFISH = yes

### Release versions , enter yes and release version below foor releases
RELEASEVER = no
RELVERSION = XI-r1

### TEST versions, enter yes and labels below to build named test exe's
TEST = no
TESTv1 = $(DATE2)
TESTv2 = NO_PROF
ifeq ($(TEST),yes)
	CXXFLAGS += -DTest
endif

### Uncomment for use with Raspberry Pi -  a slower NPS UCI option setting used in Play
### by Elo and personalities
###	RASPBERRY=Pi

### Features include : Cerebellum book functionality, play by Elo (UCI limit strength), keyboard shortcuts and a few other items. Comment out to eliminate
	FEATURE1=yes

### should be no reason to change anything below here!
### Only Honey with feature 1 will be publicly distributed at this time

ifeq ($(FEATURE1),yes)
	CXXFLAGS += -DAdd_Features
	FILES = with_c_book
	SUF =
endif

###  to reduce NPS setting using "setoption" command, to enable more similiar play when
###  playimg at reduced strength on hardware
ifeq ($(RASPBERRY),Pi)
	CXXFLAGS += -DPi
endif
ifeq ($(FORTRESS_DETECT),yes)
    CXXFLAGS += -DFortress
	SUF=-FD
endif
ifeq ($(HONEY),yes)
    NAME=$(PRE)Honey$(SUF)
    CXXFLAGS += -DSullivan
	ifeq ($(BLUEFISH),yes)
		CXXFLAGS += -DBlau
		PRE=Blue-
	endif
	ifeq ($(RELEASEVER),no)
		ifeq ($(TEST),no)
			ifeq ($(COMP),mingw)
				EXE = $(NAME)-dev-$(DATE).exe
			else
				EXE = $(NAME)-dev-$(DATE)
			endif
		endif
		ifeq ($(TEST),yes)
		        ifeq ($(COMP),mingw)
			        EXE = $(NAME)-$(TESTv1)-$(TESTv2).exe
		        else
			        EXE = $(NAME)-$(TESTv1)-$(TESTv2)
                        endif
		endif
	endif
	ifeq ($(RELEASEVER),yes)
        CXXFLAGS += -DReleaseVer
		ifeq ($(COMP),mingw)
			EXE = $(NAME)-$(RELVERSION).exe
		else
			EXE = $(NAME)-$(RELVERSION)
		endif
	endif
endif

### Note:  For building cur-dev stockfish with the features added.
ifeq ($(NOIR),yes)
	CXXFLAGS += -DNoir
	NAME=Black-Diamond
endif
ifneq ($(HONEY),yes)
	ifneq ($(NOIR),yes)
		ifeq ($(BLUEFISH),yes)
			CXXFLAGS += -DBlau
			PRE=Blue
		else ifeq ($(WEAKFISH),yes)
			CXXFLAGS += -DWeakfish
			PRE=Weak
		else
			PRE=Stock
			CXXFLAGS += -DStockfish
		endif
	NAME=$(PRE)fish$(SUF)
endif
	ifeq ($(RELEASEVER),no)
                ifeq ($(TEST),no)
		  ifeq ($(COMP),mingw)
			  EXE = $(NAME)-dev-$(DATE).exe
		  else
			  EXE = $(NAME)-dev-$(DATE)
    		  endif
                endif
		ifeq ($(TEST),yes)
		  ifeq ($(COMP),mingw)
			  EXE = $(NAME)-$(TESTv1)-$(TESTv2).exe
                  else
			  EXE = $(NAME)-$(TESTv1)-$(TESTv2)
                  endif
                endif
	endif
	ifeq ($(RELEASEVER),yes)
		CXXFLAGS += -DReleaseVer
		ifeq ($(COMP),mingw)
			EXE = $(NAME)-$(RELVERSION).exe
		else
		EXE = $(NAME)-$(RELVERSION)
		endif
	endif
endif

### Installation dir definitions
PREFIX = /opt/local
#PREFIX = /usr/local
BINDIR = $(PREFIX)/bin

### Built-in benchmark for pgo-builds
ifeq ($(WEAKFISH),yes)
	PGOBENCH = ./$(EXE) bench 16 1 5
	PGOBENCH2 = ./$(EXE) bench 16 2 3
else
	PGOBENCH = ./$(EXE) bench 16 1 10
	PGOBENCH2 = ./$(EXE) bench 16 2 8
endif
### Object files
ifeq ($(FILES),with_c_book)
	OBJS = benchmark.o bitbase.o bitboard.o endgame.o evaluate.o main.o \
	material.o misc.o movegen.o movepick.o pawns.o position.o psqt.o \
	search.o thread.o timeman.o tt.o uci.o ucioption.o polybook.o tune.o syzygy/tbprobe.o
else
	OBJS = benchmark.o bitbase.o bitboard.o endgame.o evaluate.o main.o \
		material.o misc.o movegen.o movepick.o pawns.o position.o psqt.o \
		search.o thread.o timeman.o tt.o uci.o ucioption.o tune.o syzygy/tbprobe.o
endif
<<<<<<< HEAD
=======

>>>>>>> 2d17c762
### Establish the operating system name
KERNEL = $(shell uname -s)
ifeq ($(KERNEL),Linux)
	OS = $(shell uname -o)
endif

### ==========================================================================
### Section 2. High-level Configuration
### ==========================================================================
#
# flag                --- Comp switch --- Description
# ----------------------------------------------------------------------------
#
# debug = yes/no      --- -DNDEBUG         --- Enable/Disable debug mode
# sanitize = undefined/thread/no (-fsanitize )
#                     --- ( undefined )    --- enable undefined behavior checks
#                     --- ( thread    )    --- enable threading error  checks
# optimize = yes/no   --- (-O3/-fast etc.) --- Enable/Disable optimizations
# arch = (name)       --- (-arch)          --- Target architecture
# bits = 64/32        --- -DIS_64BIT       --- 64-/32-bit operating system
# prefetch = yes/no   --- -DUSE_PREFETCH   --- Use prefetch asm-instruction
# popcnt = yes/no     --- -DUSE_POPCNT     --- Use popcnt asm-instruction
# sse = yes/no        --- -msse            --- Use Intel Streaming SIMD Extensions
# pext = yes/no       --- -DUSE_PEXT       --- Use pext x86_64 asm-instruction
#
# Note that Makefile is space sensitive, so when adding new architectures
# or modifying existing flags, you have to make sure there are no extra spaces
# at the end of the line for flag values.

### 2.1. General and architecture defaults
optimize = yes
debug = no
sanitize = no
bits = 32
prefetch = no
popcnt = no
sse = no
pext = no
native = no
<<<<<<< HEAD

=======
largepages = no
>>>>>>> 2d17c762
threadripper = no
### 2.2 Architecture specific

### native
ifeq ($(native),yes)
CXXFLAGS += -march=native
endif

ifeq ($(ARCH),general-32)
	arch = any
endif

ifeq ($(ARCH),x86-32-old)
	arch = i386
endif

ifeq ($(ARCH),x86-32)
	arch = i386
	prefetch = yes
	sse = yes
endif

ifeq ($(ARCH),general-64)
	arch = any
	bits = 64
endif

ifeq ($(ARCH),x86-64)
	arch = x86_64
	bits = 64
	prefetch = yes
	sse = yes
<<<<<<< HEAD

=======
	largepages = no
>>>>>>> 2d17c762
	threadripper = no
endif

ifeq ($(ARCH),x86-64-modern)
	arch = x86_64
	bits = 64
	prefetch = yes
	popcnt = yes
	sse = yes
<<<<<<< HEAD
=======
	largepages = no
>>>>>>> 2d17c762
	threadripper = no
endif

ifeq ($(ARCH),x86-64-amd)
	arch = x86_64
	bits = 64
	prefetch = yes
	popcnt = yes
<<<<<<< HEAD

=======
	largepages = yes
>>>>>>> 2d17c762
	threadripper = yes
	sse = yes
endif


ifeq ($(ARCH),x86-64-bmi2)
	arch = x86_64
	bits = 64
	prefetch = yes
	popcnt = yes
	sse = yes
	pext = yes
<<<<<<< HEAD

=======
	largepages = no
>>>>>>> 2d17c762
	threadripper = no
endif

ifeq ($(ARCH),armv7)
	arch = armv7
	prefetch = yes
endif

ifeq ($(ARCH),armv7-a)
	arch = any
endif

ifeq ($(ARCH),armv8-a)
	arch = any
	bits = 64
endif

ifeq ($(ARCH),ppc-32)
	arch = ppc
endif

ifeq ($(ARCH),ppc-64)
	arch = ppc64
	bits = 64
	popcnt = yes
	prefetch = yes
endif


### ==========================================================================
### Section 3. Low-level configuration
### ==========================================================================

### 3.1 Selecting compiler (default = gcc)

CXXFLAGS += -Wall -Wcast-qual -Wno-unused-result -fno-exceptions -std=c++11 $(EXTRACXXFLAGS)
DEPENDFLAGS += -std=c++11
LDFLAGS += $(EXTRALDFLAGS)

ifeq ($(COMP),)
	COMP=gcc
endif

ifeq ($(COMP),gcc)
	comp=gcc
	CXX=g++
	CXXFLAGS += -pedantic -Wextra -Wshadow

	ifeq ($(ARCH),armv7)
	CXXFLAGS += -mcpu=cortex-a53 -mfloat-abi=hard -mfpu=neon-fp-armv8 -mneon-for-64bits -mtune=cortex-a53
		ifeq ($(OS),Android)
			CXXFLAGS += -m$(bits)
			LDFLAGS += -m$(bits)
		endif
	else
		CXXFLAGS += -m$(bits)
		LDFLAGS += -m$(bits)
	endif

	ifneq ($(KERNEL),Darwin)
	   LDFLAGS += -Wl,--no-as-needed
	endif

	gccversion=$(shell gcc --version)
	gccmasqueraded=$(findstring clang,$(gccversion))
endif

ifeq ($(COMP),mingw)
	comp=mingw
	ifeq ($(KERNEL),Linux)
		ifeq ($(bits),64)
			ifeq ($(shell which x86_64-w64-mingw32-c++-posix),)
				CXX=x86_64-w64-mingw32-c++
			else
				CXX=x86_64-w64-mingw32-c++-posix
			endif
		else
			ifeq ($(shell which i686-w64-mingw32-c++-posix),)
				CXX=i686-w64-mingw32-c++
			else
				CXX=i686-w64-mingw32-c++-posix
			endif
		endif
	else
		CXX=g++
	endif

	CXXFLAGS += -Wextra -Wshadow
	LDFLAGS += -static
endif

ifeq ($(COMP),icc)
	comp=icc
	CXX=icpc
	CXXFLAGS += -diag-disable 1476,10120 -Wcheck -Wabi -Wdeprecated -strict-ansi
endif

ifeq ($(COMP),clang)
	comp=clang
	CXX=clang++
	CXXFLAGS += -pedantic -Wextra -Wshadow

	ifneq ($(KERNEL),Darwin)
	ifneq ($(KERNEL),OpenBSD)
		LDFLAGS += -latomic
	endif
	endif

	ifeq ($(ARCH),armv7)
		ifeq ($(OS),Android)
			CXXFLAGS += -m$(bits)
			LDFLAGS += -m$(bits)
		endif
	else
		CXXFLAGS += -m$(bits)
		LDFLAGS += -m$(bits)
	endif
endif

### Using NDK pass the path to the NDK using NDK=/path_to_ndk when invoking the makefile
ifeq ($(COMP),ndk)
	comp=clang
	ifeq ($(KERNEL),Linux)
		HOST=linux-x86_64
	endif
	ifeq ($(KERNEL),Darwin)
		HOST=darwin-x86_64
	endif
	CXX=$(NDK)/toolchains/llvm/prebuilt/$(HOST)/bin/clang++

	ifeq ($(ARCH),armv7-a)
		CXXFLAGS += -target armv7a-linux-androideabi21
	endif
	ifeq ($(ARCH),armv8-a)
		CXXFLAGS += -target aarch64-linux-android21
	endif

	CXXFLAGS += -pedantic -Wextra -Wshadow
	LDFLAGS += -static-libstdc++
endif

ifeq ($(comp),icc)
	profile_make = icc-profile-make
	profile_use = icc-profile-use
else
ifeq ($(comp),clang)
	profile_make = clang-profile-make
	profile_use = clang-profile-use
else
	profile_make = gcc-profile-make
	profile_use = gcc-profile-use
endif
endif

ifeq ($(KERNEL),Darwin)
	ifndef MACOSX_DEPLOYMENT_TARGET
	export MACOSX_DEPLOYMENT_TARGET=10.14
	endif
endif

### Travis CI script uses COMPILER to overwrite CXX
ifdef COMPILER
	COMPCXX=$(COMPILER)
endif

### Allow overwriting CXX from command line
ifdef COMPCXX
	CXX=$(COMPCXX)
endif

### On mingw use Windows threads, otherwise POSIX
ifneq ($(comp),mingw)
	# On Android Bionic's C library comes with its own pthread implementation bundled in
	ifneq ($(OS),Android)
	ifneq ($(COMP),ndk)
		# Haiku has pthreads in its libroot, so only link it in on other platforms
		ifneq ($(KERNEL),Haiku)
			LDFLAGS += -lpthread
		endif
	endif
	endif
endif

### 3.2.1 Debugging
ifeq ($(debug),no)
	CXXFLAGS += -DNDEBUG
else
	CXXFLAGS += -g -Wall -Wextra
endif

### 3.2.2 Debugging with undefined behavior sanitizers
ifneq ($(sanitize),no)
        CXXFLAGS += -g3 -fsanitize=$(sanitize) -fuse-ld=gold
        LDFLAGS += -fsanitize=$(sanitize) -fuse-ld=gold
endif

### 3.3 Optimization
ifeq ($(optimize),yes)

	CXXFLAGS += -O3

	ifeq ($(comp),gcc)
		ifeq ($(OS), Android)
			CXXFLAGS += -fno-gcse -mthumb -march=armv7-a -mfloat-abi=softfp
		endif
	endif

	ifeq ($(comp),$(filter $(comp),gcc clang icc))
		ifeq ($(KERNEL),Darwin)
			CXXFLAGS += -mdynamic-no-pic
		endif
	endif
endif

### 3.4 Bits
ifeq ($(bits),64)
	CXXFLAGS += -DIS_64BIT
endif

### 3.5 prefetch
ifeq ($(prefetch),yes)
	ifeq ($(sse),yes)
		CXXFLAGS += -msse
		DEPENDFLAGS += -msse
	endif
else
	CXXFLAGS += -DNO_PREFETCH
endif

### 3.6 popcnt
ifeq ($(popcnt),yes)
	ifeq ($(largepages),yes)
		CXXFLAGS += -DLargePages
	endif
	ifeq ($(arch),ppc64)
		CXXFLAGS += -DUSE_POPCNT
	else ifeq ($(comp),icc)
		CXXFLAGS += -msse4 -DUSE_POPCNT
	else
		CXXFLAGS += -msse4 -mpopcnt -DUSE_POPCNT
	endif
endif

### 3.6a tr -AMD -LargePages
ifeq ($(threadripper),yes)
	CXXFLAGS += --param l1-cache-line-size=2048 -l2-cache-size=16384 -l3-cache-size=131072
	### since we do not use native with a Threadripper to avoid bmi2
<<<<<<< HEAD
=======
	ifeq ($(largepages),yes)
		CXXFLAGS += -DLargePages
	endif
>>>>>>> 2d17c762
	ifeq ($(comp),$(filter $(comp),gcc clang mingw))
		CXXFLAGS += -msse4.1 -msse4a -mbmi
	endif
endif

### 3.7 pext
ifeq ($(pext),yes)
	ifeq ($(largepages),yes)
		CXXFLAGS += -DLargePages
		endif
	CXXFLAGS += -DUSE_PEXT
	ifeq ($(comp),$(filter $(comp),gcc clang mingw))
		CXXFLAGS += -msse4 -mbmi2
	endif
endif

### 3.8 Link Time Optimization, it works since gcc 4.5 but not on mingw under Windows.
### This is a mix of compile and link time options because the lto link phase
### needs access to the optimization flags.
ifeq ($(optimize),yes)
ifeq ($(debug), no)
	ifeq ($(comp),clang)
		CXXFLAGS += -flto
		LDFLAGS += $(CXXFLAGS)
	endif

	ifeq ($(comp),gcc)
		CXXFLAGS += -flto
	ifeq ($(gccmasqueraded),)
		LDFLAGS += $(CXXFLAGS) -flto=jobserver
	else
		LDFLAGS += $(CXXFLAGS)
	endif
	endif

	ifeq ($(comp),mingw)
	ifeq ($(KERNEL),Linux)
		CXXFLAGS += -flto
		LDFLAGS += $(CXXFLAGS) -flto=jobserver
	endif
	endif
endif
endif

### 3.9 Android 5 can only run position independent executables. Note that this
### breaks Android 4.0 and earlier.
ifeq ($(OS), Android)
	CXXFLAGS += -fPIE
	LDFLAGS += -fPIE -pie
endif
ifeq ($(ARCH), $(filter $(ARCH), armv7-a armv8-a))
	CXXFLAGS += -fPIE
	LDFLAGS += -fPIE -pie
endif
### 3.10 madvise + transparent huge pages
ifeq ($(KERNEL),Linux)
	ifneq ($(ARCH), $(filter $(ARCH), armv7-a armv8-a))
		CXXFLAGS += -DUSE_MADVISE_HUGEPAGE
	endif
endif

### strip executable
ifeq ($(COMP), ndk)
	ifeq ($(ARCH),armv7-a)
		SUB_DIR=arm-linux-androideabi
	endif
	ifeq ($(ARCH),armv8-a)
		SUB_DIR=aarch64-linux-android
	endif
	STRIP=$(NDK)/toolchains/llvm/prebuilt/$(HOST)/$(SUB_DIR)/bin/strip
else
	STRIP=strip
endif
### ==========================================================================
### Section 4. Public targets
### ==========================================================================

help:
	@echo ""
	@echo "To compile Honey, type: "
	@echo "'make <target> ARCH=arch [COMP=compiler] [COMPCXX=cxx]'"
	@echo "<target> would be 'build' or 'profile-build'"
	@echo ""
	@echo "To compile stockfish, uncomment this line in the makefile: "
	@echo "'### HONEY=yes' by remvoing the 3 #(pound signs)"
	@echo "then type: 'make <target> ARCH=<arch> [COMP=compiler] [COMPCXX=cxx]'"
	@echo ""
	@echo "Supported targets:"
	@echo ""
	@echo "build                   > Standard build"
	@echo "profile-build           > PGO build"
	@echo "strip                   > Strip executable"
	@echo "install                 > Install executable"
	@echo "clean                   > Clean up"
	@echo ""
	@echo "Supported archs:"
	@echo ""
	@echo "x86-64-bmi2             > x86 64-bit with pext support (also enables SSE4)"
	@echo "x86-64-modern           > x86 64-bit with popcnt support (also enables SSE3)"
	@echo "x86-64                  > x86 64-bit generic"
	@echo "x86-32                  > x86 32-bit (also enables SSE)"
	@echo "x86-32-old              > x86 32-bit fall back for old hardware"
	@echo "ppc-64                  > PPC 64-bit"
	@echo "ppc-32                  > PPC 32-bit"
	@echo "armv7                   > ARMv7 32-bit"
	@echo "general-64              > unspecified 64-bit"
	@echo "general-32              > unspecified 32-bit"
	@echo ""
	@echo "Supported compilers:"
	@echo ""
	@echo "gcc                     > Gnu compiler (default)"
	@echo "mingw                   > Gnu compiler with MinGW under Windows"
	@echo "clang                   > LLVM Clang compiler"
	@echo "icc                     > Intel compiler"
	@echo ""
	@echo "Simple examples. If you don't know what to do, you likely want to run: "
	@echo ""
	@echo "make build ARCH=x86-64    (This is for 64-bit systems)"
	@echo "make build ARCH=x86-32    (This is for 32-bit systems)"
	@echo ""
	@echo "Advanced examples, for experienced users: "
	@echo ""
	@echo "make build ARCH=x86-64 COMP=clang"
	@echo "make build ARCH=armv8-a COMP=ndk NDK=~/android-ndk-r21"
	@echo "make profile-build ARCH=x86-64-bmi2 COMP=gcc COMPCXX=g++-4.8"
	@echo ""

directory = ../bench_nodes
all: | $(directory)
$(directory):
	mkdir -p $@


.PHONY: help build profile-build strip install clean objclean profileclean \
        config-sanity icc-profile-use icc-profile-make gcc-profile-use gcc-profile-make \
        clang-profile-use clang-profile-make

build: config-sanity
	@$(MAKE) ARCH=$(ARCH) COMP=$(COMP) all
	@$(STRIP) $(EXE)
#	@cp $(EXE) /Users/michaelbyrne/cluster.mfb
#	@$(EXE) bench >/dev/null
#	@wait
	@rm -f *.o syzygy/*.o

profile-build: config-sanity objclean profileclean
	@echo ""
	@echo "Step 1/4. Building instrumented executable ..."
	@$(MAKE) ARCH=$(ARCH) COMP=$(COMP) $(profile_make)
	@echo ""
	@echo "Step 2/4. Running benchmark for pgo-build ..."
	@$(PGOBENCH) &> /dev/null && wait
	@$(PGOBENCH2) &> /dev/null && wait
	@echo ""
	@echo "Step 3/4. Building optimized executable ..."
	@$(MAKE) ARCH=$(ARCH) COMP=$(COMP) objclean
	@$(MAKE) ARCH=$(ARCH) COMP=$(COMP) $(profile_use)
	@echo ""
	@echo "Step 4/4. Deleting profile data ..."
	@$(MAKE) ARCH=$(ARCH) COMP=$(COMP) profileclean
	strip $(EXE)
#	@cp $(EXE) /Users/michaelbyrne/cluster.mfb
	$(EXE) bench > /dev/null 2> $(EXE).bench && wait
	rm -f *.o syzygy/*.o llvm-profdata
#	touch * syzygy/*
#	cp $(EXE) /opt/picochess/engines/armv7l
	@echo ""
	@echo "==================================="
	@echo "$(EXE) build completed..."
	@echo "==================================="
	@echo ""

strip:
	$(STRIP) $(EXE)

install:
	-mkdir -p -m 755 $(BINDIR)
	-cp $(EXE) $(BINDIR)
	-strip $(BINDIR)/$(EXE)

#clean all
clean: objclean profileclean
	@rm -f .depend *~ core

# clean binaries and objects
objclean:
	@rm -f $(EXE) *.o ./syzygy/*.o

# clean auxiliary profiling files
profileclean:
	@rm -rf profdir
	@rm -f bench.txt *.gcda ./syzygy/*.gcda *.gcno ./syzygy/*.gcno
	@rm -f stockfish.profdata *.profraw

default:
	help

### ==========================================================================
### Section 5. Private targets
### ==========================================================================

all: $(EXE) .depend

config-sanity:
	@echo ""
	@echo "Config:"
	@echo "debug: '$(debug)'"
	@echo "sanitize: '$(sanitize)'"
	@echo "optimize: '$(optimize)'"
	@echo "arch: '$(arch)'"
	@echo "bits: '$(bits)'"
	@echo "kernel: '$(KERNEL)'"
	@echo "os: '$(OS)'"
	@echo "prefetch: '$(prefetch)'"
	@echo "popcnt: '$(popcnt)'"
	@echo "sse: '$(sse)'"
	@echo "pext: '$(pext)'"
	@echo ""
	@echo "Flags:"
	@echo "CXX: $(CXX)"
	@echo "CXXFLAGS: $(CXXFLAGS)"
	@echo "LDFLAGS: $(LDFLAGS)"
	@echo ""
	@echo "Testing config sanity. If this fails, try 'make help' ..."
	@echo ""
	@test "$(debug)" = "yes" || test "$(debug)" = "no"
	@test "$(sanitize)" = "undefined" || test "$(sanitize)" = "thread" || test "$(sanitize)" = "address" || test "$(sanitize)" = "no"
	@test "$(optimize)" = "yes" || test "$(optimize)" = "no"
	@test "$(arch)" = "any" || test "$(arch)" = "x86_64" || test "$(arch)" = "i386" || \
	@test "$(arch)" = "ppc64" || test "$(arch)" = "ppc" || test "$(arch)" = "armv7"
	@test "$(bits)" = "32" || test "$(bits)" = "64"
	@test "$(prefetch)" = "yes" || test "$(prefetch)" = "no"
	@test "$(popcnt)" = "yes" || test "$(popcnt)" = "no"
	@test "$(sse)" = "yes" || test "$(sse)" = "no"
	@test "$(pext)" = "yes" || test "$(pext)" = "no"
	@test "$(comp)" = "gcc" || test "$(comp)" = "icc" || test "$(comp)" = "mingw" || test "$(comp)" = "clang"

$(EXE): $(OBJS)
	$(CXX) -o $@ $(OBJS) $(LDFLAGS)

clang-profile-make:
	$(MAKE) ARCH=$(ARCH) COMP=$(COMP) \
	EXTRACXXFLAGS='-fprofile-instr-generate ' \
	EXTRALDFLAGS=' -fprofile-instr-generate' \
	all

clang-profile-use:
	/opt/local/bin/llvm-profdata-mp-7.0 merge -output=stockfish.profdata *.profraw
	$(MAKE) ARCH=$(ARCH) COMP=$(COMP) \
	EXTRACXXFLAGS='-fprofile-instr-use=stockfish.profdata -Wno-profile-instr-out-of-date' \
	EXTRALDFLAGS='-fprofile-use ' \
	all

gcc-profile-make:
	$(MAKE) ARCH=$(ARCH) COMP=$(COMP) \
	EXTRACXXFLAGS='-fprofile-generate -fprofile-correction' \
	EXTRALDFLAGS='-lgcov' \
	all

gcc-profile-use:
	$(MAKE) ARCH=$(ARCH) COMP=$(COMP) \
	EXTRACXXFLAGS='-fprofile-use -fprofile-correction -fno-peel-loops -fno-tracer' \
	EXTRALDFLAGS='-lgcov' \
	all

icc-profile-make:
	@mkdir -p profdir
	$(MAKE) ARCH=$(ARCH) COMP=$(COMP) \
	EXTRACXXFLAGS='-prof-gen=srcpos -prof_dir ./profdir' \
	all

.depend:
	-@$(CXX) $(DEPENDFLAGS) -MM $(OBJS:.o=.cpp) > $@ 2> /dev/null

-include .depend



### Based on commits through 05/03/2020:
### ======================================================
### Black-Diamond-dev-050320.exe.bench:Nodes searched  : 8227763
### Black-Diamond-dev-050320.exe.bench:Nodes/second    : 2283586
### Bluefish-dev-050320.exe.bench:Nodes searched  : 4900564
### Bluefish-dev-050320.exe.bench:Nodes/second    : 2246934
### Bluefish-FD-dev-050320.exe.bench:Nodes searched  : 9724222
### Bluefish-FD-dev-050320.exe.bench:Nodes/second    : 2308146
### Blue-Honey-dev-050320.exe.bench:Nodes searched  : 4515734
### Blue-Honey-dev-050320.exe.bench:Nodes/second    : 2268073
<<<<<<< HEAD
### Based on commits through 05/11/2020:
### ======================================================
### Black-Diamond-dev-051120.exe.bench:Nodes searched  : 8996878
### Black-Diamond-dev-051120.exe.bench:Nodes/second    : 2217618
### Bluefish-dev-051120.exe.bench:Nodes searched  : 5328074
### Bluefish-dev-051120.exe.bench:Nodes/second    : 2195333
### Bluefish-FD-dev-051120.exe.bench:Nodes searched  : 11737429
### Bluefish-FD-dev-051120.exe.bench:Nodes/second    : 2290230
### Blue-Honey-dev-051120.exe.bench:Nodes searched  : 4844842
### Blue-Honey-dev-051120.exe.bench:Nodes/second    : 2137116
### Blue-Honey-FD-dev-051120.exe.bench:Nodes searched  : 10120034
### Blue-Honey-FD-dev-051120.exe.bench:Nodes/second    : 2273654
### Honey-dev-051120.exe.bench:Nodes searched  : 4428721
### Honey-dev-051120.exe.bench:Nodes/second    : 2189184
### Honey-FD-dev-051120.exe.bench:Nodes searched  : 9243149
### Honey-FD-dev-051120.exe.bench:Nodes/second    : 2229951
### Stockfish-dev-051120.exe.bench:Nodes searched  : 5185517
### Stockfish-dev-051120.exe.bench:Nodes/second    : 2470470
### Stockfish-FD-dev-051120.exe.bench:Nodes searched  : 19901415
### Stockfish-FD-dev-051120.exe.bench:Nodes/second    : 2139707
### Weakfish-dev-051120.exe.bench:Nodes searched  : 7885785
### Weakfish-dev-051120.exe.bench:Nodes/second    : 3355653
=======
### Blue-Honey-FD-dev-050320.exe.bench:Nodes searched  : 9494534
### Blue-Honey-FD-dev-050320.exe.bench:Nodes/second    : 2398821
### Honey-dev-050320.exe.bench:Nodes searched  : 4566913
### Honey-dev-050320.exe.bench:Nodes/second    : 2273226
### Honey-FD-dev-050320.exe.bench:Nodes searched  : 9513006
### Honey-FD-dev-050320.exe.bench:Nodes/second    : 2377062
### Stockfish-dev-050320.exe.bench:Nodes searched  : 4247490
### Stockfish-dev-050320.exe.bench:Nodes/second    : 2537329
### Stockfish-FD-dev-050320.exe.bench:Nodes searched  : 31235768
### Stockfish-FD-dev-050320.exe.bench:Nodes/second    : 1694740
### Weakfish-dev-050320.exe.bench:Nodes searched  : 7891610
### Weakfish-dev-050320.exe.bench:Nodes/second    : 3590359
>>>>>>> 2d17c762
### ======================================================<|MERGE_RESOLUTION|>--- conflicted
+++ resolved
@@ -184,10 +184,7 @@
 		material.o misc.o movegen.o movepick.o pawns.o position.o psqt.o \
 		search.o thread.o timeman.o tt.o uci.o ucioption.o tune.o syzygy/tbprobe.o
 endif
-<<<<<<< HEAD
-=======
-
->>>>>>> 2d17c762
+
 ### Establish the operating system name
 KERNEL = $(shell uname -s)
 ifeq ($(KERNEL),Linux)
@@ -227,11 +224,7 @@
 sse = no
 pext = no
 native = no
-<<<<<<< HEAD
-
-=======
-largepages = no
->>>>>>> 2d17c762
+
 threadripper = no
 ### 2.2 Architecture specific
 
@@ -264,11 +257,7 @@
 	bits = 64
 	prefetch = yes
 	sse = yes
-<<<<<<< HEAD
-
-=======
-	largepages = no
->>>>>>> 2d17c762
+
 	threadripper = no
 endif
 
@@ -278,10 +267,6 @@
 	prefetch = yes
 	popcnt = yes
 	sse = yes
-<<<<<<< HEAD
-=======
-	largepages = no
->>>>>>> 2d17c762
 	threadripper = no
 endif
 
@@ -290,11 +275,7 @@
 	bits = 64
 	prefetch = yes
 	popcnt = yes
-<<<<<<< HEAD
-
-=======
-	largepages = yes
->>>>>>> 2d17c762
+
 	threadripper = yes
 	sse = yes
 endif
@@ -307,11 +288,7 @@
 	popcnt = yes
 	sse = yes
 	pext = yes
-<<<<<<< HEAD
-
-=======
-	largepages = no
->>>>>>> 2d17c762
+
 	threadripper = no
 endif
 
@@ -543,9 +520,6 @@
 
 ### 3.6 popcnt
 ifeq ($(popcnt),yes)
-	ifeq ($(largepages),yes)
-		CXXFLAGS += -DLargePages
-	endif
 	ifeq ($(arch),ppc64)
 		CXXFLAGS += -DUSE_POPCNT
 	else ifeq ($(comp),icc)
@@ -559,12 +533,6 @@
 ifeq ($(threadripper),yes)
 	CXXFLAGS += --param l1-cache-line-size=2048 -l2-cache-size=16384 -l3-cache-size=131072
 	### since we do not use native with a Threadripper to avoid bmi2
-<<<<<<< HEAD
-=======
-	ifeq ($(largepages),yes)
-		CXXFLAGS += -DLargePages
-	endif
->>>>>>> 2d17c762
 	ifeq ($(comp),$(filter $(comp),gcc clang mingw))
 		CXXFLAGS += -msse4.1 -msse4a -mbmi
 	endif
@@ -572,9 +540,6 @@
 
 ### 3.7 pext
 ifeq ($(pext),yes)
-	ifeq ($(largepages),yes)
-		CXXFLAGS += -DLargePages
-		endif
 	CXXFLAGS += -DUSE_PEXT
 	ifeq ($(comp),$(filter $(comp),gcc clang mingw))
 		CXXFLAGS += -msse4 -mbmi2
@@ -853,7 +818,6 @@
 ### Bluefish-FD-dev-050320.exe.bench:Nodes/second    : 2308146
 ### Blue-Honey-dev-050320.exe.bench:Nodes searched  : 4515734
 ### Blue-Honey-dev-050320.exe.bench:Nodes/second    : 2268073
-<<<<<<< HEAD
 ### Based on commits through 05/11/2020:
 ### ======================================================
 ### Black-Diamond-dev-051120.exe.bench:Nodes searched  : 8996878
@@ -876,18 +840,4 @@
 ### Stockfish-FD-dev-051120.exe.bench:Nodes/second    : 2139707
 ### Weakfish-dev-051120.exe.bench:Nodes searched  : 7885785
 ### Weakfish-dev-051120.exe.bench:Nodes/second    : 3355653
-=======
-### Blue-Honey-FD-dev-050320.exe.bench:Nodes searched  : 9494534
-### Blue-Honey-FD-dev-050320.exe.bench:Nodes/second    : 2398821
-### Honey-dev-050320.exe.bench:Nodes searched  : 4566913
-### Honey-dev-050320.exe.bench:Nodes/second    : 2273226
-### Honey-FD-dev-050320.exe.bench:Nodes searched  : 9513006
-### Honey-FD-dev-050320.exe.bench:Nodes/second    : 2377062
-### Stockfish-dev-050320.exe.bench:Nodes searched  : 4247490
-### Stockfish-dev-050320.exe.bench:Nodes/second    : 2537329
-### Stockfish-FD-dev-050320.exe.bench:Nodes searched  : 31235768
-### Stockfish-FD-dev-050320.exe.bench:Nodes/second    : 1694740
-### Weakfish-dev-050320.exe.bench:Nodes searched  : 7891610
-### Weakfish-dev-050320.exe.bench:Nodes/second    : 3590359
->>>>>>> 2d17c762
 ### ======================================================