--- conflicted
+++ resolved
@@ -24,15 +24,9 @@
 ### ==========================================================================
 
 ### Executable name
-<<<<<<< HEAD
-
-### Crystal-Honey bench nodes -----> 9312971 > based on commits up to 8/26/2019
-###  based on SF commits up to 8/26/2019
-
-=======
-### Honey bench nodes -----> 4374828 > based on commits up to 8/29/2019
-### stockfish bench nodes -> 3568210 > based on commits up to 8/29/2019
->>>>>>> cb2f0fac
+
+### Crystal-Honey bench nodes -----> 9312971 > based on commits up to 8/29/2019
+###  based on SF commits up to 8/29/2019 ( not all SF commits will be merged)
 
 ####  Always leave the three lines below as is (any subsequent defines will override)
 DATE=$(shell date +"%m%d%y")
@@ -51,12 +45,8 @@
 CXXFLAGS += -DTest
 endif
 
-<<<<<<< HEAD
+
 VERSION=sullivan
-=======
-### Uncomment the line below for Honey, comment out for Stockfish
-	VERSION=sullivan
->>>>>>> cb2f0fac
 
 ### Uncomment for use with Raspberry Pi -  a slower NPS UCI option setting used in Play
 ### by Elo and personalities
@@ -78,42 +68,6 @@
 ###  playimg at reduced strength on hardware
 ifeq ($(RASPBERRY),Pi)
 CXXFLAGS += -DPi
-<<<<<<< HEAD
-=======
-endif
-
-ifeq ($(VERSION),sullivan)
-	CXXFLAGS += -DSullivan
-	ifeq ($(RELEASEVER),no)
-		ifeq ($(TEST),no)
-			ifeq ($(COMP),mingw)
-				EXE = Honey-dev-$(DATE).exe
-			else
-				EXE = Honey-dev-$(DATE)
-			endif
-		endif
-		ifeq ($(TEST),yes)
-			EXE = Honey-$(TESTv1)-$(TESTv2)
-		endif
-	endif
-	ifeq ($(RELEASEVER),yes)
-        CXXFLAGS += -DReleaseVer
-		ifeq ($(COMP),mingw)
-			EXE = Honey-$(RELVERSION).exe
-		else
-			EXE = Honey-$(RELVERSION)
-		endif
-	endif
-endif
-
-### Note:  For building cur-dev stockfish with the features added.
-ifneq ($(VERSION),sullivan)
-	ifeq ($(COMP),mingw)
-		EXE = stockfish-$(DATE).exe
-	else
-		EXE = stockfish-$(DATE)
-	endif
->>>>>>> cb2f0fac
 endif
 
 ifeq ($(VERSION),sullivan)
