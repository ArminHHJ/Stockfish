### ==========================================================================
### Copyright Notice and License Information
### ==========================================================================
###   Honey, a UCI chess playing engine derived from SugaR, Stockfish and Glaurung 2.1
###   Copyright (C) 2004-2008 Tord Romstad (Glaurung Author)
###   Copyright (C) 2008-2015 Marco Costalba, Joona Kiiski, Tord Romstad (Stockfish Authors)
###   Copyright (C) 2015-2016 Marco Costalba, Joona Kiiski, Gary Linscott, Tord Romstad (Stockfish Authors)
###   Copyright (C) 2017-2018 Michael Byrne, Marco Zerbinati, Marco Costalba, Joona Kiiski, Gary Linscott, Tord Romstad (Honey Authors)

###   Honey is free software: you can redistri/Volumes/Macintosh_1.5TBbute it and/or modify
###   it under the terms of the GNU General Public License as published by
###   the Free Software Foundation, either version 3 of the License, or
###   (at your option) any later version.

###   Honey is distributed in the hope that it will be useful,
###   but WITHOUT ANY WARRANTY; without even the implied warranty of
###   MERCHANTABILITY or FITNESS FOR A PARTICULAR PURPOSE.  See the
###   GNU General Public License for more details.

###   You should have received a copy of the GNU General Public License
###   along with this program.  If not, see <http://www.gnu.org/licenses/>.
### ==========================================================================
### Section 1. General Configuration
### ==========================================================================

### Note: 4 new bench positions were added on 10/17/2019.
###       Bluefish and Honey benchmarks were modified on 11/19/2019
###
### Bench signatures (total nodes searched using bench)
### Based on commits through 01/11/2020:
### ======================================================
### Black-Diamond-011120.nodes:Nodes searched  : 11044958
### Bluefish-011120.nodes:Nodes searched  : 5820302
### Bluefish-FD-011120.nodes:Nodes searched  : 12686516
### Blue-Honey-dev-011120.nodes:Nodes searched  : 5323111
### Blue-Honey-FD-dev-011120.nodes:Nodes searched  : 11289115
### Honey-dev-011120.nodes:Nodes searched  : 5042953
### Honey-FD-dev-011120.nodes:Nodes searched  : 11464269
### Stockfish-011120.nodes:Nodes searched  : 4586187
### Stockfish-FD-011120.nodes:Nodes searched  : 9705942
### Weakfish-011120.nodes:Nodes searched  : 6999755
### ======================================================

DATE=$(shell date +"%m%d%y")
DATE2=$(shell date +"%m%d")

### Fortress Detection code that will help in positions such as this:
### 3r4/3r4/2p1k3/p1pbPp1p/Pp1p1PpP/1P1P2R1/2P4R/2K1Q3 w - - 0 6, bm Rxg4
### Fortress Detection code by Joe Ellis:
### https://github.com/jhellis3/Stockfish/tree/game_cycle
###	FORTRESS_DETECT = yes

### HONEY=yes

### Diamond evaluation based on Crystal by Joe Ellis
### https://github.com/jhellis3/Stockfish/tree/crystal
###	NOIR = yes

### Bluefish evaluation by Eelco de Groot
### http://talkchess.com/forum3/viewtopic.php?f=2&t=71929
###	BLUEFISH = yes

### Weakfish has about 90% of the search code Elo improvements removed
### WEAKFISH = yes

### Release versions , enter yes and release version below foor releases
RELEASEVER = no
RELVERSION = XR7


### TEST versions, enter yes and labels below to build named test exe's
TEST = no
TESTv1 = $(DATE2)
TESTv2 =
ifeq ($(TEST),yes)
	CXXFLAGS += -DTest
endif

### Uncomment for use with Raspberry Pi -  a slower NPS UCI option setting used in Play
### by Elo and personalities
###	RASPBERRY=Pi

### Features include : Cerebellum book functionality, play by Elo (UCI limit strength), keyboard shortcuts and a few other items. Comment out to eliminate
	FEATURE1=yes

### should be no reason to change anything below here!
### Only Honey with feature 1 will be publicly distributed at this time

ifeq ($(FEATURE1),yes)
	CXXFLAGS += -DAdd_Features
	FILES = with_c_book
	SUF =
endif

###  to reduce NPS setting using "setoption" command, to enable more similiar play when
###  playimg at reduced strength on hardware
ifeq ($(RASPBERRY),Pi)
	CXXFLAGS += -DPi
endif
ifeq ($(FORTRESS_DETECT),yes)
    CXXFLAGS += -DFortress
	SUF=-FD
endif
ifeq ($(HONEY),yes)
    NAME=$(PRE)Honey$(SUF)
    CXXFLAGS += -DSullivan
	ifeq ($(BLUEFISH),yes)
		CXXFLAGS += -DBlau
		PRE=Blue-
	endif
	ifeq ($(RELEASEVER),no)
		ifeq ($(TEST),no)
			ifeq ($(COMP),mingw)
				EXE = $(NAME)-dev-$(DATE).exe
			else
				EXE = $(NAME)-dev-$(DATE)
			endif
		endif
		ifeq ($(TEST),yes)
			EXE = $(NAME)-$(TESTv1)-$(TESTv2)
		endif
	endif
	ifeq ($(RELEASEVER),yes)
        CXXFLAGS += -DReleaseVer
		ifeq ($(COMP),mingw)
			EXE = $(NAME)-$(RELVERSION).exe
		else
			EXE = $(NAME)-$(RELVERSION)
		endif
	endif
endif

### Note:  For building cur-dev stockfish with the features added.
ifeq ($(NOIR),yes)
	CXXFLAGS += -DNoir
	NAME=Black-Diamond
endif
ifneq ($(HONEY),yes)
	ifneq ($(NOIR),yes)
		ifeq ($(BLUEFISH),yes)
			CXXFLAGS += -DBlau
			PRE=Blue
		else ifeq ($(WEAKFISH),yes)
			CXXFLAGS += -DWeakfish
			PRE=Weak
		else
			PRE=Stock
			CXXFLAGS += -DStockfish
		endif
	NAME=$(PRE)fish$(SUF)
endif
	ifeq ($(RELEASEVER),no)
		ifeq ($(COMP),mingw)
			EXE = $(NAME)-$(DATE).exe
		else
			EXE = $(NAME)-$(DATE)
		endif
	endif
	ifeq ($(RELEASEVER),yes)
		CXXFLAGS += -DReleaseVer
		ifeq ($(COMP),mingw)
			EXE = $(NAME)-$(RELVERSION).exe
		else
		EXE = $(NAME)-$(RELVERSION)
		endif
	endif
endif

### Installation dir definitions
PREFIX = /opt/local
#PREFIX = /usr/local
BINDIR = $(PREFIX)/bin

### Built-in benchmark for pgo-builds
ifeq ($(WEAKFISH),yes)
	PGOBENCH = ./$(EXE) bench 16 1 5
	PGOBENCH2 = ./$(EXE) bench 16 2 3
else
	PGOBENCH = ./$(EXE) bench 16 1 10
	PGOBENCH2 = ./$(EXE) bench 16 2 8
endif
### Object files
ifeq ($(FILES),with_c_book)
	OBJS = benchmark.o bitbase.o bitboard.o endgame.o evaluate.o main.o \
	material.o misc.o movegen.o movepick.o pawns.o position.o psqt.o \
	search.o thread.o timeman.o tt.o uci.o ucioption.o polybook.o syzygy/tbprobe.o
else
	OBJS = benchmark.o bitbase.o bitboard.o endgame.o evaluate.o main.o \
		material.o misc.o movegen.o movepick.o pawns.o position.o psqt.o \
		search.o thread.o timeman.o tt.o uci.o ucioption.o syzygy/tbprobe.o
endif
### Establish the operating system name
KERNEL = $(shell uname -s)
ifeq ($(KERNEL),Linux)
	OS = $(shell uname -o)
endif

### ==========================================================================
### Section 2. High-level Configuration
### ==========================================================================
#
# flag                --- Comp switch --- Description
# ----------------------------------------------------------------------------
#
# debug = yes/no      --- -DNDEBUG         --- Enable/Disable debug mode
# sanitize = undefined/thread/no (-fsanitize )
#                     --- ( undefined )    --- enable undefined behavior checks
#                     --- ( thread    )    --- enable threading error  checks
# optimize = yes/no   --- (-O3/-fast etc.) --- Enable/Disable optimizations
# arch = (name)       --- (-arch)          --- Target architecture
# bits = 64/32        --- -DIS_64BIT       --- 64-/32-bit operating system
# prefetch = yes/no   --- -DUSE_PREFETCH   --- Use prefetch asm-instruction
# popcnt = yes/no     --- -DUSE_POPCNT     --- Use popcnt asm-instruction
# sse = yes/no        --- -msse            --- Use Intel Streaming SIMD Extensions
# pext = yes/no       --- -DUSE_PEXT       --- Use pext x86_64 asm-instruction
#
# Note that Makefile is space sensitive, so when adding new architectures
# or modifying existing flags, you have to make sure there are no extra spaces
# at the end of the line for flag values.

### 2.1. General and architecture defaults
optimize = yes
debug = no
sanitize = no
bits = 32
prefetch = no
popcnt = no
sse = no
pext = no
native = no

### 2.2 Architecture specific

### native
ifeq ($(native),yes)
CXXFLAGS += -march=native
endif

ifeq ($(ARCH),general-32)
	arch = any
endif

ifeq ($(ARCH),x86-32-old)
	arch = i386
endif

ifeq ($(ARCH),x86-32)
	arch = i386
	prefetch = yes
	sse = yes
endif

ifeq ($(ARCH),general-64)
	arch = any
	bits = 64
endif

ifeq ($(ARCH),x86-64)
	arch = x86_64
	bits = 64
	prefetch = yes
	sse = yes
endif

ifeq ($(ARCH),x86-64-modern)
	arch = x86_64
	bits = 64
	prefetch = yes
	popcnt = yes
	sse = yes
endif

ifeq ($(ARCH),x86-64-bmi2)
	arch = x86_64
	bits = 64
	prefetch = yes
	popcnt = yes
	sse = yes
	pext = yes
endif

ifeq ($(ARCH),armv7)
	arch = armv7
	prefetch = yes
endif

ifeq ($(ARCH),ppc-32)
	arch = ppc
endif

ifeq ($(ARCH),ppc-64)
	arch = ppc64
	bits = 64
	popcnt = yes
	prefetch = yes
endif


### ==========================================================================
### Section 3. Low-level configuration
### ==========================================================================

### 3.1 Selecting compiler (default = gcc)

CXXFLAGS += -Wall -Wcast-qual -Wno-unused-result -fno-exceptions -std=c++11 $(EXTRACXXFLAGS)
DEPENDFLAGS += -std=c++11
LDFLAGS += $(EXTRALDFLAGS)

ifeq ($(COMP),)
	COMP=gcc
endif

ifeq ($(COMP),gcc)
	comp=gcc
	CXX=g++
	CXXFLAGS += -pedantic -Wextra -Wshadow

	ifeq ($(ARCH),armv7)
	CXXFLAGS += -mcpu=cortex-a53 -mfloat-abi=hard -mfpu=neon-fp-armv8 -mneon-for-64bits -mtune=cortex-a53
		ifeq ($(OS),Android)
			CXXFLAGS += -m$(bits)
			LDFLAGS += -m$(bits)
		endif
	else
		CXXFLAGS += -m$(bits)
		LDFLAGS += -m$(bits)
	endif

	ifneq ($(KERNEL),Darwin)
	   LDFLAGS += -Wl,--no-as-needed
	endif

	gccversion=$(shell gcc --version)
	gccmasqueraded=$(findstring clang,$(gccversion))
endif

ifeq ($(COMP),mingw)
	comp=mingw

	ifeq ($(KERNEL),Linux)
		ifeq ($(bits),64)
			ifeq ($(shell which x86_64-w64-mingw32-c++-posix),)
				CXX=x86_64-w64-mingw32-c++
			else
				CXX=x86_64-w64-mingw32-c++-posix
			endif
		else
			ifeq ($(shell which i686-w64-mingw32-c++-posix),)
				CXX=i686-w64-mingw32-c++
			else
				CXX=i686-w64-mingw32-c++-posix
			endif
		endif
	else
		CXX=g++
	endif

	CXXFLAGS += -Wextra -Wshadow
	LDFLAGS += -static
endif

ifeq ($(COMP),icc)
	comp=icc
	CXX=icpc
	CXXFLAGS += -diag-disable 1476,10120 -Wcheck -Wabi -Wdeprecated -strict-ansi
endif

ifeq ($(COMP),clang)
	comp=clang
	CXX=clang++
	CXXFLAGS += -pedantic -Wextra -Wshadow

	ifneq ($(KERNEL),Darwin)
	ifneq ($(KERNEL),OpenBSD)
		LDFLAGS += -latomic
	endif
	endif

	ifeq ($(ARCH),armv7)
		ifeq ($(OS),Android)
			CXXFLAGS += -m$(bits)
			LDFLAGS += -m$(bits)
		endif
	else
		CXXFLAGS += -m$(bits)
		LDFLAGS += -m$(bits)
	endif
endif

ifeq ($(comp),icc)
	profile_make = icc-profile-make
	profile_use = icc-profile-use
else
ifeq ($(comp),clang)
	profile_make = clang-profile-make
	profile_use = clang-profile-use
else
	profile_make = gcc-profile-make
	profile_use = gcc-profile-use
endif
endif

ifeq ($(KERNEL),Darwin)
	ifndef MACOSX_DEPLOYMENT_TARGET
	export MACOSX_DEPLOYMENT_TARGET=10.14
	endif
endif

### Travis CI script uses COMPILER to overwrite CXX
ifdef COMPILER
	COMPCXX=$(COMPILER)
endif

### Allow overwriting CXX from command line
ifdef COMPCXX
	CXX=$(COMPCXX)
endif

### On mingw use Windows threads, otherwise POSIX
ifneq ($(comp),mingw)
	# On Android Bionic's C library comes with its own pthread implementation bundled in
	ifneq ($(OS),Android)
		# Haiku has pthreads in its libroot, so only link it in on other platforms
		ifneq ($(KERNEL),Haiku)
			LDFLAGS += -lpthread
		endif
	endif
endif

### 3.2.1 Debugging
ifeq ($(debug),no)
	CXXFLAGS += -DNDEBUG
else
	CXXFLAGS += -g -Wall -Wextra
endif

### 3.2.2 Debugging with undefined behavior sanitizers
ifneq ($(sanitize),no)
        CXXFLAGS += -g3 -fsanitize=$(sanitize) -fuse-ld=gold
        LDFLAGS += -fsanitize=$(sanitize) -fuse-ld=gold
endif

### 3.3 Optimization
ifeq ($(optimize),yes)

	CXXFLAGS += -O3

	ifeq ($(comp),gcc)
		ifeq ($(OS), Android)
			CXXFLAGS += -fno-gcse -mthumb -march=armv7-a -mfloat-abi=softfp
		endif
	endif

	ifeq ($(comp),$(filter $(comp),gcc clang icc))
		ifeq ($(KERNEL),Darwin)
			CXXFLAGS += -mdynamic-no-pic
		endif
	endif
endif

### 3.4 Bits
ifeq ($(bits),64)
	CXXFLAGS += -DIS_64BIT
endif

### 3.5 prefetch
ifeq ($(prefetch),yes)
	ifeq ($(sse),yes)
		CXXFLAGS += -msse
		DEPENDFLAGS += -msse
	endif
else
	CXXFLAGS += -DNO_PREFETCH
endif

### 3.6 popcnt
ifeq ($(popcnt),yes)
	ifeq ($(arch),ppc64)
		CXXFLAGS += -DUSE_POPCNT
	else ifeq ($(comp),icc)
		CXXFLAGS += -msse4 -DUSE_POPCNT
	else
		CXXFLAGS += -msse4 -mpopcnt -DUSE_POPCNT
	endif
endif

### 3.7 pext
ifeq ($(pext),yes)
	CXXFLAGS += -DUSE_PEXT
	ifeq ($(comp),$(filter $(comp),gcc clang mingw))
		CXXFLAGS += -msse4 -mbmi2
	endif
endif

### 3.8 Link Time Optimization, it works since gcc 4.5 but not on mingw under Windows.
### This is a mix of compile and link time options because the lto link phase
### needs access to the optimization flags.
ifeq ($(optimize),yes)
ifeq ($(debug), no)
	ifeq ($(comp),clang)
		CXXFLAGS += -flto
		LDFLAGS += $(CXXFLAGS)
	endif

	ifeq ($(comp),gcc)
		CXXFLAGS += -flto
	ifeq ($(gccmasqueraded),)
		LDFLAGS += $(CXXFLAGS) -flto=jobserver
	else
		LDFLAGS += $(CXXFLAGS)
	endif
	endif

	ifeq ($(comp),mingw)
	ifeq ($(KERNEL),Linux)
		CXXFLAGS += -flto
		LDFLAGS += $(CXXFLAGS) -flto=jobserver
	endif
	endif
endif
endif

### 3.9 Android 5 can only run position independent executables. Note that this
### breaks Android 4.0 and earlier.
ifeq ($(OS), Android)
	CXXFLAGS += -fPIE
	LDFLAGS += -fPIE -pie
endif
<<<<<<< HEAD
=======

>>>>>>> e498d9ca
### 3.10 madvise + transparent huge pages
ifeq ($(KERNEL),Linux)
	CXXFLAGS += -DUSE_MADVISE_HUGEPAGE
endif
<<<<<<< HEAD
=======

>>>>>>> e498d9ca

### ==========================================================================
### Section 4. Public targets
### ==========================================================================

help:
	@echo ""
	@echo "To compile Honey, type: "
	@echo "'make <target> ARCH=arch [COMP=compiler] [COMPCXX=cxx]'"
	@echo "<target> would be 'build' or 'profile-build'"
	@echo ""
	@echo "To compile stockfish, uncomment this line in the makefile: "
	@echo "'### HONEY=yes' by remvoing the 3 #(pound signs)"
	@echo "then type: 'make <target> ARCH=<arch> [COMP=compiler] [COMPCXX=cxx]'"
	@echo ""
	@echo "Supported targets:"
	@echo ""
	@echo "build                   > Standard build"
	@echo "profile-build           > PGO build"
	@echo "strip                   > Strip executable"
	@echo "install                 > Install executable"
	@echo "clean                   > Clean up"
	@echo ""
	@echo "Supported archs:"
	@echo ""
	@echo "x86-64-bmi2             > x86 64-bit with pext support (also enables SSE4)"
	@echo "x86-64-modern           > x86 64-bit with popcnt support (also enables SSE3)"
	@echo "x86-64                  > x86 64-bit generic"
	@echo "x86-32                  > x86 32-bit (also enables SSE)"
	@echo "x86-32-old              > x86 32-bit fall back for old hardware"
	@echo "ppc-64                  > PPC 64-bit"
	@echo "ppc-32                  > PPC 32-bit"
	@echo "armv7                   > ARMv7 32-bit"
	@echo "general-64              > unspecified 64-bit"
	@echo "general-32              > unspecified 32-bit"
	@echo ""
	@echo "Supported compilers:"
	@echo ""
	@echo "gcc                     > Gnu compiler (default)"
	@echo "mingw                   > Gnu compiler with MinGW under Windows"
	@echo "clang                   > LLVM Clang compiler"
	@echo "icc                     > Intel compiler"
	@echo ""
	@echo "Simple examples. If you don't know what to do, you likely want to run: "
	@echo ""
	@echo "make build ARCH=x86-64    (This is for 64-bit systems)"
	@echo "make build ARCH=x86-32    (This is for 32-bit systems)"
	@echo ""
	@echo "Advanced examples, for experienced users: "
	@echo ""
	@echo "make build ARCH=x86-64 COMP=clang"
	@echo "make profile-build ARCH=x86-64-bmi2 COMP=gcc COMPCXX=g++-4.8"
	@echo ""

directory = ../bench_nodes
all: | $(directory)
$(directory):
	mkdir -p $@

.PHONY: all help build profile-build strip install clean objclean profileclean help \
        config-sanity icc-profile-use icc-profile-make gcc-profile-use gcc-profile-make \
        clang-profile-use clang-profile-make

build: config-sanity
	@$(MAKE) ARCH=$(ARCH) COMP=$(COMP) all
	@strip $(EXE)
#	@cp $(EXE) /Users/michaelbyrne/cluster.mfb
#	@$(EXE) bench >/dev/null
#	@wait
	@rm -f *.o syzygy/*.o

profile-build: config-sanity objclean profileclean
	@echo ""
	@echo "Step 1/4. Building instrumented executable ..."
	@$(MAKE) ARCH=$(ARCH) COMP=$(COMP) $(profile_make)
	@echo ""
	@echo "Step 2/4. Running benchmark for pgo-build ..."
	@$(PGOBENCH) &> /dev/null && wait
	@$(PGOBENCH2) &> /dev/null && wait
	@echo ""
	@echo "Step 3/4. Building optimized executable ..."
	@$(MAKE) ARCH=$(ARCH) COMP=$(COMP) objclean
	@$(MAKE) ARCH=$(ARCH) COMP=$(COMP) $(profile_use)
	@echo ""
	@echo "Step 4/4. Deleting profile data ..."
	@$(MAKE) ARCH=$(ARCH) COMP=$(COMP) profileclean
	strip $(EXE)
#	@cp $(EXE) /Users/michaelbyrne/cluster.mfb
	$(EXE) bench > /dev/null 2> $(EXE).nodes && wait
	rm -f *.o syzygy/*.o llvm-profdata
#	touch * syzygy/*
#	cp $(EXE) /opt/picochess/engines/armv7l
	@echo ""
	@echo "==================================="
	@echo "$(EXE) build completed..."
	@echo "==================================="
	@echo ""

strip:
	strip $(EXE)

install:
	-mkdir -p -m 755 $(BINDIR)
	-cp $(EXE) $(BINDIR)
	-strip $(BINDIR)/$(EXE)

#clean all
clean: objclean profileclean
	@rm -f .depend *~ core

# clean binaries and objects
objclean:
	@rm -f $(EXE) *.o ./syzygy/*.o

# clean auxiliary profiling files
profileclean:
	@rm -rf profdir
	@rm -f bench.txt *.gcda ./syzygy/*.gcda *.gcno ./syzygy/*.gcno
	@rm -f stockfish.profdata *.profraw

default:
	help

### ==========================================================================
### Section 5. Private targets
### ==========================================================================

all: $(EXE) .depend

config-sanity:
	@echo ""
	@echo "Config:"
	@echo "debug: '$(debug)'"
	@echo "sanitize: '$(sanitize)'"
	@echo "optimize: '$(optimize)'"
	@echo "arch: '$(arch)'"
	@echo "bits: '$(bits)'"
	@echo "kernel: '$(KERNEL)'"
	@echo "os: '$(OS)'"
	@echo "prefetch: '$(prefetch)'"
	@echo "popcnt: '$(popcnt)'"
	@echo "sse: '$(sse)'"
	@echo "pext: '$(pext)'"
	@echo ""
	@echo "Flags:"
	@echo "CXX: $(CXX)"
	@echo "CXXFLAGS: $(CXXFLAGS)"
	@echo "LDFLAGS: $(LDFLAGS)"
	@echo ""
	@echo "Testing config sanity. If this fails, try 'make help' ..."
	@echo ""
	@test "$(debug)" = "yes" || test "$(debug)" = "no"
	@test "$(sanitize)" = "undefined" || test "$(sanitize)" = "thread" || test "$(sanitize)" = "address" || test "$(sanitize)" = "no"
	@test "$(optimize)" = "yes" || test "$(optimize)" = "no"
	@test "$(arch)" = "any" || test "$(arch)" = "x86_64" || test "$(arch)" = "i386" || \
	@test "$(arch)" = "ppc64" || test "$(arch)" = "ppc" || test "$(arch)" = "armv7"
	@test "$(bits)" = "32" || test "$(bits)" = "64"
	@test "$(prefetch)" = "yes" || test "$(prefetch)" = "no"
	@test "$(popcnt)" = "yes" || test "$(popcnt)" = "no"
	@test "$(sse)" = "yes" || test "$(sse)" = "no"
	@test "$(pext)" = "yes" || test "$(pext)" = "no"
	@test "$(comp)" = "gcc" || test "$(comp)" = "icc" || test "$(comp)" = "mingw" || test "$(comp)" = "clang"

$(EXE): $(OBJS)
	$(CXX) -o $@ $(OBJS) $(LDFLAGS)

clang-profile-make:
	$(MAKE) ARCH=$(ARCH) COMP=$(COMP) \
	EXTRACXXFLAGS='-fprofile-instr-generate ' \
	EXTRALDFLAGS=' -fprofile-instr-generate' \
	all

clang-profile-use:
	/opt/local/bin/llvm-profdata-mp-7.0 merge -output=stockfish.profdata *.profraw
	$(MAKE) ARCH=$(ARCH) COMP=$(COMP) \
	EXTRACXXFLAGS='-fprofile-instr-use=stockfish.profdata -Wno-profile-instr-out-of-date' \
	EXTRALDFLAGS='-fprofile-use ' \
	all

gcc-profile-make:
	$(MAKE) ARCH=$(ARCH) COMP=$(COMP) \
	EXTRACXXFLAGS='-fprofile-generate -fprofile-correction' \
	EXTRALDFLAGS='-lgcov' \
	all

gcc-profile-use:
	$(MAKE) ARCH=$(ARCH) COMP=$(COMP) \
	EXTRACXXFLAGS='-fprofile-use -fprofile-correction -fno-peel-loops -fno-tracer' \
	EXTRALDFLAGS='-lgcov' \
	all

icc-profile-make:
	@mkdir -p profdir
	$(MAKE) ARCH=$(ARCH) COMP=$(COMP) \
	EXTRACXXFLAGS='-prof-gen=srcpos -prof_dir ./profdir' \
	all

icc-profile-use:
	$(MAKE) ARCH=$(ARCH) COMP=$(COMP) \
	EXTRACXXFLAGS='-prof_use -prof_dir ./profdir' \
	all

.depend:
	-@$(CXX) $(DEPENDFLAGS) -MM $(OBJS:.o=.cpp) > $@ 2> /dev/null

-include .depend<|MERGE_RESOLUTION|>--- conflicted
+++ resolved
@@ -27,18 +27,18 @@
 ###       Bluefish and Honey benchmarks were modified on 11/19/2019
 ###
 ### Bench signatures (total nodes searched using bench)
-### Based on commits through 01/11/2020:
+### Based on commits through 01/13/2020:
 ### ======================================================
-### Black-Diamond-011120.nodes:Nodes searched  : 11044958
-### Bluefish-011120.nodes:Nodes searched  : 5820302
-### Bluefish-FD-011120.nodes:Nodes searched  : 12686516
-### Blue-Honey-dev-011120.nodes:Nodes searched  : 5323111
-### Blue-Honey-FD-dev-011120.nodes:Nodes searched  : 11289115
-### Honey-dev-011120.nodes:Nodes searched  : 5042953
-### Honey-FD-dev-011120.nodes:Nodes searched  : 11464269
-### Stockfish-011120.nodes:Nodes searched  : 4586187
-### Stockfish-FD-011120.nodes:Nodes searched  : 9705942
-### Weakfish-011120.nodes:Nodes searched  : 6999755
+### Black-Diamond-011320.nodes:Nodes searched  : 11044958
+### Bluefish-011320.nodes:Nodes searched  : 5820302
+### Bluefish-FD-011320.nodes:Nodes searched  : 12686516
+### Blue-Honey-dev-011320.nodes:Nodes searched  : 5323111
+### Blue-Honey-FD-dev-011320.nodes:Nodes searched  : 11289115
+### Honey-dev-011320.nodes:Nodes searched  : 5042953
+### Honey-FD-dev-011320.nodes:Nodes searched  : 11464269
+### Stockfish-011320.nodes:Nodes searched  : 4586187
+### Stockfish-FD-011320.nodes:Nodes searched  : 9705942
+### Weakfish-011320.nodes:Nodes searched  : 6999755
 ### ======================================================
 
 DATE=$(shell date +"%m%d%y")
@@ -526,19 +526,10 @@
 	CXXFLAGS += -fPIE
 	LDFLAGS += -fPIE -pie
 endif
-<<<<<<< HEAD
-=======
-
->>>>>>> e498d9ca
 ### 3.10 madvise + transparent huge pages
 ifeq ($(KERNEL),Linux)
 	CXXFLAGS += -DUSE_MADVISE_HUGEPAGE
 endif
-<<<<<<< HEAD
-=======
-
->>>>>>> e498d9ca
-
 ### ==========================================================================
 ### Section 4. Public targets
 ### ==========================================================================
