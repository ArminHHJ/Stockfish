# Stockfish, a UCI chess playing engine derived from Glaurung 2.1
# Copyright (C) 2004-2008 Tord Romstad (Glaurung author)
# Copyright (C) 2008-2015 Marco Costalba, Joona Kiiski, Tord Romstad
# Copyright (C) 2015-2018 Marco Costalba, Joona Kiiski, Gary Linscott, Tord Romstad
#
# Stockfish is free software: you can redistribute it and/or modify
# it under the terms of the GNU General Public License as published by
# the Free Software Foundation, either version 3 of the License, or
# (at your option) any later version.
#
# Stockfish is distributed in the hope that it will be useful,
# but WITHOUT ANY WARRANTY; without even the implied warranty of
# MERCHANTABILITY or FITNESS FOR A PARTICULAR PURPOSE.  See the
# GNU General Public License for more details.
#
# You should have received a copy of the GNU General Public License
# along with this program.  If not, see <http://www.gnu.org/licenses/>.


### ==========================================================================
### Section 1. General Configuration
### ==========================================================================

### Executable name
<<<<<<< HEAD
ifeq ($(COMP),mingw)
EXE = stockfish.exe
else
EXE = stockfish
endif
=======
EXE = matefinder
>>>>>>> 6ef00898

### Installation dir definitions
PREFIX = /usr/local
BINDIR = $(PREFIX)/bin

### Built-in benchmark for pgo-builds
PGOBENCH = ./$(EXE) bench

### Object files
OBJS = benchmark.o bitbase.o bitboard.o endgame.o evaluate.o main.o \
	material.o misc.o movegen.o movepick.o pawns.o position.o psqt.o \
	search.o thread.o timeman.o tt.o uci.o ucioption.o syzygy/tbprobe.o

### Establish the operating system name
KERNEL = $(shell uname -s)
ifeq ($(KERNEL),Linux)
	OS = $(shell uname -o)
endif

### ==========================================================================
### Section 2. High-level Configuration
### ==========================================================================
#
# flag                --- Comp switch --- Description
# ----------------------------------------------------------------------------
#
# debug = yes/no      --- -DNDEBUG         --- Enable/Disable debug mode
# sanitize = undefined/thread/no (-fsanitize )
#                     --- ( undefined )    --- enable undefined behavior checks
#                     --- ( thread    )    --- enable threading error  checks
# optimize = yes/no   --- (-O3/-fast etc.) --- Enable/Disable optimizations
# arch = (name)       --- (-arch)          --- Target architecture
# bits = 64/32        --- -DIS_64BIT       --- 64-/32-bit operating system
# prefetch = yes/no   --- -DUSE_PREFETCH   --- Use prefetch asm-instruction
# popcnt = yes/no     --- -DUSE_POPCNT     --- Use popcnt asm-instruction
# sse = yes/no        --- -msse            --- Use Intel Streaming SIMD Extensions
# pext = yes/no       --- -DUSE_PEXT       --- Use pext x86_64 asm-instruction
#
# Note that Makefile is space sensitive, so when adding new architectures
# or modifying existing flags, you have to make sure there are no extra spaces
# at the end of the line for flag values.

### 2.1. General and architecture defaults
optimize = yes
debug = no
sanitize = no
bits = 32
prefetch = no
popcnt = no
sse = no
pext = no

### 2.2 Architecture specific

ifeq ($(ARCH),general-32)
	arch = any
endif

ifeq ($(ARCH),x86-32-old)
	arch = i386
endif

ifeq ($(ARCH),x86-32)
	arch = i386
	prefetch = yes
	sse = yes
endif

ifeq ($(ARCH),general-64)
	arch = any
	bits = 64
endif

ifeq ($(ARCH),x86-64)
	arch = x86_64
	bits = 64
	prefetch = yes
	sse = yes
endif

ifeq ($(ARCH),x86-64-modern)
	arch = x86_64
	bits = 64
	prefetch = yes
	popcnt = yes
	sse = yes
endif

ifeq ($(ARCH),x86-64-bmi2)
	arch = x86_64
	bits = 64
	prefetch = yes
	popcnt = yes
	sse = yes
	pext = yes
endif

ifeq ($(ARCH),armv7)
	arch = armv7
	prefetch = yes
endif

ifeq ($(ARCH),ppc-32)
	arch = ppc
endif

ifeq ($(ARCH),ppc-64)
	arch = ppc64
	bits = 64
endif


### ==========================================================================
### Section 3. Low-level configuration
### ==========================================================================

### 3.1 Selecting compiler (default = gcc)

CXXFLAGS += -Wall -Wcast-qual -fno-exceptions -std=c++11 $(EXTRACXXFLAGS)
DEPENDFLAGS += -std=c++11
LDFLAGS += $(EXTRALDFLAGS)

ifeq ($(COMP),)
	COMP=gcc
endif

ifeq ($(COMP),gcc)
	comp=gcc
	CXX=g++
	CXXFLAGS += -pedantic -Wextra -Wshadow

	ifeq ($(ARCH),armv7)
		ifeq ($(OS),Android)
			CXXFLAGS += -m$(bits)
			LDFLAGS += -m$(bits)
		endif
	else
		CXXFLAGS += -m$(bits)
		LDFLAGS += -m$(bits)
	endif

	ifneq ($(KERNEL),Darwin)
	   LDFLAGS += -Wl,--no-as-needed
	endif
endif

ifeq ($(COMP),mingw)
	comp=mingw

	ifeq ($(KERNEL),Linux)
		ifeq ($(bits),64)
			ifeq ($(shell which x86_64-w64-mingw32-c++-posix),)
				CXX=x86_64-w64-mingw32-c++
			else
				CXX=x86_64-w64-mingw32-c++-posix
			endif
		else
			ifeq ($(shell which i686-w64-mingw32-c++-posix),)
				CXX=i686-w64-mingw32-c++
			else
				CXX=i686-w64-mingw32-c++-posix
			endif
		endif
	else
		CXX=g++
	endif

	CXXFLAGS += -Wextra -Wshadow
	LDFLAGS += -static
endif

ifeq ($(COMP),icc)
	comp=icc
	CXX=icpc
	CXXFLAGS += -diag-disable 1476,10120 -Wcheck -Wabi -Wdeprecated -strict-ansi
endif

ifeq ($(COMP),clang)
	comp=clang
	CXX=clang++
	CXXFLAGS += -pedantic -Wextra -Wshadow

	ifneq ($(KERNEL),Darwin)
	ifneq ($(KERNEL),OpenBSD)
		LDFLAGS += -latomic
	endif
	endif

	ifeq ($(ARCH),armv7)
		ifeq ($(OS),Android)
			CXXFLAGS += -m$(bits)
			LDFLAGS += -m$(bits)
		endif
	else
		CXXFLAGS += -m$(bits)
		LDFLAGS += -m$(bits)
	endif
endif

ifeq ($(comp),icc)
	profile_make = icc-profile-make
	profile_use = icc-profile-use
else
ifeq ($(comp),clang)
	profile_make = clang-profile-make
	profile_use = clang-profile-use
else
	profile_make = gcc-profile-make
	profile_use = gcc-profile-use
endif
endif

ifeq ($(KERNEL),Darwin)
	CXXFLAGS += -arch $(arch) -mmacosx-version-min=10.9
	LDFLAGS += -arch $(arch) -mmacosx-version-min=10.9
endif

### Travis CI script uses COMPILER to overwrite CXX
ifdef COMPILER
	COMPCXX=$(COMPILER)
endif

### Allow overwriting CXX from command line
ifdef COMPCXX
	CXX=$(COMPCXX)
endif

### On mingw use Windows threads, otherwise POSIX
ifneq ($(comp),mingw)
	# On Android Bionic's C library comes with its own pthread implementation bundled in
	ifneq ($(OS),Android)
		# Haiku has pthreads in its libroot, so only link it in on other platforms
		ifneq ($(KERNEL),Haiku)
			LDFLAGS += -lpthread
		endif
	endif
endif

### 3.2.1 Debugging
ifeq ($(debug),no)
	CXXFLAGS += -DNDEBUG
else
	CXXFLAGS += -g
endif

### 3.2.2 Debugging with undefined behavior sanitizers
ifneq ($(sanitize),no)
        CXXFLAGS += -g3 -fsanitize=$(sanitize) -fuse-ld=gold
        LDFLAGS += -fsanitize=$(sanitize) -fuse-ld=gold
endif

### 3.3 Optimization
ifeq ($(optimize),yes)

	CXXFLAGS += -O3

	ifeq ($(comp),gcc)
		ifeq ($(OS), Android)
			CXXFLAGS += -fno-gcse -mthumb -march=armv7-a -mfloat-abi=softfp
		endif
	endif
	
	ifeq ($(comp),$(filter $(comp),gcc clang icc))
		ifeq ($(KERNEL),Darwin)
			CXXFLAGS += -mdynamic-no-pic
		endif
	endif
endif

### 3.4 Bits
ifeq ($(bits),64)
	CXXFLAGS += -DIS_64BIT
endif

### 3.5 prefetch
ifeq ($(prefetch),yes)
	ifeq ($(sse),yes)
		CXXFLAGS += -msse
		DEPENDFLAGS += -msse
	endif
else
	CXXFLAGS += -DNO_PREFETCH
endif

### 3.6 popcnt
ifeq ($(popcnt),yes)
	ifeq ($(comp),icc)
		CXXFLAGS += -msse3 -DUSE_POPCNT
	else
		CXXFLAGS += -msse3 -mpopcnt -DUSE_POPCNT
	endif
endif

### 3.7 pext
ifeq ($(pext),yes)
	CXXFLAGS += -DUSE_PEXT
	ifeq ($(comp),$(filter $(comp),gcc clang mingw))
		CXXFLAGS += -mbmi2
	endif
endif

### 3.8 Link Time Optimization, it works since gcc 4.5 but not on mingw under Windows.
### This is a mix of compile and link time options because the lto link phase
### needs access to the optimization flags.
ifeq ($(optimize),yes)
ifeq ($(debug), no)
	ifeq ($(comp),$(filter $(comp),gcc clang))
		CXXFLAGS += -flto
		LDFLAGS += $(CXXFLAGS)
	endif

	ifeq ($(comp),mingw)
	ifeq ($(KERNEL),Linux)
		CXXFLAGS += -flto
		LDFLAGS += $(CXXFLAGS)
	endif
	endif
endif
endif

### 3.9 Android 5 can only run position independent executables. Note that this
### breaks Android 4.0 and earlier.
ifeq ($(OS), Android)
	CXXFLAGS += -fPIE
	LDFLAGS += -fPIE -pie
endif


### ==========================================================================
### Section 4. Public targets
### ==========================================================================

help:
	@echo ""
	@echo "To compile stockfish, type: "
	@echo ""
	@echo "make target ARCH=arch [COMP=compiler] [COMPCXX=cxx]"
	@echo ""
	@echo "Supported targets:"
	@echo ""
	@echo "build                   > Standard build"
	@echo "profile-build           > PGO build"
	@echo "strip                   > Strip executable"
	@echo "install                 > Install executable"
	@echo "clean                   > Clean up"
	@echo ""
	@echo "Supported archs:"
	@echo ""
	@echo "x86-64                  > x86 64-bit"
	@echo "x86-64-modern           > x86 64-bit with popcnt support"
	@echo "x86-64-bmi2             > x86 64-bit with pext support"
	@echo "x86-32                  > x86 32-bit with SSE support"
	@echo "x86-32-old              > x86 32-bit fall back for old hardware"
	@echo "ppc-64                  > PPC 64-bit"
	@echo "ppc-32                  > PPC 32-bit"
	@echo "armv7                   > ARMv7 32-bit"
	@echo "general-64              > unspecified 64-bit"
	@echo "general-32              > unspecified 32-bit"
	@echo ""
	@echo "Supported compilers:"
	@echo ""
	@echo "gcc                     > Gnu compiler (default)"
	@echo "mingw                   > Gnu compiler with MinGW under Windows"
	@echo "clang                   > LLVM Clang compiler"
	@echo "icc                     > Intel compiler"
	@echo ""
	@echo "Simple examples. If you don't know what to do, you likely want to run: "
	@echo ""
	@echo "make build ARCH=x86-64    (This is for 64-bit systems)"
	@echo "make build ARCH=x86-32    (This is for 32-bit systems)"
	@echo ""
	@echo "Advanced examples, for experienced users: "
	@echo ""
	@echo "make build ARCH=x86-64 COMP=clang"
	@echo "make profile-build ARCH=x86-64-modern COMP=gcc COMPCXX=g++-4.8"
	@echo ""


.PHONY: help build profile-build strip install clean objclean profileclean help \
        config-sanity icc-profile-use icc-profile-make gcc-profile-use gcc-profile-make \
        clang-profile-use clang-profile-make

build: config-sanity
	$(MAKE) ARCH=$(ARCH) COMP=$(COMP) all

profile-build: config-sanity objclean profileclean
	@echo ""
	@echo "Step 1/4. Building instrumented executable ..."
	$(MAKE) ARCH=$(ARCH) COMP=$(COMP) $(profile_make)
	@echo ""
	@echo "Step 2/4. Running benchmark for pgo-build ..."
	$(PGOBENCH) > /dev/null
	@echo ""
	@echo "Step 3/4. Building optimized executable ..."
	$(MAKE) ARCH=$(ARCH) COMP=$(COMP) objclean
	$(MAKE) ARCH=$(ARCH) COMP=$(COMP) $(profile_use)
	@echo ""
	@echo "Step 4/4. Deleting profile data ..."
	$(MAKE) ARCH=$(ARCH) COMP=$(COMP) profileclean

strip:
	strip $(EXE)

install:
	-mkdir -p -m 755 $(BINDIR)
	-cp $(EXE) $(BINDIR)
	-strip $(BINDIR)/$(EXE)

#clean all
clean: objclean profileclean
	@rm -f .depend *~ core

# clean binaries and objects
objclean:
	@rm -f $(EXE) *.o ./syzygy/*.o

# clean auxiliary profiling files
profileclean:
	@rm -rf profdir
	@rm -f bench.txt *.gcda ./syzygy/*.gcda *.gcno ./syzygy/*.gcno
	@rm -f stockfish.profdata *.profraw

default:
	help

### ==========================================================================
### Section 5. Private targets
### ==========================================================================

all: $(EXE) .depend

config-sanity:
	@echo ""
	@echo "Config:"
	@echo "debug: '$(debug)'"
	@echo "sanitize: '$(sanitize)'"
	@echo "optimize: '$(optimize)'"
	@echo "arch: '$(arch)'"
	@echo "bits: '$(bits)'"
	@echo "kernel: '$(KERNEL)'"
	@echo "os: '$(OS)'"
	@echo "prefetch: '$(prefetch)'"
	@echo "popcnt: '$(popcnt)'"
	@echo "sse: '$(sse)'"
	@echo "pext: '$(pext)'"
	@echo ""
	@echo "Flags:"
	@echo "CXX: $(CXX)"
	@echo "CXXFLAGS: $(CXXFLAGS)"
	@echo "LDFLAGS: $(LDFLAGS)"
	@echo ""
	@echo "Testing config sanity. If this fails, try 'make help' ..."
	@echo ""
	@test "$(debug)" = "yes" || test "$(debug)" = "no"
	@test "$(sanitize)" = "undefined" || test "$(sanitize)" = "thread" || test "$(sanitize)" = "no"
	@test "$(optimize)" = "yes" || test "$(optimize)" = "no"
	@test "$(arch)" = "any" || test "$(arch)" = "x86_64" || test "$(arch)" = "i386" || \
	 test "$(arch)" = "ppc64" || test "$(arch)" = "ppc" || test "$(arch)" = "armv7"
	@test "$(bits)" = "32" || test "$(bits)" = "64"
	@test "$(prefetch)" = "yes" || test "$(prefetch)" = "no"
	@test "$(popcnt)" = "yes" || test "$(popcnt)" = "no"
	@test "$(sse)" = "yes" || test "$(sse)" = "no"
	@test "$(pext)" = "yes" || test "$(pext)" = "no"
	@test "$(comp)" = "gcc" || test "$(comp)" = "icc" || test "$(comp)" = "mingw" || test "$(comp)" = "clang"

$(EXE): $(OBJS)
	$(CXX) -o $@ $(OBJS) $(LDFLAGS)

clang-profile-make:
	$(MAKE) ARCH=$(ARCH) COMP=$(COMP) \
	EXTRACXXFLAGS='-fprofile-instr-generate ' \
	EXTRALDFLAGS=' -fprofile-instr-generate' \
	all

clang-profile-use:
	llvm-profdata merge -output=stockfish.profdata *.profraw
	$(MAKE) ARCH=$(ARCH) COMP=$(COMP) \
	EXTRACXXFLAGS='-fprofile-instr-use=stockfish.profdata' \
	EXTRALDFLAGS='-fprofile-use ' \
	all

gcc-profile-make:
	$(MAKE) ARCH=$(ARCH) COMP=$(COMP) \
	EXTRACXXFLAGS='-fprofile-generate' \
	EXTRALDFLAGS='-lgcov' \
	all

gcc-profile-use:
	$(MAKE) ARCH=$(ARCH) COMP=$(COMP) \
	EXTRACXXFLAGS='-fprofile-use -fno-peel-loops -fno-tracer' \
	EXTRALDFLAGS='-lgcov' \
	all

icc-profile-make:
	@mkdir -p profdir
	$(MAKE) ARCH=$(ARCH) COMP=$(COMP) \
	EXTRACXXFLAGS='-prof-gen=srcpos -prof_dir ./profdir' \
	all

icc-profile-use:
	$(MAKE) ARCH=$(ARCH) COMP=$(COMP) \
	EXTRACXXFLAGS='-prof_use -prof_dir ./profdir' \
	all

.depend:
	-@$(CXX) $(DEPENDFLAGS) -MM $(OBJS:.o=.cpp) > $@ 2> /dev/null

-include .depend
<|MERGE_RESOLUTION|>--- conflicted
+++ resolved
@@ -22,15 +22,11 @@
 ### ==========================================================================
 
 ### Executable name
-<<<<<<< HEAD
 ifeq ($(COMP),mingw)
 EXE = stockfish.exe
 else
-EXE = stockfish
-endif
-=======
 EXE = matefinder
->>>>>>> 6ef00898
+endif
 
 ### Installation dir definitions
 PREFIX = /usr/local
