
### ==========================================================================
### Copyright Notice and License Information
### ==========================================================================
###   Honey, a UCI chess playing engine derived from SugaR, Stockfish and Glaurung 2.1
###   Copyright (C) 2004-2008 Tord Romstad (Glaurung Author)
###   Copyright (C) 2008-2015 Marco Costalba, Joona Kiiski, Tord Romstad (Stockfish Authors)
###   Copyright (C) 2015-2016 Marco Costalba, Joona Kiiski, Gary Linscott, Tord Romstad (Stockfish Authors)
###   Copyright (C) 2017-2018 Michael Byrne, Marco Zerbinati, Marco Costalba, Joona Kiiski, Gary Linscott, Tord Romstad (Honey Authors)

###   Honey is free software: you can redistri/Volumes/Macintosh_1.5TBbute it and/or modify
###   it under the terms of the GNU General Public License as published by
###   the Free Software Foundation, either version 3 of the License, or
###   (at your option) any later version.

###   Honey is distributed in the hope that it will be useful,
###   but WITHOUT ANY WARRANTY; without even the implied warranty of
###   MERCHANTABILITY or FITNESS FOR A PARTICULAR PURPOSE.  See the
###   GNU General Public License for more details.

###   You should have received a copy of the GNU General Public License
###   along with this program.  If not, see <http://www.gnu.org/licenses/>.
### ==========================================================================
### Section 1. General Configuration
### ==========================================================================

DATE=$(shell date +"%m%d%y")
DATE2=$(shell date +"%m%d")

### Fortress Detection code that will help in positions such as this:
### 3r4/3r4/2p1k3/p1pbPp1p/Pp1p1PpP/1P1P2R1/2P4R/2K1Q3 w - - 0 6, bm Rxg4
### Fortress Detection code by Joe Ellis:
### https://github.com/jhellis3/Stockfish/tree/game_cycle
###	FORT = yes

### HONEY=yes

### Diamond evaluation based on Crystal by Joe Ellis
### https://github.com/jhellis3/Stockfish/tree/crystal
###	NOIR = yes

### Bluefish evaluation by Eelco de Groot
### http://talkchess.com/forum3/viewtopic.php?f=2&t=71929
###	BLAU = yes

### Weakfish has about 90% of the search code Elo improvements removed
### WEAK = yes

### Release versions , enter yes and release version below foor releases
RELEASEVER = yes
RELVERSION = XI-r3

### TEST versions, enter yes and labels below to build named test exe's
TEST = no
TESTv1 = $(DATE2)
TESTv2 = NO_PROF
ifeq ($(TEST),yes)
	CXXFLAGS += -DTest
endif

### Uncomment for use with Raspberry Pi -  a slower NPS UCI option setting used in Play
### by Elo and personalities
###	RASPBERRY=Pi

### Features include : Cerebellum book functionality, play by Elo (UCI limit strength), keyboard shortcuts and a few other items. Comment out to eliminate
	FEATURE1=yes

### should be no reason to change anything below here!
### Only Honey with feature 1 will be publicly distributed at this time

ifeq ($(FEATURE1),yes)
	CXXFLAGS += -DAdd_Features
	FILES = with_c_book
	SUF =
endif

###  to reduce NPS setting using "setoption" command, to enable more similiar play when
###  playimg at reduced strength on hardware
ifeq ($(RASPBERRY),Pi)
	CXXFLAGS += -DPi
endif
ifeq ($(HONEY),yes)
    NAME=$(PRE)Honey$(SUF)
    CXXFLAGS += -DSullivan
	ifeq ($(BLAU),yes)
		CXXFLAGS += -DBlau
		PRE=Blue-
	endif
	ifeq ($(RELEASEVER),no)
		ifeq ($(TEST),no)
			ifeq ($(COMP),mingw)
				EXE = $(NAME)-dev-$(DATE).exe
			else
				EXE = $(NAME)-dev-$(DATE)
			endif
		endif
		ifeq ($(TEST),yes)
		        ifeq ($(COMP),mingw)
			        EXE = $(NAME)-$(TESTv1)-$(TESTv2).exe
		        else
			        EXE = $(NAME)-$(TESTv1)-$(TESTv2)
                        endif
		endif
	endif
	ifeq ($(RELEASEVER),yes)
        CXXFLAGS += -DReleaseVer
		ifeq ($(COMP),mingw)
			EXE = $(NAME)-$(RELVERSION).exe
		else
			EXE = $(NAME)-$(RELVERSION)
		endif
	endif
endif

### Note:  For building cur-dev stockfish with the features added.
ifeq ($(NOIR),yes)
	CXXFLAGS += -DNoir
	NAME=Black-Diamond
endif
ifneq ($(HONEY),yes)
	ifneq ($(NOIR),yes)
		ifeq ($(BLAU),yes)
			CXXFLAGS += -DBlau
			PRE=Blue
		else ifeq ($(WEAK),yes)
			CXXFLAGS += -DWeakfish
			PRE=Weak
		else
			PRE=Stock
			STOCKFISH = yes
			CXXFLAGS += -DStockfish
		endif
	NAME=$(PRE)fish$(SUF)
endif
	ifeq ($(RELEASEVER),no)
                ifeq ($(TEST),no)
		  ifeq ($(COMP),mingw)
			  EXE = $(NAME)-dev-$(DATE).exe
		  else
			  EXE = $(NAME)-dev-$(DATE)
    		  endif
                endif
		ifeq ($(TEST),yes)
		  ifeq ($(COMP),mingw)
			  EXE = $(NAME)-$(TESTv1)-$(TESTv2).exe
                  else
			  EXE = $(NAME)-$(TESTv1)-$(TESTv2)
                  endif
                endif
	endif
	ifeq ($(RELEASEVER),yes)
		CXXFLAGS += -DReleaseVer
		ifeq ($(COMP),mingw)
			EXE = $(NAME)-$(RELVERSION).exe
		else
		EXE = $(NAME)-$(RELVERSION)
		endif
	endif
endif

### Installation dir definitions
PREFIX = /opt/local
#PREFIX = /usr/local
BINDIR = $(PREFIX)/bin

### Built-in benchmark for pgo-builds
ifeq  ($(WEAK),yes)
PGOBENCH  = ./$(EXE) bench 16 1 8
endif
ifeq  ($(NOIR),yes)
PGOBENCH  = ./$(EXE) bench 16 1 12
PGOBENCH2 = ./$(EXE) bench 16 2 5
endif
ifeq  ($(STOCKFISH),yes)
PGOBENCH  = ./$(EXE) bench 16 1 18
PGOBENCH2 = ./$(EXE) bench 16 2 7
endif
ifeq  ($(HONEY),yes)
PGOBENCH  = ./$(EXE) bench 16 1 18
PGOBENCH2 = ./$(EXE) bench 16 2 10
endif
ifeq  ($(BLAU),yes)
PGOBENCH  = ./$(EXE) bench 16 1 18
PGOBENCH2 = ./$(EXE) bench 16 2 10
endif

### Object files
ifeq ($(FILES),with_c_book)
	OBJS = benchmark.o bitbase.o bitboard.o endgame.o evaluate.o main.o \
	material.o misc.o movegen.o movepick.o pawns.o position.o psqt.o \
	search.o thread.o timeman.o tt.o uci.o ucioption.o polybook.o tune.o syzygy/tbprobe.o
else
	OBJS = benchmark.o bitbase.o bitboard.o endgame.o evaluate.o main.o \
		material.o misc.o movegen.o movepick.o pawns.o position.o psqt.o \
		search.o thread.o timeman.o tt.o uci.o ucioption.o tune.o syzygy/tbprobe.o
endif

### Establish the operating system name
KERNEL = $(shell uname -s)
ifeq ($(KERNEL),Linux)
	OS = $(shell uname -o)
endif

### ==========================================================================
### Section 2. High-level Configuration
### ==========================================================================
#
# flag                --- Comp switch      --- Description
# ----------------------------------------------------------------------------
#
# debug = yes/no      --- -DNDEBUG         --- Enable/Disable debug mode
# sanitize = undefined/thread/no (-fsanitize )
#                     --- ( undefined )    --- enable undefined behavior checks
#                     --- ( thread    )    --- enable threading error  checks
# optimize = yes/no   --- (-O3/-fast etc.) --- Enable/Disable optimizations
# arch = (name)       --- (-arch)          --- Target architecture
# bits = 64/32        --- -DIS_64BIT       --- 64-/32-bit operating system
# prefetch = yes/no   --- -DUSE_PREFETCH   --- Use prefetch asm-instruction
# popcnt = yes/no     --- -DUSE_POPCNT     --- Use popcnt asm-instruction
# sse = yes/no        --- -msse            --- Use Intel Streaming SIMD Extensions
# pext = yes/no       --- -DUSE_PEXT       --- Use pext x86_64 asm-instruction
#
# Note that Makefile is space sensitive, so when adding new architectures
# or modifying existing flags, you have to make sure there are no extra spaces
# at the end of the line for flag values.

### 2.1. General and architecture defaults
optimize = yes
debug = no
sanitize = no
bits = 64
prefetch = no
popcnt = no
sse = no
pext = no
native = no

threadripper = no
### 2.2 Architecture specific

### native
ifeq ($(native),yes)
CXXFLAGS += -march=native
endif

ifeq ($(ARCH),general-32)
	arch = any
	bits = 32
endif

ifeq ($(ARCH),x86-32-old)
	arch = i386
	bits = 32
endif

ifeq ($(ARCH),x86-32)
	arch = i386
	bits = 32
	prefetch = yes
	sse = yes
endif

ifeq ($(ARCH),general-64)
	arch = any
endif

ifeq ($(ARCH),x86-64)
	arch = x86_64
	prefetch = yes
	sse = yes

	threadripper = no
endif

ifeq ($(ARCH),x86-64-modern)
	arch = x86_64
	prefetch = yes
	popcnt = yes
	sse = yes
	threadripper = no
endif

ifeq ($(ARCH),x86-64-amd)
	arch = x86_64
	bits = 64
	prefetch = yes
	popcnt = yes

	threadripper = yes
	sse = yes
endif


ifeq ($(ARCH),x86-64-bmi2)
	arch = x86_64
	prefetch = yes
	popcnt = yes
	sse = yes
	pext = yes

	threadripper = no
endif

ifeq ($(ARCH),armv7)
	arch = armv7
	prefetch = yes
	bits = 32
endif

ifeq ($(ARCH),armv8)
	arch = armv8-a
	prefetch = yes
	popcnt = yes
endif

ifeq ($(ARCH),armv7-a)
	arch = any
endif

ifeq ($(ARCH),armv8-a)
	arch = any
	bits = 64
endif

ifeq ($(ARCH),ppc-32)
	arch = ppc
	bits = 32
endif

ifeq ($(ARCH),ppc-64)
	arch = ppc64
	popcnt = yes
	prefetch = yes
endif

### ==========================================================================
### Section 3. Low-level Configuration
### ==========================================================================

### 3.1 Selecting compiler (default = gcc)

CXXFLAGS += -Wall -Wcast-qual -Wno-unused-result -fno-exceptions -std=c++11 $(EXTRACXXFLAGS)
DEPENDFLAGS += -std=c++11
LDFLAGS += $(EXTRALDFLAGS)

ifeq ($(COMP),)
	COMP=gcc
endif

ifeq ($(COMP),gcc)
	comp=gcc
	CXX=g++
	CXXFLAGS += -pedantic -Wextra -Wshadow

	ifeq ($(ARCH),armv7)
	CXXFLAGS += -mcpu=cortex-a53 -mfloat-abi=hard -mfpu=neon-fp-armv8 -mneon-for-64bits -mtune=cortex-a53
		ifeq ($(OS),Android)
			CXXFLAGS += -m$(bits)
			LDFLAGS += -m$(bits)
		endif
	else
		CXXFLAGS += -m$(bits)
		LDFLAGS += -m$(bits)
	endif

	ifneq ($(KERNEL),Darwin)
	   LDFLAGS += -Wl,--no-as-needed
	endif

	gccversion=$(shell gcc --version)
	gccmasqueraded=$(findstring clang,$(gccversion))
endif

ifeq ($(COMP),mingw)
	comp=mingw
	ifeq ($(KERNEL),Linux)
		ifeq ($(bits),64)
			ifeq ($(shell which x86_64-w64-mingw32-c++-posix),)
				CXX=x86_64-w64-mingw32-c++
			else
				CXX=x86_64-w64-mingw32-c++-posix
			endif
		else
			ifeq ($(shell which i686-w64-mingw32-c++-posix),)
				CXX=i686-w64-mingw32-c++
			else
				CXX=i686-w64-mingw32-c++-posix
			endif
		endif
	else
		CXX=g++
	endif

	CXXFLAGS += -Wextra -Wshadow
	LDFLAGS += -static
endif

ifeq ($(COMP),icc)
	comp=icc
	CXX=icpc
	CXXFLAGS += -diag-disable 1476,10120 -Wcheck -Wabi -Wdeprecated -strict-ansi
endif

ifeq ($(COMP),clang)
	comp=clang
	CXX=clang++
	CXXFLAGS += -pedantic -Wextra -Wshadow

	ifneq ($(KERNEL),Darwin)
	ifneq ($(KERNEL),OpenBSD)
		LDFLAGS += -latomic
	endif
	endif

ifeq ($(ARCH),armv7)
		ifeq ($(OS),Android)
			CXXFLAGS += -m$(bits)
			LDFLAGS += -m$(bits)
		endif
	else
		CXXFLAGS += -m$(bits)
		LDFLAGS += -m$(bits)
	endif

	ifeq ($(ARCH),armv8))
		ifeq ($(OS),Android)
			CXXFLAGS += -m$(bits)
			LDFLAGS += -m$(bits)
		endif
	else
		CXXFLAGS += -m$(bits)
		LDFLAGS += -m$(bits)
	endif
endif

### Using NDK pass the path to the NDK using NDK=/path_to_ndk when invoking the makefile
ifeq ($(COMP),ndk)
	comp=clang
	ifeq ($(KERNEL),Linux)
		HOST=linux-x86_64
	endif
	ifeq ($(KERNEL),Darwin)
		HOST=darwin-x86_64
	endif
	CXX=$(NDK)/toolchains/llvm/prebuilt/$(HOST)/bin/clang++

	ifeq ($(ARCH),armv7-a)
		CXXFLAGS += -target armv7a-linux-androideabi21
	endif
	ifeq ($(ARCH),armv8-a)
		CXXFLAGS += -target aarch64-linux-android21
	endif

	CXXFLAGS += -pedantic -Wextra -Wshadow
	LDFLAGS += -static-libstdc++
endif

ifeq ($(comp),icc)
	profile_make = icc-profile-make
	profile_use = icc-profile-use
else
ifeq ($(comp),clang)
	profile_make = clang-profile-make
	profile_use = clang-profile-use
else
	profile_make = gcc-profile-make
	profile_use = gcc-profile-use
endif
endif

ifeq ($(KERNEL),Darwin)
	ifndef MACOSX_DEPLOYMENT_TARGET
	export MACOSX_DEPLOYMENT_TARGET=10.14
	endif
endif

### Travis CI script uses COMPILER to overwrite CXX
ifdef COMPILER
	COMPCXX=$(COMPILER)
endif

### Allow overwriting CXX from command line
ifdef COMPCXX
	CXX=$(COMPCXX)
endif

### On mingw use Windows threads, otherwise POSIX
ifneq ($(comp),mingw)
	# On Android Bionic's C library comes with its own pthread implementation bundled in
	ifneq ($(OS),Android)
	ifneq ($(COMP),ndk)
		# Haiku has pthreads in its libroot, so only link it in on other platforms
		ifneq ($(KERNEL),Haiku)
			LDFLAGS += -lpthread
		endif
	endif
	endif
endif

### 3.2.1 Debugging
ifeq ($(debug),no)
	CXXFLAGS += -DNDEBUG
else
	CXXFLAGS += -g -Wall -Wextra
endif

### 3.2.2 Debugging with undefined behavior sanitizers
ifneq ($(sanitize),no)
        CXXFLAGS += -g3 -fsanitize=$(sanitize) -fuse-ld=gold
        LDFLAGS += -fsanitize=$(sanitize) -fuse-ld=gold
endif

### 3.3 Optimization
ifeq ($(optimize),yes)

	CXXFLAGS += -O3

	ifeq ($(comp),gcc)
		ifeq ($(OS), Android)
			CXXFLAGS += -fno-gcse -mthumb -march=armv7-a -mfloat-abi=softfp
		endif
	endif

	ifeq ($(comp),$(filter $(comp),gcc clang icc))
		ifeq ($(KERNEL),Darwin)
			CXXFLAGS += -mdynamic-no-pic
		endif
	endif
endif

### 3.4 Bits
ifeq ($(bits),64)
	CXXFLAGS += -DIS_64BIT
endif

### 3.5 prefetch
ifeq ($(prefetch),yes)
	ifeq ($(sse),yes)
		CXXFLAGS += -msse
		DEPENDFLAGS += -msse
	endif
else
	CXXFLAGS += -DNO_PREFETCH
endif

### 3.6 popcnt
ifeq ($(popcnt),yes)
	ifeq ($(arch),$(filter $(arch),ppc64 armv8-a))
		CXXFLAGS += -DUSE_POPCNT
	else ifeq ($(comp),icc)
		CXXFLAGS += -msse4 -DUSE_POPCNT
	else
		CXXFLAGS += -msse4 -mpopcnt -DUSE_POPCNT
	endif
endif

### 3.6a tr -AMD -LargePages
ifeq ($(threadripper),yes)
	CXXFLAGS += --param l1-cache-line-size=2048 -l2-cache-size=16384 -l3-cache-size=131072
	### since we do not use native with a Threadripper to avoid bmi2
	ifeq ($(comp),$(filter $(comp),gcc clang mingw))
		CXXFLAGS += -msse4.1 -msse4a -mbmi
	endif
endif

### 3.7 pext
ifeq ($(pext),yes)
	CXXFLAGS += -DUSE_PEXT
	ifeq ($(comp),$(filter $(comp),gcc clang mingw))
		CXXFLAGS += -msse4 -mbmi2
	endif
endif

### 3.8 Link Time Optimization
### This is a mix of compile and link time options because the lto link phase
### needs access to the optimization flags.
ifeq ($(optimize),yes)
ifeq ($(debug), no)
	ifeq ($(comp),clang)
		CXXFLAGS += -flto
		LDFLAGS += $(CXXFLAGS)
	endif

	ifeq ($(comp),gcc)
		CXXFLAGS += -flto
	ifeq ($(gccmasqueraded),)
		LDFLAGS += $(CXXFLAGS) -flto=jobserver
	else
		LDFLAGS += $(CXXFLAGS)
	endif
	endif

	ifeq ($(comp),mingw)
	ifeq ($(KERNEL),Linux)
		CXXFLAGS += -flto
		LDFLAGS += $(CXXFLAGS) -flto=jobserver
	endif
	endif
endif
endif

### 3.9 Android 5 can only run position independent executables. Note that this
### breaks Android 4.0 and earlier.
ifeq ($(OS), Android)
	CXXFLAGS += -fPIE
	LDFLAGS += -fPIE -pie
endif
ifeq ($(ARCH), $(filter $(ARCH), armv7-a armv8-a))
	CXXFLAGS += -fPIE
	LDFLAGS += -fPIE -pie
endif
### 3.10 madvise + transparent huge pages
ifeq ($(KERNEL),Linux)
	ifneq ($(ARCH), $(filter $(ARCH), armv7-a armv8-a))
		CXXFLAGS += -DUSE_MADVISE_HUGEPAGE
	endif
endif

### strip executable
ifeq ($(COMP), ndk)
	ifeq ($(ARCH),armv7-a)
		SUB_DIR=arm-linux-androideabi
	endif
	ifeq ($(ARCH),armv8-a)
		SUB_DIR=aarch64-linux-android
	endif
	STRIP=$(NDK)/toolchains/llvm/prebuilt/$(HOST)/$(SUB_DIR)/bin/strip
else
	STRIP=strip
endif
### ==========================================================================
### Section 4. Public Targets
### ==========================================================================

help:
	@echo ""
	@echo "To compile Honey, type: "
	@echo "'make <target> ARCH=arch [COMP=compiler] [COMPCXX=cxx]'"
	@echo "<target> would be 'build' or 'profile-build'"
	@echo ""
	@echo "To compile stockfish, uncomment this line in the makefile: "
	@echo "'### HONEY=yes' by remvoing the 3 #(pound signs)"
	@echo "then type: 'make <target> ARCH=<arch> [COMP=compiler] [COMPCXX=cxx]'"
	@echo ""
	@echo "Supported targets:"
	@echo ""
	@echo "build                   > Standard build"
	@echo "profile-build           > PGO build"
	@echo "strip                   > Strip executable"
	@echo "install                 > Install executable"
	@echo "clean                   > Clean up"
	@echo ""
	@echo "Supported archs:"
	@echo ""
	@echo "x86-64-bmi2             > x86 64-bit with pext support (also enables SSE4)"
	@echo "x86-64-modern           > x86 64-bit with popcnt support (also enables SSE3)"
	@echo "x86-64                  > x86 64-bit generic"
	@echo "x86-32                  > x86 32-bit (also enables SSE)"
	@echo "x86-32-old              > x86 32-bit fall back for old hardware"
	@echo "ppc-64                  > PPC 64-bit"
	@echo "ppc-32                  > PPC 32-bit"
	@echo "armv7                   > ARMv7 32-bit"
	@echo "armv8                   > ARMv8 64-bit"
	@echo "general-64              > unspecified 64-bit"
	@echo "general-32              > unspecified 32-bit"
	@echo ""
	@echo "Supported compilers:"
	@echo ""
	@echo "gcc                     > Gnu compiler (default)"
	@echo "mingw                   > Gnu compiler with MinGW under Windows"
	@echo "clang                   > LLVM Clang compiler"
	@echo "icc                     > Intel compiler"
	@echo ""
	@echo "Simple examples. If you don't know what to do, you likely want to run: "
	@echo ""
	@echo "make build ARCH=x86-64    (This is for 64-bit systems)"
	@echo "make build ARCH=x86-32    (This is for 32-bit systems)"
	@echo ""
	@echo "Advanced examples, for experienced users: "
	@echo ""
	@echo "make build ARCH=x86-64 COMP=clang"
	@echo "make build ARCH=armv8-a COMP=ndk NDK=~/android-ndk-r21"
	@echo "make profile-build ARCH=x86-64-bmi2 COMP=gcc COMPCXX=g++-4.8"
	@echo ""

directory = ../bench_nodes
all: | $(directory)
$(directory):
	mkdir -p $@


.PHONY: help build profile-build strip install clean objclean profileclean \
        config-sanity icc-profile-use icc-profile-make gcc-profile-use gcc-profile-make \
        clang-profile-use clang-profile-make

build: config-sanity
	@$(MAKE) ARCH=$(ARCH) COMP=$(COMP) all
	@$(STRIP) $(EXE)
	@rm -f *.o syzygy/*.o

profile-build: config-sanity objclean profileclean
	@echo ""
	@echo "Step 1/4. Building instrumented executable ..."
	@$(MAKE) ARCH=$(ARCH) COMP=$(COMP) $(profile_make)
	@echo ""
	@echo "Step 2/4. Running benchmark for pgo-build ..."
	@$(PGOBENCH)  >/dev/null  && wait
	@$(PGOBENCH2) >/dev/null  && wait
	@echo ""
	@echo "Step 3/4. Building optimized executable ..."
	@$(MAKE) ARCH=$(ARCH) COMP=$(COMP) objclean
	@$(MAKE) ARCH=$(ARCH) COMP=$(COMP) $(profile_use)
	@echo ""
	@echo "Step 4/4. Deleting profile data ..."
	@$(MAKE) ARCH=$(ARCH) COMP=$(COMP) profileclean
##ifeq ($(COMP),mingw)
##	strip $(EXE)
##else
##	strip $(EXE)
##endif

ifeq ($(COMP),mingw)
	$(EXE) bench >/dev/null 2> $(EXE).bench && wait
endif
	rm -f *.o syzygy/*.o llvm-profdata
#	touch * syzygy/*
#	cp $(EXE) /opt/picochess/engines/armv7l
	@echo ""
	@echo "==================================="
	@echo "$(EXE) build completed..."
	@echo "==================================="
	@echo ""

strip:
	$(STRIP) $(EXE)

install:
	-mkdir -p -m 755 $(BINDIR)
	-cp $(EXE) $(BINDIR)
	-strip $(BINDIR)/$(EXE)

#clean all
clean: objclean profileclean
	@rm -f .depend *~ core

# clean binaries and objects
objclean:
	@rm -f $(EXE) *.o ./syzygy/*.o

# clean auxiliary profiling files
profileclean:
	@rm -rf profdir
	@rm -f bench.txt *.gcda ./syzygy/*.gcda *.gcno ./syzygy/*.gcno
	@rm -f stockfish.profdata *.profraw

default:
	help

### ==========================================================================
### Section 5. Private Targets
### ==========================================================================

all: $(EXE) .depend

config-sanity:
	@echo ""
	@echo "Config:"
	@echo "debug: '$(debug)'"
	@echo "sanitize: '$(sanitize)'"
	@echo "optimize: '$(optimize)'"
	@echo "arch: '$(arch)'"
	@echo "bits: '$(bits)'"
	@echo "kernel: '$(KERNEL)'"
	@echo "os: '$(OS)'"
	@echo "prefetch: '$(prefetch)'"
	@echo "popcnt: '$(popcnt)'"
	@echo "sse: '$(sse)'"
	@echo "pext: '$(pext)'"
	@echo ""
	@echo "Flags:"
	@echo "CXX: $(CXX)"
	@echo "CXXFLAGS: $(CXXFLAGS)"
	@echo "LDFLAGS: $(LDFLAGS)"
	@echo ""
	@echo "Testing config sanity. If this fails, try 'make help' ..."
	@echo ""
	@test "$(debug)" = "yes" || test "$(debug)" = "no"
	@test "$(sanitize)" = "undefined" || test "$(sanitize)" = "thread" || test "$(sanitize)" = "address" || test "$(sanitize)" = "no"
	@test "$(optimize)" = "yes" || test "$(optimize)" = "no"
	@test "$(arch)" = "any" || test "$(arch)" = "x86_64" || test "$(arch)" = "i386" || \
	@test "$(arch)" = "ppc64" || test "$(arch)" = "ppc" || "$(arch)" = "armv7" || test "$(arch)" = "armv8-a"
	@test "$(bits)" = "32" || test "$(bits)" = "64"
	@test "$(prefetch)" = "yes" || test "$(prefetch)" = "no"
	@test "$(popcnt)" = "yes" || test "$(popcnt)" = "no"
	@test "$(sse)" = "yes" || test "$(sse)" = "no"
	@test "$(pext)" = "yes" || test "$(pext)" = "no"
	@test "$(comp)" = "gcc" || test "$(comp)" = "icc" || test "$(comp)" = "mingw" || test "$(comp)" = "clang"

$(EXE): $(OBJS)
	$(CXX) -o $@ $(OBJS) $(LDFLAGS)

clang-profile-make:
	$(MAKE) ARCH=$(ARCH) COMP=$(COMP) \
	EXTRACXXFLAGS='-fprofile-instr-generate ' \
	EXTRALDFLAGS=' -fprofile-instr-generate' \
	all

clang-profile-use:
	/opt/local/bin/llvm-profdata-mp-7.0 merge -output=stockfish.profdata *.profraw
	$(MAKE) ARCH=$(ARCH) COMP=$(COMP) \
	EXTRACXXFLAGS='-fprofile-instr-use=stockfish.profdata -Wno-profile-instr-out-of-date' \
	EXTRALDFLAGS='-fprofile-use ' \
	all

gcc-profile-make:
	$(MAKE) ARCH=$(ARCH) COMP=$(COMP) \
	EXTRACXXFLAGS='-fprofile-generate -fprofile-correction' \
	EXTRALDFLAGS='-lgcov' \
	all

gcc-profile-use:
	$(MAKE) ARCH=$(ARCH) COMP=$(COMP) \
	EXTRACXXFLAGS='-fprofile-use -fprofile-correction -fno-peel-loops -fno-tracer' \
	EXTRALDFLAGS='-lgcov' \
	all

icc-profile-make:
	@mkdir -p profdir
	$(MAKE) ARCH=$(ARCH) COMP=$(COMP) \
	EXTRACXXFLAGS='-prof-gen=srcpos -prof_dir ./profdir' \
	all

.depend:
	-@$(CXX) $(DEPENDFLAGS) -MM $(OBJS:.o=.cpp) > $@ 2> /dev/null

-include .depend
#
#
#
#
#
#
#
#
#
#
#
#
#
<<<<<<< HEAD
### Based on commits through 07/17/2020:
### ======================================================
### Black-Diamond-XI-r3.exe.bench:Nodes searched  : 16747542
### Black-Diamond-XI-r3.exe.bench:Nodes/second    : 2572982
### Bluefish-XI-r3.exe.bench:Nodes searched  : 4792565
### Bluefish-XI-r3.exe.bench:Nodes/second    : 2502644
### Honey-XI-r3.exe.bench:Nodes searched  : 4739588
### Honey-XI-r3.exe.bench:Nodes/second    : 2521057
### Stockfish-XI-r3.exe.bench:Nodes searched  : 4578298
### Stockfish-XI-r3.exe.bench:Nodes/second    : 2563436
### Weakfish-XI-r3.exe.bench:Nodes searched  : 4502
### Weakfish-XI-r3.exe.bench:Nodes/second    : 187583
=======
### Based on commits through 07/18/2020:
### ======================================================
### Black-Diamond-XI-r3.exe.bench:Nodes searched  : 16747542
### Black-Diamond-XI-r3.exe.bench:Nodes/second    : 2594506
### Bluefish-XI-r3.exe.bench:Nodes searched  : 4792565
### Bluefish-XI-r3.exe.bench:Nodes/second    : 2448934
### Honey-XI-r3.exe.bench:Nodes searched  : 4739588
### Honey-XI-r3.exe.bench:Nodes/second    : 2566100
### Stockfish-XI-r3.exe.bench:Nodes searched  : 4578298
### Stockfish-XI-r3.exe.bench:Nodes/second    : 2559138
### Weakfish-XI-r3.exe.bench:Nodes searched  : 4502
### Weakfish-XI-r3.exe.bench:Nodes/second    : 180080
>>>>>>> ffc8c8e5
### ======================================================<|MERGE_RESOLUTION|>--- conflicted
+++ resolved
@@ -847,20 +847,6 @@
 #
 #
 #
-<<<<<<< HEAD
-### Based on commits through 07/17/2020:
-### ======================================================
-### Black-Diamond-XI-r3.exe.bench:Nodes searched  : 16747542
-### Black-Diamond-XI-r3.exe.bench:Nodes/second    : 2572982
-### Bluefish-XI-r3.exe.bench:Nodes searched  : 4792565
-### Bluefish-XI-r3.exe.bench:Nodes/second    : 2502644
-### Honey-XI-r3.exe.bench:Nodes searched  : 4739588
-### Honey-XI-r3.exe.bench:Nodes/second    : 2521057
-### Stockfish-XI-r3.exe.bench:Nodes searched  : 4578298
-### Stockfish-XI-r3.exe.bench:Nodes/second    : 2563436
-### Weakfish-XI-r3.exe.bench:Nodes searched  : 4502
-### Weakfish-XI-r3.exe.bench:Nodes/second    : 187583
-=======
 ### Based on commits through 07/18/2020:
 ### ======================================================
 ### Black-Diamond-XI-r3.exe.bench:Nodes searched  : 16747542
@@ -873,5 +859,4 @@
 ### Stockfish-XI-r3.exe.bench:Nodes/second    : 2559138
 ### Weakfish-XI-r3.exe.bench:Nodes searched  : 4502
 ### Weakfish-XI-r3.exe.bench:Nodes/second    : 180080
->>>>>>> ffc8c8e5
 ### ======================================================