--- conflicted
+++ resolved
@@ -24,7 +24,6 @@
 ### Section 1. General Configuration
 ### ==========================================================================
 
-<<<<<<< HEAD
 DATE=$(shell date +"%m%d%y")
 DATE2=$(shell date +"%m%d")
 
@@ -157,13 +156,6 @@
 		EXE = $(NAME)-$(RELVERSION)
 		endif
 	endif
-=======
-### Executable name
-ifeq ($(COMP),mingw)
-EXE = crystal.exe
-else
-EXE = crystal
->>>>>>> 555adb30
 endif
 
 ### Installation dir definitions
@@ -855,16 +847,16 @@
 #
 #
 #
-### Based on commits through 07/14/2020:
+### Based on commits through 07/17/2020:
 ### ======================================================
 ### Black-Diamond-XI-r3.exe.bench:Nodes searched  : 16747542
-### Black-Diamond-XI-r3.exe.bench:Nodes/second    : 2572587
+### Black-Diamond-XI-r3.exe.bench:Nodes/second    : 2572982
 ### Bluefish-XI-r3.exe.bench:Nodes searched  : 4792565
-### Bluefish-XI-r3.exe.bench:Nodes/second    : 2445186
+### Bluefish-XI-r3.exe.bench:Nodes/second    : 2502644
 ### Honey-XI-r3.exe.bench:Nodes searched  : 4739588
-### Honey-XI-r3.exe.bench:Nodes/second    : 2544062
+### Honey-XI-r3.exe.bench:Nodes/second    : 2521057
 ### Stockfish-XI-r3.exe.bench:Nodes searched  : 4578298
-### Stockfish-XI-r3.exe.bench:Nodes/second    : 2510031
+### Stockfish-XI-r3.exe.bench:Nodes/second    : 2563436
 ### Weakfish-XI-r3.exe.bench:Nodes searched  : 4502
-### Weakfish-XI-r3.exe.bench:Nodes/second    : 195739
+### Weakfish-XI-r3.exe.bench:Nodes/second    : 187583
 ### ======================================================