### ==========================================================================
### Copyright Notice and License Information
### ==========================================================================
#   Honey, a UCI chess playing engine derived from SugaR, Stockfish and Glaurung 2.1
#   Copyright (C) 2004-2008 Tord Romstad (Glaurung Author)
#   Copyright (C) 2008-2015 Marco Costalba, Joona Kiiski, Tord Romstad (Stockfish Authors)
#   Copyright (C) 2015-2016 Marco Costalba, Joona Kiiski, Gary Linscott, Tord Romstad (Stockfish Authors)
#   Copyright (C) 2017-2018 Michael Byrne, Marco Zerbinati, Marco Costalba, Joona Kiiski, Gary Linscott, Tord Romstad (Honey Authors)

#   Honey is free software: you can redistri/Volumes/Macintosh_1.5TBbute it and/or modify
#   it under the terms of the GNU General Public License as published by
#   the Free Software Foundation, either version 3 of the License, or
#   (at your option) any later version.

#   Honey is distributed in the hope that it will be useful,
#   but WITHOUT ANY WARRANTY; without even the implied warranty of
#   MERCHANTABILITY or FITNESS FOR A PARTICULAR PURPOSE.  See the
#   GNU General Public License for more details.

#   You should have received a copy of the GNU General Public License
#   along with this program.  If not, see <http://www.gnu.org/licenses/>.
### ==========================================================================
### Section 1. General Configuration
### ==========================================================================

### Executable name
<<<<<<< HEAD
### Honey bench nodes -----> 4779507 > based on commits up to 8/21/2019
### stockfish bench nodes -> 3494372 > based on commits up to 8/21/2019

####  Always leave the three lines below as is (any subsequent defines will override)
DATE=$(shell date +"%m%d%y")
DATE2=$(shell date +"%m%d")
FEATURE1=

### Release versions , enter yes and release version below foor releases
RELEASEVER = yes
RELVERSION = X5i

### TEST versions, enter yes and labels below to build named test exe's
TEST = no
TESTv1 = $(DATE2)
TESTv2 = 
ifeq ($(TEST),yes)
CXXFLAGS += -DTest
endif

### Uncomment the line below for Honey, comment out for Stockfish
###	VERSION=sullivan

### Uncomment for use with Raspberry Pi -  a slower NPS UCI option setting used in Play
### by Elo and personalities
###	RASPBERRY=Pi

### Features include : Cerebellum book functionality, play by Elo (UCI limit strength), keyboard shortcuts and a few other items. Comment out to eliminate
	FEATURE1=add_features

### should be no reason to change anything below here!
### Only Honey with feature 1 will be publicly distributed at this time

ifeq ($(FEATURE1),add_features)
	CXXFLAGS += -DAdd_Features
	FILES = with_c_book
	SUFFIX1 =
endif

###  to reduce NPS setting using "setoption" command, to enable more similiar play when
###  playimg at reduced strength on hardware
ifeq ($(RASPBERRY),Pi)
CXXFLAGS += -DPi
endif

ifeq ($(VERSION),sullivan)
	CXXFLAGS += -DSullivan
	ifeq ($(RELEASEVER),no)
		ifeq ($(TEST),no)
			ifeq ($(COMP),mingw)
				EXE = Honey-dev-$(DATE).exe
			else
				EXE = Honey-dev-$(DATE)
			endif
		endif
		ifeq ($(TEST),yes)
			EXE = Honey-$(TESTv1)-$(TESTv2)
		endif
	endif
	ifeq ($(RELEASEVER),yes)
        CXXFLAGS += -DReleaseVer
		ifeq ($(COMP),mingw)
			EXE = Honey-$(RELVERSION).exe
		else
			EXE = Honey-$(RELVERSION)
		endif
	endif
endif

### Note:  For building cur-dev stockfish with the features added.
ifneq ($(VERSION),sullivan)
	ifeq ($(COMP),mingw)
		EXE = stockfish-$(DATE).exe
	else
		EXE = stockfish-$(DATE)
	endif
=======
ifeq ($(COMP),mingw)
EXE = crystal.exe
else
EXE = crystal-10d2ebc6
>>>>>>> d2e5037f
endif
### current bench crystal 8/21/2018 :6080365
### Installation dir definitions
PREFIX = /opt/local
#PREFIX = /usr/local
BINDIR = $(PREFIX)/bin

### Built-in benchmark for pgo-builds
PGOBENCH = ./$(EXE) bench 16 1 10
PGOBENCH2 = ./$(EXE) bench 16 2 8

### Object files
ifeq ($(FILES),with_c_book)
	OBJS = benchmark.o bitbase.o bitboard.o endgame.o evaluate.o main.o \
	material.o misc.o movegen.o movepick.o pawns.o position.o psqt.o \
	search.o thread.o timeman.o tt.o uci.o ucioption.o polybook.o syzygy/tbprobe.o
else
	OBJS = benchmark.o bitbase.o bitboard.o endgame.o evaluate.o main.o \
		material.o misc.o movegen.o movepick.o pawns.o position.o psqt.o \
		search.o thread.o timeman.o tt.o uci.o ucioption.o syzygy/tbprobe.o
endif
### Establish the operating system name
KERNEL = $(shell uname -s)
ifeq ($(KERNEL),Linux)
	OS = $(shell uname -o)
endif

### ==========================================================================
### Section 2. High-level Configuration
### ==========================================================================
#
# flag                --- Comp switch --- Description
# ----------------------------------------------------------------------------
#
# debug = yes/no      --- -DNDEBUG         --- Enable/Disable debug mode
# sanitize = undefined/thread/no (-fsanitize )
#                     --- ( undefined )    --- enable undefined behavior checks
#                     --- ( thread    )    --- enable threading error  checks
# optimize = yes/no   --- (-O3/-fast etc.) --- Enable/Disable optimizations
# arch = (name)       --- (-arch)          --- Target architecture
# bits = 64/32        --- -DIS_64BIT       --- 64-/32-bit operating system
# prefetch = yes/no   --- -DUSE_PREFETCH   --- Use prefetch asm-instruction
# popcnt = yes/no     --- -DUSE_POPCNT     --- Use popcnt asm-instruction
# sse = yes/no        --- -msse            --- Use Intel Streaming SIMD Extensions
# pext = yes/no       --- -DUSE_PEXT       --- Use pext x86_64 asm-instruction
#
# Note that Makefile is space sensitive, so when adding new architectures
# or modifying existing flags, you have to make sure there are no extra spaces
# at the end of the line for flag values.

### 2.1. General and architecture defaults
optimize = yes
debug = no
sanitize = no
bits = 32
prefetch = no
popcnt = no
sse = no
pext = no
native = no

### 2.2 Architecture specific

### native
ifeq ($(native),yes)
CXXFLAGS += -march=native
endif

ifeq ($(ARCH),general-32)
	arch = any
endif

ifeq ($(ARCH),x86-32-old)
	arch = i386
endif

ifeq ($(ARCH),x86-32)
	arch = i386
	prefetch = yes
	sse = yes
endif

ifeq ($(ARCH),general-64)
	arch = any
	bits = 64
endif

ifeq ($(ARCH),x86-64)
	arch = x86_64
	bits = 64
	prefetch = yes
	sse = yes
endif

ifeq ($(ARCH),x86-64-modern)
	arch = x86_64
	bits = 64
	prefetch = yes
	popcnt = yes
	sse = yes
endif

ifeq ($(ARCH),x86-64-bmi2)
	arch = x86_64
	bits = 64
	prefetch = yes
	popcnt = yes
	sse = yes
	pext = yes
endif

ifeq ($(ARCH),armv7)
	arch = armv7
	prefetch = yes
endif

ifeq ($(ARCH),ppc-32)
	arch = ppc
endif

ifeq ($(ARCH),ppc-64)
	arch = ppc64
	bits = 64
	popcnt = yes
	prefetch = yes
endif


### ==========================================================================
### Section 3. Low-level configuration
### ==========================================================================

### 3.1 Selecting compiler (default = gcc)

CXXFLAGS += -Wall -Wcast-qual -fno-exceptions -std=c++11 $(EXTRACXXFLAGS)
DEPENDFLAGS += -std=c++11
LDFLAGS += $(EXTRALDFLAGS)

ifeq ($(COMP),)
	COMP=gcc
endif

ifeq ($(COMP),gcc)
	comp=gcc
	CXX=g++
	CXXFLAGS += -pedantic -Wextra -Wshadow

	ifeq ($(ARCH),armv7)
	CXXFLAGS += -mcpu=cortex-a53 -mfloat-abi=hard -mfpu=neon-fp-armv8 -mneon-for-64bits -mtune=cortex-a53
		ifeq ($(OS),Android)
			CXXFLAGS += -m$(bits)
			LDFLAGS += -m$(bits)
		endif
	else
		CXXFLAGS += -m$(bits)
		LDFLAGS += -m$(bits)
	endif

	ifneq ($(KERNEL),Darwin)
	   LDFLAGS += -Wl,--no-as-needed
	endif

	gccversion=$(shell gcc --version)
	gccmasqueraded=$(findstring clang,$(gccversion))
endif

ifeq ($(COMP),mingw)
	comp=mingw

	ifeq ($(KERNEL),Linux)
		ifeq ($(bits),64)
			ifeq ($(shell which x86_64-w64-mingw32-c++-posix),)
				CXX=x86_64-w64-mingw32-c++
			else
				CXX=x86_64-w64-mingw32-c++-posix
			endif
		else
			ifeq ($(shell which i686-w64-mingw32-c++-posix),)
				CXX=i686-w64-mingw32-c++
			else
				CXX=i686-w64-mingw32-c++-posix
			endif
		endif
	else
		CXX=g++
	endif

	CXXFLAGS += -Wextra -Wshadow
	LDFLAGS += -static
endif

ifeq ($(COMP),icc)
	comp=icc
	CXX=icpc
	CXXFLAGS += -diag-disable 1476,10120 -Wcheck -Wabi -Wdeprecated -strict-ansi
endif

ifeq ($(COMP),clang)
	comp=clang
	CXX=clang++
	CXXFLAGS += -pedantic -Wextra -Wshadow

	ifneq ($(KERNEL),Darwin)
	ifneq ($(KERNEL),OpenBSD)
		LDFLAGS += -latomic
	endif
	endif

	ifeq ($(ARCH),armv7)
		ifeq ($(OS),Android)
			CXXFLAGS += -m$(bits)
			LDFLAGS += -m$(bits)
		endif
	else
		CXXFLAGS += -m$(bits)
		LDFLAGS += -m$(bits)
	endif
endif

ifeq ($(comp),icc)
	profile_make = icc-profile-make
	profile_use = icc-profile-use
else
ifeq ($(comp),clang)
	profile_make = clang-profile-make
	profile_use = clang-profile-use
else
	profile_make = gcc-profile-make
	profile_use = gcc-profile-use
endif
endif

ifeq ($(KERNEL),Darwin)
	CXXFLAGS += -arch $(arch) -mmacosx-version-min=10.14
	LDFLAGS += -arch $(arch) -mmacosx-version-min=10.14
endif

### Travis CI script uses COMPILER to overwrite CXX
ifdef COMPILER
	COMPCXX=$(COMPILER)
endif

### Allow overwriting CXX from command line
ifdef COMPCXX
	CXX=$(COMPCXX)
endif

### On mingw use Windows threads, otherwise POSIX
ifneq ($(comp),mingw)
	# On Android Bionic's C library comes with its own pthread implementation bundled in
	ifneq ($(OS),Android)
		# Haiku has pthreads in its libroot, so only link it in on other platforms
		ifneq ($(KERNEL),Haiku)
			LDFLAGS += -lpthread
		endif
	endif
endif

### 3.2.1 Debugging
ifeq ($(debug),no)
	CXXFLAGS += -DNDEBUG
else
	CXXFLAGS += -g -Wall -Wextra
endif

### 3.2.2 Debugging with undefined behavior sanitizers
ifneq ($(sanitize),no)
        CXXFLAGS += -g3 -fsanitize=$(sanitize) -fuse-ld=gold
        LDFLAGS += -fsanitize=$(sanitize) -fuse-ld=gold
endif

### 3.3 Optimization
ifeq ($(optimize),yes)

	CXXFLAGS += -O3

	ifeq ($(comp),gcc)
		ifeq ($(OS), Android)
			CXXFLAGS += -fno-gcse -mthumb -march=armv7-a -mfloat-abi=softfp
		endif
	endif

	ifeq ($(comp),$(filter $(comp),gcc clang icc))
		ifeq ($(KERNEL),Darwin)
			CXXFLAGS += -mdynamic-no-pic
		endif
	endif
endif

### 3.4 Bits
ifeq ($(bits),64)
	CXXFLAGS += -DIS_64BIT
endif

### 3.5 prefetch
ifeq ($(prefetch),yes)
	ifeq ($(sse),yes)
		CXXFLAGS += -msse
		DEPENDFLAGS += -msse
	endif
else
	CXXFLAGS += -DNO_PREFETCH
endif

### 3.6 popcnt
ifeq ($(popcnt),yes)
	ifeq ($(arch),ppc64)
		CXXFLAGS += -DUSE_POPCNT
	else ifeq ($(comp),icc)
		CXXFLAGS += -msse3 -DUSE_POPCNT
	else
		CXXFLAGS += -msse3 -mpopcnt -DUSE_POPCNT
	endif
endif

### 3.7 pext
ifeq ($(pext),yes)
	CXXFLAGS += -DUSE_PEXT
	ifeq ($(comp),$(filter $(comp),gcc clang mingw))
		CXXFLAGS += -mbmi2
	endif
endif

### 3.8 Link Time Optimization, it works since gcc 4.5 but not on mingw under Windows.
### This is a mix of compile and link time options because the lto link phase
### needs access to the optimization flags.
ifeq ($(optimize),yes)
ifeq ($(debug), no)
	ifeq ($(comp),clang)
		CXXFLAGS += -flto
		LDFLAGS += $(CXXFLAGS)
	endif

	ifeq ($(comp),gcc)
		CXXFLAGS += -flto 
	ifeq ($(gccmasqueraded),)
		LDFLAGS += $(CXXFLAGS) -flto=jobserver
	else
		LDFLAGS += $(CXXFLAGS)
	endif
	endif

	ifeq ($(comp),mingw)
	ifeq ($(KERNEL),Linux)
		CXXFLAGS += -flto
		LDFLAGS += $(CXXFLAGS) -flto=jobserver
	endif
	endif
endif
endif

### 3.9 Android 5 can only run position independent executables. Note that this
### breaks Android 4.0 and earlier.
ifeq ($(OS), Android)
	CXXFLAGS += -fPIE
	LDFLAGS += -fPIE -pie
endif


### ==========================================================================
### Section 4. Public targets
### ==========================================================================

help:
	@echo ""
	@echo "To compile Honey, type: "
	@echo "'make <target> ARCH=arch [COMP=compiler] [COMPCXX=cxx]'"
	@echo "<target> would be 'build' or 'profile-build'"
	@echo ""
	@echo "To compile stockfish, uncomment this line in the makefile: "
	@echo "'### VERSION=sullivan' by remvoing the 3 #(pound signs)"
	@echo "then type: 'make <target> ARCH=<arch> [COMP=compiler] [COMPCXX=cxx]'"
	@echo ""
	@echo "Supported targets:"
	@echo ""
	@echo "build                   > Standard build"
	@echo "profile-build           > PGO build"
	@echo "strip                   > Strip executable"
	@echo "install                 > Install executable"
	@echo "clean                   > Clean up"
	@echo ""
	@echo "Supported archs:"
	@echo ""
	@echo "x86-64                  > x86 64-bit"
	@echo "x86-64-modern           > x86 64-bit with popcnt support"
	@echo "x86-64-bmi2             > x86 64-bit with pext support"
	@echo "x86-32                  > x86 32-bit with SSE support"
	@echo "x86-32-old              > x86 32-bit fall back for old hardware"
	@echo "ppc-64                  > PPC 64-bit"
	@echo "ppc-32                  > PPC 32-bit"
	@echo "armv7                   > ARMv7 32-bit"
	@echo "general-64              > unspecified 64-bit"
	@echo "general-32              > unspecified 32-bit"
	@echo ""
	@echo "Supported compilers:"
	@echo ""
	@echo "gcc                     > Gnu compiler (default)"
	@echo "mingw                   > Gnu compiler with MinGW under Windows"
	@echo "clang                   > LLVM Clang compiler"
	@echo "icc                     > Intel compiler"
	@echo ""
	@echo "Simple examples. If you don't know what to do, you likely want to run: "
	@echo ""
	@echo "make build ARCH=x86-64    (This is for 64-bit systems)"
	@echo "make build ARCH=x86-32    (This is for 32-bit systems)"
	@echo ""
	@echo "Advanced examples, for experienced users: "
	@echo ""
	@echo "make build ARCH=x86-64 COMP=clang"
	@echo "make profile-build ARCH=x86-64-modern COMP=gcc COMPCXX=g++-4.8"
	@echo ""


.PHONY: help build profile-build strip install clean objclean profileclean help \
        config-sanity icc-profile-use icc-profile-make gcc-profile-use gcc-profile-make \
        clang-profile-use clang-profile-make

build: config-sanity
	$(MAKE) ARCH=$(ARCH) COMP=$(COMP) all
	strip $(EXE)
	cp $(EXE) /Users/michaelbyrne/cluster.mfb
	rm -f *.o syzygy/*.o

profile-build: config-sanity objclean profileclean
	@echo ""
	@echo "Step 1/4. Building instrumented executable ..."
	$(MAKE) ARCH=$(ARCH) COMP=$(COMP) $(profile_make)
	@echo ""
	@echo "Step 2/4. Running benchmark for pgo-build ..."
	$(PGOBENCH) > /dev/null
	$(PGOBENCH2) > /dev/null
	@echo ""
	@echo "Step 3/4. Building optimized executable ..."
	$(MAKE) ARCH=$(ARCH) COMP=$(COMP) objclean
	$(MAKE) ARCH=$(ARCH) COMP=$(COMP) $(profile_use)
	@echo ""
	@echo "Step 4/4. Deleting profile data ..."
	$(MAKE) ARCH=$(ARCH) COMP=$(COMP) profileclean
	strip $(EXE)
	cp $(EXE) /Users/michaelbyrne/cluster.mfb
	rm -f *.o syzygy/*.o llvm-profdata
#	touch * syzygy/*
#	cp $(EXE) /opt/picochess/engines/armv7l

strip:
	strip $(EXE)

install:
	-mkdir -p -m 755 $(BINDIR)
	-cp $(EXE) $(BINDIR)
	-strip $(BINDIR)/$(EXE)

#clean all
clean: objclean profileclean
	@rm -f .depend *~ core

# clean binaries and objects
objclean:
	@rm -f $(EXE) *.o ./syzygy/*.o

# clean auxiliary profiling files
profileclean:
	@rm -rf profdir
	@rm -f bench.txt *.gcda ./syzygy/*.gcda *.gcno ./syzygy/*.gcno
	@rm -f stockfish.profdata *.profraw

default:
	help

### ==========================================================================
### Section 5. Private targets
### ==========================================================================

all: $(EXE) .depend

config-sanity:
	@echo ""
	@echo "Config:"
	@echo "debug: '$(debug)'"
	@echo "sanitize: '$(sanitize)'"
	@echo "optimize: '$(optimize)'"
	@echo "arch: '$(arch)'"
	@echo "bits: '$(bits)'"
	@echo "kernel: '$(KERNEL)'"
	@echo "os: '$(OS)'"
	@echo "prefetch: '$(prefetch)'"
	@echo "popcnt: '$(popcnt)'"
	@echo "sse: '$(sse)'"
	@echo "pext: '$(pext)'"
	@echo ""
	@echo "Flags:"
	@echo "CXX: $(CXX)"
	@echo "CXXFLAGS: $(CXXFLAGS)"
	@echo "LDFLAGS: $(LDFLAGS)"
	@echo ""
	@echo "Testing config sanity. If this fails, try 'make help' ..."
	@echo ""
	@test "$(debug)" = "yes" || test "$(debug)" = "no"
	@test "$(sanitize)" = "undefined" || test "$(sanitize)" = "thread" || test "$(sanitize)" = "address" || test "$(sanitize)" = "no"
	@test "$(optimize)" = "yes" || test "$(optimize)" = "no"
	@test "$(arch)" = "any" || test "$(arch)" = "x86_64" || test "$(arch)" = "i386" || \
	 test "$(arch)" = "ppc64" || test "$(arch)" = "ppc" || test "$(arch)" = "armv7"
	@test "$(bits)" = "32" || test "$(bits)" = "64"
	@test "$(prefetch)" = "yes" || test "$(prefetch)" = "no"
	@test "$(popcnt)" = "yes" || test "$(popcnt)" = "no"
	@test "$(sse)" = "yes" || test "$(sse)" = "no"
	@test "$(pext)" = "yes" || test "$(pext)" = "no"
	@test "$(comp)" = "gcc" || test "$(comp)" = "icc" || test "$(comp)" = "mingw" || test "$(comp)" = "clang"

$(EXE): $(OBJS)
	$(CXX) -o $@ $(OBJS) $(LDFLAGS)

clang-profile-make:
	$(MAKE) ARCH=$(ARCH) COMP=$(COMP) \
	EXTRACXXFLAGS='-fprofile-instr-generate ' \
	EXTRALDFLAGS=' -fprofile-instr-generate' \
	all

clang-profile-use:
	llvm-profdata-mp-7.0 merge -output=stockfish.profdata *.profraw
	$(MAKE) ARCH=$(ARCH) COMP=$(COMP) \
	EXTRACXXFLAGS='-fprofile-instr-use=stockfish.profdata -Wno-profile-instr-out-of-date' \
	EXTRALDFLAGS='-fprofile-use ' \
	all

gcc-profile-make:
	$(MAKE) ARCH=$(ARCH) COMP=$(COMP) \
	EXTRACXXFLAGS='-fprofile-generate -fprofile-correction' \
	EXTRALDFLAGS='-lgcov' \
	all

gcc-profile-use:
	$(MAKE) ARCH=$(ARCH) COMP=$(COMP) \
	EXTRACXXFLAGS='-fprofile-use -fprofile-correction -fno-peel-loops -fno-tracer -Os' \
	EXTRALDFLAGS='-lgcov' \
	all

icc-profile-make:
	@mkdir -p profdir
	$(MAKE) ARCH=$(ARCH) COMP=$(COMP) \
	EXTRACXXFLAGS='-prof-gen=srcpos -prof_dir ./profdir' \
	all

icc-profile-use:
	$(MAKE) ARCH=$(ARCH) COMP=$(COMP) \
	EXTRACXXFLAGS='-prof_use -prof_dir ./profdir' \
	all

.depend:
	-@$(CXX) $(DEPENDFLAGS) -MM $(OBJS:.o=.cpp) > $@ 2> /dev/null

-include .depend
<|MERGE_RESOLUTION|>--- conflicted
+++ resolved
@@ -24,8 +24,8 @@
 ### ==========================================================================
 
 ### Executable name
-<<<<<<< HEAD
-### Honey bench nodes -----> 4779507 > based on commits up to 8/21/2019
+
+### Crystal-Honey bench nodes -----> 4779507 > based on commits up to 8/21/2019
 ### stockfish bench nodes -> 3494372 > based on commits up to 8/21/2019
 
 ####  Always leave the three lines below as is (any subsequent defines will override)
@@ -46,7 +46,7 @@
 endif
 
 ### Uncomment the line below for Honey, comment out for Stockfish
-###	VERSION=sullivan
+	VERSION=sullivan
 
 ### Uncomment for use with Raspberry Pi -  a slower NPS UCI option setting used in Play
 ### by Elo and personalities
@@ -75,21 +75,21 @@
 	ifeq ($(RELEASEVER),no)
 		ifeq ($(TEST),no)
 			ifeq ($(COMP),mingw)
-				EXE = Honey-dev-$(DATE).exe
+				EXE = C-Honey-dev-$(DATE).exe
 			else
-				EXE = Honey-dev-$(DATE)
+				EXE = C-Honey-dev-$(DATE)
 			endif
 		endif
 		ifeq ($(TEST),yes)
-			EXE = Honey-$(TESTv1)-$(TESTv2)
+			EXE = C-Honey-$(TESTv1)-$(TESTv2)
 		endif
 	endif
 	ifeq ($(RELEASEVER),yes)
         CXXFLAGS += -DReleaseVer
 		ifeq ($(COMP),mingw)
-			EXE = Honey-$(RELVERSION).exe
+			EXE = C-Honey-$(RELVERSION).exe
 		else
-			EXE = Honey-$(RELVERSION)
+			EXE = C-Honey-$(RELVERSION)
 		endif
 	endif
 endif
@@ -101,14 +101,8 @@
 	else
 		EXE = stockfish-$(DATE)
 	endif
-=======
-ifeq ($(COMP),mingw)
-EXE = crystal.exe
-else
-EXE = crystal-10d2ebc6
->>>>>>> d2e5037f
-endif
-### current bench crystal 8/21/2018 :6080365
+endif
+
 ### Installation dir definitions
 PREFIX = /opt/local
 #PREFIX = /usr/local
