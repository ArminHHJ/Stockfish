--- conflicted
+++ resolved
@@ -24,10 +24,9 @@
 ### ==========================================================================
 
 ### Executable name
-<<<<<<< HEAD
-
-### Crystal-Honey bench nodes -----> 7155660 > based on commits up to 8/24/2019
-###  based on SF commits up to 8/24/2019
+
+### Crystal-Honey bench nodes -----> 9312971 > based on commits up to 8/26/2019
+###  based on SF commits up to 8/26/2019
 
 
 ####  Always leave the three lines below as is (any subsequent defines will override)
@@ -104,14 +103,6 @@
 #	endif
 #endif
 
-=======
-ifeq ($(COMP),mingw)
-EXE = crystal.exe
-else
-EXE = crystal-10d2ebc6
-endif
-### current bench crystal 8/21/2018 :6080365
->>>>>>> 07cdcfc9
 ### Installation dir definitions
 PREFIX = /opt/local
 #PREFIX = /usr/local
