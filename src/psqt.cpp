--- conflicted
+++ resolved
@@ -1,134 +1,130 @@
-/*
-  Stockfish, a UCI chess playing engine derived from Glaurung 2.1
-  Copyright (C) 2004-2008 Tord Romstad (Glaurung author)
-  Copyright (C) 2008-2015 Marco Costalba, Joona Kiiski, Tord Romstad
-  Copyright (C) 2015-2019 Marco Costalba, Joona Kiiski, Gary Linscott, Tord Romstad
-
-  Stockfish is free software: you can redistribute it and/or modify
-  it under the terms of the GNU General Public License as published by
-  the Free Software Foundation, either version 3 of the License, or
-  (at your option) any later version.
-
-  Stockfish is distributed in the hope that it will be useful,
-  but WITHOUT ANY WARRANTY; without even the implied warranty of
-  MERCHANTABILITY or FITNESS FOR A PARTICULAR PURPOSE.  See the
-  GNU General Public License for more details.
-
-  You should have received a copy of the GNU General Public License
-  along with this program.  If not, see <http://www.gnu.org/licenses/>.
-*/
-
-#include <algorithm>
-
-#include "types.h"
-
-Value PieceValue[PHASE_NB][PIECE_NB] = {
-  { VALUE_ZERO, PawnValueMg, KnightValueMg, BishopValueMg, RookValueMg, QueenValueMg },
-  { VALUE_ZERO, PawnValueEg, KnightValueEg, BishopValueEg, RookValueEg, QueenValueEg }
-};
-
-namespace PSQT {
-
-#define S(mg, eg) make_score(mg, eg)
-
-// Bonus[PieceType][Square / 2] contains Piece-Square scores. For each piece
-// type on a given square a (middlegame, endgame) score pair is assigned. Table
-// is defined for files A..D and white side: it is symmetric for black side and
-// second half of the files.
-constexpr Score Bonus[][RANK_NB][int(FILE_NB) / 2] = {
-  { },
-  { },
-  { // Knight
-   { S(-169,-105), S(-96,-74), S(-80,-46), S(-79,-18) },
-   { S( -79, -70), S(-39,-56), S(-24,-15), S( -9,  6) },
-   { S( -64, -38), S(-20,-33), S(  4, -5), S( 19, 27) },
-   { S( -28, -36), S(  5,  0), S( 41, 13), S( 47, 34) },
-   { S( -29, -41), S( 13,-20), S( 42,  4), S( 52, 35) },
-   { S( -11, -51), S( 28,-38), S( 63,-17), S( 55, 19) },
-   { S( -67, -64), S(-21,-45), S(  6,-37), S( 37, 16) },
-   { S(-200, -98), S(-80,-89), S(-53,-53), S(-32,-16) }
-  },
-  { // Bishop
-   { S(-44,-63), S( -4,-30), S(-11,-35), S(-28, -8) },
-   { S(-18,-38), S(  7,-13), S( 14,-14), S(  3,  0) },
-   { S( -8,-18), S( 24,  0), S( -3, -7), S( 15, 13) },
-   { S(  1,-26), S(  8, -3), S( 26,  1), S( 37, 16) },
-   { S( -7,-24), S( 30, -6), S( 23,-10), S( 28, 17) },
-   { S(-17,-26), S(  4,  2), S( -1,  1), S(  8, 16) },
-   { S(-21,-34), S(-19,-18), S( 10, -7), S( -6,  9) },
-   { S(-48,-51), S( -3,-40), S(-12,-39), S(-25,-20) }
-  },
-  { // Rook
-   { S(-24, -2), S(-13,-6), S( -7, -3), S( 2,-2) },
-   { S(-18,-10), S(-10,-7), S( -5,  1), S( 9, 0) },
-   { S(-21, 10), S( -7,-4), S(  3,  2), S(-1,-2) },
-   { S(-13, -5), S( -5, 2), S( -4, -8), S(-6, 8) },
-   { S(-24, -8), S(-12, 5), S( -1,  4), S( 6,-9) },
-   { S(-24,  3), S( -4,-2), S(  4,-10), S(10, 7) },
-   { S( -8,  1), S(  6, 2), S( 10, 17), S(12,-8) },
-   { S(-22, 12), S(-24,-6), S( -6, 13), S( 4, 7) }
-  },
-  { // Queen
-   { S(  3,-69), S(-5,-57), S(-5,-47), S( 4,-26) },
-   { S( -3,-55), S( 5,-31), S( 8,-22), S(12, -4) },
-   { S( -3,-39), S( 6,-18), S(13, -9), S( 7,  3) },
-   { S(  4,-23), S( 5, -3), S( 9, 13), S( 8, 24) },
-   { S(  0,-29), S(14, -6), S(12,  9), S( 5, 21) },
-   { S( -4,-38), S(10,-18), S( 6,-12), S( 8,  1) },
-   { S( -5,-50), S( 6,-27), S(10,-24), S( 8, -8) },
-   { S( -2,-75), S(-2,-52), S( 1,-43), S(-2,-36) }
-  },
-  { // King
-   { S(272,  0), S(325, 41), S(273, 80), S(190, 93) },
-   { S(277, 57), S(305, 98), S(241,138), S(183,131) },
-   { S(198, 86), S(253,138), S(168,165), S(120,173) },
-   { S(169,103), S(191,152), S(136,168), S(108,169) },
-   { S(145, 98), S(176,166), S(112,197), S(69, 194) },
-   { S(122, 87), S(159,164), S(85, 174), S(36, 189) },
-   { S(87,  40), S(120, 99), S(64, 128), S(25, 141) },
-   { S(64,   5), S(87,  60), S(49,  75), S(0,   75) }
-  }
-};
-
-constexpr Score PBonus[RANK_NB][FILE_NB] =
-  { // Pawn
-   { S(  0,  0), S(  0,  0), S(  0,  0), S(  0,  0), S(  0,  0), S(  0,  0), S(  0,  0), S(  0,  0) },
-   { S(  0,-11), S( -3, -4), S( 13, -1), S( 19, -4), S( 16, 17), S( 13,  7), S(  4,  4), S( -4,-13) },
-   { S(-16, -8), S(-12, -6), S( 20, -3), S( 21,  0), S( 25,-11), S( 29,  3), S(  0,  0), S(-27, -1) },
-   { S(-11,  3), S(-17,  6), S( 11,-10), S( 21,  1), S( 32, -6), S( 19,-11), S( -5,  0), S(-14, -2) },
-   { S(  4, 13), S(  6,  7), S( -8,  3), S(  3, -5), S(  8,-15), S( -2, -1), S(-19,  9), S( -5, 13) },
-   { S( -5, 25), S(-19, 20), S(  7, 16), S(  8, 12), S( -7, 21), S( -2,  3), S(-10, -4), S(-16, 15) },
-   { S(-10,  6), S(  9, -5), S( -7, 16), S(-12, 27), S( -7, 15), S( -8, 11), S( 16, -7), S( -8,  4) }
-  };
-
-#undef S
-
-Score psq[PIECE_NB][SQUARE_NB];
-
-// init() initializes piece-square tables: the white halves of the tables are
-// copied from Bonus[] adding the piece value, then the black halves of the
-// tables are initialized by flipping and changing the sign of the white scores.
-void init() {
-
-  for (Piece pc = W_PAWN; pc <= W_KING; ++pc)
-  {
-      PieceValue[MG][~pc] = PieceValue[MG][pc];
-      PieceValue[EG][~pc] = PieceValue[EG][pc];
-
-      Score score = make_score(PieceValue[MG][pc], PieceValue[EG][pc]);
-
-      for (Square s = SQ_A1; s <= SQ_H8; ++s)
-      {
-          File f = std::min(file_of(s), ~file_of(s));
-<<<<<<< HEAD
-          psq[ pc][ s] = score + (type_of(pc) == PAWN ? PBonus[rank_of(s)][file_of(s)]
-                                                      : Bonus[pc][rank_of(s)][f]);
-=======
-          psq[ pc][ s] = score + (pc == W_PAWN ? PBonus[rank_of(s)][file_of(s)] : Bonus[pc][rank_of(s)][f]);
->>>>>>> a1fa838a
-          psq[~pc][~s] = -psq[pc][s];
-      }
-  }
-}
-
-} // namespace PSQT+/*
+  Stockfish, a UCI chess playing engine derived from Glaurung 2.1
+  Copyright (C) 2004-2008 Tord Romstad (Glaurung author)
+  Copyright (C) 2008-2015 Marco Costalba, Joona Kiiski, Tord Romstad
+  Copyright (C) 2015-2019 Marco Costalba, Joona Kiiski, Gary Linscott, Tord Romstad
+
+  Stockfish is free software: you can redistribute it and/or modify
+  it under the terms of the GNU General Public License as published by
+  the Free Software Foundation, either version 3 of the License, or
+  (at your option) any later version.
+
+  Stockfish is distributed in the hope that it will be useful,
+  but WITHOUT ANY WARRANTY; without even the implied warranty of
+  MERCHANTABILITY or FITNESS FOR A PARTICULAR PURPOSE.  See the
+  GNU General Public License for more details.
+
+  You should have received a copy of the GNU General Public License
+  along with this program.  If not, see <http://www.gnu.org/licenses/>.
+*/
+
+#include <algorithm>
+
+#include "types.h"
+
+Value PieceValue[PHASE_NB][PIECE_NB] = {
+  { VALUE_ZERO, PawnValueMg, KnightValueMg, BishopValueMg, RookValueMg, QueenValueMg },
+  { VALUE_ZERO, PawnValueEg, KnightValueEg, BishopValueEg, RookValueEg, QueenValueEg }
+};
+
+namespace PSQT {
+
+#define S(mg, eg) make_score(mg, eg)
+
+// Bonus[PieceType][Square / 2] contains Piece-Square scores. For each piece
+// type on a given square a (middlegame, endgame) score pair is assigned. Table
+// is defined for files A..D and white side: it is symmetric for black side and
+// second half of the files.
+constexpr Score Bonus[][RANK_NB][int(FILE_NB) / 2] = {
+  { },
+  { },
+  { // Knight
+   { S(-169,-105), S(-96,-74), S(-80,-46), S(-79,-18) },
+   { S( -79, -70), S(-39,-56), S(-24,-15), S( -9,  6) },
+   { S( -64, -38), S(-20,-33), S(  4, -5), S( 19, 27) },
+   { S( -28, -36), S(  5,  0), S( 41, 13), S( 47, 34) },
+   { S( -29, -41), S( 13,-20), S( 42,  4), S( 52, 35) },
+   { S( -11, -51), S( 28,-38), S( 63,-17), S( 55, 19) },
+   { S( -67, -64), S(-21,-45), S(  6,-37), S( 37, 16) },
+   { S(-200, -98), S(-80,-89), S(-53,-53), S(-32,-16) }
+  },
+  { // Bishop
+   { S(-44,-63), S( -4,-30), S(-11,-35), S(-28, -8) },
+   { S(-18,-38), S(  7,-13), S( 14,-14), S(  3,  0) },
+   { S( -8,-18), S( 24,  0), S( -3, -7), S( 15, 13) },
+   { S(  1,-26), S(  8, -3), S( 26,  1), S( 37, 16) },
+   { S( -7,-24), S( 30, -6), S( 23,-10), S( 28, 17) },
+   { S(-17,-26), S(  4,  2), S( -1,  1), S(  8, 16) },
+   { S(-21,-34), S(-19,-18), S( 10, -7), S( -6,  9) },
+   { S(-48,-51), S( -3,-40), S(-12,-39), S(-25,-20) }
+  },
+  { // Rook
+   { S(-24, -2), S(-13,-6), S( -7, -3), S( 2,-2) },
+   { S(-18,-10), S(-10,-7), S( -5,  1), S( 9, 0) },
+   { S(-21, 10), S( -7,-4), S(  3,  2), S(-1,-2) },
+   { S(-13, -5), S( -5, 2), S( -4, -8), S(-6, 8) },
+   { S(-24, -8), S(-12, 5), S( -1,  4), S( 6,-9) },
+   { S(-24,  3), S( -4,-2), S(  4,-10), S(10, 7) },
+   { S( -8,  1), S(  6, 2), S( 10, 17), S(12,-8) },
+   { S(-22, 12), S(-24,-6), S( -6, 13), S( 4, 7) }
+  },
+  { // Queen
+   { S(  3,-69), S(-5,-57), S(-5,-47), S( 4,-26) },
+   { S( -3,-55), S( 5,-31), S( 8,-22), S(12, -4) },
+   { S( -3,-39), S( 6,-18), S(13, -9), S( 7,  3) },
+   { S(  4,-23), S( 5, -3), S( 9, 13), S( 8, 24) },
+   { S(  0,-29), S(14, -6), S(12,  9), S( 5, 21) },
+   { S( -4,-38), S(10,-18), S( 6,-12), S( 8,  1) },
+   { S( -5,-50), S( 6,-27), S(10,-24), S( 8, -8) },
+   { S( -2,-75), S(-2,-52), S( 1,-43), S(-2,-36) }
+  },
+  { // King
+   { S(272,  0), S(325, 41), S(273, 80), S(190, 93) },
+   { S(277, 57), S(305, 98), S(241,138), S(183,131) },
+   { S(198, 86), S(253,138), S(168,165), S(120,173) },
+   { S(169,103), S(191,152), S(136,168), S(108,169) },
+   { S(145, 98), S(176,166), S(112,197), S(69, 194) },
+   { S(122, 87), S(159,164), S(85, 174), S(36, 189) },
+   { S(87,  40), S(120, 99), S(64, 128), S(25, 141) },
+   { S(64,   5), S(87,  60), S(49,  75), S(0,   75) }
+  }
+};
+
+constexpr Score PBonus[RANK_NB][FILE_NB] =
+  { // Pawn
+   { S(  0,  0), S(  0,  0), S(  0,  0), S(  0,  0), S(  0,  0), S(  0,  0), S(  0,  0), S(  0,  0) },
+   { S(  0,-11), S( -3, -4), S( 13, -1), S( 19, -4), S( 16, 17), S( 13,  7), S(  4,  4), S( -4,-13) },
+   { S(-16, -8), S(-12, -6), S( 20, -3), S( 21,  0), S( 25,-11), S( 29,  3), S(  0,  0), S(-27, -1) },
+   { S(-11,  3), S(-17,  6), S( 11,-10), S( 21,  1), S( 32, -6), S( 19,-11), S( -5,  0), S(-14, -2) },
+   { S(  4, 13), S(  6,  7), S( -8,  3), S(  3, -5), S(  8,-15), S( -2, -1), S(-19,  9), S( -5, 13) },
+   { S( -5, 25), S(-19, 20), S(  7, 16), S(  8, 12), S( -7, 21), S( -2,  3), S(-10, -4), S(-16, 15) },
+   { S(-10,  6), S(  9, -5), S( -7, 16), S(-12, 27), S( -7, 15), S( -8, 11), S( 16, -7), S( -8,  4) }
+  };
+
+#undef S
+
+Score psq[PIECE_NB][SQUARE_NB];
+
+// init() initializes piece-square tables: the white halves of the tables are
+// copied from Bonus[] adding the piece value, then the black halves of the
+// tables are initialized by flipping and changing the sign of the white scores.
+void init() {
+
+  for (Piece pc = W_PAWN; pc <= W_KING; ++pc)
+  {
+      PieceValue[MG][~pc] = PieceValue[MG][pc];
+      PieceValue[EG][~pc] = PieceValue[EG][pc];
+
+      Score score = make_score(PieceValue[MG][pc], PieceValue[EG][pc]);
+
+      for (Square s = SQ_A1; s <= SQ_H8; ++s)
+      {
+          File f = std::min(file_of(s), ~file_of(s));
+          psq[ pc][ s] = score + (type_of(pc) == PAWN ? PBonus[rank_of(s)][file_of(s)]
+                                                      : Bonus[pc][rank_of(s)][f]);
+          psq[~pc][~s] = -psq[pc][s];
+      }
+  }
+}
+
+} // namespace PSQT