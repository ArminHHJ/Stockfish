--- conflicted
+++ resolved
@@ -117,15 +117,9 @@
       for (Square s = SQ_A1; s <= SQ_H8; ++s)
       {
           File f = File(edge_distance(file_of(s)));
-<<<<<<< HEAD
-          psq[ pc][ s] = score + (type_of(pc) == PAWN ? PBonus[rank_of(s)][file_of(s)]
-                                                      : Bonus[pc][rank_of(s)][f]);
-          psq[~pc][~s] = -psq[pc][s];
-=======
           psq[ pc][s] = score + (type_of(pc) == PAWN ? PBonus[rank_of(s)][file_of(s)]
                                                      : Bonus[pc][rank_of(s)][f]);
           psq[~pc][flip_rank(s)] = -psq[pc][s];
->>>>>>> ab5cd834
       }
   }
 }
