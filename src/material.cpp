/*
  Stockfish, a UCI chess playing engine derived from Glaurung 2.1
  Copyright (C) 2004-2008 Tord Romstad (Glaurung author)
  Copyright (C) 2008-2015 Marco Costalba, Joona Kiiski, Tord Romstad
  Copyright (C) 2015-2019 Marco Costalba, Joona Kiiski, Gary Linscott, Tord Romstad

  Stockfish is free software: you can redistribute it and/or modify
  it under the terms of the GNU General Public License as published by
  the Free Software Foundation, either version 3 of the License, or
  (at your option) any later version.

  Stockfish is distributed in the hope that it will be useful,
  but WITHOUT ANY WARRANTY; without even the implied warranty of
  MERCHANTABILITY or FITNESS FOR A PARTICULAR PURPOSE.  See the
  GNU General Public License for more details.

  You should have received a copy of the GNU General Public License
  along with this program.  If not, see <http://www.gnu.org/licenses/>.
*/

#include <cassert>
#include <cstring>   // For std::memset

#include "material.h"
#include "thread.h"

using namespace std;

namespace {

  // Polynomial material imbalance parameters

  constexpr int QuadraticOurs[VARIANT_NB][PIECE_TYPE_NB][PIECE_TYPE_NB] = {
    {
    //            OUR PIECES
    // pair pawn knight bishop rook queen
    {1438                               }, // Bishop pair
    {  40,   38                         }, // Pawn
    {  32,  255, -62                    }, // Knight      OUR PIECES
    {   0,  104,   4,    0              }, // Bishop
    { -26,   -2,  47,   105,  -208      }, // Rook
    {-189,   24, 117,   133,  -134, -6  }  // Queen
    },
#ifdef ANTI
    {
      //            OUR PIECES
      // pair pawn knight bishop rook queen king
      { -129                                    }, // Bishop pair
      { -205,   49                              }, // Pawn
      {  -81,  436,  -81                        }, // Knight      OUR PIECES
      {    0, -204, -328,    0                  }, // Bishop
      { -197, -436,  -12, -183,   92            }, // Rook
      {  197,   40,  133, -179,   93, -66       }, // Queen
      {    1,  -48,   98,   36,   82, 165, -168 }  // King
    },
#endif
#ifdef ATOMIC
    {
      //            OUR PIECES
      // pair pawn knight bishop rook queen
      {1667                               }, // Bishop pair
      {  37,  -18                         }, // Pawn
      {  38,  261, -10                    }, // Knight      OUR PIECES
      {   0,   91,  -2,     0             }, // Bishop
      { -19,  -18,  28,    90,  -149      }, // Rook
      {-175,   18, 109,   149,  -124,   0 }  // Queen
    },
#endif
#ifdef CRAZYHOUSE
    {
      //            OUR PIECES
      // pair pawn knight bishop rook queen
      { 983                               }, // Bishop pair
      { 129,  -16                         }, // Pawn
      {   6,  151,   0                    }, // Knight      OUR PIECES
      { -66,   66, -59,     6             }, // Bishop
      {-107,    6,  11,   107,  -137      }, // Rook
      {-198, -112,  83,   166,  -160, -18 }  // Queen
    },
#endif
#ifdef EXTINCTION
    {
      //            OUR PIECES
      // pair pawn knight bishop rook queen
      { 741                               }, // Bishop pair
      {  40,   -7                         }, // Pawn
      {  32,  255, -54                    }, // Knight      OUR PIECES
      {   0,  104,   4,    0              }, // Bishop
      { -26,   -2,  47,   105,   -43      }, // Rook
      {-185,   24, 122,   137,  -134,  55 }  // Queen
    },
#endif
#ifdef GRID
    {
      //            OUR PIECES
      // pair pawn knight bishop rook queen
      {1667                               }, // Bishop pair
      {  40,    2                         }, // Pawn
      {  32,  255,  -3                    }, // Knight      OUR PIECES
      {   0,  104,   4,    0              }, // Bishop
      { -26,   -2,  47,   105,  -149      }, // Rook
      {-185,   24, 122,   137,  -134,   0 }  // Queen
    },
#endif
#ifdef HORDE
    {
      //            OUR PIECES
      // pair pawn knight bishop rook queen king
      {  13                                      }, // Bishop pair
      {  -2,    0                                }, // Pawn
      { -65,   66,   15                          }, // Knight      OUR PIECES
      {   0,   81,   -2,    0                    }, // Bishop
      {  26,   21,  -38,   80,   -70             }, // Rook
      {  24,  -27,   75,   32,     2,  -70       }, // Queen
      {   0,    0,    0,    0,     0,    0,    0 }  // King
    },
#endif
#ifdef KOTH
    {
      //            OUR PIECES
      // pair pawn knight bishop rook queen
      {1667                               }, // Bishop pair
      {  40,    2                         }, // Pawn
      {  32,  255,  -3                    }, // Knight      OUR PIECES
      {   0,  104,   4,    0              }, // Bishop
      { -26,   -2,  47,   105,  -149      }, // Rook
      {-185,   24, 122,   137,  -134,   0 }  // Queen
    },
#endif
#ifdef LOSERS
    {
      //            OUR PIECES
      // pair pawn knight bishop rook queen
      {1634                               }, // Bishop pair
      {  24,  156                         }, // Pawn
      {  90,  243, 133                    }, // Knight      OUR PIECES
      {   0,  120,  66,     0             }, // Bishop
      {  11,   -2,  41,    15,  -166      }, // Rook
      {-251,  258,  86,   141,  -205,  43 }  // Queen
    },
#endif
#ifdef RACE
    {
      //            OUR PIECES
      // pair pawn knight bishop rook queen
      {1667                               }, // Bishop pair
      {   0,    0                         }, // Pawn
      {  32,    0,  -3                    }, // Knight      OUR PIECES
      {   0,    0,   4,    0              }, // Bishop
      { -26,    0,  47,   105,  -149      }, // Rook
      {-185,    0, 122,   137,  -134,   0 }  // Queen
    },
#endif
#ifdef THREECHECK
    {
      //            OUR PIECES
      // pair pawn knight bishop rook queen
      {1667                               }, // Bishop pair
      {  40,    2                         }, // Pawn
      {  32,  255,  -3                    }, // Knight      OUR PIECES
      {   0,  104,   4,    0              }, // Bishop
      { -26,   -2,  47,   105,  -149      }, // Rook
      {-185,   24, 122,   137,  -134,   0 }  // Queen
    },
#endif
#ifdef TWOKINGS
    {
      //            OUR PIECES
      // pair pawn knight bishop rook queen king
      {1627                                    }, // Bishop pair
      {  41,    0                              }, // Pawn
      {  31,  270,  -3                         }, // Knight      OUR PIECES
      {   0,  104,   4,    0                   }, // Bishop
      { -26,   -2,  44,   108,  -149           }, // Rook
      {-185,   25, 122,   139,  -133,   0      }, // Queen
      { -48,  153,  38,    60,   72,  -73,  32 }  // King
    },
#endif
  };
#ifdef CRAZYHOUSE
  const int QuadraticOursInHand[PIECE_TYPE_NB][PIECE_TYPE_NB] = {
      //            OUR PIECES
      //empty pawn knight bishop rook queen
      {-148                               }, // Empty hand
      {   1,  -33                         }, // Pawn
      {  64,   34,   5                    }, // Knight      OUR PIECES
      { -17, -128, -35,     6             }, // Bishop
      {  14,  -18,  55,   -60,    76      }, // Rook
      { -22,   17,  39,   -20,    26,  -8 }  // Queen
  };
#endif

  constexpr int QuadraticTheirs[VARIANT_NB][PIECE_TYPE_NB][PIECE_TYPE_NB] = {
    {
    //           THEIR PIECES
    // pair pawn knight bishop rook queen
    {   0                               }, // Bishop pair
    {  36,    0                         }, // Pawn
    {   9,   63,   0                    }, // Knight      OUR PIECES
    {  59,   65,  42,     0             }, // Bishop
    {  46,   39,  24,   -24,    0       }, // Rook
    {  97,  100, -42,   137,  268,    0 }  // Queen
    },
#ifdef ANTI
    {
      //           THEIR PIECES
      // pair pawn knight bishop rook queen king
      {    0                                   }, // Bishop pair
      {   55,    0                             }, // Pawn
      {   23,   27,    0                       }, // Knight      OUR PIECES
      {  -37, -248,  -18,    0                 }, // Bishop
      { -109, -628, -145,  102,   0            }, // Rook
      { -156, -133,  134,   78,  48,    0      }, // Queen
      {   22,  155,   84,   49, -49, -104,   0 }  // King
    },
#endif
#ifdef ATOMIC
    {
      //           THEIR PIECES
      // pair pawn knight bishop rook queen
      {   0                               }, // Bishop pair
      {  57,    0                         }, // Pawn
      {  16,   47,   0                    }, // Knight      OUR PIECES
      {  65,   62,  29,     0             }, // Bishop
      {  31,   54,  17,   -18,    0       }, // Rook
      { 105,   97, -34,   151,  278,    0 }  // Queen
    },
#endif
#ifdef CRAZYHOUSE
    {
      //           THEIR PIECES
      // pair pawn knight bishop rook queen
      { -54                               }, // Bishop pair
      {  44, -109                         }, // Pawn
      {  32,    1,   2                    }, // Knight      OUR PIECES
      {  97,   49,  12,   -15             }, // Bishop
      {  23,   46,   0,    -2,   23       }, // Rook
      {  75,   43,  20,    65,  221,   83 }  // Queen
    },
#endif
#ifdef EXTINCTION
    {
      //           THEIR PIECES
      // pair pawn knight bishop rook queen
      {   0                               }, // Bishop pair
      {  36,    0                         }, // Pawn
      {   9,   63,   0                    }, // Knight      OUR PIECES
      {  59,   65,  42,     0             }, // Bishop
      {  46,   39,  24,   -24,    0       }, // Rook
      { 101,  100, -37,   141,  268,    0 }  // Queen
    },
#endif
#ifdef GRID
    {
      //           THEIR PIECES
      // pair pawn knight bishop rook queen
      {   0                               }, // Bishop pair
      {  36,    0                         }, // Pawn
      {   9,   63,   0                    }, // Knight      OUR PIECES
      {  59,   65,  42,     0             }, // Bishop
      {  46,   39,  24,   -24,    0       }, // Rook
      { 101,  100, -37,   141,  268,    0 }  // Queen
    },
#endif
#ifdef HORDE
    {
      //           THEIR PIECES
      // pair pawn knight bishop rook queen king
      { 0                                       }, // Bishop pair
      { 0,     0                                }, // Pawn
      { 0,     0,     0                         }, // Knight      OUR PIECES
      { 0,     0,     0,     0                  }, // Bishop
      { 0,     0,     0,     0,     0           }, // Rook
      { 0,     0,     0,     0,     0,    0     }, // Queen
      { 0,  -557,  -711,   -86,  -386, -655,  0 }  // King
    },
#endif
#ifdef KOTH
    {
      //           THEIR PIECES
      // pair pawn knight bishop rook queen
      {   0                               }, // Bishop pair
      {  36,    0                         }, // Pawn
      {   9,   63,   0                    }, // Knight      OUR PIECES
      {  59,   65,  42,     0             }, // Bishop
      {  46,   39,  24,   -24,    0       }, // Rook
      { 101,  100, -37,   141,  268,    0 }  // Queen
    },
#endif
#ifdef LOSERS
    {
      //           THEIR PIECES
      // pair pawn knight bishop rook queen
      {   0                                }, // Bishop pair
      {-132,    0                          }, // Pawn
      {  -5,  185,    0                    }, // Knight      OUR PIECES
      {  59,  440, -106,     0             }, // Bishop
      { 277,   30,    5,    27,    0       }, // Rook
      { 217,  357,    5,    51,  254,    0 }  // Queen
    },
#endif
#ifdef RACE
    {
      //           THEIR PIECES
      // pair pawn knight bishop rook queen
      {   0                               }, // Bishop pair
      {   0,    0                         }, // Pawn
      {   9,    0,   0                    }, // Knight      OUR PIECES
      {  59,    0,  42,     0             }, // Bishop
      {  46,    0,  24,   -24,    0       }, // Rook
      { 101,    0, -37,   141,  268,    0 }  // Queen
    },
#endif
#ifdef THREECHECK
    {
      //           THEIR PIECES
      // pair pawn knight bishop rook queen
      {   0                               }, // Bishop pair
      {  36,    0                         }, // Pawn
      {   9,   63,   0                    }, // Knight      OUR PIECES
      {  59,   65,  42,     0             }, // Bishop
      {  46,   39,  24,   -24,    0       }, // Rook
      { 101,  100, -37,   141,  268,    0 }  // Queen
    },
#endif
#ifdef TWOKINGS
    {
      //           THEIR PIECES
      // pair pawn knight bishop rook queen king
      {   0                                    }, // Bishop pair
      {  35,    0                              }, // Pawn
      {   9,   62,   0                         }, // Knight      OUR PIECES
      {  63,   67,  41,     0                  }, // Bishop
      {  45,   39,  25,   -23,    0            }, // Rook
      { 104,  103, -37,   144,  272,    0      }, // Queen
      { -16, -119,  -4,   -90,   64,  -99,   0 }  // King
    },
#endif
  };
#ifdef CRAZYHOUSE
  const int QuadraticTheirsInHand[PIECE_TYPE_NB][PIECE_TYPE_NB] = {
      //           THEIR PIECES
      //empty pawn knight bishop rook queen
      { -40                               }, // Empty hand
      {  41,   11                         }, // Pawn
      { -62,   -9,  26                    }, // Knight      OUR PIECES
      {  34,   33,  42,    88             }, // Bishop
      { -24,    0,  58,    90,   -38      }, // Rook
      {  78,    3,  46,    37,   -26,  -1 }  // Queen
  };
#endif

  // Endgame evaluation and scaling functions are accessed directly and not through
  // the function maps because they correspond to more than one material hash key.
  Endgame<CHESS_VARIANT, KXK>    EvaluateKXK[] = { Endgame<CHESS_VARIANT, KXK>(WHITE),    Endgame<CHESS_VARIANT, KXK>(BLACK) };
#ifdef ATOMIC
  Endgame<ATOMIC_VARIANT, KXK> EvaluateAtomicKXK[] = { Endgame<ATOMIC_VARIANT, KXK>(WHITE), Endgame<ATOMIC_VARIANT, KXK>(BLACK) };
#endif

  Endgame<CHESS_VARIANT, KBPsK>  ScaleKBPsK[]  = { Endgame<CHESS_VARIANT, KBPsK>(WHITE),  Endgame<CHESS_VARIANT, KBPsK>(BLACK) };
  Endgame<CHESS_VARIANT, KQKRPs> ScaleKQKRPs[] = { Endgame<CHESS_VARIANT, KQKRPs>(WHITE), Endgame<CHESS_VARIANT, KQKRPs>(BLACK) };
  Endgame<CHESS_VARIANT, KPsK>   ScaleKPsK[]   = { Endgame<CHESS_VARIANT, KPsK>(WHITE),   Endgame<CHESS_VARIANT, KPsK>(BLACK) };
  Endgame<CHESS_VARIANT, KPKP>   ScaleKPKP[]   = { Endgame<CHESS_VARIANT, KPKP>(WHITE),   Endgame<CHESS_VARIANT, KPKP>(BLACK) };

  // Helper used to detect a given material distribution
  bool is_KXK(const Position& pos, Color us) {
    return  !more_than_one(pos.pieces(~us))
          && pos.non_pawn_material(us) >= RookValueMg;
  }

#ifdef ATOMIC
  bool is_KXK_atomic(const Position& pos, Color us) {
    return  !more_than_one(pos.pieces(~us))
          && pos.non_pawn_material(us) >= RookValueMg + KnightValueMg;
  }
#endif

  bool is_KBPsK(const Position& pos, Color us) {
    return   pos.non_pawn_material(us) == BishopValueMg
          && pos.count<PAWN  >(us) >= 1;
  }

  bool is_KQKRPs(const Position& pos, Color us) {
    return  !pos.count<PAWN>(us)
          && pos.non_pawn_material(us) == QueenValueMg
          && pos.count<ROOK>(~us) == 1
          && pos.count<PAWN>(~us) >= 1;
  }

  /// imbalance() calculates the imbalance by comparing the piece count of each
  /// piece type for both colors.
  template<Color Us>
#ifdef CRAZYHOUSE
  int imbalance(const Position& pos, const int pieceCount[][PIECE_TYPE_NB],
                const int pieceCountInHand[][PIECE_TYPE_NB]) {
#else
  int imbalance(const Position& pos, const int pieceCount[][PIECE_TYPE_NB]) {
#endif

    constexpr Color Them = (Us == WHITE ? BLACK : WHITE);

    int bonus = 0;

    // Second-degree polynomial material imbalance, by Tord Romstad
    PieceType pt_max =
#ifdef ANTI
                      pos.is_anti() ? KING :
#endif
#ifdef HORDE
                      pos.is_horde() ? KING :
#endif
#ifdef TWOKINGS
                      pos.is_two_kings() ? KING :
#endif
                      QUEEN;

    for (int pt1 = NO_PIECE_TYPE; pt1 <= pt_max; ++pt1)
    {
        if (!pieceCount[Us][pt1])
            continue;

        int v = 0;

        for (int pt2 = NO_PIECE_TYPE; pt2 <= pt1; ++pt2)
            v +=  QuadraticOurs[pos.variant()][pt1][pt2] * pieceCount[Us][pt2]
                + QuadraticTheirs[pos.variant()][pt1][pt2] * pieceCount[Them][pt2];

        bonus += pieceCount[Us][pt1] * v;
    }
#ifdef CRAZYHOUSE
    if (pos.is_house())
        for (int pt1 = NO_PIECE_TYPE; pt1 <= pt_max; ++pt1)
        {
            if (!pieceCountInHand[Us][pt1])
                continue;

            int v = 0;

            for (int pt2 = NO_PIECE_TYPE; pt2 <= pt1; ++pt2)
                v +=  QuadraticOursInHand[pt1][pt2] * pieceCountInHand[Us][pt2]
                    + QuadraticTheirsInHand[pt1][pt2] * pieceCountInHand[Them][pt2];

            bonus += pieceCountInHand[Us][pt1] * v;
        }
#endif

    return bonus;
  }

} // namespace

namespace Material {

/// Material::probe() looks up the current position's material configuration in
/// the material hash table. It returns a pointer to the Entry if the position
/// is found. Otherwise a new Entry is computed and stored there, so we don't
/// have to recompute all when the same material configuration occurs again.

Entry* probe(const Position& pos) {

  Key key = pos.material_key();
  Entry* e = pos.this_thread()->materialTable[key];

  if (e->key == key)
      return e;

  std::memset(e, 0, sizeof(Entry));
  e->key = key;
  e->factor[WHITE] = e->factor[BLACK] = (uint8_t)SCALE_FACTOR_NORMAL;

  Value npm_w = pos.non_pawn_material(WHITE);
  Value npm_b = pos.non_pawn_material(BLACK);
  Value npm   = clamp(npm_w + npm_b, EndgameLimit, MidgameLimit);
#ifdef ANTI
  if (pos.is_anti())
      npm = 2 * std::min(npm_w, npm_b);
#endif

  // Map total non-pawn material into [PHASE_ENDGAME, PHASE_MIDGAME]
  e->gamePhase = Phase(((npm - EndgameLimit) * PHASE_MIDGAME) / (MidgameLimit - EndgameLimit));
#ifdef HORDE
  if (pos.is_horde())
      e->gamePhase = Phase(pos.count<PAWN>(pos.is_horde_color(WHITE) ? WHITE : BLACK) * PHASE_MIDGAME / 36);
#endif

  // Let's look if we have a specialized evaluation function for this particular
  // material configuration. Firstly we look for a fixed configuration one, then
  // for a generic one if the previous search failed.
  if ((e->evaluationFunction = Endgames::probe<Value>(key)) != nullptr)
      return e;

<<<<<<< HEAD
  if (pos.variant() == CHESS_VARIANT)
  {
  for (Color c = WHITE; c <= BLACK; ++c)
=======
  for (Color c : { WHITE, BLACK })
>>>>>>> 9d3a2eca
      if (is_KXK(pos, c))
      {
          e->evaluationFunction = &EvaluateKXK[c];
          return e;
      }
  }
#ifdef ATOMIC
  else if (pos.is_atomic())
  {
      for (Color c = WHITE; c <= BLACK; ++c)
          if (is_KXK_atomic(pos, c))
          {
              e->evaluationFunction = &EvaluateAtomicKXK[c];
              return e;
          }
  }
#endif

  // OK, we didn't find any special evaluation function for the current material
  // configuration. Is there a suitable specialized scaling function?
  const auto* sf = Endgames::probe<ScaleFactor>(key);

  if (sf)
  {
      e->scalingFunction[sf->strongSide] = sf; // Only strong color assigned
      return e;
  }

  if (pos.variant() == CHESS_VARIANT)
  {
  // We didn't find any specialized scaling function, so fall back on generic
  // ones that refer to more than one material distribution. Note that in this
  // case we don't return after setting the function.
  for (Color c : { WHITE, BLACK })
  {
    if (is_KBPsK(pos, c))
        e->scalingFunction[c] = &ScaleKBPsK[c];

    else if (is_KQKRPs(pos, c))
        e->scalingFunction[c] = &ScaleKQKRPs[c];
  }

  if (npm_w + npm_b == VALUE_ZERO && pos.pieces(PAWN)) // Only pawns on the board
  {
      if (!pos.count<PAWN>(BLACK))
      {
          assert(pos.variant() != CHESS_VARIANT || pos.count<PAWN>(WHITE) >= 2);

          e->scalingFunction[WHITE] = &ScaleKPsK[WHITE];
      }
      else if (!pos.count<PAWN>(WHITE))
      {
          assert(pos.variant() != CHESS_VARIANT || pos.count<PAWN>(BLACK) >= 2);

          e->scalingFunction[BLACK] = &ScaleKPsK[BLACK];
      }
      else if (pos.count<PAWN>(WHITE) == 1 && pos.count<PAWN>(BLACK) == 1)
      {
          // This is a special case because we set scaling functions
          // for both colors instead of only one.
          e->scalingFunction[WHITE] = &ScaleKPKP[WHITE];
          e->scalingFunction[BLACK] = &ScaleKPKP[BLACK];
      }
  }

  // Zero or just one pawn makes it difficult to win, even with a small material
  // advantage. This catches some trivial draws like KK, KBK and KNK and gives a
  // drawish scale factor for cases such as KRKBP and KmmKm (except for KBBKN).
  if (!pos.count<PAWN>(WHITE) && npm_w - npm_b <= BishopValueMg)
      e->factor[WHITE] = uint8_t(npm_w <  RookValueMg   ? SCALE_FACTOR_DRAW :
                                 npm_b <= BishopValueMg ? 4 : 14);

  if (!pos.count<PAWN>(BLACK) && npm_b - npm_w <= BishopValueMg)
      e->factor[BLACK] = uint8_t(npm_b <  RookValueMg   ? SCALE_FACTOR_DRAW :
                                 npm_w <= BishopValueMg ? 4 : 14);
  }

  // Evaluate the material imbalance. We use PIECE_TYPE_NONE as a place holder
  // for the bishop pair "extended piece", which allows us to be more flexible
  // in defining bishop pair bonuses.
  const int pieceCount[COLOR_NB][PIECE_TYPE_NB] = {
  { pos.count<BISHOP>(WHITE) > 1, pos.count<PAWN>(WHITE), pos.count<KNIGHT>(WHITE),
    pos.count<BISHOP>(WHITE)    , pos.count<ROOK>(WHITE), pos.count<QUEEN >(WHITE), pos.count<KING>(WHITE) },
  { pos.count<BISHOP>(BLACK) > 1, pos.count<PAWN>(BLACK), pos.count<KNIGHT>(BLACK),
    pos.count<BISHOP>(BLACK)    , pos.count<ROOK>(BLACK), pos.count<QUEEN >(BLACK), pos.count<KING>(BLACK) } };
#ifdef CRAZYHOUSE
  if (pos.is_house())
  {
      const int pieceCountInHand[COLOR_NB][PIECE_TYPE_NB] = {
      { pos.count_in_hand<ALL_PIECES>(WHITE) == 0, pos.count_in_hand<PAWN>(WHITE), pos.count_in_hand<KNIGHT>(WHITE),
        pos.count_in_hand<BISHOP>(WHITE)         , pos.count_in_hand<ROOK>(WHITE), pos.count_in_hand<QUEEN >(WHITE), pos.count_in_hand<KING>(WHITE) },
      { pos.count_in_hand<ALL_PIECES>(BLACK) == 0, pos.count_in_hand<PAWN>(BLACK), pos.count_in_hand<KNIGHT>(BLACK),
        pos.count_in_hand<BISHOP>(BLACK)         , pos.count_in_hand<ROOK>(BLACK), pos.count_in_hand<QUEEN >(BLACK), pos.count_in_hand<KING>(BLACK) } };

      e->value = int16_t((imbalance<WHITE>(pos, pieceCount, pieceCountInHand) - imbalance<BLACK>(pos, pieceCount, pieceCountInHand)) / 16);
  }
  else
      e->value = int16_t((imbalance<WHITE>(pos, pieceCount, NULL) - imbalance<BLACK>(pos, pieceCount, NULL)) / 16);
#else
  e->value = int16_t((imbalance<WHITE>(pos, pieceCount) - imbalance<BLACK>(pos, pieceCount)) / 16);
#endif
  return e;
}

} // namespace Material<|MERGE_RESOLUTION|>--- conflicted
+++ resolved
@@ -489,13 +489,9 @@
   if ((e->evaluationFunction = Endgames::probe<Value>(key)) != nullptr)
       return e;
 
-<<<<<<< HEAD
   if (pos.variant() == CHESS_VARIANT)
   {
-  for (Color c = WHITE; c <= BLACK; ++c)
-=======
   for (Color c : { WHITE, BLACK })
->>>>>>> 9d3a2eca
       if (is_KXK(pos, c))
       {
           e->evaluationFunction = &EvaluateKXK[c];
@@ -505,7 +501,7 @@
 #ifdef ATOMIC
   else if (pos.is_atomic())
   {
-      for (Color c = WHITE; c <= BLACK; ++c)
+      for (Color c : { WHITE, BLACK })
           if (is_KXK_atomic(pos, c))
           {
               e->evaluationFunction = &EvaluateAtomicKXK[c];
