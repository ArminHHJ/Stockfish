/*
  Stockfish, a UCI chess playing engine derived from Glaurung 2.1
  Copyright (C) 2004-2008 Tord Romstad (Glaurung author)
  Copyright (C) 2008-2015 Marco Costalba, Joona Kiiski, Tord Romstad
  Copyright (C) 2015-2019 Marco Costalba, Joona Kiiski, Gary Linscott, Tord Romstad

  Stockfish is free software: you can redistribute it and/or modify
  it under the terms of the GNU General Public License as published by
  the Free Software Foundation, either version 3 of the License, or
  (at your option) any later version.

  Stockfish is distributed in the hope that it will be useful,
  but WITHOUT ANY WARRANTY; without even the implied warranty of
  MERCHANTABILITY or FITNESS FOR A PARTICULAR PURPOSE.  See the
  GNU General Public License for more details.

  You should have received a copy of the GNU General Public License
  along with this program.  If not, see <http://www.gnu.org/licenses/>.
*/

#ifndef POSITION_H_INCLUDED
#define POSITION_H_INCLUDED

#include <cassert>
#include <deque>
#include <memory> // For std::unique_ptr
#include <string>

#include "bitboard.h"
#include "types.h"

/// StateInfo struct stores information needed to restore a Position object to
/// its previous state when we retract a move. Whenever a move is made on the
/// board (by calling Position::do_move), a StateInfo object must be passed.

struct StateInfo {

  // Copied when making a move
  Key    pawnKey;
  Key    materialKey;
  Value  nonPawnMaterial[COLOR_NB];
  int    castlingRights;
  int    rule50;
  int    pliesFromNull;
#ifdef THREECHECK
  CheckCount checksGiven[COLOR_NB];
#endif
  Square epSquare;

  // Not copied when making a move (will be recomputed anyhow)
  int repetition;
  Key        key;
  Bitboard   checkersBB;
  Piece      capturedPiece;
#ifdef ATOMIC
  Bitboard   blastByTypeBB[PIECE_TYPE_NB];
  Bitboard   blastByColorBB[COLOR_NB];
#endif
#ifdef CRAZYHOUSE
  bool       capturedpromoted;
#endif
  StateInfo* previous;
  Bitboard   blockersForKing[COLOR_NB];
  Bitboard   pinners[COLOR_NB];
  Bitboard   checkSquares[PIECE_TYPE_NB];
};

/// A list to keep track of the position states along the setup moves (from the
/// start position to the position just before the search starts). Needed by
/// 'draw by repetition' detection. Use a std::deque because pointers to
/// elements are not invalidated upon list resizing.
typedef std::unique_ptr<std::deque<StateInfo>> StateListPtr;


/// Position class stores information regarding the board representation as
/// pieces, side to move, hash keys, castling info, etc. Important methods are
/// do_move() and undo_move(), used by the search to update node info when
/// traversing the search tree.
class Thread;

class Position {
public:
  static void init();

  Position() = default;
  Position(const Position&) = delete;
  Position& operator=(const Position&) = delete;

  // FEN string input/output
  Position& set(const std::string& fenStr, bool isChess960, Variant v, StateInfo* si, Thread* th);
  Position& set(const std::string& code, Color c, Variant v, StateInfo* si);
  const std::string fen() const;

  // Position representation
  Bitboard pieces() const;
  Bitboard pieces(PieceType pt) const;
  Bitboard pieces(PieceType pt1, PieceType pt2) const;
  Bitboard pieces(Color c) const;
  Bitboard pieces(Color c, PieceType pt) const;
  Bitboard pieces(Color c, PieceType pt1, PieceType pt2) const;
  Piece piece_on(Square s) const;
  Square ep_square() const;
  bool empty(Square s) const;
  template<PieceType Pt> int count(Color c) const;
  template<PieceType Pt> int count() const;
  template<PieceType Pt> const Square* squares(Color c) const;
  template<PieceType Pt> Square square(Color c) const;
  bool is_on_semiopen_file(Color c, Square s) const;

  // Castling
  int castling_rights(Color c) const;
<<<<<<< HEAD
  bool can_castle(CastlingRight cr) const;
  bool castling_impeded(CastlingRight cr) const;
#if defined(ANTI) || defined(EXTINCTION) || defined(TWOKINGS)
  Square castling_king_square(Color c) const;
#endif
  Square castling_rook_square(CastlingRight cr) const;
=======
  bool can_castle(CastlingRights cr) const;
  bool castling_impeded(CastlingRights cr) const;
  Square castling_rook_square(CastlingRights cr) const;
>>>>>>> 3984b8f8

  // Checking
#ifdef ATOMIC
  bool kings_adjacent() const;
#endif
  Bitboard checkers() const;
  Bitboard blockers_for_king(Color c) const;
  Bitboard check_squares(PieceType pt) const;
  bool is_discovery_check_on_king(Color c, Move m) const;

  // Attacks to/from a given square
  Bitboard attackers_to(Square s) const;
  Bitboard attackers_to(Square s, Bitboard occupied) const;
#ifdef ATOMIC
  Bitboard slider_attackers_to(Square s) const;
  Bitboard slider_attackers_to(Square s, Bitboard occupied) const;
#endif
  Bitboard attacks_from(PieceType pt, Square s) const;
  template<PieceType> Bitboard attacks_from(Square s) const;
  template<PieceType> Bitboard attacks_from(Square s, Color c) const;
  Bitboard slider_blockers(Bitboard sliders, Square s, Bitboard& pinners) const;

  // Properties of moves
  bool legal(Move m) const;
  bool pseudo_legal(const Move m) const;
  bool capture(Move m) const;
  bool capture_or_promotion(Move m) const;
  bool gives_check(Move m) const;
  bool gives_discovered_check(Move m) const;
  bool advanced_pawn_push(Move m) const;
  Piece moved_piece(Move m) const;
  Piece captured_piece() const;

  // Piece specific
  bool pawn_passed(Color c, Square s) const;
  bool opposite_bishops() const;
  int  pawns_on_same_color_squares(Color c, Square s) const;

  // Doing and undoing moves
  void do_move(Move m, StateInfo& newSt);
  void do_move(Move m, StateInfo& newSt, bool givesCheck);
  void undo_move(Move m);
  void do_null_move(StateInfo& newSt);
  void undo_null_move();

  // Static Exchange Evaluation
#ifdef ATOMIC
  template<Variant V>
  Value see(Move m) const;
  template<Variant V>
  Value see(Move m, PieceType nextVictim, Square s) const;
#endif
  bool see_ge(Move m, Value threshold = VALUE_ZERO) const;

  // Accessing hash keys
  Key key() const;
  Key key_after(Move m) const;
  Key material_key() const;
  Key pawn_key() const;

  // Other properties of the position
  Color side_to_move() const;
  int game_ply() const;
  bool is_chess960() const;
  Variant variant() const;
  Variant subvariant() const;
  bool is_variant_end() const;
  Value variant_result(int ply = 0, Value draw_value = VALUE_DRAW) const;
  Value checkmate_value(int ply = 0) const;
  Value stalemate_value(int ply = 0, Value draw_value = VALUE_DRAW) const;
#ifdef ATOMIC
  bool is_atomic() const;
  bool is_atomic_win() const;
  bool is_atomic_loss() const;
#endif
#ifdef HORDE
  bool is_horde() const;
  bool is_horde_color(Color c) const;
  bool is_horde_loss() const;
#endif
#ifdef CRAZYHOUSE
  bool is_house() const;
  template<PieceType Pt> int count_in_hand(Color c) const;
  Value material_in_hand(Color c) const;
  void add_to_hand(Color c, PieceType pt);
  void remove_from_hand(Color c, PieceType pt);
  bool is_promoted(Square s) const;
  void drop_piece(Piece pc, Square s);
  void undrop_piece(Piece pc, Square s);
#endif
#ifdef BUGHOUSE
  bool is_bughouse() const;
#endif
#ifdef LOOP
  bool is_loop() const;
#endif
#ifdef PLACEMENT
  bool is_placement() const;
#endif
#ifdef EXTINCTION
  bool is_extinction() const;
  bool is_extinction_win() const;
  bool is_extinction_loss() const;
#endif
#ifdef GRID
  bool is_grid() const;
  GridLayout grid_layout() const;
  Bitboard grid_bb(Square s) const;
#endif
#ifdef DISPLACEDGRID
  bool is_displaced_grid() const;
#endif
#ifdef SLIPPEDGRID
  bool is_slipped_grid() const;
#endif
#ifdef KOTH
  bool is_koth() const;
  bool is_koth_win() const;
  bool is_koth_loss() const;
#endif
#ifdef LOSERS
  bool is_losers() const;
  bool is_losers_win() const;
  bool is_losers_loss() const;
  bool can_capture_losers() const;
#endif
#ifdef RACE
  bool is_race() const;
  bool is_race_win() const;
  bool is_race_draw() const;
  bool is_race_loss() const;
#endif
#ifdef THREECHECK
  bool is_three_check() const;
  bool is_three_check_win() const;
  bool is_three_check_loss() const;
  int checks_count() const;
  CheckCount checks_given(Color c) const;
#endif
#ifdef TWOKINGS
  bool is_two_kings() const;
  Square royal_king(Color c) const;
  Square royal_king(Color c, Bitboard kings) const;
#endif
#ifdef TWOKINGSSYMMETRIC
  bool is_two_kings_symmetric() const;
#endif
#ifdef ANTI
  bool is_anti() const;
  bool is_anti_win() const;
  bool is_anti_loss() const;
#endif
#if defined(ANTI) || defined(LOSERS)
  bool can_capture() const;
  int capture_count(Move m) const;
#endif
#ifdef SUICIDE
  bool is_suicide() const;
#endif
  Thread* this_thread() const;
  bool is_draw(int ply) const;
  bool has_game_cycle(int ply) const;
  bool has_repeated() const;
  int rule50_count() const;
  Score psq_score() const;
  Value non_pawn_material(Color c) const;
  Value non_pawn_material() const;

  // Position consistency check, for debugging
  bool pos_is_ok() const;
  void flip();

private:
  // Initialization helpers (used while setting up a position)
  void set_castling_right(Color c, Square kfrom, Square rfrom);
  void set_state(StateInfo* si) const;
  void set_check_info(StateInfo* si) const;

  // Other helpers
  void put_piece(Piece pc, Square s);
  void remove_piece(Piece pc, Square s);
  void move_piece(Piece pc, Square from, Square to);
  template<bool Do>
  void do_castling(Color us, Square from, Square& to, Square& rfrom, Square& rto);

  // Data members
  Piece board[SQUARE_NB];
  Bitboard byTypeBB[PIECE_TYPE_NB];
  Bitboard byColorBB[COLOR_NB];
  int pieceCount[PIECE_NB];
#ifdef HORDE
  Square pieceList[PIECE_NB][SQUARE_NB];
#else
  Square pieceList[PIECE_NB][16];
#endif
#ifdef CRAZYHOUSE
  int pieceCountInHand[COLOR_NB][PIECE_TYPE_NB];
  Bitboard promotedPieces;
#endif
  int index[SQUARE_NB];
  int castlingRightsMask[SQUARE_NB];
#if defined(ANTI) || defined(EXTINCTION) || defined(TWOKINGS)
  Square castlingKingSquare[COLOR_NB];
#endif
  Square castlingRookSquare[CASTLING_RIGHT_NB];
  Bitboard castlingPath[CASTLING_RIGHT_NB];
  int gamePly;
  Color sideToMove;
  Score psq;
  Thread* thisThread;
  StateInfo* st;
  bool chess960;
  Variant var;
  Variant subvar;

};

namespace PSQT {
#ifdef CRAZYHOUSE
  extern Score psq[VARIANT_NB][PIECE_NB][SQUARE_NB+1];
#else
  extern Score psq[VARIANT_NB][PIECE_NB][SQUARE_NB];
#endif
}

extern std::ostream& operator<<(std::ostream& os, const Position& pos);

inline Color Position::side_to_move() const {
  return sideToMove;
}

inline bool Position::empty(Square s) const {
  return board[s] == NO_PIECE;
}

inline Piece Position::piece_on(Square s) const {
  return board[s];
}

inline Piece Position::moved_piece(Move m) const {
#ifdef CRAZYHOUSE
  if (type_of(m) == DROP)
      return dropped_piece(m);
#endif
  return board[from_sq(m)];
}

inline Bitboard Position::pieces() const {
  return byTypeBB[ALL_PIECES];
}

inline Bitboard Position::pieces(PieceType pt) const {
  return byTypeBB[pt];
}

inline Bitboard Position::pieces(PieceType pt1, PieceType pt2) const {
  return byTypeBB[pt1] | byTypeBB[pt2];
}

inline Bitboard Position::pieces(Color c) const {
  return byColorBB[c];
}

inline Bitboard Position::pieces(Color c, PieceType pt) const {
  return byColorBB[c] & byTypeBB[pt];
}

inline Bitboard Position::pieces(Color c, PieceType pt1, PieceType pt2) const {
  return byColorBB[c] & (byTypeBB[pt1] | byTypeBB[pt2]);
}

template<PieceType Pt> inline int Position::count(Color c) const {
#ifdef CRAZYHOUSE
  if (is_house())
      return pieceCount[make_piece(c, Pt)] + count_in_hand<Pt>(c);
#endif
  return pieceCount[make_piece(c, Pt)];
}

template<PieceType Pt> inline int Position::count() const {
#ifdef CRAZYHOUSE
  if (is_house())
      return pieceCount[make_piece(WHITE, Pt)] + count_in_hand<Pt>(BLACK) +
             pieceCount[make_piece(BLACK, Pt)] + count_in_hand<Pt>(BLACK);
#endif
  return pieceCount[make_piece(WHITE, Pt)] + pieceCount[make_piece(BLACK, Pt)];
}

template<PieceType Pt> inline const Square* Position::squares(Color c) const {
  return pieceList[make_piece(c, Pt)];
}

template<PieceType Pt> inline Square Position::square(Color c) const {
#ifdef EXTINCTION
  if (is_extinction() && Pt == KING && pieceCount[make_piece(c, Pt)] > 1)
      return pieceList[make_piece(c, Pt)][0]; // return the first king's square
#endif
#ifdef TWOKINGS
  if (is_two_kings() && Pt == KING && pieceCount[make_piece(c, Pt)] > 1)
      return royal_king(c);
#endif
#ifdef PLACEMENT
  if (is_placement() && pieceCount[make_piece(c, Pt)] == 0)
      return SQ_NONE;
#endif
#ifdef ANTI
  // There may be zero, one, or multiple kings
  if (is_anti() && pieceCount[make_piece(c, Pt)] == 0)
      return SQ_NONE;
  assert(is_anti() ? pieceCount[make_piece(c, Pt)] >= 1 : pieceCount[make_piece(c, Pt)] == 1);
#else
  assert(pieceCount[make_piece(c, Pt)] == 1);
#endif
  return pieceList[make_piece(c, Pt)][0];
}

#ifdef THREECHECK
inline bool Position::is_three_check() const {
  return var == THREECHECK_VARIANT;
}

inline bool Position::is_three_check_win() const {
  return st->checksGiven[sideToMove] == CHECKS_3;
}

inline bool Position::is_three_check_loss() const {
  return st->checksGiven[~sideToMove] == CHECKS_3;
}

inline int Position::checks_count() const {
  return st->checksGiven[WHITE] + st->checksGiven[BLACK];
}

inline CheckCount Position::checks_given(Color c) const {
  return st->checksGiven[c];
}
#endif

#ifdef TWOKINGS
inline bool Position::is_two_kings() const {
  return var == TWOKINGS_VARIANT;
}

inline Square Position::royal_king(Color c) const {
  return royal_king(c, pieces(c, KING));
}

inline Square Position::royal_king(Color c, Bitboard kings) const {
  assert(kings);
  // Find the royal king
  for (File f = FILE_A; f <= FILE_H; ++f)
  {
      if (kings & file_bb(f))
#ifdef TWOKINGSSYMMETRIC
          return backmost_sq(is_two_kings_symmetric() ? c : WHITE, kings & file_bb(f));
#else
          return backmost_sq(WHITE, kings & file_bb(f));
#endif
  }
  assert(false);
  return c == WHITE ? SQ_NONE : SQ_NONE; // silence two warnings
}
#endif

#ifdef TWOKINGSSYMMETRIC
inline bool Position::is_two_kings_symmetric() const {
  return subvar == TWOKINGSSYMMETRIC_VARIANT;
}
#endif

inline Square Position::ep_square() const {
  return st->epSquare;
}

inline bool Position::is_on_semiopen_file(Color c, Square s) const {
  return !(pieces(c, PAWN) & file_bb(s));
}

inline bool Position::can_castle(CastlingRights cr) const {
  return st->castlingRights & cr;
}

inline int Position::castling_rights(Color c) const {
  return st->castlingRights & (c == WHITE ? WHITE_CASTLING : BLACK_CASTLING);
}

inline bool Position::castling_impeded(CastlingRights cr) const {
  return byTypeBB[ALL_PIECES] & castlingPath[cr];
}

<<<<<<< HEAD
#if defined(ANTI) || defined(EXTINCTION) || defined(TWOKINGS)
inline Square Position::castling_king_square(Color c) const {
  return castlingKingSquare[c];
}
#endif

inline Square Position::castling_rook_square(CastlingRight cr) const {
=======
inline Square Position::castling_rook_square(CastlingRights cr) const {
>>>>>>> 3984b8f8
  return castlingRookSquare[cr];
}

template<PieceType Pt>
inline Bitboard Position::attacks_from(Square s) const {
  assert(Pt != PAWN);
  return  Pt == BISHOP || Pt == ROOK ? attacks_bb<Pt>(s, byTypeBB[ALL_PIECES])
        : Pt == QUEEN  ? attacks_from<ROOK>(s) | attacks_from<BISHOP>(s)
        : PseudoAttacks[Pt][s];
}

template<>
inline Bitboard Position::attacks_from<PAWN>(Square s, Color c) const {
  return PawnAttacks[c][s];
}

inline Bitboard Position::attacks_from(PieceType pt, Square s) const {
  return attacks_bb(pt, s, byTypeBB[ALL_PIECES]);
}

inline Bitboard Position::attackers_to(Square s) const {
  return attackers_to(s, byTypeBB[ALL_PIECES]);
}

#ifdef ATOMIC
inline Bitboard Position::slider_attackers_to(Square s) const {
  return slider_attackers_to(s, byTypeBB[ALL_PIECES]);
}

inline bool Position::kings_adjacent() const {
  return adjacent_squares_bb(byTypeBB[KING]) & byTypeBB[KING];
}
#endif

inline Bitboard Position::checkers() const {
  return st->checkersBB;
}

inline Bitboard Position::blockers_for_king(Color c) const {
  return st->blockersForKing[c];
}

inline bool Position::gives_discovered_check(Move m) const {
#ifdef CRAZYHOUSE
  if (is_house() && type_of(m) == DROP)
      return false;
#endif
  return blockers_for_king(~sideToMove) & from_sq(m);
}

inline Bitboard Position::check_squares(PieceType pt) const {
  return st->checkSquares[pt];
}

inline bool Position::is_discovery_check_on_king(Color c, Move m) const {
  return st->blockersForKing[c] & from_sq(m);
}

inline bool Position::pawn_passed(Color c, Square s) const {
#ifdef HORDE
  if (is_horde() && is_horde_color(c))
      return !(pieces(~c, PAWN) & forward_file_bb(c, s));
#endif
  return !(pieces(~c, PAWN) & passed_pawn_span(c, s));
}

inline bool Position::advanced_pawn_push(Move m) const {
  return   type_of(moved_piece(m)) == PAWN
        && relative_rank(sideToMove, to_sq(m)) > RANK_5;
}

inline int Position::pawns_on_same_color_squares(Color c, Square s) const {
  return popcount(pieces(c, PAWN) & ((DarkSquares & s) ? DarkSquares : ~DarkSquares));
}

inline Key Position::key() const {
  return st->key;
}

inline Key Position::pawn_key() const {
  return st->pawnKey;
}

inline Key Position::material_key() const {
  return st->materialKey;
}

inline Score Position::psq_score() const {
  return psq;
}

inline Value Position::non_pawn_material(Color c) const {
  return st->nonPawnMaterial[c];
}

inline Value Position::non_pawn_material() const {
  return st->nonPawnMaterial[WHITE] + st->nonPawnMaterial[BLACK];
}

inline int Position::game_ply() const {
  return gamePly;
}

inline int Position::rule50_count() const {
  return st->rule50;
}

inline bool Position::opposite_bishops() const {
  return   pieceCount[W_BISHOP] == 1
        && pieceCount[B_BISHOP] == 1
        && opposite_colors(square<BISHOP>(WHITE), square<BISHOP>(BLACK));
}

#ifdef ATOMIC
template<Variant V>
Value Position::see(Move m) const {
  return see<V>(m, type_of(moved_piece(m)), to_sq(m));
}

inline bool Position::is_atomic() const {
  return var == ATOMIC_VARIANT;
}

// Loss if king is captured (Atomic)
inline bool Position::is_atomic_win() const {
  return count<KING>(~sideToMove) == 0;
}

// Loss if king is captured (Atomic)
inline bool Position::is_atomic_loss() const {
  return count<KING>(sideToMove) == 0;
}
#endif

#ifdef EXTINCTION
inline bool Position::is_extinction() const {
  return var == EXTINCTION_VARIANT;
}

inline bool Position::is_extinction_win() const {
  return !(   count<  KING>(~sideToMove) && count< QUEEN>(~sideToMove) && count<ROOK>(~sideToMove)
           && count<BISHOP>(~sideToMove) && count<KNIGHT>(~sideToMove) && count<PAWN>(~sideToMove));
}

inline bool Position::is_extinction_loss() const {
  return !(   count<  KING>(sideToMove) && count< QUEEN>(sideToMove) && count<ROOK>(sideToMove)
           && count<BISHOP>(sideToMove) && count<KNIGHT>(sideToMove) && count<PAWN>(sideToMove));
}
#endif

#ifdef GRID
inline bool Position::is_grid() const {
  return var == GRID_VARIANT;
}

inline GridLayout Position::grid_layout() const {
  assert(var == GRID_VARIANT);
  switch (subvar)
  {
  case GRID_VARIANT:
      return NORMAL_GRID;
#ifdef DISPLACEDGRID
  case DISPLACEDGRID_VARIANT:
      return DISPLACED_GRID;
#endif
#ifdef SLIPPEDGRID
  case SLIPPEDGRID_VARIANT:
      return SLIPPED_GRID;
#endif
  default:
      assert(false);
      return NORMAL_GRID;
  }
}

inline Bitboard Position::grid_bb(Square s) const {
  return grid_layout_bb(grid_layout(), s);
}
#endif

#ifdef DISPLACEDGRID
inline bool Position::is_displaced_grid() const {
  return subvar == DISPLACEDGRID_VARIANT;
}
#endif

#ifdef SLIPPEDGRID
inline bool Position::is_slipped_grid() const {
  return subvar == SLIPPEDGRID_VARIANT;
}
#endif

#ifdef HORDE
inline bool Position::is_horde() const {
  return var == HORDE_VARIANT;
}

inline bool Position::is_horde_color(Color c) const {
  return pieceCount[make_piece(c, KING)] == 0;
}

// Loss if horde is captured (Horde)
inline bool Position::is_horde_loss() const {
  return count<ALL_PIECES>(is_horde_color(WHITE) ? WHITE : BLACK) == 0;
}
#endif

#ifdef ANTI
inline bool Position::is_anti() const {
  return var == ANTI_VARIANT;
}

inline bool Position::is_anti_loss() const {
  return count<ALL_PIECES>(~sideToMove) == 0;
}

inline bool Position::is_anti_win() const {
  return count<ALL_PIECES>(sideToMove) == 0;
}
#endif

#if defined(ANTI) || defined(LOSERS)
inline bool Position::can_capture() const {
  Square ep = ep_square();
  assert(ep == SQ_NONE
         || (attacks_from<PAWN>(ep, ~sideToMove) & pieces(sideToMove, PAWN)));
  if (ep != SQ_NONE)
      return true;
  Bitboard target = pieces(~sideToMove);
  Bitboard b1 = pieces(sideToMove, PAWN), b2 = pieces(sideToMove) - b1;
  if ((sideToMove == WHITE ? pawn_attacks_bb<WHITE>(b1) : pawn_attacks_bb<BLACK>(b1)) & target)
      return true;
  while (b2)
  {
      Square s = pop_lsb(&b2);
      if (attacks_from(type_of(piece_on(s)), s) & target)
          return true;
  }
  return false;
}

// Position::capture_count estimates the count of captures after this move

inline int Position::capture_count(Move m) const {
  Square from = from_sq(m), to = to_sq(m);
  Bitboard target = (pieces(sideToMove) ^ from) ^ to;
  Bitboard occupied = type_of(m) == ENPASSANT ? ((pieces() ^ from) ^ to) ^ (ep_square() - pawn_push(sideToMove)) : (pieces() ^ from) ^ to;
  Bitboard b1 = pieces(~sideToMove, PAWN) & occupied, b2 = (pieces(~sideToMove) ^ b1) & occupied;
  int c = popcount(((sideToMove == WHITE ? pawn_attacks_bb<BLACK>(b1) : pawn_attacks_bb<WHITE>(b1))) & target);
  while (b2)
  {
      Square s = pop_lsb(&b2);
      c += popcount(attacks_bb(type_of(piece_on(s)), s, occupied) & target);
  }
  return c;
}
#endif

#ifdef LOSERS
inline bool Position::is_losers() const {
  return var == LOSERS_VARIANT;
}

inline bool Position::is_losers_loss() const {
  return count<ALL_PIECES>(~sideToMove) == 1;
}

inline bool Position::is_losers_win() const {
  return count<ALL_PIECES>(sideToMove) == 1;
}

// Position::can_capture_losers tests whether we have a legal capture
// in a losers chess position.

inline bool Position::can_capture_losers() const {

  // A king may capture undefended pieces
  Square ksq = square<KING>(sideToMove);
  Bitboard attacks = attacks_from<KING>(ksq) & pieces(~sideToMove);

  // If not in check, unpinned non-king pieces and pawns may freely capture
  if (!attacks && !checkers() && !st->blockersForKing[sideToMove] && ep_square() == SQ_NONE)
      return can_capture();
  while (attacks)
      if (!(attackers_to(pop_lsb(&attacks), pieces() ^ ksq) & pieces(~sideToMove)))
          return true;

  // Any non-king capture must capture the checking piece(s)
  Bitboard target = checkers() ? checkers() : pieces(~sideToMove);
  if (more_than_one(checkers()))
      return false;

  Square ep = ep_square();
  assert(ep == SQ_NONE
         || (attacks_from<PAWN>(ep, ~sideToMove) & pieces(sideToMove, PAWN)));
  if (ep != SQ_NONE)
  {
      Bitboard b = attacks_from<PAWN>(ep, ~sideToMove) & pieces(sideToMove, PAWN);
      while (b)
      {
          // Test en passant legality by simulating the move
          Square from = pop_lsb(&b);
          Square capsq = ep - pawn_push(sideToMove);
          Bitboard occupied = (pieces() ^ from ^ capsq) | ep;

          assert(piece_on(capsq) == make_piece(~sideToMove, PAWN));
          assert(piece_on(ep) == NO_PIECE);

          if (   !(attacks_bb<  ROOK>(ksq, occupied) & pieces(~sideToMove, QUEEN, ROOK))
              && !(attacks_bb<BISHOP>(ksq, occupied) & pieces(~sideToMove, QUEEN, BISHOP)))
              return true;
      }
  }

  // Loop over our pieces to find legal captures
  Bitboard b = pieces(sideToMove) ^ ksq;
  while (b)
  {
      Square s = pop_lsb(&b);
      PieceType pt = type_of(piece_on(s));
      attacks = pt == PAWN ? attacks_from<PAWN>(s, sideToMove) : attacks_from(pt, s);

      // A pinned piece may only capture along the pin
      if (st->blockersForKing[sideToMove] & s)
          attacks &= LineBB[s][ksq];
      if (attacks & target)
          return true;
  }
  return false;
}
#endif

#ifdef SUICIDE
inline bool Position::is_suicide() const {
  return subvar == SUICIDE_VARIANT;
}
#endif

#ifdef CRAZYHOUSE
inline bool Position::is_house() const {
  return var == CRAZYHOUSE_VARIANT;
}

template<PieceType Pt> inline int Position::count_in_hand(Color c) const {
  return pieceCountInHand[c][Pt];
}

inline Value Position::material_in_hand(Color c) const {
  Value v = VALUE_ZERO;
  for (PieceType pt = PAWN; pt <= QUEEN; ++pt)
      v += pieceCountInHand[c][pt] * PieceValue[var][MG][pt];
  return v;
}

inline void Position::add_to_hand(Color c, PieceType pt) {
  pieceCountInHand[c][pt]++;
  pieceCountInHand[c][ALL_PIECES]++;
  psq += PSQT::psq[CRAZYHOUSE_VARIANT][make_piece(c, pt)][SQ_NONE];
}

inline void Position::remove_from_hand(Color c, PieceType pt) {
  pieceCountInHand[c][pt]--;
  pieceCountInHand[c][ALL_PIECES]--;
  psq -= PSQT::psq[CRAZYHOUSE_VARIANT][make_piece(c, pt)][SQ_NONE];
}

inline bool Position::is_promoted(Square s) const {
  return promotedPieces & s;
}
#endif

#ifdef BUGHOUSE
inline bool Position::is_bughouse() const {
  return var == CRAZYHOUSE_VARIANT && subvar == BUGHOUSE_VARIANT;
}
#endif

#ifdef LOOP
inline bool Position::is_loop() const {
  return var == CRAZYHOUSE_VARIANT && subvar == LOOP_VARIANT;
}
#endif

#ifdef PLACEMENT
inline bool Position::is_placement() const {
  return var == CRAZYHOUSE_VARIANT && subvar == PLACEMENT_VARIANT;
}
#endif

#ifdef KOTH
inline bool Position::is_koth() const {
  return var == KOTH_VARIANT;
}

// Win if king is in the center (KOTH)
inline bool Position::is_koth_win() const {
  Square ksq = square<KING>(sideToMove);
  return (rank_of(ksq) == RANK_4 || rank_of(ksq) == RANK_5) &&
         (file_of(ksq) == FILE_D || file_of(ksq) == FILE_E);
}

// Loss if king is in the center (KOTH)
inline bool Position::is_koth_loss() const {
  Square ksq = square<KING>(~sideToMove);
  return (rank_of(ksq) == RANK_4 || rank_of(ksq) == RANK_5) &&
         (file_of(ksq) == FILE_D || file_of(ksq) == FILE_E);
}
#endif

#ifdef RACE
inline bool Position::is_race() const {
  return var == RACE_VARIANT;
}

// Win if king is on the eighth rank (Racing Kings)
inline bool Position::is_race_win() const {
  return rank_of(square<KING>(sideToMove)) == RANK_8
        && rank_of(square<KING>(~sideToMove)) < RANK_8;
}

// Draw if kings are on the eighth rank (Racing Kings)
inline bool Position::is_race_draw() const {
  return rank_of(square<KING>(sideToMove)) == RANK_8
        && rank_of(square<KING>(~sideToMove)) == RANK_8;
}

// Loss if king is on the eighth rank (Racing Kings)
inline bool Position::is_race_loss() const {
  if (rank_of(square<KING>(~sideToMove)) != RANK_8)
      return false;
  if (rank_of(square<KING>(sideToMove)) < (sideToMove == WHITE ? RANK_8 : RANK_7))
      return true;
  // Check whether the black king can move to the eighth rank
  Bitboard b = attacks_from<KING>(square<KING>(sideToMove)) & rank_bb(RANK_8) & ~pieces(sideToMove);
  while (b)
      if (!(attackers_to(pop_lsb(&b)) & pieces(~sideToMove)))
          return false;
  return true;
}
#endif

inline bool Position::is_chess960() const {
  return chess960;
}

inline Variant Position::variant() const {
  return var;
}

inline Variant Position::subvariant() const {
  return subvar;
}

inline bool Position::is_variant_end() const {
  switch (var)
  {
#ifdef ANTI
  case ANTI_VARIANT:
      return is_anti_win() || is_anti_loss();
#endif
#ifdef ATOMIC
  case ATOMIC_VARIANT:
      return is_atomic_win() || is_atomic_loss();
#endif
#ifdef EXTINCTION
  case EXTINCTION_VARIANT:
      return is_extinction_win() || is_extinction_loss();
#endif
#ifdef HORDE
  case HORDE_VARIANT:
      return is_horde_loss();
#endif
#ifdef KOTH
  case KOTH_VARIANT:
      return is_koth_win() || is_koth_loss();
#endif
#ifdef LOSERS
  case LOSERS_VARIANT:
      return is_losers_win() || is_losers_loss();
#endif
#ifdef RACE
  case RACE_VARIANT:
      return is_race_draw() || is_race_win() || is_race_loss();
#endif
#ifdef THREECHECK
  case THREECHECK_VARIANT:
      return is_three_check_win() || is_three_check_loss();
#endif
  default:
      return false;
  }
}

inline Value Position::variant_result(int ply, Value draw_value) const {
  switch (var)
  {
#ifdef ANTI
  case ANTI_VARIANT:
      if (is_anti_win())
          return mate_in(ply);
      if (is_anti_loss())
          return mated_in(ply);
      break;
#endif
#ifdef ATOMIC
  case ATOMIC_VARIANT:
      if (is_atomic_win())
          return mate_in(ply);
      if (is_atomic_loss())
          return mated_in(ply);
      break;
#endif
#ifdef EXTINCTION
  case EXTINCTION_VARIANT:
      if (is_extinction_win())
          return mate_in(ply);
      if (is_extinction_loss())
          return mated_in(ply);
      break;
#endif
#ifdef HORDE
  case HORDE_VARIANT:
      if (is_horde_loss())
          return mated_in(ply);
      break;
#endif
#ifdef KOTH
  case KOTH_VARIANT:
      if (is_koth_win())
          return mate_in(ply);
      if (is_koth_loss())
          return mated_in(ply);
      break;
#endif
#ifdef LOSERS
  case LOSERS_VARIANT:
      if (is_losers_win())
          return mate_in(ply);
      if (is_losers_loss())
          return mated_in(ply);
      break;
#endif
#ifdef RACE
  case RACE_VARIANT:
      if (is_race_draw())
          return draw_value;
      if (is_race_win())
          return mate_in(ply);
      if (is_race_loss())
          return mated_in(ply);
      break;
#endif
#ifdef THREECHECK
  case THREECHECK_VARIANT:
      if (is_three_check_win())
          return mate_in(ply);
      if (is_three_check_loss())
          return mated_in(ply);
      break;
#endif
  default:;
  }
  // variant_result should not be called if is_variant_end is false.
  assert(false);
  return VALUE_ZERO;
}

inline Value Position::checkmate_value(int ply) const {
#ifdef LOSERS
  if (is_losers())
      return mate_in(ply);
#endif
  return mated_in(ply);
}

inline Value Position::stalemate_value(int ply, Value drawValue) const {
#ifdef ANTI
  if (is_anti())
  {
#ifdef SUICIDE
      if (is_suicide())
      {
          int balance = pieceCount[make_piece(sideToMove, ALL_PIECES)] - pieceCount[make_piece(~sideToMove, ALL_PIECES)];
          if (balance > 0)
              return mated_in(ply);
          if (balance < 0)
              return mate_in(ply);
          return drawValue;
      }
#endif
      return mate_in(ply);
  }
#endif
#ifdef LOSERS
  if (is_losers())
      return mate_in(ply);
#endif
  return drawValue;
}

inline bool Position::capture_or_promotion(Move m) const {
  assert(is_ok(m));
#ifdef RACE
  if (is_race())
  {
    Square from = from_sq(m), to = to_sq(m);
    return (type_of(board[from]) == KING && rank_of(to) > rank_of(from)) || !empty(to);
  }
#endif
#ifdef CRAZYHOUSE
  return type_of(m) != NORMAL ? type_of(m) != DROP && type_of(m) != CASTLING : !empty(to_sq(m));
#else
  return type_of(m) != NORMAL ? type_of(m) != CASTLING : !empty(to_sq(m));
#endif
}

inline bool Position::capture(Move m) const {
  assert(is_ok(m));
  // Castling is encoded as "king captures rook"
  return (!empty(to_sq(m)) && type_of(m) != CASTLING) || type_of(m) == ENPASSANT;
}

inline Piece Position::captured_piece() const {
  return st->capturedPiece;
}

inline Thread* Position::this_thread() const {
  return thisThread;
}

inline void Position::put_piece(Piece pc, Square s) {

  board[s] = pc;
  byTypeBB[ALL_PIECES] |= s;
  byTypeBB[type_of(pc)] |= s;
  byColorBB[color_of(pc)] |= s;
  index[s] = pieceCount[pc]++;
  pieceList[pc][index[s]] = s;
  pieceCount[make_piece(color_of(pc), ALL_PIECES)]++;
  psq += PSQT::psq[var][pc][s];
}

inline void Position::remove_piece(Piece pc, Square s) {

  // WARNING: This is not a reversible operation. If we remove a piece in
  // do_move() and then replace it in undo_move() we will put it at the end of
  // the list and not in its original place, it means index[] and pieceList[]
  // are not invariant to a do_move() + undo_move() sequence.
  byTypeBB[ALL_PIECES] ^= s;
  byTypeBB[type_of(pc)] ^= s;
  byColorBB[color_of(pc)] ^= s;
#ifdef ATOMIC
  if (is_atomic())
      board[s] = NO_PIECE;
#endif
  /* board[s] = NO_PIECE;  Not needed, overwritten by the capturing one */
  Square lastSquare = pieceList[pc][--pieceCount[pc]];
  index[lastSquare] = index[s];
  pieceList[pc][index[lastSquare]] = lastSquare;
  pieceList[pc][pieceCount[pc]] = SQ_NONE;
  pieceCount[make_piece(color_of(pc), ALL_PIECES)]--;
  psq -= PSQT::psq[var][pc][s];
}

inline void Position::move_piece(Piece pc, Square from, Square to) {

  // index[from] is not updated and becomes stale. This works as long as index[]
  // is accessed just by known occupied squares.
  Bitboard fromTo = square_bb(from) | square_bb(to);
  byTypeBB[ALL_PIECES] ^= fromTo;
  byTypeBB[type_of(pc)] ^= fromTo;
  byColorBB[color_of(pc)] ^= fromTo;
  board[from] = NO_PIECE;
  board[to] = pc;
  index[to] = index[from];
  pieceList[pc][index[to]] = to;
  psq += PSQT::psq[var][pc][to] - PSQT::psq[var][pc][from];
}

#ifdef CRAZYHOUSE
inline void Position::drop_piece(Piece pc, Square s) {
  assert(pieceCountInHand[color_of(pc)][type_of(pc)]);
  put_piece(pc, s);
  remove_from_hand(color_of(pc), type_of(pc));
}

inline void Position::undrop_piece(Piece pc, Square s) {
  remove_piece(pc, s);
  board[s] = NO_PIECE;
  add_to_hand(color_of(pc), type_of(pc));
  assert(pieceCountInHand[color_of(pc)][type_of(pc)]);
}
#endif

inline void Position::do_move(Move m, StateInfo& newSt) {
  do_move(m, newSt, gives_check(m));
}

#endif // #ifndef POSITION_H_INCLUDED<|MERGE_RESOLUTION|>--- conflicted
+++ resolved
@@ -109,18 +109,12 @@
 
   // Castling
   int castling_rights(Color c) const;
-<<<<<<< HEAD
-  bool can_castle(CastlingRight cr) const;
-  bool castling_impeded(CastlingRight cr) const;
+  bool can_castle(CastlingRights cr) const;
+  bool castling_impeded(CastlingRights cr) const;
 #if defined(ANTI) || defined(EXTINCTION) || defined(TWOKINGS)
   Square castling_king_square(Color c) const;
 #endif
-  Square castling_rook_square(CastlingRight cr) const;
-=======
-  bool can_castle(CastlingRights cr) const;
-  bool castling_impeded(CastlingRights cr) const;
   Square castling_rook_square(CastlingRights cr) const;
->>>>>>> 3984b8f8
 
   // Checking
 #ifdef ATOMIC
@@ -511,17 +505,13 @@
   return byTypeBB[ALL_PIECES] & castlingPath[cr];
 }
 
-<<<<<<< HEAD
 #if defined(ANTI) || defined(EXTINCTION) || defined(TWOKINGS)
 inline Square Position::castling_king_square(Color c) const {
   return castlingKingSquare[c];
 }
 #endif
 
-inline Square Position::castling_rook_square(CastlingRight cr) const {
-=======
 inline Square Position::castling_rook_square(CastlingRights cr) const {
->>>>>>> 3984b8f8
   return castlingRookSquare[cr];
 }
 
