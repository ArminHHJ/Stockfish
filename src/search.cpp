/*
  Stockfish, a UCI chess playing engine derived from Glaurung 2.1
  Copyright (C) 2004-2008 Tord Romstad (Glaurung author)
  Copyright (C) 2008-2015 Marco Costalba, Joona Kiiski, Tord Romstad
  Copyright (C) 2015-2017 Marco Costalba, Joona Kiiski, Gary Linscott, Tord Romstad

  Stockfish is free software: you can redistribute it and/or modify
  it under the terms of the GNU General Public License as published by
  the Free Software Foundation, either version 3 of the License, or
  (at your option) any later version.

  Stockfish is distributed in the hope that it will be useful,
  but WITHOUT ANY WARRANTY; without even the implied warranty of
  MERCHANTABILITY or FITNESS FOR A PARTICULAR PURPOSE.  See the
  GNU General Public License for more details.

  You should have received a copy of the GNU General Public License
  along with this program.  If not, see <http://www.gnu.org/licenses/>.
*/

#include <algorithm>
#include <cassert>
#include <cmath>
#include <cstring>   // For std::memset
#include <iostream>
#include <sstream>

#include "evaluate.h"
#include "misc.h"
#include "movegen.h"
#include "movepick.h"
#include "position.h"
#include "search.h"
#include "timeman.h"
#include "thread.h"
#include "tt.h"
#include "uci.h"
#include "syzygy/tbprobe.h"

namespace Search {

  LimitsType Limits;
}

namespace Tablebases {

  int Cardinality;
  bool RootInTB;
  bool UseRule50;
  Depth ProbeDepth;
  Value Score;
}

namespace TB = Tablebases;

using std::string;
using Eval::evaluate;
using namespace Search;

namespace {

  // Different node types, used as a template parameter
  enum NodeType { NonPV, PV };

  // Sizes and phases of the skip-blocks, used for distributing search depths across the threads
  const int skipSize[]  = { 1, 1, 2, 2, 2, 2, 3, 3, 3, 3, 3, 3, 4, 4, 4, 4, 4, 4, 4, 4 };
  const int skipPhase[] = { 0, 1, 0, 1, 2, 3, 0, 1, 2, 3, 4, 5, 0, 1, 2, 3, 4, 5, 6, 7 };

  // Razoring and futility margin based on depth
  // razor_margin[0] is unused as long as depth >= ONE_PLY in search
  const int razor_margin[] = { 0, 570, 603, 554 };
  Value futility_margin(Depth d) { return Value(150 * d / ONE_PLY); }

  // Futility and reductions lookup tables, initialized at startup
  int FutilityMoveCounts[2][16]; // [improving][depth]
  int Reductions[2][2][64][64];  // [pv][improving][depth][moveNumber]

  template <bool PvNode> Depth reduction(bool i, Depth d, int mn) {
    return Reductions[PvNode][i][std::min(d / ONE_PLY, 63)][std::min(mn, 63)] * ONE_PLY;
  }

  // History and stats update bonus, based on depth
  int stat_bonus(Depth depth) {
    int d = depth / ONE_PLY;
    return d > 17 ? 0 : d * d + 2 * d - 2;
  }

  // Skill structure is used to implement strength limit
  struct Skill {
    explicit Skill(int l) : level(l) {}
    bool enabled() const { return level < 20; }
    bool time_to_pick(Depth depth) const { return depth / ONE_PLY == 1 + level; }
    Move pick_best(size_t multiPV);

    int level;
    Move best = MOVE_NONE;
  };

<<<<<<< HEAD
=======
  // EasyMoveManager structure is used to detect an 'easy move'. When the PV is stable
  // across multiple search iterations, we can quickly return the best move.
  struct EasyMoveManager {

    void clear() {
      stableCnt = 0;
      expectedPosKey = 0;
      pv[0] = pv[1] = pv[2] = MOVE_NONE;
    }

    Move get(Key key) const {
      return expectedPosKey == key ? pv[2] : MOVE_NONE;
    }

    void update(Position& pos, const std::vector<Move>& newPv) {

      assert(newPv.size() >= 3);

      // Keep track of how many times in a row the 3rd ply remains stable
      stableCnt = (newPv[2] == pv[2]) ? stableCnt + 1 : 0;

      if (!std::equal(newPv.begin(), newPv.begin() + 3, pv))
      {
          std::copy(newPv.begin(), newPv.begin() + 3, pv);

          StateInfo st[2];
          pos.do_move(newPv[0], st[0]);
          pos.do_move(newPv[1], st[1]);
          expectedPosKey = pos.key();
          pos.undo_move(newPv[1]);
          pos.undo_move(newPv[0]);
      }
    }

    Key expectedPosKey;
    int stableCnt;
    Move pv[3];
  };

  EasyMoveManager EasyMove;
  bool study = Options["Study"];
>>>>>>> e68d48fa
  Value DrawValue[COLOR_NB];

  template <NodeType NT>
  Value search(Position& pos, Stack* ss, Value alpha, Value beta, Depth depth, bool cutNode, bool skipEarlyPruning);

  template <NodeType NT, bool InCheck>
  Value qsearch(Position& pos, Stack* ss, Value alpha, Value beta, Depth depth = DEPTH_ZERO);

  Value value_to_tt(Value v, int ply);
  Value value_from_tt(Value v, int ply);
  void update_pv(Move* pv, Move move, Move* childPv);
  void update_continuation_histories(Stack* ss, Piece pc, Square to, int bonus);
  void update_stats(const Position& pos, Stack* ss, Move move, Move* quiets, int quietsCnt, int bonus);
  void update_capture_stats(const Position& pos, Move move, Move* captures, int captureCnt, int bonus);
  bool pv_is_draw(Position& pos);

  // perft() is our utility to verify move generation. All the leaf nodes up
  // to the given depth are generated and counted, and the sum is returned.
  template<bool Root>
  uint64_t perft(Position& pos, Depth depth) {

    StateInfo st;
    uint64_t cnt, nodes = 0;
    const bool leaf = (depth == 2 * ONE_PLY);

    for (const auto& m : MoveList<LEGAL>(pos))
    {
        if (Root && depth <= ONE_PLY)
            cnt = 1, nodes++;
        else
        {
            pos.do_move(m, st);
            cnt = leaf ? MoveList<LEGAL>(pos).size() : perft<false>(pos, depth - ONE_PLY);
            nodes += cnt;
            pos.undo_move(m);
        }
        if (Root)
            sync_cout << UCI::move(m, pos.is_chess960()) << ": " << cnt << sync_endl;
    }
    return nodes;
  }

} // namespace


/// Search::init() is called during startup to initialize various lookup tables

void Search::init() {

  for (int imp = 0; imp <= 1; ++imp)
      for (int d = 1; d < 64; ++d)
          for (int mc = 1; mc < 64; ++mc)
          {
              double r = log(d) * log(mc) / 1.95;

              Reductions[NonPV][imp][d][mc] = int(std::round(r));
              Reductions[PV][imp][d][mc] = std::max(Reductions[NonPV][imp][d][mc] - 1, 0);

              // Increase reduction for non-PV nodes when eval is not improving
              if (!imp && Reductions[NonPV][imp][d][mc] >= 2)
                Reductions[NonPV][imp][d][mc]++;
          }

  for (int d = 0; d < 16; ++d)
  {
      FutilityMoveCounts[0][d] = int(2.4 + 0.74 * pow(d, 1.78));
      FutilityMoveCounts[1][d] = int(5.0 + 1.00 * pow(d, 2.00));
  }
}


/// Search::clear() resets search state to its initial value

void Search::clear() {

  Threads.main()->wait_for_search_finished();

  Time.availableNodes = 0;
  TT.clear();

  for (Thread* th : Threads)
      th->clear();

  Threads.main()->callsCnt = 0;
  Threads.main()->previousScore = VALUE_INFINITE;
  Threads.main()->previousTimeReduction = 1;
}


/// MainThread::search() is called by the main thread when the program receives
/// the UCI 'go' command. It searches from the root position and outputs the "bestmove".

void MainThread::search() {

  if (Limits.perft)
  {
      nodes = perft<true>(rootPos, Limits.perft * ONE_PLY);
      sync_cout << "\nNodes searched: " << nodes << "\n" << sync_endl;
      return;
  }

  Color us = rootPos.side_to_move();
  Time.init(Limits, us, rootPos.game_ply());
  TT.new_search();

  int contempt = Options["Contempt"] * PawnValueEg / 100; // From centipawns
  DrawValue[ us] = VALUE_DRAW - Value(contempt);
  DrawValue[~us] = VALUE_DRAW + Value(contempt);

  if (rootMoves.empty())
  {
      rootMoves.emplace_back(MOVE_NONE);
      sync_cout << "info depth 0 score "
                << UCI::value(rootPos.checkers() ? -VALUE_MATE : VALUE_DRAW)
                << sync_endl;
  }
  else
  {
      for (Thread* th : Threads)
          if (th != this)
              th->start_searching();

      Thread::search(); // Let's start searching!
  }

  // When we reach the maximum depth, we can arrive here without a raise of
  // Threads.stop. However, if we are pondering or in an infinite search,
  // the UCI protocol states that we shouldn't print the best move before the
  // GUI sends a "stop" or "ponderhit" command. We therefore simply wait here
  // until the GUI sends one of those commands (which also raises Threads.stop).
  Threads.stopOnPonderhit = true;

  while (!Threads.stop && (Threads.ponder || Limits.infinite))
  {} // Busy wait for a stop or a ponder reset

  // Stop the threads if not already stopped (also raise the stop if
  // "ponderhit" just reset Threads.ponder).
  Threads.stop = true;

  // Wait until all threads have finished
  for (Thread* th : Threads)
      if (th != this)
          th->wait_for_search_finished();

  // When playing in 'nodes as time' mode, subtract the searched nodes from
  // the available ones before exiting.
  if (Limits.npmsec)
      Time.availableNodes += Limits.inc[us] - Threads.nodes_searched();

  // Check if there are threads with a better score than main thread
  Thread* bestThread = this;
  if (    Options["MultiPV"] == 1
      && !Limits.depth
      && !Skill(Options["Skill Level"]).enabled()
      &&  rootMoves[0].pv[0] != MOVE_NONE)
  {
      for (Thread* th : Threads)
      {
          Depth depthDiff = th->completedDepth - bestThread->completedDepth;
          Value scoreDiff = th->rootMoves[0].score - bestThread->rootMoves[0].score;

          // Select the thread with the best score, always if it is a mate
          if (    scoreDiff > 0
              && (depthDiff >= 0 || th->rootMoves[0].score >= VALUE_MATE_IN_MAX_PLY))
              bestThread = th;
      }
  }

  previousScore = bestThread->rootMoves[0].score;

  // Send new PV when needed
  if (bestThread != this)
      sync_cout << UCI::pv(bestThread->rootPos, bestThread->completedDepth, -VALUE_INFINITE, VALUE_INFINITE) << sync_endl;

  sync_cout << "bestmove " << UCI::move(bestThread->rootMoves[0].pv[0], rootPos.is_chess960());

  if (bestThread->rootMoves[0].pv.size() > 1 || bestThread->rootMoves[0].extract_ponder_from_tt(rootPos))
      std::cout << " ponder " << UCI::move(bestThread->rootMoves[0].pv[1], rootPos.is_chess960());

  std::cout << sync_endl;
}


/// Thread::search() is the main iterative deepening loop. It calls search()
/// repeatedly with increasing depth until the allocated thinking time has been
/// consumed, the user stops the search, or the maximum search depth is reached.

void Thread::search() {

  Stack stack[MAX_PLY+7], *ss = stack+4; // To reference from (ss-4) to (ss+2)
  Value bestValue, alpha, beta, delta;
  Move  lastBestMove = MOVE_NONE;
  Depth lastBestMoveDepth = DEPTH_ZERO;
  MainThread* mainThread = (this == Threads.main() ? Threads.main() : nullptr);
  double timeReduction = 1.0;

  std::memset(ss-4, 0, 7 * sizeof(Stack));
  for (int i = 4; i > 0; i--)
     (ss-i)->contHistory = &this->contHistory[NO_PIECE][0]; // Use as sentinel

  bestValue = delta = alpha = -VALUE_INFINITE;
  beta = VALUE_INFINITE;

  if (mainThread)
  {
      mainThread->failedLow = false;
      mainThread->bestMoveChanges = 0;
  }

  size_t multiPV = Options["MultiPV"];
  Skill skill(Options["Skill Level"]);

  // When playing with strength handicap enable MultiPV search that we will
  // use behind the scenes to retrieve a set of possible moves.
  if (skill.enabled())
      multiPV = std::max(multiPV, (size_t)4);

  multiPV = std::min(multiPV, rootMoves.size());

  // Iterative deepening loop until requested to stop or the target depth is reached
  while (   (rootDepth += ONE_PLY) < DEPTH_MAX
         && !Threads.stop
         && !(Limits.depth && mainThread && rootDepth / ONE_PLY > Limits.depth))
  {
      // Distribute search depths across the threads
      if (idx)
      {
          int i = (idx - 1) % 20;
          if (((rootDepth / ONE_PLY + rootPos.game_ply() + skipPhase[i]) / skipSize[i]) % 2)
              continue;
      }

      // Age out PV variability metric
      if (mainThread)
          mainThread->bestMoveChanges *= 0.505, mainThread->failedLow = false;

      // Save the last iteration's scores before first PV line is searched and
      // all the move scores except the (new) PV are set to -VALUE_INFINITE.
      for (RootMove& rm : rootMoves)
          rm.previousScore = rm.score;

      // MultiPV loop. We perform a full root search for each PV line
      for (PVIdx = 0; PVIdx < multiPV && !Threads.stop; ++PVIdx)
      {
          // Reset UCI info selDepth for each depth and each PV line
          selDepth = 0;

          // Reset aspiration window starting size
          if (rootDepth >= 5 * ONE_PLY)
          {
              delta = Value(18);
              alpha = std::max(rootMoves[PVIdx].previousScore - delta,-VALUE_INFINITE);
              beta  = std::min(rootMoves[PVIdx].previousScore + delta, VALUE_INFINITE);
          }

          // Start with a small aspiration window and, in the case of a fail
          // high/low, re-search with a bigger window until we're not failing
          // high/low anymore.
          while (true)
          {
              bestValue = ::search<PV>(rootPos, ss, alpha, beta, rootDepth, false, false);

              // Bring the best move to the front. It is critical that sorting
              // is done with a stable algorithm because all the values but the
              // first and eventually the new best one are set to -VALUE_INFINITE
              // and we want to keep the same order for all the moves except the
              // new PV that goes to the front. Note that in case of MultiPV
              // search the already searched PV lines are preserved.
              std::stable_sort(rootMoves.begin() + PVIdx, rootMoves.end());

              // If search has been stopped, we break immediately. Sorting and
              // writing PV back to TT is safe because RootMoves is still
              // valid, although it refers to the previous iteration.
              if (Threads.stop)
                  break;

              // When failing high/low give some update (without cluttering
              // the UI) before a re-search.
              if (   mainThread
                  && multiPV == 1
                  && (bestValue <= alpha || bestValue >= beta)
                  && Time.elapsed() > 3000)
                  sync_cout << UCI::pv(rootPos, rootDepth, alpha, beta) << sync_endl;

              // In case of failing low/high increase aspiration window and
              // re-search, otherwise exit the loop.
              if (bestValue <= alpha)
              {
                  beta = (alpha + beta) / 2;
                  alpha = std::max(bestValue - delta, -VALUE_INFINITE);

                  if (mainThread)
                  {
                      mainThread->failedLow = true;
                      Threads.stopOnPonderhit = false;
                  }
              }
              else if (bestValue >= beta)
                  beta = std::min(bestValue + delta, VALUE_INFINITE);
              else
                  break;

              delta += delta / 4 + 5;

              assert(alpha >= -VALUE_INFINITE && beta <= VALUE_INFINITE);
          }

          // Sort the PV lines searched so far and update the GUI
          std::stable_sort(rootMoves.begin(), rootMoves.begin() + PVIdx + 1);

          if (    mainThread
              && (Threads.stop || PVIdx + 1 == multiPV || Time.elapsed() > 3000))
              sync_cout << UCI::pv(rootPos, rootDepth, alpha, beta) << sync_endl;
      }

      if (!Threads.stop)
          completedDepth = rootDepth;

      if (rootMoves[0].pv[0] != lastBestMove) {
         lastBestMove = rootMoves[0].pv[0];
         lastBestMoveDepth = rootDepth;
      }

      // Have we found a "mate in x"?
      if (   Limits.mate
          && bestValue >= VALUE_MATE_IN_MAX_PLY
          && VALUE_MATE - bestValue <= 2 * Limits.mate)
          Threads.stop = true;

      if (!mainThread)
          continue;

      // If skill level is enabled and time is up, pick a sub-optimal best move
      if (skill.enabled() && skill.time_to_pick(rootDepth))
          skill.pick_best(multiPV);

      // Do we have time for the next iteration? Can we stop searching now?
      if (Limits.use_time_management())
      {
          if (!Threads.stop && !Threads.stopOnPonderhit)
          {
              // Stop the search if only one legal move is available, or if all
              // of the available time has been used
              const int F[] = { mainThread->failedLow,
                                bestValue - mainThread->previousScore };
              int improvingFactor = std::max(229, std::min(715, 357 + 119 * F[0] - 6 * F[1]));

              Color us = rootPos.side_to_move();
              bool thinkHard =    DrawValue[us] == bestValue
                               && Limits.time[us] - Time.elapsed() > Limits.time[~us]
                               && ::pv_is_draw(rootPos);

              double unstablePvFactor = 1 + mainThread->bestMoveChanges + thinkHard;

              // if the bestMove is stable over several iterations, reduce time for this move,
              // the longer the move has been stable, the more.
              // Use part of the gained time from a previous stable move for the current move.
              timeReduction = 1;
              for (int i : {3, 4, 5})
                  if (lastBestMoveDepth * i < completedDepth && !thinkHard)
                     timeReduction *= 1.3;
              unstablePvFactor *=  std::pow(mainThread->previousTimeReduction, 0.51) / timeReduction;

              if (   rootMoves.size() == 1
                  || Time.elapsed() > Time.optimum() * unstablePvFactor * improvingFactor / 628)
              {
                  // If we are allowed to ponder do not stop the search now but
                  // keep pondering until the GUI sends "ponderhit" or "stop".
                  if (Threads.ponder)
                      Threads.stopOnPonderhit = true;
                  else
                      Threads.stop = true;
              }
          }
      }
  }

  if (!mainThread)
      return;

  mainThread->previousTimeReduction = timeReduction;

  // If skill level is enabled, swap best PV line with the sub-optimal one
  if (skill.enabled())
      std::swap(rootMoves[0], *std::find(rootMoves.begin(), rootMoves.end(),
                skill.best ? skill.best : skill.pick_best(multiPV)));
}


namespace {

  // search<>() is the main search function for both PV and non-PV nodes

  template <NodeType NT>
  Value search(Position& pos, Stack* ss, Value alpha, Value beta, Depth depth, bool cutNode, bool skipEarlyPruning) {

    const bool PvNode = NT == PV;
    const bool rootNode = PvNode && ss->ply == 0;

    assert(-VALUE_INFINITE <= alpha && alpha < beta && beta <= VALUE_INFINITE);
    assert(PvNode || (alpha == beta - 1));
    assert(DEPTH_ZERO < depth && depth < DEPTH_MAX);
    assert(!(PvNode && cutNode));
    assert(depth / ONE_PLY * ONE_PLY == depth);

    Move pv[MAX_PLY+1], capturesSearched[32], quietsSearched[64];
    StateInfo st;
    TTEntry* tte;
    Key posKey;
    Move ttMove, move, excludedMove, bestMove;
    Depth extension, newDepth;
    Value bestValue, value, ttValue, eval;
    bool ttHit, inCheck, givesCheck, singularExtensionNode, improving;
    bool captureOrPromotion, doFullDepthSearch, moveCountPruning, skipQuiets, ttCapture, pvExact;
    Piece movedPiece;
    int moveCount, captureCount, quietCount;

    // Step 1. Initialize node
    Thread* thisThread = pos.this_thread();
    inCheck = pos.checkers();
    moveCount = captureCount = quietCount = ss->moveCount = 0;
    ss->statScore = 0;
    bestValue = -VALUE_INFINITE;

    // Check for the available remaining time
    if (thisThread == Threads.main())
        static_cast<MainThread*>(thisThread)->check_time();

    // Used to send selDepth info to GUI (selDepth counts from 1, ply from 0)
    if (PvNode && thisThread->selDepth < ss->ply + 1)
        thisThread->selDepth = ss->ply + 1;

    if (!rootNode)
    {
        // Step 2. Check for aborted search and immediate draw
        if (Threads.stop.load(std::memory_order_relaxed) || pos.is_draw(ss->ply) || ss->ply >= MAX_PLY)
            return ss->ply >= MAX_PLY && !inCheck ? evaluate(pos)
                                                  : DrawValue[pos.side_to_move()];

        // Step 3. Mate distance pruning. Even if we mate at the next move our score
        // would be at best mate_in(ss->ply+1), but if alpha is already bigger because
        // a shorter mate was found upward in the tree then there is no need to search
        // because we will never beat the current alpha. Same logic but with reversed
        // signs applies also in the opposite condition of being mated instead of giving
        // mate. In this case return a fail-high score.
        alpha = std::max(mated_in(ss->ply), alpha);
        beta = std::min(mate_in(ss->ply+1), beta);
        if (alpha >= beta)
            return alpha;
    }

    assert(0 <= ss->ply && ss->ply < MAX_PLY);

    (ss+1)->ply = ss->ply + 1;
    ss->currentMove = (ss+1)->excludedMove = bestMove = MOVE_NONE;
    ss->contHistory = &thisThread->contHistory[NO_PIECE][0];
    (ss+2)->killers[0] = (ss+2)->killers[1] = MOVE_NONE;
    Square prevSq = to_sq((ss-1)->currentMove);

    // Step 4. Transposition table lookup. We don't want the score of a partial
    // search to overwrite a previous full search TT value, so we use a different
    // position key in case of an excluded move.
    excludedMove = ss->excludedMove;
    posKey = pos.key() ^ Key(excludedMove);
    tte = TT.probe(posKey, ttHit);
    ttValue = ttHit ? value_from_tt(tte->value(), ss->ply) : VALUE_NONE;
    ttMove =  rootNode ? thisThread->rootMoves[thisThread->PVIdx].pv[0]
            : ttHit    ? tte->move() : MOVE_NONE;

    // At non-PV nodes we check for an early TT cutoff
    if (  !PvNode
        && ttHit
        && tte->depth() >= depth
        && ttValue != VALUE_NONE // Possible in case of TT access race
        && (ttValue >= beta ? (tte->bound() & BOUND_LOWER)
                            : (tte->bound() & BOUND_UPPER)))
    {
        // If ttMove is quiet, update move sorting heuristics on TT hit
        if (ttMove)
        {
            if (ttValue >= beta)
            {
                if (!pos.capture_or_promotion(ttMove))
                    update_stats(pos, ss, ttMove, nullptr, 0, stat_bonus(depth));
                else
                    update_capture_stats(pos, ttMove, nullptr, 0, stat_bonus(depth));

                // Extra penalty for a quiet TT move in previous ply when it gets refuted
                if ((ss-1)->moveCount == 1 && !pos.captured_piece())
                    update_continuation_histories(ss-1, pos.piece_on(prevSq), prevSq, -stat_bonus(depth + ONE_PLY));
            }
            // Penalty for a quiet ttMove that fails low
            else if (!pos.capture_or_promotion(ttMove))
            {
                int penalty = -stat_bonus(depth);
                thisThread->mainHistory.update(pos.side_to_move(), ttMove, penalty);
                update_continuation_histories(ss, pos.moved_piece(ttMove), to_sq(ttMove), penalty);
            }
        }
        return ttValue;
    }

    // Step 4a. Tablebase probe
    if (!rootNode && TB::Cardinality)
    {
        int piecesCount = pos.count<ALL_PIECES>();

        if (    piecesCount <= TB::Cardinality
            && (piecesCount <  TB::Cardinality || depth >= TB::ProbeDepth)
            &&  pos.rule50_count() == 0
            && !pos.can_castle(ANY_CASTLING))
        {
            TB::ProbeState err;
            TB::WDLScore v = Tablebases::probe_wdl(pos, &err);

            if (err != TB::ProbeState::FAIL)
            {
                thisThread->tbHits.fetch_add(1, std::memory_order_relaxed);

                int drawScore = TB::UseRule50 ? 1 : 0;

                if (    abs(v) <= drawScore
                    || !ttHit
                    || (v < -drawScore && ttValue > -VALUE_KNOWN_WIN)
                    || (v >  drawScore && ttValue <  VALUE_KNOWN_WIN))
                {
                    value =  v < -drawScore ? -VALUE_MATE_IN_MAX_PLY + ss->ply + 1 + (pos.non_pawn_material(pos.side_to_move()) - pos.non_pawn_material(~pos.side_to_move())) / 256
                           : v >  drawScore ?  VALUE_MATE_IN_MAX_PLY - ss->ply - 1 + (pos.non_pawn_material(pos.side_to_move()) - pos.non_pawn_material(~pos.side_to_move())) / 256
                                            :  VALUE_DRAW + v * drawScore;

                    tte->save(posKey, value_to_tt(value, ss->ply),
                              v > drawScore ? BOUND_LOWER : v < -drawScore ? BOUND_UPPER : BOUND_EXACT,
                              depth, MOVE_NONE, VALUE_NONE, TT.generation());

                    if (abs(v) <= drawScore)
                        return value;
                }
            }
        }
    }

    // Step 5. Evaluate the position statically
    if (inCheck)
    {
        ss->staticEval = eval = VALUE_NONE;
        goto moves_loop;
    }

    else if (ttHit)
    {
        // Never assume anything on values stored in TT
        if ((ss->staticEval = eval = tte->eval()) == VALUE_NONE)
            eval = ss->staticEval = evaluate(pos);

        // Can ttValue be used as a better position evaluation?
        if (   ttValue != VALUE_NONE
            && (tte->bound() & (ttValue > eval ? BOUND_LOWER : BOUND_UPPER)))
            eval = ttValue;
    }
    else
    {
        eval = ss->staticEval =
        (ss-1)->currentMove != MOVE_NULL ? evaluate(pos)
                                         : -(ss-1)->staticEval + 2 * Eval::Tempo;

        tte->save(posKey, VALUE_NONE, BOUND_NONE, DEPTH_NONE, MOVE_NONE,
                  ss->staticEval, TT.generation());
    }

    if (skipEarlyPruning)
        goto moves_loop;

    // Step 6. Razoring (skipped when in check)
    if (   !PvNode
        &&  depth < 4 * ONE_PLY
        &&  ttMove == MOVE_NONE
        &&  eval + razor_margin[depth / ONE_PLY] <= alpha
        &&  abs(eval) < 2 * VALUE_KNOWN_WIN)
    {
        if (depth <= ONE_PLY)
            return qsearch<NonPV, false>(pos, ss, alpha, alpha+1);

        Value ralpha = alpha - razor_margin[depth / ONE_PLY];
        Value v = qsearch<NonPV, false>(pos, ss, ralpha, ralpha+1);
        if (v <= ralpha)
            return v;
    }

    // Step 7. Futility pruning: child node (skipped when in check)
    if (   !PvNode
        &&  depth < 7 * ONE_PLY
        &&  eval - futility_margin(depth) >= beta
        &&  eval < VALUE_KNOWN_WIN  // Do not return unproven wins
        &&  pos.non_pawn_material(pos.side_to_move())
        &&  pos.non_pawn_material(~pos.side_to_move()))
        return eval;

    // Step 8. Null move search with verification search (is omitted in PV nodes)
    if (   !PvNode
        &&  eval >= beta
        && (ss->staticEval >= beta - 35 * (depth / ONE_PLY - 6) || depth >= 13 * ONE_PLY)
        &&  abs(eval) < 2 * VALUE_KNOWN_WIN
        &&  pos.non_pawn_material(pos.side_to_move())
        &&  pos.non_pawn_material(~pos.side_to_move())
        && !(depth > 4 * ONE_PLY && (MoveList<LEGAL, KING>(pos).size() < 1 || MoveList<LEGAL>(pos).size() < 6)))
    {

        assert(eval - beta >= 0);

        // Null move dynamic reduction based on depth and value
        Depth R = ((823 + 67 * depth / ONE_PLY) / 256 + std::min((eval - beta) / PawnValueMg, 3)) * ONE_PLY;

        ss->currentMove = MOVE_NULL;
        ss->contHistory = &thisThread->contHistory[NO_PIECE][0];

        pos.do_null_move(st);
        Value nullValue = depth-R < ONE_PLY ? -qsearch<NonPV, false>(pos, ss+1, -beta, -beta+1)
                                            : - search<NonPV>(pos, ss+1, -beta, -beta+1, depth-R, !cutNode, true);
        pos.undo_null_move();

        if (nullValue >= beta)
        {
            // Do not return unproven mate scores
            if (nullValue >= VALUE_MATE_IN_MAX_PLY)
                nullValue = beta;

            if (depth < 12 * ONE_PLY && abs(beta) < VALUE_KNOWN_WIN)
                return nullValue;

            // Do verification search at high depths
            Value v = depth-R < ONE_PLY ? qsearch<NonPV, false>(pos, ss, beta-1, beta)
                                        :  search<NonPV>(pos, ss, beta-1, beta, depth-R, false, true);

            if (v >= beta)
                return nullValue;
        }
    }

    // Step 9. ProbCut (skipped when in check)
    // If we have a good enough capture and a reduced search returns a value
    // much above beta, we can (almost) safely prune the previous move.
    if (   !PvNode
        &&  depth >= 5 * ONE_PLY
        &&  ss->ply % 2 == 1
        &&  abs(beta) < VALUE_MATE_IN_MAX_PLY
        &&  abs(eval) < 2 * VALUE_KNOWN_WIN)
    {
        Value rbeta = std::min(beta + 200, VALUE_INFINITE);

        assert(is_ok((ss-1)->currentMove));

        MovePicker mp(pos, ttMove, rbeta - ss->staticEval, &thisThread->captureHistory);

        while ((move = mp.next_move()) != MOVE_NONE)
            if (pos.legal(move))
            {
                ss->currentMove = move;
                ss->contHistory = &thisThread->contHistory[pos.moved_piece(move)][to_sq(move)];

                assert(depth >= 5 * ONE_PLY);
                pos.do_move(move, st);
                value = -search<NonPV>(pos, ss+1, -rbeta, -rbeta+1, depth - 4 * ONE_PLY, !cutNode, false);
                pos.undo_move(move);
                if (value >= rbeta)
                    return value;
            }
    }

    // Step 10. Internal iterative deepening (skipped when in check)
    if (    depth >= 6 * ONE_PLY
        && !ttMove
        && (PvNode || ss->staticEval + 256 >= beta))
    {
        Depth d = (3 * depth / (4 * ONE_PLY) - 2) * ONE_PLY;
        search<NT>(pos, ss, alpha, beta, d, cutNode, true);

        tte = TT.probe(posKey, ttHit);
        ttMove = ttHit ? tte->move() : MOVE_NONE;
    }

moves_loop: // When in check search starts from here

    const PieceToHistory* contHist[] = { (ss-1)->contHistory, (ss-2)->contHistory, nullptr, (ss-4)->contHistory };
    Move countermove = thisThread->counterMoves[pos.piece_on(prevSq)][prevSq];

    MovePicker mp(pos, ttMove, depth, &thisThread->mainHistory, &thisThread->captureHistory, contHist, countermove, ss->killers);
    value = bestValue; // Workaround a bogus 'uninitialized' warning under gcc
    improving =   ss->staticEval >= (ss-2)->staticEval
            /* || ss->staticEval == VALUE_NONE Already implicit in the previous condition */
               ||(ss-2)->staticEval == VALUE_NONE;

    singularExtensionNode =   !rootNode
                           &&  depth >= 8 * ONE_PLY
                           &&  ttMove != MOVE_NONE
                           &&  ttValue != VALUE_NONE
                           && !excludedMove // Recursive singular search is not allowed
                           && (tte->bound() & BOUND_LOWER)
                           &&  tte->depth() >= depth - 3 * ONE_PLY;
    skipQuiets = false;
    ttCapture = false;
    pvExact = PvNode && ttHit && tte->bound() == BOUND_EXACT;

    // Step 11. Loop through moves
    // Loop through all pseudo-legal moves until no moves remain or a beta cutoff occurs
    while ((move = mp.next_move(skipQuiets)) != MOVE_NONE)
    {
      assert(is_ok(move));

      if (move == excludedMove)
          continue;

      // At root obey the "searchmoves" option and skip moves not listed in Root
      // Move List. As a consequence any illegal move is also skipped. In MultiPV
      // mode we also skip PV moves which have been already searched.
      if (rootNode && !std::count(thisThread->rootMoves.begin() + thisThread->PVIdx,
                                  thisThread->rootMoves.end(), move))
          continue;

      ss->moveCount = ++moveCount;

      if (rootNode && thisThread == Threads.main() && Time.elapsed() > 3000)
          sync_cout << "info depth " << depth / ONE_PLY
                    << " currmove " << UCI::move(move, pos.is_chess960())
                    << " currmovenumber " << moveCount + thisThread->PVIdx << sync_endl;

       if (PvNode)
          (ss+1)->pv = nullptr;

      extension = DEPTH_ZERO;
      captureOrPromotion = pos.capture_or_promotion(move);
      movedPiece = pos.moved_piece(move);

      givesCheck =  type_of(move) == NORMAL && !pos.discovered_check_candidates()
                  ? pos.check_squares(type_of(pos.piece_on(from_sq(move)))) & to_sq(move)
                  : pos.gives_check(move);

      moveCountPruning =   depth < 16 * ONE_PLY
                        && moveCount >= FutilityMoveCounts[improving][depth / ONE_PLY];

      // Step 12. Singular and Gives Check Extensions

      // Singular extension search. If all moves but one fail low on a search of
      // (alpha-s, beta-s), and just one fails high on (alpha, beta), then that move
      // is singular and should be extended. To verify this we do a reduced search
      // on all the other moves but the ttMove and if the result is lower than
      // ttValue minus a margin then we will extend the ttMove.
      if (    singularExtensionNode
          &&  move == ttMove
          &&  pos.legal(move))
      {
          Value rBeta = std::max(ttValue - 2 * depth / ONE_PLY, -VALUE_MATE);
          Depth d = (depth / (2 * ONE_PLY)) * ONE_PLY;
          ss->excludedMove = move;
          value = search<NonPV>(pos, ss, rBeta - 1, rBeta, d, cutNode, true);
          ss->excludedMove = MOVE_NONE;

          if (value < rBeta)
              extension = ONE_PLY;
      }
      else if (    givesCheck
               && !moveCountPruning
               &&  pos.see_ge(move))
          extension = ONE_PLY;

      // Calculate new depth for this move
      newDepth = depth - ONE_PLY + extension;

      // Step 13. Pruning at shallow depth
      if (  !PvNode
          && pos.non_pawn_material(pos.side_to_move())
          && bestValue > VALUE_MATED_IN_MAX_PLY)
      {
          if (   !captureOrPromotion
              && !givesCheck
              && (!pos.advanced_pawn_push(move) || pos.non_pawn_material() >= Value(5000)))
          {
              // Move count based pruning
              if (moveCountPruning)
              {
                  skipQuiets = true;
                  continue;
              }

              // Reduced depth of the next LMR search
              int lmrDepth = std::max(newDepth - reduction<PvNode>(improving, depth, moveCount), DEPTH_ZERO) / ONE_PLY;

              // Countermoves based pruning
              if (   lmrDepth < 3
                  && (*contHist[0])[movedPiece][to_sq(move)] < CounterMovePruneThreshold
                  && (*contHist[1])[movedPiece][to_sq(move)] < CounterMovePruneThreshold)
                  continue;

              // Futility pruning: parent node
              if (   lmrDepth < 7
                  && !inCheck
                  && ss->staticEval + 256 + 200 * lmrDepth <= alpha)
                  continue;

              // Prune moves with negative SEE
              if (   lmrDepth < 8
                  && !pos.see_ge(move, Value(-35 * lmrDepth * lmrDepth)))
                  continue;
          }
          else if (    depth < 7 * ONE_PLY
                   && !extension
                   && !pos.see_ge(move, -PawnValueEg * (depth / ONE_PLY)))
                  continue;
      }

      // Speculative prefetch as early as possible
      prefetch(TT.first_entry(pos.key_after(move)));

      // Check for legality just before making the move
      if (!rootNode && !pos.legal(move))
      {
          ss->moveCount = --moveCount;
          continue;
      }

      if (move == ttMove && captureOrPromotion)
          ttCapture = true;

      // Update the current move (this must be done after singular extension search)
      ss->currentMove = move;
      ss->contHistory = &thisThread->contHistory[movedPiece][to_sq(move)];

      // Step 14. Make the move
      pos.do_move(move, st, givesCheck);

      // Step 15. Reduced depth search (LMR). If the move fails high it will be
      // re-searched at full depth.
      if (    depth >= 3 * ONE_PLY
          &&  moveCount > 1
          && (!captureOrPromotion || moveCountPruning)
          &&  thisThread->selDepth > depth / ONE_PLY
          && !(depth >= 16 * ONE_PLY && ss->ply <= 3 * ONE_PLY))
      {
          Depth r = reduction<PvNode>(improving, depth, moveCount);

          if (captureOrPromotion)
              r -= r ? ONE_PLY : DEPTH_ZERO;
          else
          {
              // Decrease reduction if opponent's move count is high
              if ((ss-1)->moveCount > 15)
                  r -= ONE_PLY;

              // Decrease reduction for exact PV nodes
              if (pvExact)
                  r -= ONE_PLY;

              // Increase reduction if ttMove is a capture
              if (ttCapture)
                  r += ONE_PLY;

              // Increase reduction for cut nodes
              if (cutNode)
                  r += 2 * ONE_PLY;

              // Decrease reduction for moves that escape a capture. Filter out
              // castling moves, because they are coded as "king captures rook" and
              // hence break make_move().
              else if (    type_of(move) == NORMAL
                       && !pos.see_ge(make_move(to_sq(move), from_sq(move))))
                  r -= 2 * ONE_PLY;

              ss->statScore =  thisThread->mainHistory[~pos.side_to_move()][from_to(move)]
                             + (*contHist[0])[movedPiece][to_sq(move)]
                             + (*contHist[1])[movedPiece][to_sq(move)]
                             + (*contHist[3])[movedPiece][to_sq(move)]
                             - 4000;

              // Decrease/increase reduction by comparing opponent's stat score
              if (ss->statScore >= 0 && (ss-1)->statScore < 0)
                  r -= ONE_PLY;

              else if ((ss-1)->statScore >= 0 && ss->statScore < 0)
                  r += ONE_PLY;

              // Decrease/increase reduction for moves with a good/bad history
              r = std::max(DEPTH_ZERO, (r / ONE_PLY - ss->statScore / 20000) * ONE_PLY);
          }

          if (study && ss->ply < depth / 2 - ONE_PLY)
              r = DEPTH_ZERO;

          Depth d = std::max(newDepth - r, ONE_PLY);

          value = -search<NonPV>(pos, ss+1, -(alpha+1), -alpha, d, true, false);

          doFullDepthSearch = (value > alpha && d != newDepth);
      }
      else
          doFullDepthSearch = !PvNode || moveCount > 1;

      // Step 16. Full depth search when LMR is skipped or fails high
      if (doFullDepthSearch)
          value = newDepth <   ONE_PLY ?
                            givesCheck ? -qsearch<NonPV,  true>(pos, ss+1, -(alpha+1), -alpha)
                                       : -qsearch<NonPV, false>(pos, ss+1, -(alpha+1), -alpha)
                                       : - search<NonPV>(pos, ss+1, -(alpha+1), -alpha, newDepth, !cutNode, false);

      // For PV nodes only, do a full PV search on the first move or after a fail
      // high (in the latter case search only if value < beta), otherwise let the
      // parent node fail low with value <= alpha and try another move.
      if (PvNode && (moveCount == 1 || (value > alpha && (rootNode || value < beta))))
      {
          (ss+1)->pv = pv;
          (ss+1)->pv[0] = MOVE_NONE;

          value = newDepth <   ONE_PLY ?
                            givesCheck ? -qsearch<PV,  true>(pos, ss+1, -beta, -alpha)
                                       : -qsearch<PV, false>(pos, ss+1, -beta, -alpha)
                                       : - search<PV>(pos, ss+1, -beta, -alpha, newDepth, false, false);
      }

      // Step 17. Undo move
      pos.undo_move(move);

      assert(value > -VALUE_INFINITE && value < VALUE_INFINITE);

      // Step 18. Check for a new best move
      // Finished searching the move. If a stop occurred, the return value of
      // the search cannot be trusted, and we return immediately without
      // updating best move, PV and TT.
      if (Threads.stop.load(std::memory_order_relaxed))
          return VALUE_ZERO;

      if (rootNode)
      {
          RootMove& rm = *std::find(thisThread->rootMoves.begin(),
                                    thisThread->rootMoves.end(), move);

          // PV move or new best move ?
          if (moveCount == 1 || value > alpha)
          {
              rm.score = value;
              rm.selDepth = thisThread->selDepth;
              rm.pv.resize(1);

              assert((ss+1)->pv);

              for (Move* m = (ss+1)->pv; *m != MOVE_NONE; ++m)
                  rm.pv.push_back(*m);

              // We record how often the best move has been changed in each
              // iteration. This information is used for time management: When
              // the best move changes frequently, we allocate some more time.
              if (moveCount > 1 && thisThread == Threads.main())
                  ++static_cast<MainThread*>(thisThread)->bestMoveChanges;
          }
          else
              // All other moves but the PV are set to the lowest value: this
              // is not a problem when sorting because the sort is stable and the
              // move position in the list is preserved - just the PV is pushed up.
              rm.score = -VALUE_INFINITE;
      }

      if (value > bestValue)
      {
          bestValue = value;

          if (value > alpha)
          {
              bestMove = move;

              if (PvNode && !rootNode) // Update pv even in fail-high case
                  update_pv(ss->pv, move, (ss+1)->pv);

              if (PvNode && value < beta) // Update alpha! Always alpha < beta
                  alpha = value;
              else
              {
                  assert(value >= beta); // Fail high
                  break;
              }
          }
      }

      if (!captureOrPromotion && move != bestMove && quietCount < 64)
          quietsSearched[quietCount++] = move;
      else if (captureOrPromotion && move != bestMove && captureCount < 32)
          capturesSearched[captureCount++] = move;
    }

    // The following condition would detect a stop only after move loop has been
    // completed. But in this case bestValue is valid because we have fully
    // searched our subtree, and we can anyhow save the result in TT.
    /*
       if (Threads.stop)
        return VALUE_DRAW;
    */

    // Step 20. Check for mate and stalemate
    // All legal moves have been searched and if there are no legal moves, it
    // must be a mate or a stalemate. If we are in a singular extension search then
    // return a fail low score.

    assert(moveCount || !inCheck || excludedMove || !MoveList<LEGAL>(pos).size());

    if (!moveCount)
        bestValue = excludedMove ? alpha
                   :     inCheck ? mated_in(ss->ply) : DrawValue[pos.side_to_move()];
    else if (bestMove)
    {
        // Quiet best move: update move sorting heuristics
        if (!pos.capture_or_promotion(bestMove))
            update_stats(pos, ss, bestMove, quietsSearched, quietCount, stat_bonus(depth));
        else
            update_capture_stats(pos, bestMove, capturesSearched, captureCount, stat_bonus(depth));

        // Extra penalty for a quiet TT move in previous ply when it gets refuted
        if ((ss-1)->moveCount == 1 && !pos.captured_piece())
            update_continuation_histories(ss-1, pos.piece_on(prevSq), prevSq, -stat_bonus(depth + ONE_PLY));
    }
    // Bonus for prior countermove that caused the fail low
    else if (    depth >= 3 * ONE_PLY
             && !pos.captured_piece()
             && is_ok((ss-1)->currentMove))
        update_continuation_histories(ss-1, pos.piece_on(prevSq), prevSq, stat_bonus(depth));

    if (!excludedMove)
        tte->save(posKey, value_to_tt(bestValue, ss->ply),
                  bestValue >= beta ? BOUND_LOWER :
                  PvNode && bestMove ? BOUND_EXACT : BOUND_UPPER,
                  depth, bestMove, ss->staticEval, TT.generation());

    assert(bestValue > -VALUE_INFINITE && bestValue < VALUE_INFINITE);

    return bestValue;
  }


  // qsearch() is the quiescence search function, which is called by the main
  // search function with depth zero, or recursively with depth less than ONE_PLY.

  template <NodeType NT, bool InCheck>
  Value qsearch(Position& pos, Stack* ss, Value alpha, Value beta, Depth depth) {

    const bool PvNode = NT == PV;

    assert(InCheck == !!pos.checkers());
    assert(alpha >= -VALUE_INFINITE && alpha < beta && beta <= VALUE_INFINITE);
    assert(PvNode || (alpha == beta - 1));
    assert(depth <= DEPTH_ZERO);
    assert(depth / ONE_PLY * ONE_PLY == depth);

    Move pv[MAX_PLY+1];
    StateInfo st;
    TTEntry* tte;
    Key posKey;
    Move ttMove, move, bestMove;
    Value bestValue, value, ttValue, futilityValue, futilityBase, oldAlpha;
    bool ttHit, givesCheck, evasionPrunable;
    Depth ttDepth;
    int moveCount;

    if (PvNode)
    {
        oldAlpha = alpha; // To flag BOUND_EXACT when eval above alpha and no available moves
        (ss+1)->pv = pv;
        ss->pv[0] = MOVE_NONE;
    }

    ss->currentMove = bestMove = MOVE_NONE;
    (ss+1)->ply = ss->ply + 1;
    moveCount = 0;

    // Check for an instant draw or if the maximum ply has been reached
    if (pos.is_draw(ss->ply) || ss->ply >= MAX_PLY)
        return ss->ply >= MAX_PLY && !InCheck ? evaluate(pos)
                                              : DrawValue[pos.side_to_move()];

    assert(0 <= ss->ply && ss->ply < MAX_PLY);

    // Decide whether or not to include checks: this fixes also the type of
    // TT entry depth that we are going to use. Note that in qsearch we use
    // only two types of depth in TT: DEPTH_QS_CHECKS or DEPTH_QS_NO_CHECKS.
    ttDepth = InCheck || depth >= DEPTH_QS_CHECKS ? DEPTH_QS_CHECKS
                                                  : DEPTH_QS_NO_CHECKS;
    // Transposition table lookup
    posKey = pos.key();
    tte = TT.probe(posKey, ttHit);
    ttMove = ttHit ? tte->move() : MOVE_NONE;
    ttValue = ttHit ? value_from_tt(tte->value(), ss->ply) : VALUE_NONE;

    if (  !PvNode
        && ttHit
        && tte->depth() >= ttDepth
        && ttValue != VALUE_NONE // Only in case of TT access race
        && (ttValue >= beta ? (tte->bound() &  BOUND_LOWER)
                            : (tte->bound() &  BOUND_UPPER)))
        return ttValue;

    // Evaluate the position statically
    if (InCheck)
    {
        ss->staticEval = VALUE_NONE;
        bestValue = futilityBase = -VALUE_INFINITE;
    }
    else
    {
        if (ttHit)
        {
            // Never assume anything on values stored in TT
            if ((ss->staticEval = bestValue = tte->eval()) == VALUE_NONE)
                ss->staticEval = bestValue = evaluate(pos);

            // Can ttValue be used as a better position evaluation?
            if (   ttValue != VALUE_NONE
                && (tte->bound() & (ttValue > bestValue ? BOUND_LOWER : BOUND_UPPER)))
                bestValue = ttValue;
        }
        else
            ss->staticEval = bestValue =
            (ss-1)->currentMove != MOVE_NULL ? evaluate(pos)
                                             : -(ss-1)->staticEval + 2 * Eval::Tempo;

        // Stand pat. Return immediately if static value is at least beta
        if (bestValue >= beta)
        {
            if (!ttHit)
                tte->save(pos.key(), value_to_tt(bestValue, ss->ply), BOUND_LOWER,
                          DEPTH_NONE, MOVE_NONE, ss->staticEval, TT.generation());

            return bestValue;
        }

        if (PvNode && bestValue > alpha)
            alpha = bestValue;

        futilityBase = bestValue + 128;
    }

    // Initialize a MovePicker object for the current position, and prepare
    // to search the moves. Because the depth is <= 0 here, only captures,
    // queen promotions and checks (only if depth >= DEPTH_QS_CHECKS) will
    // be generated.
    MovePicker mp(pos, ttMove, depth, &pos.this_thread()->mainHistory, &pos.this_thread()->captureHistory, to_sq((ss-1)->currentMove));

    // Loop through the moves until no moves remain or a beta cutoff occurs
    while ((move = mp.next_move()) != MOVE_NONE)
    {
      assert(is_ok(move));

      givesCheck =  type_of(move) == NORMAL && !pos.discovered_check_candidates()
                  ? pos.check_squares(type_of(pos.piece_on(from_sq(move)))) & to_sq(move)
                  : pos.gives_check(move);

      moveCount++;

      // Futility pruning
      if (   !InCheck
          && !givesCheck
          &&  futilityBase > -VALUE_KNOWN_WIN
          && !pos.advanced_pawn_push(move))
      {
          assert(type_of(move) != ENPASSANT); // Due to !pos.advanced_pawn_push

          futilityValue = futilityBase + PieceValue[EG][pos.piece_on(to_sq(move))];

          if (futilityValue <= alpha)
          {
              bestValue = std::max(bestValue, futilityValue);
              continue;
          }

          if (futilityBase <= alpha && !pos.see_ge(move, VALUE_ZERO + 1))
          {
              bestValue = std::max(bestValue, futilityBase);
              continue;
          }
      }

      // Detect non-capture evasions that are candidates to be pruned
      evasionPrunable =    InCheck
                       &&  (depth != DEPTH_ZERO || moveCount > 2)
                       &&  bestValue > VALUE_MATED_IN_MAX_PLY
                       && !pos.capture(move);

      // Don't search moves with negative SEE values
      if (  (!InCheck || evasionPrunable)
          &&  type_of(move) != PROMOTION
          &&  !pos.see_ge(move))
          continue;

      // Speculative prefetch as early as possible
      prefetch(TT.first_entry(pos.key_after(move)));

      // Check for legality just before making the move
      if (!pos.legal(move))
      {
          moveCount--;
          continue;
      }

      ss->currentMove = move;

      // Make and search the move
      pos.do_move(move, st, givesCheck);
      value = givesCheck ? -qsearch<NT,  true>(pos, ss+1, -beta, -alpha, depth - ONE_PLY)
                         : -qsearch<NT, false>(pos, ss+1, -beta, -alpha, depth - ONE_PLY);
      pos.undo_move(move);

      assert(value > -VALUE_INFINITE && value < VALUE_INFINITE);

      // Check for a new best move
      if (value > bestValue)
      {
          bestValue = value;

          if (value > alpha)
          {
              if (PvNode) // Update pv even in fail-high case
                  update_pv(ss->pv, move, (ss+1)->pv);

              if (PvNode && value < beta) // Update alpha here!
              {
                  alpha = value;
                  bestMove = move;
              }
              else // Fail high
              {
                  tte->save(posKey, value_to_tt(value, ss->ply), BOUND_LOWER,
                            ttDepth, move, ss->staticEval, TT.generation());

                  return value;
              }
          }
       }
    }

    // All legal moves have been searched. A special case: If we're in check
    // and no legal moves were found, it is checkmate.
    if (InCheck && bestValue == -VALUE_INFINITE)
        return mated_in(ss->ply); // Plies to mate from the root

    tte->save(posKey, value_to_tt(bestValue, ss->ply),
              PvNode && bestValue > oldAlpha ? BOUND_EXACT : BOUND_UPPER,
              ttDepth, bestMove, ss->staticEval, TT.generation());

    assert(bestValue > -VALUE_INFINITE && bestValue < VALUE_INFINITE);

    return bestValue;
  }


  // value_to_tt() adjusts a mate score from "plies to mate from the root" to
  // "plies to mate from the current position". Non-mate scores are unchanged.
  // The function is called before storing a value in the transposition table.

  Value value_to_tt(Value v, int ply) {

    assert(v != VALUE_NONE);

    return  v >= VALUE_MATE_IN_MAX_PLY  ? v + ply
          : v <= VALUE_MATED_IN_MAX_PLY ? v - ply : v;
  }


  // value_from_tt() is the inverse of value_to_tt(): It adjusts a mate score
  // from the transposition table (which refers to the plies to mate/be mated
  // from current position) to "plies to mate/be mated from the root".

  Value value_from_tt(Value v, int ply) {

    return  v == VALUE_NONE             ? VALUE_NONE
          : v >= VALUE_MATE_IN_MAX_PLY  ? v - ply
          : v <= VALUE_MATED_IN_MAX_PLY ? v + ply : v;
  }


  // update_pv() adds current move and appends child pv[]

  void update_pv(Move* pv, Move move, Move* childPv) {

    for (*pv++ = move; childPv && *childPv != MOVE_NONE; )
        *pv++ = *childPv++;
    *pv = MOVE_NONE;
  }


  // update_continuation_histories() updates histories of the move pairs formed
  // by moves at ply -1, -2, and -4 with current move.

  void update_continuation_histories(Stack* ss, Piece pc, Square to, int bonus) {

    for (int i : {1, 2, 4})
        if (is_ok((ss-i)->currentMove))
            (ss-i)->contHistory->update(pc, to, bonus);
  }


  // update_capture_stats() updates move sorting heuristics when a new capture best move is found

  void update_capture_stats(const Position& pos, Move move,
                            Move* captures, int captureCnt, int bonus) {

      CapturePieceToHistory& captureHistory =  pos.this_thread()->captureHistory;
      Piece moved_piece = pos.moved_piece(move);
      PieceType captured = type_of(pos.piece_on(to_sq(move)));
      captureHistory.update(moved_piece,to_sq(move), captured, bonus);

      // Decrease all the other played capture moves
      for (int i = 0; i < captureCnt; ++i)
      {
          moved_piece = pos.moved_piece(captures[i]);
          captured = type_of(pos.piece_on(to_sq(captures[i])));
          captureHistory.update(moved_piece, to_sq(captures[i]), captured, -bonus);
      }
  }


  // update_stats() updates move sorting heuristics when a new quiet best move is found

  void update_stats(const Position& pos, Stack* ss, Move move,
                    Move* quiets, int quietsCnt, int bonus) {

    if (ss->killers[0] != move)
    {
        ss->killers[1] = ss->killers[0];
        ss->killers[0] = move;
    }

    Color c = pos.side_to_move();
    Thread* thisThread = pos.this_thread();
    thisThread->mainHistory.update(c, move, bonus);
    update_continuation_histories(ss, pos.moved_piece(move), to_sq(move), bonus);

    if (is_ok((ss-1)->currentMove))
    {
        Square prevSq = to_sq((ss-1)->currentMove);
        thisThread->counterMoves[pos.piece_on(prevSq)][prevSq] = move;
    }

    // Decrease all the other played quiet moves
    for (int i = 0; i < quietsCnt; ++i)
    {
        thisThread->mainHistory.update(c, quiets[i], -bonus);
        update_continuation_histories(ss, pos.moved_piece(quiets[i]), to_sq(quiets[i]), -bonus);
    }
  }


  // Is the PV leading to a draw position? Assumes all pv moves are legal
  bool pv_is_draw(Position& pos) {

    StateInfo st[MAX_PLY];
    auto& pv = pos.this_thread()->rootMoves[0].pv;

    for (size_t i = 0; i < pv.size(); ++i)
        pos.do_move(pv[i], st[i]);

    bool isDraw = pos.is_draw(pv.size());

    for (size_t i = pv.size(); i > 0; --i)
        pos.undo_move(pv[i-1]);

    return isDraw;
  }


  // When playing with strength handicap, choose best move among a set of RootMoves
  // using a statistical rule dependent on 'level'. Idea by Heinz van Saanen.

  Move Skill::pick_best(size_t multiPV) {

    const RootMoves& rootMoves = Threads.main()->rootMoves;
    static PRNG rng(now()); // PRNG sequence should be non-deterministic

    // RootMoves are already sorted by score in descending order
    Value topScore = rootMoves[0].score;
    int delta = std::min(topScore - rootMoves[multiPV - 1].score, PawnValueMg);
    int weakness = 120 - 2 * level;
    int maxScore = -VALUE_INFINITE;

    // Choose best move. For each move score we add two terms, both dependent on
    // weakness. One is deterministic and bigger for weaker levels, and one is
    // random. Then we choose the move with the resulting highest score.
    for (size_t i = 0; i < multiPV; ++i)
    {
        // This is our magic formula
        int push = (  weakness * int(topScore - rootMoves[i].score)
                    + delta * (rng.rand<unsigned>() % weakness)) / 128;

        if (rootMoves[i].score + push >= maxScore)
        {
            maxScore = rootMoves[i].score + push;
            best = rootMoves[i].pv[0];
        }
    }

    return best;
  }

} // namespace

  // check_time() is used to print debug info and, more importantly, to detect
  // when we are out of available time and thus stop the search.

  void MainThread::check_time() {

    if (--callsCnt > 0)
        return;

    // At low node count increase the checking rate to about 0.1% of nodes
    // otherwise use a default value.
    callsCnt = Limits.nodes ? std::min(4096, int(Limits.nodes / 1024)) : 4096;

    static TimePoint lastInfoTime = now();

    int elapsed = Time.elapsed();
    TimePoint tick = Limits.startTime + elapsed;

    if (tick - lastInfoTime >= 1000)
    {
        lastInfoTime = tick;
        dbg_print();
    }

    // An engine may not stop pondering until told so by the GUI
    if (Threads.ponder)
        return;

    if (   (Limits.use_time_management() && elapsed > Time.maximum())
        || (Limits.movetime && elapsed >= Limits.movetime)
        || (Limits.nodes && Threads.nodes_searched() >= (uint64_t)Limits.nodes))
            Threads.stop = true;
  }


/// UCI::pv() formats PV information according to the UCI protocol. UCI requires
/// that all (if any) unsearched PV lines are sent using a previous search score.

string UCI::pv(const Position& pos, Depth depth, Value alpha, Value beta) {

  std::stringstream ss;
  int elapsed = Time.elapsed() + 1;
  const RootMoves& rootMoves = pos.this_thread()->rootMoves;
  size_t PVIdx = pos.this_thread()->PVIdx;
  size_t multiPV = std::min((size_t)Options["MultiPV"], rootMoves.size());
  uint64_t nodesSearched = Threads.nodes_searched();
  uint64_t tbHits = Threads.tb_hits() + (TB::RootInTB ? rootMoves.size() : 0);

  for (size_t i = 0; i < multiPV; ++i)
  {
      bool updated = (i <= PVIdx && rootMoves[i].score != -VALUE_INFINITE);

      if (depth == ONE_PLY && !updated)
          continue;

      Depth d = updated ? depth : depth - ONE_PLY;
      Value v = updated ? rootMoves[i].score : rootMoves[i].previousScore;

      bool tb = TB::RootInTB && abs(v) < VALUE_MATE - MAX_PLY;
      v = tb ? TB::Score : v;

      if (ss.rdbuf()->in_avail()) // Not at first line
          ss << "\n";

      ss << "info"
         << " depth "    << d / ONE_PLY
         << " seldepth " << rootMoves[i].selDepth
         << " multipv "  << i + 1
         << " score "    << UCI::value(v);

      if (!tb && i == PVIdx)
          ss << (v >= beta ? " lowerbound" : v <= alpha ? " upperbound" : "");

      ss << " nodes "    << nodesSearched
         << " nps "      << nodesSearched * 1000 / elapsed;

      if (elapsed > 1000) // Earlier makes little sense
          ss << " hashfull " << TT.hashfull();

      ss << " tbhits "   << tbHits
         << " time "     << elapsed
         << " pv";

      for (Move m : rootMoves[i].pv)
          ss << " " << UCI::move(m, pos.is_chess960());
  }

  return ss.str();
}


/// RootMove::extract_ponder_from_tt() is called in case we have no ponder move
/// before exiting the search, for instance, in case we stop the search during a
/// fail high at root. We try hard to have a ponder move to return to the GUI,
/// otherwise in case of 'ponder on' we have nothing to think on.

bool RootMove::extract_ponder_from_tt(Position& pos) {

    StateInfo st;
    bool ttHit;

    assert(pv.size() == 1);

    if (!pv[0])
        return false;

    pos.do_move(pv[0], st);
    TTEntry* tte = TT.probe(pos.key(), ttHit);

    if (ttHit)
    {
        Move m = tte->move(); // Local copy to be SMP safe
        if (MoveList<LEGAL>(pos).contains(m))
            pv.push_back(m);
    }

    pos.undo_move(pv[0]);
    return pv.size() > 1;
}

void Tablebases::filter_root_moves(Position& pos, Search::RootMoves& rootMoves) {

    RootInTB = false;
    UseRule50 = Options["Syzygy50MoveRule"];
    ProbeDepth = Options["SyzygyProbeDepth"] * ONE_PLY;
    Cardinality = Options["SyzygyProbeLimit"];

    // Don't filter any moves if the user requested analysis on multiple
    if (Options["MultiPV"] != 1)
        return;

    // Skip TB probing when no TB found: !TBLargest -> !TB::Cardinality
    if (Cardinality > MaxCardinality)
    {
        Cardinality = MaxCardinality;
        ProbeDepth = DEPTH_ZERO;
    }

    if (Cardinality < popcount(pos.pieces()) || pos.can_castle(ANY_CASTLING))
        return;

    // If the current root position is in the tablebases, then RootMoves
    // contains only moves that preserve the draw or the win.
    RootInTB = root_probe(pos, rootMoves, TB::Score);

    if (!RootInTB) // If DTZ tables are missing, use WDL tables as a fallback
        RootInTB = root_probe_wdl(pos, rootMoves, TB::Score);

    if (RootInTB && !UseRule50)
        TB::Score =  TB::Score > VALUE_DRAW ?  VALUE_MATE - MAX_PLY - 1
                   : TB::Score < VALUE_DRAW ? -VALUE_MATE + MAX_PLY + 1
                                            :  VALUE_DRAW;
}<|MERGE_RESOLUTION|>--- conflicted
+++ resolved
@@ -96,50 +96,7 @@
     Move best = MOVE_NONE;
   };
 
-<<<<<<< HEAD
-=======
-  // EasyMoveManager structure is used to detect an 'easy move'. When the PV is stable
-  // across multiple search iterations, we can quickly return the best move.
-  struct EasyMoveManager {
-
-    void clear() {
-      stableCnt = 0;
-      expectedPosKey = 0;
-      pv[0] = pv[1] = pv[2] = MOVE_NONE;
-    }
-
-    Move get(Key key) const {
-      return expectedPosKey == key ? pv[2] : MOVE_NONE;
-    }
-
-    void update(Position& pos, const std::vector<Move>& newPv) {
-
-      assert(newPv.size() >= 3);
-
-      // Keep track of how many times in a row the 3rd ply remains stable
-      stableCnt = (newPv[2] == pv[2]) ? stableCnt + 1 : 0;
-
-      if (!std::equal(newPv.begin(), newPv.begin() + 3, pv))
-      {
-          std::copy(newPv.begin(), newPv.begin() + 3, pv);
-
-          StateInfo st[2];
-          pos.do_move(newPv[0], st[0]);
-          pos.do_move(newPv[1], st[1]);
-          expectedPosKey = pos.key();
-          pos.undo_move(newPv[1]);
-          pos.undo_move(newPv[0]);
-      }
-    }
-
-    Key expectedPosKey;
-    int stableCnt;
-    Move pv[3];
-  };
-
-  EasyMoveManager EasyMove;
   bool study = Options["Study"];
->>>>>>> e68d48fa
   Value DrawValue[COLOR_NB];
 
   template <NodeType NT>
