--- conflicted
+++ resolved
@@ -114,9 +114,11 @@
     Move best = MOVE_NONE;
   };
 #ifdef Add_Features
-bool  bruteForce, cleanSearch, minOutput, noNULL;
+bool  bruteForce, cleanSearch, minOutput, uci_sleep, noNULL;
 bool limitStrength = false;
-int   aggressiveness, attack, jekyll,  intLevel = 40, tactical, uci_elo, uci_sleep, variety;
+int   aggressiveness, attack, jekyll,  intLevel = 40, tactical, uci_elo, variety;
+#else
+	int intLevel = 40;
 #endif
 
   // Breadcrumbs are used to mark nodes as being searched by a given thread.
@@ -243,7 +245,7 @@
     noNULL              = Options["No_Null_Moves"];
     tactical            = Options["Tactical"];
     uci_elo             = Options["Engine_Elo"];
-    uci_sleep           = Options["Sleep"];
+    uci_sleep           = Options["UCI_Sleep"];
     variety             = Options["Variety"];
 #endif
 
@@ -279,45 +281,48 @@
       }
       else
       {
-		 if (Options["Play_By_Elo"])
+		 if (Options["UCI_LimitStrength"] && Options["Engine_Level"] == "None")
 		 {
-			 uci_elo = (Options["Engine_Elo"]);
+			 uci_elo = (Options["UCI_Elo"]);
              limitStrength = true;
              goto skipLevels;
 		 }
 		 if (Options["Engine_Level"] == "None")
+         {
              limitStrength = false;
-		 else limitStrength = true;
+		     goto skipLevels;
+         }
+         else limitStrength = true;
          if (Options["Engine_Level"] == "World_Champion")
-				uci_elo = 2750;
+                uci_elo = 2800;
          else if (Options["Engine_Level"] == "Super_GM")
-				uci_elo = 2625;
-		 else if (Options["Engine_Level"] == "GM")
-			 uci_elo = 2500;
-		 else if (Options["Engine_Level"] == "Deep_Thought")
-				uci_elo = 2400;
-		 else if (Options["Engine_Level"] == "SIM")
-				uci_elo = 2300;
-		 else if (Options["Engine_Level"] == "Cray_Blitz")
-				uci_elo = 2200;
-		 else if (Options["Engine_Level"] == "IM")
-				uci_elo = 2100;
-		 else if (Options["Engine_Level"] == "Master")
-				uci_elo = 2000;
-		 else if (Options["Engine_Level"] == "Expert")
-				uci_elo = 1900;
-		 else if (Options["Engine_Level"] == "Class_A")
-				uci_elo = 1800;
-		 else if (Options["Engine_Level"] == "Class_B")
-				uci_elo = 1700;
-		 else if (Options["Engine_Level"] == "Class_C")
-				uci_elo = 1600;
-		 else if (Options["Engine_Level"] == "Class_D")
-				uci_elo = 1500;
-		 else if (Options["Engine_Level"] == "Boris")
-				uci_elo = 1400;
-		 else if (Options["Engine_Level"] == "Novice")
-				uci_elo = 1300;
+                uci_elo = 2600;
+         else if (Options["Engine_Level"] == "GM")
+                uci_elo = 2500;
+         else if (Options["Engine_Level"] == "Deep_Thought")
+                uci_elo = 2400;
+         else if (Options["Engine_Level"] == "SIM")
+                uci_elo = 2300;
+         else if (Options["Engine_Level"] == "Cray_Blitz")
+                uci_elo = 2200;
+         else if (Options["Engine_Level"] == "IM")
+                uci_elo = 2100;
+         else if (Options["Engine_Level"] == "Master")
+                uci_elo = 2000;
+         else if (Options["Engine_Level"] == "Expert")
+                uci_elo = 1900;
+         else if (Options["Engine_Level"] == "Class_A")
+                uci_elo = 1800;
+         else if (Options["Engine_Level"] == "Class_B")
+                uci_elo = 1700;
+         else if (Options["Engine_Level"] == "Class_C")
+                uci_elo = 1600;
+         else if (Options["Engine_Level"] == "Class_D")
+                uci_elo = 1400;
+         else if (Options["Engine_Level"] == "Boris")
+                uci_elo = 1200;
+         else if (Options["Engine_Level"] == "Novice")
+                uci_elo = 1000;
 skipLevels:
          if (limitStrength)
          {
@@ -329,15 +334,16 @@
 			 int NodesToSearch   = pow(1.006368, (std::max(uci_elo, 1300) - 1300)) * 8;
              Limits.nodes = NodesToSearch;
              Limits.nodes *= Time.optimum()/1000 + 1 ;
-			 PRNG rng(now());
-			  double floatLevel = Options["Play_By_Elo"] ?
-			  clamp(std::pow((Options["Engine_Elo"] - 946.6) / 101.6, 1 / 0.806), 0.0, 40.0) :
-			  double(Options["Skill Level"]);
-			  intLevel = int(floatLevel) +
-			  ((floatLevel - int(floatLevel)) * 1024 > rng.rand<unsigned>() % 1024  ? 1 : 0);
-			 
-			 if (uci_sleep)
-                 std::this_thread::sleep_for (std::chrono::seconds(Time.optimum()/1000) * (1 - Limits.nodes/benchKnps));
+             if (uci_sleep)
+                 std::this_thread::sleep_for (std::chrono::milliseconds(Time.optimum()) * double(1 - Limits.nodes/benchKnps));
+             PRNG rng(now());
+             double floatLevel = Options["UCI_LimitStrength"] ?
+             clamp(std::pow((Options["UCI_Elo"] - 946.6) / 101.6, 1 / 0.806), 0.0, 40.0) :
+             double(Options["Skill Level"]);
+             intLevel = int(floatLevel) +
+                        ((floatLevel - int(floatLevel)) * 1024 > rng.rand<unsigned>() % 1024  ? 1 : 0);
+             //if (uci_sleep)
+               //  std::this_thread::sleep_for (std::chrono::seconds(Time.optimum()/1000) * float(1 - Limits.nodes/benchKnps));
 		  }
 #endif
       for (Thread* th : Threads)
@@ -461,13 +467,9 @@
 #endif
   bestValue = delta = alpha = -VALUE_INFINITE;
 
-/* <<<<<<< HEAD
-multiPV = Options["MultiPV"];
-#ifndef Add_Features
-=======*/
+
   size_t multiPV = Options["MultiPV"];
 #ifndef Add_Features
-//>>>>>>> fcee0ce6a39a28ffdfa4b1ed438b353a895edb6b
   // Pick integer skill levels, but non-deterministically round up or down
   // such that the average integer skill corresponds to the input floating point one.
   // UCI_Elo is converted to a suitable fractional skill level, using anchoring
@@ -541,25 +543,15 @@
 
           // Reset UCI info selDepth for each depth and each PV line
           selDepth = 0;
-<<<<<<< HEAD
-/*<<<<<<< HEAD
-           // Reset aspiration window starting size
-          if (rootDepth >= 5 * ONE_PLY)
-=======*/  //delete
+
           // Reset aspiration window starting size
           if (rootDepth >= 4 * ONE_PLY)
-//>>>>>>> fcee0ce6a39a28ffdfa4b1ed438b353a895edb6b
-=======
-
-          // Reset aspiration window starting size
-          if (rootDepth >= 4 * ONE_PLY)
->>>>>>> 40fd55e1
           {
               Value previousScore = rootMoves[pvIdx].previousScore;
               delta = Value(23);
               alpha = std::max(previousScore - delta,-VALUE_INFINITE);
               beta  = std::min(previousScore + delta, VALUE_INFINITE);
-//<<<<<<< HEAD
+
 		// Adjust contempt based on root move's previousScore (dynamic contempt)
 		int dct;
 #ifdef Add_Features
@@ -582,15 +574,6 @@
                                 : -make_score(dct, dct / 2));
                }
        }
-/*=======
-
-              // Adjust contempt based on root move's previousScore (dynamic contempt)
-              int dct = ct + 86 * previousScore / (abs(previousScore) + 176);
-
-              contempt = (us == WHITE ?  make_score(dct, dct / 2)
-                                      : -make_score(dct, dct / 2));
-          }
->>>>>>> fcee0ce6a39a28ffdfa4b1ed438b353a895edb6b*/
 
           // Start with a small aspiration window and, in the case of a fail
           // high/low, re-search with a bigger window until we don't fail
@@ -696,21 +679,8 @@
           double fallingEval = (354 + 10 * (mainThread->previousScore - bestValue)) / 692.0;
           fallingEval = clamp(fallingEval, 0.5, 1.5);
 
-          // If the bestMove is stable over several iterations, reduce time accordingly
-<<<<<<< HEAD
-/*<<<<<<< HEAD
-          timeReduction = lastBestMoveDepth + 10 * ONE_PLY < completedDepth ? 1.95 : 1.0;
-
-          double reduction = (1.25 + mainThread->previousTimeReduction) / (2.25 * timeReduction);
-=======*/
           timeReduction = lastBestMoveDepth + 9 * ONE_PLY < completedDepth ? 1.97 : 0.98;
           double reduction = (1.36 + mainThread->previousTimeReduction) / (2.29 * timeReduction);
-//>>>>>>> fcee0ce6a39a28ffdfa4b1ed438b353a895edb6b
-
-=======
-          timeReduction = lastBestMoveDepth + 9 * ONE_PLY < completedDepth ? 1.97 : 0.98;
-          double reduction = (1.36 + mainThread->previousTimeReduction) / (2.29 * timeReduction);
->>>>>>> 40fd55e1
 
           // Use part of the gained time from a previous stable move for the current move
           for (Thread* th : Threads)
@@ -1022,15 +992,8 @@
         assert(eval - beta >= 0);
 
         // Null move dynamic reduction based on depth and value
-<<<<<<< HEAD
-/*<<<<<<< HEAD
-        Depth R = ((823 + 67 * depth / ONE_PLY) / 256 + std::min(int(eval - beta) / 200, 3)) * ONE_PLY;
-=======*/
-=======
->>>>>>> 40fd55e1
         Depth R = ((835 + 70 * depth / ONE_PLY) / 256 + std::min(int(eval - beta) / 185, 3)) * ONE_PLY;
 
-//>>>>>>> fcee0ce6a39a28ffdfa4b1ed438b353a895edb6b
         ss->currentMove = MOVE_NULL;
         ss->continuationHistory = &thisThread->continuationHistory[NO_PIECE][0];
         pos.do_null_move(st);
@@ -1195,13 +1158,6 @@
           {
               extension = ONE_PLY;
               singularLMR++;
-<<<<<<< HEAD
-/*<<<<<<< HEAD
-              if (value < singularBeta - std::min(3 * depth / ONE_PLY, 39))
-=======*/  //delete
-=======
-
->>>>>>> 40fd55e1
               if (value < singularBeta - std::min(4 * depth / ONE_PLY, 36))
                   singularLMR++;
           }
