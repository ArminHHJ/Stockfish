--- conflicted
+++ resolved
@@ -1199,14 +1199,10 @@
           else if (depth < 8 && moveCount > 2)
               r++;
 
-<<<<<<< HEAD
-          Depth d = Utility::clamp(newDepth - r, 1, newDepth);
-=======
           if (study && ss->ply < depth / 2 - 1)
               r = 0;
 
-          Depth d = clamp(newDepth - r, 1, newDepth);
->>>>>>> 15196919
+          Depth d = Utility::clamp(newDepth - r, 1, newDepth);
 
           value = -search<NonPV>(pos, ss+1, -(alpha+1), -alpha, d, true);
 
