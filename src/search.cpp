/*
 Honey, a UCI chess playing engine derived from Stockfish and Glaurung 2.1
 Copyright (C) 2004-2008 Tord Romstad (Glaurung author)
 Copyright (C) 2008-2015 Marco Costalba, Joona Kiiski, Tord Romstad (Stockfish Authors)
 Copyright (C) 2015-2016 Marco Costalba, Joona Kiiski, Gary Linscott, Tord Romstad (Stockfish Authors)
 Copyright (C) 2017-2019 Michael Byrne, Marco Costalba, Joona Kiiski, Gary Linscott, Tord Romstad (Honey Authors)

 Honey is free software: you can redistribute it and/or modify
 it under the terms of the GNU General Public License as published by
 the Free Software Foundation, either version 3 of the License, or
 (at your option) any later version.

 Honey is distributed in the hope that it will be useful,
 but WITHOUT ANY WARRANTY; without even the implied warranty of
 MERCHANTABILITY or FITNESS FOR A PARTICULAR PURPOSE.  See the
 GNU General Public License for more details.

 You should have received a copy of the GNU General Public License
 along with this program.  If not, see <http://www.gnu.org/licenses/>.
 */

#include <algorithm>
#include <cassert>
#include <cmath>
#include <cstring>   // For std::memset
#include <iostream>
#include <sstream>

#ifdef Add_Features
#include <fstream>
#include <unistd.h> //for sleep //MichaelB7
#include <random> // ELO MichaelB7
#endif

#include "evaluate.h"
#include "misc.h"
#include "movegen.h"
#include "movepick.h"
#include "position.h"
#include "search.h"
#include "thread.h"
#include "timeman.h"
#include "tt.h"
#include "uci.h"
#include "syzygy/tbprobe.h"

#ifdef Add_Features
#include "polybook.h" // Cerebellum
#endif
namespace Search {

  LimitsType Limits;
}

namespace Tablebases {

  int Cardinality;
  bool RootInTB;
  bool UseRule50;
  Depth ProbeDepth;
#ifdef Add_Features
  bool SevenManProbe; //MichaelB7
#endif
}

namespace TB = Tablebases;

using std::string;
using Eval::evaluate;
using namespace Search;

namespace {

  // Different node types, used as a template parameter
  enum NodeType { NonPV, PV };

  // Razor and futility margins
  constexpr int RazorMargin = 661;
  Value futility_margin(Depth d, bool improving) {
    return Value(198 * (d - improving));
  }

  // Reductions lookup table, initialized at startup
  int Reductions[MAX_MOVES]; // [depth or moveNumber]
  Depth reduction(bool i, Depth d, int mn) {
    int r = Reductions[d] * Reductions[mn];
    return (r + 520) / 1024 + (!i && r > 999);
  }

  constexpr int futility_move_count(bool improving, Depth depth) {
    return (5 + depth * depth) * (1 + improving) / 2;
  }

  // History and stats update bonus, based on depth
  int stat_bonus(Depth d) {
    return d > 17 ? -8 : 22 * d * d + 151 * d - 140;
  }

  // Add a small random component to draw evaluations to avoid 3fold-blindness
#ifdef Sullivan
  Value value_draw(Depth depth, Thread* thisThread) {
    return depth < 4 ? VALUE_DRAW
                   : VALUE_DRAW + Value(2 * (thisThread->nodes & 1) - 1);
#else
  Value value_draw(Thread* thisThread) {
    return VALUE_DRAW + Value(2 * (thisThread->nodes & 1) - 1);
#endif
  }

  // Skill structure is used to implement strength limit
  struct Skill {
    explicit Skill(int l) : level(l) {}
    bool enabled() const { return level < 40; }
    bool time_to_pick(Depth depth) const { return depth == 1 + level; }
    Move pick_best(size_t multiPV);

    int level;
    Move best = MOVE_NONE;
  };

#ifdef Add_Features
bool  bruteForce, jekyll, minOutput, uci_sleep, noNULL;
bool limitStrength = false;
int   aggressiveness, attack, intLevel = 40, tactical, uci_elo;
#else
int intLevel = 40;
#endif

  // Breadcrumbs are used to mark nodes as being searched by a given thread
  struct Breadcrumb {
    std::atomic<Thread*> thread;
    std::atomic<Key> key;
  };
  std::array<Breadcrumb, 1024> breadcrumbs;

  // ThreadHolding structure keeps track of which thread left breadcrumbs at the given
  // node for potential reductions. A free node will be marked upon entering the moves
  // loop by the constructor, and unmarked upon leaving that loop by the destructor.
  struct ThreadHolding {
    explicit ThreadHolding(Thread* thisThread, Key posKey, int ply) {
       location = ply < 8 ? &breadcrumbs[posKey & (breadcrumbs.size() - 1)] : nullptr;
       otherThread = false;
       owning = false;
       if (location)
       {
          // See if another already marked this location, if not, mark it ourselves
          Thread* tmp = (*location).thread.load(std::memory_order_relaxed);
          if (tmp == nullptr)
          {
              (*location).thread.store(thisThread, std::memory_order_relaxed);
              (*location).key.store(posKey, std::memory_order_relaxed);
              owning = true;
          }
          else if (   tmp != thisThread
                   && (*location).key.load(std::memory_order_relaxed) == posKey)
              otherThread = true;
       }
    }

    ~ThreadHolding() {
       if (owning) // Free the marked location
           (*location).thread.store(nullptr, std::memory_order_relaxed);
    }

    bool marked() { return otherThread; }

    private:
    Breadcrumb* location;
    bool otherThread, owning;
  };

  template <NodeType NT>
  Value search(Position& pos, Stack* ss, Value alpha, Value beta, Depth depth, bool cutNode);

  template <NodeType NT>
  Value qsearch(Position& pos, Stack* ss, Value alpha, Value beta, Depth depth = 0);

  Value value_to_tt(Value v, int ply);
  Value value_from_tt(Value v, int ply, int r50c);
  void update_pv(Move* pv, Move move, Move* childPv);
  void update_continuation_histories(Stack* ss, Piece pc, Square to, int bonus);
  void update_quiet_stats(const Position& pos, Stack* ss, Move move, int bonus);
  void update_all_stats(const Position& pos, Stack* ss, Move bestMove, Value bestValue, Value beta, Square prevSq,
                        Move* quietsSearched, int quietCount, Move* capturesSearched, int captureCount, Depth depth);

  // perft() is our utility to verify move generation. All the leaf nodes up
  // to the given depth are generated and counted, and the sum is returned.
  template<bool Root>
  uint64_t perft(Position& pos, Depth depth) {

    StateInfo st;
    uint64_t cnt, nodes = 0;
    const bool leaf = (depth == 2);

    for (const auto& m : MoveList<LEGAL>(pos))
    {
        if (Root && depth <= 1)
            cnt = 1, nodes++;
        else
        {
            pos.do_move(m, st);
            cnt = leaf ? MoveList<LEGAL>(pos).size() : perft<false>(pos, depth - 1);
            nodes += cnt;
            pos.undo_move(m);
        }
        if (Root)
            sync_cout << UCI::move(m, pos.is_chess960()) << ": " << cnt << sync_endl;
    }
    return nodes;
  }

} // namespace


/// Search::init() is called at startup to initialize various lookup tables

void Search::init() {
	
  for (int i = 1; i < MAX_MOVES; ++i)
      Reductions[i] = int((23.4 + std::log(Threads.size()) / 2) * std::log(i));
}
/// Search::clear() resets search state to its initial value

void Search::clear() {

  Threads.main()->wait_for_search_finished();

  Time.availableNodes = 0;
  TT.clear();
  Threads.clear();
  Tablebases::init(Options["SyzygyPath"]); // Free mapped files
}


/// MainThread::search() is started when the program receives the UCI 'go'
/// command. It searches from the root position and outputs the "bestmove".

void MainThread::search() {

  if (Limits.perft)
  {
      nodes = perft<true>(rootPos, Limits.perft);
      sync_cout << "\nNodes searched: " << nodes << "\n" << sync_endl;
      return;
  }
#ifdef Add_Features
    PRNG rng(now());
    double floatLevel   = 0;
    int shallowBlue_adjust = 135; //to roughly anchor 1712 rating to CCRL Shallow BLue 2.0 rating of 1712
	// Dowm from teh intial  setting of 300 ina just a few monnths
 /* Reset on 10/02/2019
    500 game(s) loaded
    Rank Name                Rating   Δ     +    -     #     Σ    Σ%     W    L    D   W%    =%   OppR
    ---------------------------------------------------------------------------------------------------------
    1 Honey-CCRL-1712      1059   0.0   29   29   500  256.5  51.3  235  222   43  47.0   8.6  1049
    2 Shallow Blue 2.0.0   1049   9.5   29   29   500  243.5  48.7  222  235   43  44.4   8.6  1059
    ---------------------------------------------------------------------------------------------------------*/
    aggressiveness      = Options["DC_Slider"];
    bruteForce          = Options["BruteForce"];
    jekyll              = Options["Variety"];
    minOutput           = Options["Minimal_Output"];
    noNULL              = Options["No_Null_Moves"];
    tactical            = Options["Tactical"];
    uci_elo             = Options["Engine_Elo"];
    uci_sleep           = Options["UCI_Sleep"];
#endif

  Color us = rootPos.side_to_move();
  Time.init(Limits, us, rootPos.game_ply());
  TT.new_search();

  if (rootMoves.empty())
  {
      rootMoves.emplace_back(MOVE_NONE);
      sync_cout << "info depth 0 score "
                << UCI::value(rootPos.checkers() ? -VALUE_MATE : VALUE_DRAW)
                << sync_endl;
  }
  else
  {
#ifdef Add_Features
      Move bookMove = MOVE_NONE;

      if (bool(Options["Use_Book_1"]) && !Limits.infinite && !Limits.mate)
          bookMove = polybook1.probe(rootPos);
      if (bool(Options["Use_Book_2"]) && !bookMove && !Limits.infinite && !Limits.mate)
          bookMove = polybook2.probe(rootPos);
      if (bool(Options["Use_Book_3"]) && !bookMove && !Limits.infinite && !Limits.mate)
          bookMove = polybook3.probe(rootPos);
      if (bool(Options["Use_Book_4"]) && !bookMove && !Limits.infinite && !Limits.mate)
          bookMove = polybook4.probe(rootPos);

      if (bookMove && std::count(rootMoves.begin(), rootMoves.end(), bookMove))
      {
          for (Thread* th : Threads)
              std::swap(th->rootMoves[0], *std::find(th->rootMoves.begin(), th->rootMoves.end(), bookMove));
      }
      else
      {
		 if (Options["UCI_LimitStrength"] && Options["Engine_Level"] == "None")
		 {
			 uci_elo = (Options["UCI_Elo"]);
             limitStrength = true;
             goto skipLevels;
		 }
		 if (Options["Engine_Level"] == "None")
         {
             limitStrength = false;
		     goto skipLevels;
         }
         else limitStrength = true;
		  
         if (Options["Engine_Level"] == "World_Champion")
                uci_elo = 2900;
         else if (Options["Engine_Level"] == "Super_GM")
                uci_elo = 2800;
         else if (Options["Engine_Level"] == "GM")
                uci_elo = 2650;
         else if (Options["Engine_Level"] == "Deep_Thought")
                uci_elo = 2500;
         else if (Options["Engine_Level"] == "SIM")
                uci_elo = 2400;
		 else if (Options["Engine_Level"] == "IM")
                uci_elo = 2300;
         else if (Options["Engine_Level"] == "Cray_Blitz")
                uci_elo = 2200;
         else if (Options["Engine_Level"] == "Master")
                uci_elo = 2100;
         else if (Options["Engine_Level"] == "Expert")
                uci_elo = 1950;
         else if (Options["Engine_Level"] == "Class_A")
                uci_elo = 1800;
         else if (Options["Engine_Level"] == "Class_B")
                uci_elo = 1650;
         else if (Options["Engine_Level"] == "Class_C")
                uci_elo = 1500;
         else if (Options["Engine_Level"] == "Class_D")
                uci_elo = 1350;
         else if (Options["Engine_Level"] == "Boris")
                uci_elo = 1200;
         else if (Options["Engine_Level"] == "Novice")
                uci_elo = 1000;
skipLevels:
         if (limitStrength)
         {  //note varietry strength is capped around ~2150-2200 due to its robustness
             int benchKnps = 1000 * (Options["Bench_KNPS"]);
             std::mt19937 gen(now());
             std::uniform_int_distribution<int> dis(-0, 0);
             int rand = dis(gen);
             uci_elo = uci_elo + rand + shallowBlue_adjust;
             sync_cout << "Elo " << uci_elo << sync_endl;// for debug
             int ccrlELo = uci_elo;
			 if (Options["FIDE_Ratings"])
				 uci_elo = (((uci_elo * 10) / 7) - 1200);  //shallowBlue adj was only required to get CCRL rating correct
			 if ((Options["Variety"]))  //note varietry strength is capped around ~2150-2200 due to its robustness
				 uci_elo += 50 + std::max((uci_elo - 1700)/3,0); // so to use variety without a huge amount of Elo
			 if  (Options["Adaptive_Play"])  // this brings adaptive play to within 150 of desired Elo strength
				 uci_elo += 100 + std::max((uci_elo - 1700)/3,0);
			 uci_elo = std::min(uci_elo, 3200);
			 sync_cout << "Elo " << uci_elo << sync_endl;//for debug
             int NodesToSearch  =  pow(1.0072, (std::min(uci_elo - 1199,  351 ))) * 48
                                 + pow(1.0050, (std::min(uci_elo - 1199,  851 ))) * 48
                                 - pow(1.0050, (std::min(uci_elo - 1199,  351 ))) * 48
                                 + pow(1.0042, (std::min(uci_elo - 1199, 1351 ))) * 48
                                 - pow(1.0042, (std::min(uci_elo - 1199,  851 ))) * 48
                                 + pow(1.0039, (std::min(uci_elo - 1199, 1426 ))) * 48
                                 - pow(1.0039, (std::min(uci_elo - 1199, 1351 ))) * 48
                                 + pow(1.0040, (std::max(uci_elo - 1199,    0 ))) * 48
			                     - pow(1.0040, (std::min(uci_elo - 1199, 1426 ))) * 48;
			 

             Limits.nodes = NodesToSearch;
             Limits.nodes *= Time.optimum()/1000 + 1 ;
             if (uci_sleep)
                 std::this_thread::sleep_for (std::chrono::milliseconds(Time.optimum()) * double(1 - Limits.nodes/benchKnps));
             uci_elo =  ccrlELo - shallowBlue_adjust;
             if (uci_elo < 1500 )
             {
                 floatLevel = Options["UCI_LimitStrength"] ?
                              clamp(std::pow((uci_elo - 993 )  / 13.16, 1), 0.0, 40.0):
                              double(Options["Skill Level"]);
                 intLevel = int(floatLevel) +
                            ((floatLevel - int(floatLevel)) * 1024 > rng.rand<unsigned>() % 1024  ? 1 : 0);
             }
         }
#endif
      for (Thread* th : Threads)
      {
          th->bestMoveChanges = 0;
          if (th != this)
              th->start_searching();
      }

      Thread::search(); // Let's start searching!
#ifdef Add_Features
    }
#endif
  }

  // When we reach the maximum depth, we can arrive here without a raise of
  // Threads.stop. However, if we are pondering or in an infinite search,
  // the UCI protocol states that we shouldn't print the best move before the
  // GUI sends a "stop" or "ponderhit" command. We therefore simply wait here
  // until the GUI sends one of those commands.

  while (!Threads.stop && (ponder || Limits.infinite))
  {} // Busy wait for a stop or a ponder reset

  // Stop the threads if not already stopped (also raise the stop if
  // "ponderhit" just reset Threads.ponder).
  Threads.stop = true;

  // Wait until all threads have finished
  for (Thread* th : Threads)
      if (th != this)
          th->wait_for_search_finished();

  // When playing in 'nodes as time' mode, subtract the searched nodes from
  // the available ones before exiting.
  if (Limits.npmsec)
      Time.availableNodes += Limits.inc[us] - Threads.nodes_searched();

  Thread* bestThread = this;

  // Check if there are threads with a better score than main thread
#ifdef Sullivan  //joergoster 3240f204 - check all threads of rmate -in -x
  if (   (Options["MultiPV"] == 1 || Limits.mate)
#else
  if (    Options["MultiPV"] == 1
#endif
      && !Limits.depth
      && !(Skill(Options["Skill Level"]).enabled() || Options["UCI_LimitStrength"] || limitStrength)
      &&  rootMoves[0].pv[0] != MOVE_NONE)
  {
      std::map<Move, int64_t> votes;
      Value minScore = this->rootMoves[0].score;

      // Find out minimum score
      for (Thread* th: Threads)
          minScore = std::min(minScore, th->rootMoves[0].score);

      // Vote according to score and depth, and select the best thread
      for (Thread* th : Threads)
      {
          votes[th->rootMoves[0].pv[0]] +=
              (th->rootMoves[0].score - minScore + 14) * int(th->completedDepth);

          if (bestThread->rootMoves[0].score >= VALUE_MATE_IN_MAX_PLY)
          {
              // Make sure we pick the shortest mate
              if (th->rootMoves[0].score > bestThread->rootMoves[0].score)
                  bestThread = th;
          }
          else if (   th->rootMoves[0].score >= VALUE_MATE_IN_MAX_PLY
                   || votes[th->rootMoves[0].pv[0]] > votes[bestThread->rootMoves[0].pv[0]])
              bestThread = th;
      }
  }
      previousScore = bestThread->rootMoves[0].score;

  // Send again PV info if we have a new best thread
  if (bestThread != this || Skill(Options["Skill Level"]).enabled())
      sync_cout << UCI::pv(bestThread->rootPos, bestThread->completedDepth, -VALUE_INFINITE, VALUE_INFINITE) << sync_endl;

  if  (Options["Adaptive_Play"])
  {
      size_t i = 0;
      if ( previousScore >= -PawnValueMg && previousScore <= PawnValueMg * 4 )
	  {
          while (i+1 < rootMoves.size() && bestThread->rootMoves[i+1].score > previousScore)
          ++i;
          previousScore = bestThread->rootMoves[i].score;
          sync_cout << UCI::pv(bestThread->rootPos, bestThread->completedDepth, -VALUE_INFINITE, VALUE_INFINITE) << sync_endl;
          sync_cout << "bestmove " << UCI::move(bestThread->rootMoves[i].pv[0], rootPos.is_chess960());
	  }
      else if ( previousScore > PawnValueMg * 4  && previousScore <  PawnValueMg * 7 )
      {
          while (i+1 < rootMoves.size() && bestThread->rootMoves[i+1].score < previousScore
                && previousScore + PawnValueMg/2  > bestThread->rootMoves[i+1].score)
		  {
              ++i;
              break;
          }
          previousScore = bestThread->rootMoves[i].score;
          while (i+1 < rootMoves.size() && bestThread->rootMoves[i+1].score > previousScore
                && previousScore + PawnValueMg/2  < bestThread->rootMoves[i+1].score)
          {
              ++i;
              previousScore = bestThread->rootMoves[i-1].score;

          }
          previousScore = bestThread->rootMoves[i].score;
          sync_cout << UCI::pv(bestThread->rootPos, bestThread->completedDepth, -VALUE_INFINITE, VALUE_INFINITE) << sync_endl;
          sync_cout << "bestmove " << UCI::move(bestThread->rootMoves[i].pv[0], rootPos.is_chess960());
      }
      else
      {
          sync_cout << "bestmove " << UCI::move(bestThread->rootMoves[0].pv[0], rootPos.is_chess960());
          if (bestThread->rootMoves[0].pv.size() > 1 || bestThread->rootMoves[0].extract_ponder_from_tt(rootPos))
              std::cout << " ponder " << UCI::move(bestThread->rootMoves[0].pv[1], rootPos.is_chess960());
      }
  }
  else
  {
  sync_cout << "bestmove " << UCI::move(bestThread->rootMoves[0].pv[0], rootPos.is_chess960());

  if (bestThread->rootMoves[0].pv.size() > 1 || bestThread->rootMoves[0].extract_ponder_from_tt(rootPos))
      std::cout << " ponder " << UCI::move(bestThread->rootMoves[0].pv[1], rootPos.is_chess960());
  }
  std::cout << sync_endl;
}


/// Thread::search() is the main iterative deepening loop. It calls search()
/// repeatedly with increasing depth until the allocated thinking time has been
/// consumed, the user stops the search, or the maximum search depth is reached.

void Thread::search() {

  // To allow access to (ss-7) up to (ss+2), the stack must be oversized.
  // The former is needed to allow update_continuation_histories(ss-1, ...),
  // which accesses its argument at ss-6, also near the root.
  // The latter is needed for statScores and killer initialization.
  Stack stack[MAX_PLY+10], *ss = stack+7;
  Move  pv[MAX_PLY+1];
  Value bestValue, alpha, beta, delta;
  beta = VALUE_INFINITE;
  Move  lastBestMove = MOVE_NONE;
  Depth lastBestMoveDepth = 0;
  MainThread* mainThread = (this == Threads.main() ? Threads.main() : nullptr);
  double timeReduction = 1, totBestMoveChanges = 0;
  Color us = rootPos.side_to_move();

#ifdef Add_Features
  TB::SevenManProbe = Options["7 Man Probing"];
#endif

  std::memset(ss-7, 0, 10 * sizeof(Stack));
  for (int i = 7; i > 0; i--)

      (ss-i)->continuationHistory = &this->continuationHistory[0][0][NO_PIECE][0]; // Use as a sentinel

  ss->pv = pv;

  bestValue = delta = alpha = -VALUE_INFINITE;
  size_t multiPV = Options["MultiPV"];

#ifndef Add_Features
  // Pick integer skill levels, but non-deterministically round up or down
  // such that the average integer skill corresponds to the input floating point one.
  // UCI_Elo is converted to a suitable fractional skill level, using anchoring
  // to CCRL Elo (goldfish 1.13 = 2000) and a fit through Ordo derived Elo
  // for match (TC 60+0.6) results spanning a wide range of k values.
  PRNG rng(now());
  double floatLevel = Options["UCI_LimitStrength"] ?
                      clamp(std::pow((Options["UCI_Elo"] - 1346.6) / 71.7, 1 / 0.806), 0.0, 40.0) :
                      double(Options["Skill Level"]);
  intLevel = int(floatLevel) +
             ((floatLevel - int(floatLevel)) * 1024 > rng.rand<unsigned>() % 1024  ? 1 : 0);
#endif

	Skill skill(intLevel);

#ifdef Add_Features
    if (tactical) multiPV = pow(2, tactical);
	if (aggressiveness) attack = aggressiveness;
#endif

  // When playing with strength handicap enable MultiPV search that we will
  // use behind the scenes to retrieve a set of possible moves.
  if (skill.enabled())
      multiPV = std::max(multiPV, (size_t)4);
  else
      multiPV = std::min(multiPV, rootMoves.size());
#if ((defined Sullivan) || (defined Blau) || (defined Fortress))//MichaelB7
  int w_ct = int(Options["W_Contempt"]) * PawnValueEg / 100; // From centipawns
  int b_ct = int(Options["B_Contempt"]) * PawnValueEg / 100; // From centipawns
  int ct = (us == WHITE ) ? w_ct : b_ct ;
#else
  int ct = int(Options["Contempt"]) * PawnValueEg / 100; // From centipawns
#endif
  // In analysis mode, adjust contempt in accordance with user preference
  if (Limits.infinite || Options["UCI_AnalyseMode"])
      ct =  Options["Analysis_Contempt"] == "Off"  ? 0
          : Options["Analysis_Contempt"] == "Both" ? ct
          : Options["Analysis_Contempt"] == "White" && us == BLACK ? -ct
          : Options["Analysis_Contempt"] == "Black" && us == WHITE ? -ct
          : ct;

  // Evaluation score is from the white point of view
  contempt = (us == WHITE ?  make_score(ct, ct / 2)
                          : -make_score(ct, ct / 2));

  // Iterative deepening loop until requested to stop or the target depth is reached
  while (   ++rootDepth < MAX_PLY
         && !Threads.stop
         && !(Limits.depth && mainThread && rootDepth > Limits.depth))
  {
      // Age out PV variability metric
      if (mainThread)
          totBestMoveChanges /= 2;

      // Save the last iteration's scores before first PV line is searched and
      // all the move scores except the (new) PV are set to -VALUE_INFINITE.
      for (RootMove& rm : rootMoves)
          rm.previousScore = rm.score;

      size_t pvFirst = 0;
      pvLast = 0;

      // MultiPV loop. We perform a full root search for each PV line
      for (pvIdx = 0; pvIdx < multiPV && !Threads.stop; ++pvIdx)
      {
          if (pvIdx == pvLast)
          {
              pvFirst = pvLast;
              for (pvLast++; pvLast < rootMoves.size(); pvLast++)
                  if (rootMoves[pvLast].tbRank != rootMoves[pvFirst].tbRank)
                      break;
          }

          // Reset UCI info selDepth for each depth and each PV line
          selDepth = 0;

          // Reset aspiration window starting size
          if (rootDepth >= 4)
          {
              Value previousScore = rootMoves[pvIdx].previousScore;
#if ((defined Sullivan) || (defined Blau))
              delta = Value(20 + abs(previousScore) / 64);
#else
              delta = Value(21 + abs(previousScore) / 128);
#endif
              alpha = std::max(previousScore - delta,-VALUE_INFINITE);
              beta  = std::min(previousScore + delta, VALUE_INFINITE);

		// Adjust contempt based on root move's previousScore (dynamic contempt)
		int dct;
#ifdef Add_Features
		bool dc = Options["Dynamic_Contempt"];
		if (!dc)
		{
			dct = 0;
			contempt = Score(0);
		}
		else
#endif
                {
#ifdef Add_Features
                    dct = ct + 86 * previousScore / (abs(previousScore) + 176)
                          + (attack * (ct + 88 * previousScore / (abs(previousScore) + 176)))/1000;
#else
                    dct = ct + 86 * previousScore / (abs(previousScore) + 176);
#endif
                    contempt = (us == WHITE ?  make_score(dct, dct / 2)
                                : -make_score(dct, dct / 2));
               }
       }

          // Start with a small aspiration window and, in the case of a fail
          // high/low, re-search with a bigger window until we don't fail
          // high/low anymore.
          int failedHighCnt = 0;
          while (true )
          {
              Depth adjustedDepth = std::max(1, rootDepth - failedHighCnt);
              bestValue = ::search<PV>(rootPos, ss, alpha, beta, adjustedDepth, false);

              // Bring the best move to the front. It is critical that sorting
              // is done with a stable algorithm because all the values but the
              // first and eventually the new best one are set to -VALUE_INFINITE
              // and we want to keep the same order for all the moves except the
              // new PV that goes to the front. Note that in case of MultiPV
              // search the already searched PV lines are preserved.
              std::stable_sort(rootMoves.begin() + pvIdx, rootMoves.begin() + pvLast);

              // If search has been stopped, we break immediately. Sorting is
              // safe because RootMoves is still valid, although it refers to
              // the previous iteration.
              if (Threads.stop)
                  break;

                // When failing high/low give some update (without cluttering
                // the UI) before a re-search.
                if (
#ifdef Add_Features
                    !minOutput &&
#endif
                    mainThread
                    && multiPV == 1
                    && (bestValue <= alpha || bestValue >= beta)
                    && Time.elapsed() > 3000)
                    sync_cout << UCI::pv(rootPos, rootDepth, alpha, beta) << sync_endl;

              // In case of failing low/high increase aspiration window and
              // re-search, otherwise exit the loop.

              if (bestValue <= alpha)
              {
                  beta = (alpha + beta) / 2;
                  alpha = std::max(bestValue - delta, -VALUE_INFINITE);
                  failedHighCnt = 0;

                  if (mainThread)
                      mainThread->stopOnPonderhit = false;
              }
              else if (bestValue >= beta)
              {
                  beta = std::min(bestValue + delta, VALUE_INFINITE);
                  ++failedHighCnt;
              }
              else
			  {
#ifndef Sullivan  // commit 8fec88347 Tweak Late Move Reduction at root
                  ++rootMoves[pvIdx].bestMoveCount;
#endif
				  break;
              }
              delta += delta / 4 + 5;

              assert(alpha >= -VALUE_INFINITE && beta <= VALUE_INFINITE);
          }

          // Sort the PV lines searched so far and update the GUI
          std::stable_sort(rootMoves.begin() + pvFirst, rootMoves.begin() + pvIdx + 1);

          if (    mainThread
              && (Threads.stop || pvIdx + 1 == multiPV || Time.elapsed() > 3000))
              sync_cout << UCI::pv(rootPos, rootDepth, alpha, beta) << sync_endl;
      }

        if (!Threads.stop)
          completedDepth = rootDepth;
      if (rootMoves[0].pv[0] != lastBestMove) {
         lastBestMove = rootMoves[0].pv[0];
         lastBestMoveDepth = rootDepth;
      }

      if (!mainThread)
          continue;
      // Have we found a "mate in x"?
      if (   Limits.mate
          && rootMoves[0].score >= VALUE_MATE_IN_MAX_PLY
          && VALUE_MATE - rootMoves[0].score <= 2 * Limits.mate)
          Threads.stop = true;
#ifdef Sullivan  //joergoster 3240f204 - check all threads of rmate -in -x
	  if (!mainThread)
		  continue;
#endif
#ifdef Add_Features
        if (Options["FastPlay"])
        {
            if ( Time.elapsed() > Time.optimum() / 256
                 && ( abs(bestValue) > 12300 ||  abs(bestValue) >= VALUE_MATE_IN_MAX_PLY ))
                 Threads.stop = true;
        }
#endif
      // If skill level is enabled and time is up, pick a sub-optimal best move
      if (skill.enabled() && skill.time_to_pick(rootDepth))
          skill.pick_best(multiPV);

      // Do we have time for the next iteration? Can we stop searching now?
      if (    Limits.use_time_management()
          && !Threads.stop
          && !mainThread->stopOnPonderhit)
      {
          double fallingEval = (354 + 10 * (mainThread->previousScore - bestValue)) / 692.0;
          fallingEval = clamp(fallingEval, 0.5, 1.5);

          // If the bestMove is stable over several iterations, reduce time accordingly
          timeReduction = lastBestMoveDepth + 9 < completedDepth ? 1.97 : 0.98;
          double reduction = (1.36 + mainThread->previousTimeReduction) / (2.29 * timeReduction);

          // Use part of the gained time from a previous stable move for the current move
          for (Thread* th : Threads)
          {
              totBestMoveChanges += th->bestMoveChanges;
              th->bestMoveChanges = 0;
          }
          double bestMoveInstability = 1 + totBestMoveChanges / Threads.size();

          // Stop the search if we have only one legal move, or if available time elapsed
          if (   rootMoves.size() == 1
              || Time.elapsed() > Time.optimum() * fallingEval * reduction * bestMoveInstability)
          {
              // If we are allowed to ponder do not stop the search now but
              // keep pondering until the GUI sends "ponderhit" or "stop".
              if (mainThread->ponder)
                  mainThread->stopOnPonderhit = true;
              else
                  Threads.stop = true;
          }
      }
  }

  if (!mainThread)
      return;

  mainThread->previousTimeReduction = timeReduction;

  // If skill level is enabled, swap best PV line with the sub-optimal one
  if (skill.enabled())
      std::swap(rootMoves[0], *std::find(rootMoves.begin(), rootMoves.end(),
                skill.best ? skill.best : skill.pick_best(multiPV)));
}


namespace {

  static TTEntry *probeTT(const Position &pos, Stack* ss, Key posKey,
                          bool &ttHit, Value &ttValue, Move &ttMove) {

    TTEntry *tte = TT.probe(posKey, ttHit);
    ttValue = tte->value();
    // Disregard TT hit if mate score is shorter than remaining 50 MR plies.
    if (   ttHit
        && ttValue != VALUE_NONE
        && std::abs(ttValue) >= VALUE_MATE_IN_MAX_PLY
        && VALUE_MATE - std::abs(ttValue) >= 100 - pos.rule50_count())
        ttHit = false;
    ttValue = ttHit ? value_from_tt(ttValue, ss->ply) : VALUE_NONE;
    ttMove = ttHit ? tte->move() : MOVE_NONE;
    return tte;
  }

  // search<>() is the main search function for both PV and non-PV nodes

  template <NodeType NT>
  Value search(Position& pos, Stack* ss, Value alpha, Value beta, Depth depth, bool cutNode) {

    constexpr bool PvNode = NT == PV;
    const bool rootNode = PvNode && ss->ply == 0;
#ifndef Fortress
    // Check if we have an upcoming move which draws by repetition, or
    // if the opponent had an alternative move earlier to this position.
    if (   pos.rule50_count() >= 3
        && alpha < VALUE_DRAW
        && !rootNode
        && pos.has_game_cycle(ss->ply))
    {
#ifdef Sullivan
        alpha = value_draw(depth, pos.this_thread());
#else
        alpha = value_draw(pos.this_thread());
#endif
        if (alpha >= beta)
            return alpha;
    }
#endif
    // Dive into quiescence search when the depth reaches zero
    if (depth <= 0)
        return qsearch<NT>(pos, ss, alpha, beta);

    assert(-VALUE_INFINITE <= alpha && alpha < beta && beta <= VALUE_INFINITE);
    assert(PvNode || (alpha == beta - 1));
    assert(0 < depth && depth < MAX_PLY);
    assert(!(PvNode && cutNode));

    Move pv[MAX_PLY+1], capturesSearched[32], quietsSearched[64];
	  StateInfo st;
    TTEntry* tte;
    Key posKey;
    Move ttMove, move, excludedMove, bestMove;
    Depth extension, newDepth;
    Value bestValue, value, ttValue, eval, maxValue;
#ifdef Fortress
    bool ttHit, ttPv, inCheck, givesCheck, improving, didLMR, priorCapture, gameCycle;
#else
    bool ttHit, ttPv, inCheck, givesCheck, improving, didLMR, priorCapture;
#endif
    bool captureOrPromotion, doFullDepthSearch, moveCountPruning, ttCapture, singularLMR;
    Piece movedPiece;
    int moveCount, captureCount, quietCount;

    // Step 1. Initialize node
    Thread* thisThread = pos.this_thread();
    inCheck = pos.checkers();
    priorCapture = pos.captured_piece();
    Color us = pos.side_to_move();
    moveCount = captureCount = quietCount = ss->moveCount = 0;
    bestValue = -VALUE_INFINITE;
    maxValue = VALUE_INFINITE;
#ifdef Fortress
    gameCycle = false;
#endif
    // Check for the available remaining time
    if (thisThread == Threads.main())
        static_cast<MainThread*>(thisThread)->check_time();

    // Used to send selDepth info to GUI (selDepth counts from 1, ply from 0)
    if (PvNode && thisThread->selDepth < ss->ply + 1)
        thisThread->selDepth = ss->ply + 1;

#ifdef Fortress
	  excludedMove = ss->excludedMove;
	  posKey = pos.key() ^ Key(excludedMove << 16); // Isn't a very good hash
	  tte = TT.probe(posKey, ttHit);
	  ttValue = ttHit ? value_from_tt(tte->value(), ss->ply, pos.rule50_count()) : VALUE_NONE;
	  ttMove =  rootNode ? thisThread->rootMoves[thisThread->pvIdx].pv[0]
	  : ttHit    ? tte->move() : MOVE_NONE;
	  ttPv = PvNode || (ttHit && tte->is_pv());
#endif
    if (!rootNode)
    {
#ifdef Fortress
		// Check if we have an upcoming move which draws by repetition, or
		// if the opponent had an alternative move earlier to this position.
		if (pos.has_game_cycle(ss->ply))
		{
			if (VALUE_DRAW >= beta)
			{
				tte->save(posKey, VALUE_DRAW, ttPv, BOUND_EXACT,
						  depth, MOVE_NONE, VALUE_NONE);
				
				return VALUE_DRAW;
			}
			gameCycle = true;
			alpha = std::max(alpha, VALUE_DRAW);
		}
		
		if (pos.is_draw(ss->ply))
		return VALUE_DRAW;
#endif
		
        // Step 2. Check for aborted search and immediate draw
#ifdef Fortress
if (   Threads.stop.load(std::memory_order_relaxed) || ss->ply >= MAX_PLY)
#else
        if (   Threads.stop.load(std::memory_order_relaxed)
            || pos.is_draw(ss->ply)
            || ss->ply >= MAX_PLY)
#endif
            return (ss->ply >= MAX_PLY && !inCheck) ? evaluate(pos)
#ifdef Sullivan
                                                    : value_draw(depth, pos.this_thread());
#else
                                                    : value_draw(pos.this_thread());
#endif
        // Step 3. Mate distance pruning. Even if we mate at the next move our score
        // would be at best mate_in(ss->ply+1), but if alpha is already bigger because
        // a shorter mate was found upward in the tree then there is no need to search
        // because we will never beat the current alpha. Same logic but with reversed
        // signs applies also in the opposite condition of being mated instead of giving
        // mate. In this case return a fail-high score.

        alpha = std::max(mated_in(ss->ply), alpha);
        beta = std::min(mate_in(ss->ply+1), beta);
        if (alpha >= beta)

            return alpha;
    }

    assert(0 <= ss->ply && ss->ply < MAX_PLY);

    (ss+1)->ply = ss->ply + 1;
    (ss+1)->excludedMove = bestMove = MOVE_NONE;
    (ss+2)->killers[0] = (ss+2)->killers[1] = MOVE_NONE;
    Square prevSq = to_sq((ss-1)->currentMove);

    // Initialize statScore to zero for the grandchildren of the current position.
    // So statScore is shared between all grandchildren and only the first grandchild
    // starts with statScore = 0. Later grandchildren start with the last calculated
    // statScore of the previous grandchild. This influences the reduction rules in
    // LMR which are based on the statScore of parent position.
    if (rootNode)
        (ss+4)->statScore = 0;
    else
        (ss+2)->statScore = 0;

    // Step 4. Transposition table lookup. We don't want the score of a partial
    // search to overwrite a previous full search TT value, so we use a different
    // position key in case of an excluded move.
#ifndef Fortress
    excludedMove = ss->excludedMove;
    posKey = pos.key() ^ Key(excludedMove << 16); // Isn't a very good hash
<<<<<<< HEAD
    tte = TT.probe(posKey, ttHit);
    ttValue = ttHit ? value_from_tt(tte->value(), ss->ply, pos.rule50_count()) : VALUE_NONE;
    ttMove =  rootNode ? thisThread->rootMoves[thisThread->pvIdx].pv[0]
            : ttHit    ? tte->move() : MOVE_NONE;
=======
    tte = probeTT(pos, ss, posKey, ttHit, ttValue, ttMove);
    ttMove = rootNode ? thisThread->rootMoves[thisThread->pvIdx].pv[0] : ttMove;
>>>>>>> dc65adfd
    ttPv = PvNode || (ttHit && tte->is_pv());
#endif

    // At non-PV nodes we check for an early TT cutoff
    if (  !PvNode
        && ttHit
#ifdef Fortress
        && !gameCycle
#endif
        && tte->depth() >= depth
        && ttValue != VALUE_NONE // Possible in case of TT access race
        && (ttValue >= beta ? (tte->bound() & BOUND_LOWER)
                            : (tte->bound() & BOUND_UPPER)))
    {
        // If ttMove is quiet, update move sorting heuristics on TT hit
        if (ttMove)
        {
            if (ttValue >= beta)
            {
                if (!pos.capture_or_promotion(ttMove))
                    update_quiet_stats(pos, ss, ttMove, stat_bonus(depth));

                // Extra penalty for early quiet moves of the previous ply
                if ((ss-1)->moveCount <= 2 && !priorCapture)
                    update_continuation_histories(ss-1, pos.piece_on(prevSq), prevSq, -stat_bonus(depth + 1));
            }
            // Penalty for a quiet ttMove that fails low
            else if (!pos.capture_or_promotion(ttMove))
            {
                int penalty = -stat_bonus(depth);
                thisThread->mainHistory[us][from_to(ttMove)] << penalty;
                update_continuation_histories(ss, pos.moved_piece(ttMove), to_sq(ttMove), penalty);
            }
        }
        return ttValue;
    }

    // Step 5. Tablebases probe
    if (!rootNode && TB::Cardinality)
    {
        int piecesCount = pos.count<ALL_PIECES>();

        if (    piecesCount <= TB::Cardinality
#if defined (Add_Features) || (Sullivan) //MB less probing with 7 MAN EGTB
		&&  (piecesCount < TB::Cardinality
		|| (depth >= TB::ProbeDepth && (TB::Cardinality < 7 || TB::SevenManProbe)))
#else
		&& (piecesCount < TB::Cardinality || depth >= TB::ProbeDepth)
#endif
            &&  pos.rule50_count() == 0
            && !pos.can_castle(ANY_CASTLING))
        {
            TB::ProbeState err;
            TB::WDLScore wdl = Tablebases::probe_wdl(pos, &err);

            // Force check of time on the next occasion
            if (thisThread == Threads.main())
                static_cast<MainThread*>(thisThread)->callsCnt = 0;

            if (err != TB::ProbeState::FAIL)
            {
                thisThread->tbHits.fetch_add(1, std::memory_order_relaxed);

                int drawScore = TB::UseRule50 ? 1 : 0;

                value =  wdl < -drawScore ? -VALUE_MATE + MAX_PLY + ss->ply + 1
                       : wdl >  drawScore ?  VALUE_MATE - MAX_PLY - ss->ply - 1
                                          :  VALUE_DRAW + 2 * wdl * drawScore;

                Bound b =  wdl < -drawScore ? BOUND_UPPER
                         : wdl >  drawScore ? BOUND_LOWER : BOUND_EXACT;

                if (    b == BOUND_EXACT
                    || (b == BOUND_LOWER ? value >= beta : value <= alpha))
                {
                    tte->save(posKey, value_to_tt(value, ss->ply), ttPv, b,
                              std::min(MAX_PLY - 1, depth + 6),
                              MOVE_NONE, VALUE_NONE);
                    return value;
                }

                if (PvNode)
                {
                    if (b == BOUND_LOWER)
                        bestValue = value, alpha = std::max(alpha, bestValue);
                    else
                        maxValue = value;
                }
            }
        }
    }

    // Step 6. Static evaluation of the position
    if (inCheck)

    {
        ss->staticEval = eval = VALUE_NONE;
        improving = false;
        goto moves_loop;  // Skip early pruning when in check
    }
    else if (ttHit)
    {
        // Never assume anything about values stored in TT
        ss->staticEval = eval = tte->eval();
        if (eval == VALUE_NONE)
            ss->staticEval = eval = evaluate(pos);

        if (eval == VALUE_DRAW)
#ifdef Sullivan
            eval = value_draw(depth, thisThread);
#else
            eval = value_draw(thisThread);
#endif
        // Can ttValue be used as a better position evaluation?
        if (    ttValue != VALUE_NONE
            && (tte->bound() & (ttValue > eval ? BOUND_LOWER : BOUND_UPPER)))
            eval = ttValue;
    }
    else
    {
        if ((ss-1)->currentMove != MOVE_NULL)
        {
            int bonus = -(ss-1)->statScore / 512;

            ss->staticEval = eval = evaluate(pos) + bonus;
        }
        else
            ss->staticEval = eval = -(ss-1)->staticEval + 2 * Eval::Tempo;

        tte->save(posKey, VALUE_NONE, ttPv, BOUND_NONE, DEPTH_NONE, MOVE_NONE, eval);
    }
#ifdef Fortress
      if (gameCycle)
          ss->staticEval = eval = ss->staticEval * std::max(0, (100 - pos.rule50_count())) / 100;
#endif
    // Step 7. Razoring (~2 Elo)
    if (   !rootNode // The required rootNode PV handling is not available in qsearch
#ifdef Add_Features
        && !bruteForce
#endif
        &&  depth < 2
#ifdef Fortress
        &&  !gameCycle
#endif
        &&  eval <= alpha - RazorMargin)
        return qsearch<NT>(pos, ss, alpha, beta);

    improving =   ss->staticEval >= (ss-2)->staticEval
               || (ss-2)->staticEval == VALUE_NONE;

    // Step 8. Futility pruning: child node (~30 Elo)
    if (   !PvNode
#ifdef Add_Features
        && !bruteForce
#endif
        &&  depth < 7
#ifdef Fortress
		&&  !gameCycle
#endif
        &&  eval - futility_margin(depth, improving) >= beta
        &&  eval < VALUE_KNOWN_WIN) // Do not return unproven wins
        return eval;

    // Step 9. Null move search with verification search (~40 Elo)
#ifdef Add_Features
    if (   !noNULL && !PvNode
#else
    if (   !PvNode
#endif
        && (ss-1)->currentMove != MOVE_NULL
        && (ss-1)->statScore < 22661
        &&  eval >= beta
#ifdef Sullivan
        &&  ss->staticEval >= beta - 33 * depth + 299
#else  /// commit 0e295feev NMP Tweaks by VoyageOne
        &&  eval >= ss->staticEval
        &&  ss->staticEval >= beta - 33 * depth + 299 - improving * 30

#endif
        && !excludedMove
#ifdef Sullivan  //authored by Jörg Oster originally, in corchess by Ivan Ilvec
        && thisThread->selDepth + 3 > thisThread->rootDepth
#endif
        &&  pos.non_pawn_material(us)
        && (ss->ply >= thisThread->nmpMinPly || us != thisThread->nmpColor)
)
    {
        assert(eval - beta >= 0);

        // Null move dynamic reduction based on depth and value
        Depth R = (835 + 70 * depth) / 256 + std::min(int(eval - beta) / 185, 3);

        ss->currentMove = MOVE_NULL;
        ss->continuationHistory = &thisThread->continuationHistory[0][0][NO_PIECE][0];

        pos.do_null_move(st);
        Value nullValue = -search<NonPV>(pos, ss+1, -beta, -beta+1, depth-R, !cutNode);
        pos.undo_null_move();

        if (nullValue >= beta)
        {
            // Do not return unproven mate scores
            if (nullValue >= VALUE_MATE_IN_MAX_PLY)
                nullValue = beta;

            if (thisThread->nmpMinPly || (abs(beta) < VALUE_KNOWN_WIN && depth < 13))
                return nullValue;

            assert(!thisThread->nmpMinPly); // Recursive verification is not allowed

            // Do verification search at high depths, with null move pruning disabled
            // for us, until ply exceeds nmpMinPly.
            thisThread->nmpMinPly = ss->ply + 3 * (depth-R) / 4;
            thisThread->nmpColor = us;

            Value v = search<NonPV>(pos, ss, beta-1, beta, depth-R, false);

            thisThread->nmpMinPly = 0;

            if (v >= beta)
                return nullValue;
        }
    }

    // Step 10. ProbCut (~10 Elo)
    // If we have a good enough capture and a reduced search returns a value
    // much above beta, we can (almost) safely prune the previous move.
    if (   !PvNode
#ifdef Add_Features
        && !bruteForce
#endif

        &&  depth >= 5
        &&  abs(beta) < VALUE_MATE_IN_MAX_PLY)
    {
        Value raisedBeta = std::min(beta + 191 - 46 * improving, VALUE_INFINITE);
        MovePicker mp(pos, ttMove, raisedBeta - ss->staticEval, &thisThread->captureHistory);
        int probCutCount = 0;

        while (  (move = mp.next_move()) != MOVE_NONE
               && probCutCount < 2 + 2 * cutNode)
            if (move != excludedMove && pos.legal(move))
            {
                assert(pos.capture_or_promotion(move));
                assert(depth >= 5);

                captureOrPromotion = true;
                probCutCount++;

                ss->currentMove = move;
                ss->continuationHistory = &thisThread->continuationHistory[inCheck]
                                                                          [captureOrPromotion]
                                                                          [pos.moved_piece(move)]
                                                                          [to_sq(move)];

                pos.do_move(move, st);

                // Perform a preliminary qsearch to verify that the move holds
                value = -qsearch<NonPV>(pos, ss+1, -raisedBeta, -raisedBeta+1);

                // If the qsearch held, perform the regular search
                if (value >= raisedBeta)
                    value = -search<NonPV>(pos, ss+1, -raisedBeta, -raisedBeta+1, depth - 4, !cutNode);

                pos.undo_move(move);

                if (value >= raisedBeta)
                    return value;
        }
    }

    // Step 11. Internal iterative deepening (~2 Elo)
    if (depth >= 7 && !ttMove)
    {
        search<NT>(pos, ss, alpha, beta, depth - 7, cutNode);

<<<<<<< HEAD
        tte = TT.probe(posKey, ttHit);
        ttValue = ttHit ? value_from_tt(tte->value(), ss->ply, pos.rule50_count()) : VALUE_NONE;
        ttMove = ttHit ? tte->move() : MOVE_NONE;
=======
        tte = probeTT(pos, ss, posKey, ttHit, ttValue, ttMove);
>>>>>>> dc65adfd
    }

moves_loop: // When in check, search starts from here

    const PieceToHistory* contHist[] = { (ss-1)->continuationHistory, (ss-2)->continuationHistory,
                                          nullptr                   , (ss-4)->continuationHistory,
                                          nullptr                   , (ss-6)->continuationHistory };

    Move countermove = thisThread->counterMoves[pos.piece_on(prevSq)][prevSq];

    MovePicker mp(pos, ttMove, depth, &thisThread->mainHistory,
                                      &thisThread->captureHistory,
                                      contHist,
                                      countermove,
                                      ss->killers);

    value = bestValue;
    singularLMR = moveCountPruning = false;
    ttCapture = ttMove && pos.capture_or_promotion(ttMove);

    // Mark this node as being searched
    ThreadHolding th(thisThread, posKey, ss->ply);

    // Step 12. Loop through all pseudo-legal moves until no moves remain
    // or a beta cutoff occurs.
    while ((move = mp.next_move(moveCountPruning)) != MOVE_NONE)
    {
      assert(is_ok(move));

      if (move == excludedMove)
          continue;

      // At root obey the "searchmoves" option and skip moves not listed in Root
      // Move List. As a consequence any illegal move is also skipped. In MultiPV
      // mode we also skip PV moves which have been already searched and those
      // of lower "TB rank" if we are in a TB root position.
      if (rootNode && !std::count(thisThread->rootMoves.begin() + thisThread->pvIdx,
                                  thisThread->rootMoves.begin() + thisThread->pvLast, move))
          continue;

      ss->moveCount = ++moveCount;

#ifdef Add_Features
      if (!minOutput && rootNode && thisThread == Threads.main() && Time.elapsed() > 3000)
#else
      if (rootNode && thisThread == Threads.main() && Time.elapsed() > 3000)
#endif
          sync_cout << "info depth " << depth
                    << " currmove " << UCI::move(move, pos.is_chess960())
                    << " currmovenumber " << moveCount + thisThread->pvIdx << sync_endl;
      if (PvNode)
          (ss+1)->pv = nullptr;

      extension = 0;
      captureOrPromotion = pos.capture_or_promotion(move);
      movedPiece = pos.moved_piece(move);
      givesCheck = pos.gives_check(move);

      // Step 13. Extensions (~70 Elo)
#ifdef Fortress
		if (   gameCycle
			&& (depth < 5 || PvNode))
		extension = (2 - (ss->ply % 2 == 0 && !PvNode));
#endif
      // Singular extension search (~60 Elo). If all moves but one fail low on a
      // search of (alpha-s, beta-s), and just one fails high on (alpha, beta),
      // then that move is singular and should be extended. To verify this we do
      // a reduced search on all the other moves but the ttMove and if the
      // result is lower than ttValue minus a margin then we will extend the ttMove.
      if (    depth >= 6
          &&  move == ttMove
          && !rootNode
#ifdef Fortress
		  &&  !gameCycle
#endif
          && !excludedMove // Avoid recursive singular search
       /* &&  ttValue != VALUE_NONE Already implicit in the next condition */
          &&  abs(ttValue) < VALUE_KNOWN_WIN
          && (tte->bound() & BOUND_LOWER)
          &&  tte->depth() >= depth - 3
          &&  pos.legal(move))
      {
          Value singularBeta = ttValue - 2 * depth;
          Depth halfDepth = depth / 2;
          ss->excludedMove = move;
          value = search<NonPV>(pos, ss, singularBeta - 1, singularBeta, halfDepth, cutNode);
          ss->excludedMove = MOVE_NONE;
          if (value < singularBeta)
          {
              extension = 1;
              singularLMR = true;
          }

          // Multi-cut pruning
          // Our ttMove is assumed to fail high, and now we failed high also on a reduced
          // search without the ttMove. So we assume this expected Cut-node is not singular,

          // that multiple moves fail high, and we can prune the whole subtree by returning
          // a soft bound.
          else if (   eval >= beta
                   && singularBeta >= beta)
              return singularBeta;
      }

      // Check extension (~2 Elo)
#ifdef Sullivan
       if (    givesCheck  && !extension )  //MichaelB7
		  extension = 1;

     // MichaelB7 Passed pawn extension
      if ( move == ss->killers[0] && !extension
			  && (pos.promotion_pawn_push(move)
				  || (pos.advanced_pawn_push(move)
				  && pos.pawn_passed(us, to_sq(move)))))
		  extension = 1;
		  
#else
      else if (    givesCheck
               && (pos.is_discovery_check_on_king(~us, move) || pos.see_ge(move)))
          extension = 1;

#endif

      // Shuffle extension
      else if (   PvNode
#ifdef Sullivan
               && pos.rule50_count() > 24
#else
               && pos.rule50_count() > 18
#endif
               && depth < 3
#ifdef Sullivan
               && thisThread->selDepth < 102
#endif
               && ++thisThread->shuffleExts < thisThread->nodes.load(std::memory_order_relaxed) / 4)  // To avoid too many extensions
          extension = 1;
#ifdef Sullivan  //see above for Passed pawn extension
#else
      // Passed pawn extension
      else if (   move == ss->killers[0]
               && pos.advanced_pawn_push(move)
               && pos.pawn_passed(us, to_sq(move)))
          extension = 1;

#endif

      // Castling extension
      if (type_of(move) == CASTLING)
          extension = 1;

      // Calculate new depth for this move
      newDepth = depth - 1 + extension;

      // Step 14. Pruning at shallow depth (~170 Elo)
      if (  !rootNode
#ifdef Add_Features
          && !bruteForce
#endif			
          && pos.non_pawn_material(us)
          && bestValue > VALUE_MATED_IN_MAX_PLY)
      {
          // Skip quiet moves if movecount exceeds our FutilityMoveCount threshold
          moveCountPruning = moveCount >= futility_move_count(improving, depth);

          if (
#ifdef Sullivan
              !extension  //Michael B7
              && !captureOrPromotion
#else
              !captureOrPromotion
#endif

              && !givesCheck
              && (!pos.advanced_pawn_push(move) || pos.non_pawn_material(~us) > BishopValueMg))
          {
              // Move count based pruning
              if (moveCountPruning)
                  continue;

              // Reduced depth of the next LMR search
              int lmrDepth = std::max(newDepth - reduction(improving, depth, moveCount), 0);

              // Countermoves based pruning (~20 Elo)
              if (   lmrDepth < 4 + ((ss-1)->statScore > 0 || (ss-1)->moveCount == 1)
                  && (*contHist[0])[movedPiece][to_sq(move)] < CounterMovePruneThreshold
                  && (*contHist[1])[movedPiece][to_sq(move)] < CounterMovePruneThreshold)
                  continue;

              // Futility pruning: parent node (~2 Elo)
              if (   lmrDepth < 6
                  && !inCheck
                  && ss->staticEval + 250 + 211 * lmrDepth <= alpha)
                  continue;
              // Prune moves with negative SEE (~10 Elo)
              if (!pos.see_ge(move, Value(-(31 - std::min(lmrDepth, 18)) * lmrDepth * lmrDepth)))
                  continue;
          }
          else if (  !(givesCheck && extension)
                   && !pos.see_ge(move, Value(-199) * depth)) // (~20 Elo)
                  continue;
      }

      // Speculative prefetch as early as possible
      prefetch(TT.first_entry(pos.key_after(move)));

      // Check for legality just before making the move
      if (!rootNode && !pos.legal(move))
      {
          ss->moveCount = --moveCount;
          continue;
      }

      // Update the current move (this must be done after singular extension search)
      ss->currentMove = move;
      ss->continuationHistory = &thisThread->continuationHistory[inCheck]
                                                                [captureOrPromotion]
                                                                [movedPiece]
                                                                [to_sq(move)];

      // Step 15. Make the move
      pos.do_move(move, st, givesCheck);

      // Step 16. Reduced depth search (LMR). If the move fails high it will be
      // re-searched at full depth..
#ifdef Add_Features
      if (    !bruteForce && depth >= 3
#else
      if (    depth >= 3
#endif
#ifdef Fortress
          &&  !gameCycle
#endif
#ifdef Sullivan
          &&  moveCount > 1 + 3 * rootNode
#else  // commit 8fec88347 Tweak Late Move Reduction at root by @locutus2
          &&  moveCount > 1 + 2 * rootNode
          && (!rootNode || thisThread->best_move_count(move) == 0)
#endif
          && (  !captureOrPromotion
              || moveCountPruning
              || ss->staticEval + PieceValue[EG][pos.captured_piece()] <= alpha
              || cutNode))
      {
          Depth r = reduction(improving, depth, moveCount);

          // Reduction if other threads are searching this position.
          if (th.marked())
              r++;

          // Decrease reduction if position is or has been on the PV
          if (ttPv)
              r -= 2;

          // Decrease reduction if opponent's move count is high (~10 Elo)
          if ((ss-1)->moveCount > 15)
              r--;

          // Decrease reduction if ttMove has been singularly extended
          if (singularLMR)
              r -= 2;

          if (!captureOrPromotion)
          {
              // Increase reduction if ttMove is a capture (~0 Elo)
              if (ttCapture)
                  r++;

              // Increase reduction for cut nodes (~5 Elo)
              if (cutNode)
                  r += 2;

              // Decrease reduction for moves that escape a capture. Filter out
              // castling moves, because they are coded as "king captures rook" and
              // hence break make_move(). (~5 Elo)
              else if (    type_of(move) == NORMAL
                       && !pos.see_ge(reverse_move(move)))
                  r -= 2;

              ss->statScore =  thisThread->mainHistory[us][from_to(move)]
                             + (*contHist[0])[movedPiece][to_sq(move)]
                             + (*contHist[1])[movedPiece][to_sq(move)]
                             + (*contHist[3])[movedPiece][to_sq(move)]
                             - 4729;

              // Reset statScore to zero if negative and most stats shows >= 0
              if (    ss->statScore < 0
                  && (*contHist[0])[movedPiece][to_sq(move)] >= 0
                  && (*contHist[1])[movedPiece][to_sq(move)] >= 0
                  && thisThread->mainHistory[us][from_to(move)] >= 0)
                  ss->statScore = 0;

              // Reset statScore to 0 if negative and most stats shows >= 0
              if (ss->statScore < 0 && (*contHist[0])[movedPiece][to_sq(move)] >= 0 && (*contHist[1])[movedPiece][to_sq(move)] >= 0 && thisThread->mainHistory[us][from_to(move)] >= 0)
                  ss->statScore = 0;

              // Decrease/increase reduction by comparing opponent's stat score (~10 Elo)
              if (ss->statScore >= -99 && (ss-1)->statScore < -116)
                  r--;

              else if ((ss-1)->statScore >= -117 && ss->statScore < -144)
                  r++;

              // Decrease/increase reduction for moves with a good/bad history (~30 Elo)
              r -= ss->statScore / 16384;
          }

          Depth d = clamp(newDepth - r, 1, newDepth);

          value = -search<NonPV>(pos, ss+1, -(alpha+1), -alpha, d, true);

          doFullDepthSearch = (value > alpha && d != newDepth), didLMR = true;
      }
      else
          doFullDepthSearch = !PvNode || moveCount > 1, didLMR = false;

      // Step 17. Full depth search when LMR is skipped or fails high
      if (doFullDepthSearch)
      {
          value = -search<NonPV>(pos, ss+1, -(alpha+1), -alpha, newDepth, !cutNode);

          if (didLMR && !captureOrPromotion)
          {
              int bonus = value > alpha ?  stat_bonus(newDepth)
                                        : -stat_bonus(newDepth);

              if (move == ss->killers[0])
                  bonus += bonus / 4;

              update_continuation_histories(ss, movedPiece, to_sq(move), bonus);
          }
      }

      // For PV nodes only, do a full PV search on the first move or after a fail
      // high (in the latter case search only if value < beta), otherwise let the
      // parent node fail low with value <= alpha and try another move.
      if (PvNode && (moveCount == 1 || (value > alpha && (rootNode || value < beta))))
      {
          (ss+1)->pv = pv;
          (ss+1)->pv[0] = MOVE_NONE;

          value = -search<PV>(pos, ss+1, -beta, -alpha, newDepth, false);
      }

      // Step 18. Undo move
      pos.undo_move(move);

      assert(value > -VALUE_INFINITE && value < VALUE_INFINITE);

      // Step 19. Check for a new best move
      // Finished searching the move. If a stop occurred, the return value of
      // the search cannot be trusted, and we return immediately without
      // updating best move, PV and TT.
      if (Threads.stop.load(std::memory_order_relaxed))
          return VALUE_ZERO;

      if (rootNode)
      {
          RootMove& rm = *std::find(thisThread->rootMoves.begin(),
                                    thisThread->rootMoves.end(), move);

          // PV move or new best move?
          if (moveCount == 1 || value > alpha)
          {
              rm.score = value;
              rm.selDepth = thisThread->selDepth;
              rm.pv.resize(1);

              assert((ss+1)->pv);

              for (Move* m = (ss+1)->pv; *m != MOVE_NONE; ++m)
                  rm.pv.push_back(*m);

              // We record how often the best move has been changed in each
              // iteration. This information is used for time management: When
              // the best move changes frequently, we allocate some more time.

			  if (moveCount > 1)
				  ++thisThread->bestMoveChanges;

          }
          else
              // All other moves but the PV are set to the lowest value: this
              // is not a problem when sorting because the sort is stable and the
              // move position in the list is preserved - just the PV is pushed up.
              rm.score = -VALUE_INFINITE;
      }

      if (value > bestValue)
      {
          bestValue = value;

          if (value > alpha)
          {
              bestMove = move;

              if (PvNode && !rootNode) // Update pv even in fail-high case
                  update_pv(ss->pv, move, (ss+1)->pv);

              if (PvNode && value < beta) // Update alpha! Always alpha < beta
                  alpha = value;
              else
              {
                 //assert(value >= beta); // Fail high
                  ss->statScore = 0;
				   break;
              }
          }
      }

      if (move != bestMove)
      {
          if (captureOrPromotion && captureCount < 32)
              capturesSearched[captureCount++] = move;

          else if (!captureOrPromotion && quietCount < 64)
              quietsSearched[quietCount++] = move;
      }
    }

    // The following condition would detect a stop only after move loop has been
    // completed. But in this case bestValue is valid because we have fully
    // searched our subtree, and we can anyhow save the result in TT.
    /*
       if (Threads.stop)
        return VALUE_DRAW;
    */

    // Step 20. Check for mate and stalemate
    // All legal moves have been searched and if there are no legal moves, it
    // must be a mate or a stalemate. If we are in a singular extension search then
    // return a fail low score.

    assert(moveCount || !inCheck || excludedMove || !MoveList<LEGAL>(pos).size());

    if (!moveCount)
        bestValue = excludedMove ? alpha
                   :     inCheck ? mated_in(ss->ply) : VALUE_DRAW;

    else if (bestMove)
        update_all_stats(pos, ss, bestMove, bestValue, beta, prevSq,
                         quietsSearched, quietCount, capturesSearched, captureCount, depth);

    // Bonus for prior countermove that caused the fail low
    else if (   (depth >= 3 || PvNode)
             && !priorCapture)
        update_continuation_histories(ss-1, pos.piece_on(prevSq), prevSq, stat_bonus(depth));

    if (PvNode)
        bestValue = std::min(bestValue, maxValue);

    if (!excludedMove)
        tte->save(posKey, value_to_tt(bestValue, ss->ply), ttPv,
                  bestValue >= beta ? BOUND_LOWER :
                  PvNode && bestMove ? BOUND_EXACT : BOUND_UPPER,
                  depth, bestMove, ss->staticEval);

    assert(bestValue > -VALUE_INFINITE && bestValue < VALUE_INFINITE);
			
#ifdef Add_Features
            if (jekyll && popcount(pos.pieces()) > 7)
			{
                std::mt19937 gen2(now());
                std::uniform_int_distribution<int> dis(0, 185 );
                bestValue -= dis(gen2);
			}
#endif
			
    assert(bestValue > -VALUE_INFINITE && bestValue < VALUE_INFINITE);

    return bestValue;
  }


  // qsearch() is the quiescence search function, which is called by the main search
  // function with zero depth, or recursively with further decreasing depth per call.
  template <NodeType NT>
  Value qsearch(Position& pos, Stack* ss, Value alpha, Value beta, Depth depth) {

    constexpr bool PvNode = NT == PV;

    assert(alpha >= -VALUE_INFINITE && alpha < beta && beta <= VALUE_INFINITE);
    assert(PvNode || (alpha == beta - 1));
    assert(depth <= 0);

    Move pv[MAX_PLY+1];
    StateInfo st;
    TTEntry* tte;
    Key posKey;
    Move ttMove, move, bestMove;
    Depth ttDepth;
    Value bestValue, value, ttValue, futilityValue, futilityBase, oldAlpha;

#ifdef Fortress
    bool ttHit, pvHit, inCheck, givesCheck, captureOrPromotion, evasionPrunable, gameCycle;
#else
    bool ttHit, pvHit, inCheck, givesCheck, captureOrPromotion, evasionPrunable;
#endif

    int moveCount;

    if (PvNode)
    {
        oldAlpha = alpha; // To flag BOUND_EXACT when eval above alpha and no available moves
        (ss+1)->pv = pv;
        ss->pv[0] = MOVE_NONE;
    }

    Thread* thisThread = pos.this_thread();
    (ss+1)->ply = ss->ply + 1;
    bestMove = MOVE_NONE;
    inCheck = pos.checkers();
    moveCount = 0;
	  
#ifdef Fortress
    gameCycle = false;

    if (pos.has_game_cycle(ss->ply))
        {
            if (VALUE_DRAW >= beta)
                return VALUE_DRAW;
		  
            alpha = std::max(alpha, VALUE_DRAW);
            gameCycle = true;
        }

    if (pos.is_draw(ss->ply))
        return VALUE_DRAW;
#endif

    // Check for an immediate draw or maximum ply reached
#ifdef Fortress
	if (ss->ply >= MAX_PLY)
#else
    if (   pos.is_draw(ss->ply)
        || ss->ply >= MAX_PLY)
#endif
        return (ss->ply >= MAX_PLY && !inCheck) ? evaluate(pos) : VALUE_DRAW;

    assert(0 <= ss->ply && ss->ply < MAX_PLY);

    // Decide whether or not to include checks: this fixes also the type of
    // TT entry depth that we are going to use. Note that in qsearch we use
    // only two types of depth in TT: DEPTH_QS_CHECKS or DEPTH_QS_NO_CHECKS.
    ttDepth = inCheck || depth >= DEPTH_QS_CHECKS ? DEPTH_QS_CHECKS
                                                  : DEPTH_QS_NO_CHECKS;
    // Transposition table lookup
    posKey = pos.key();
<<<<<<< HEAD
    tte = TT.probe(posKey, ttHit);
    ttValue = ttHit ? value_from_tt(tte->value(), ss->ply, pos.rule50_count()) : VALUE_NONE;
    ttMove = ttHit ? tte->move() : MOVE_NONE;
=======
    tte = probeTT(pos, ss, posKey, ttHit, ttValue, ttMove);
>>>>>>> dc65adfd
    pvHit = ttHit && tte->is_pv();

    if (  !PvNode
        && ttHit
#ifdef Fortress
		&&  !gameCycle
#endif
        && tte->depth() >= ttDepth
        && ttValue != VALUE_NONE // Only in case of TT access race
        && (ttValue >= beta ? (tte->bound() & BOUND_LOWER)
                            : (tte->bound() & BOUND_UPPER)))
        return ttValue;

    // Evaluate the position statically
    if (inCheck)
    {
        ss->staticEval = VALUE_NONE;
        bestValue = futilityBase = -VALUE_INFINITE;
    }
    else
    {
        if (ttHit)
        {
            // Never assume anything about values stored in TT
            if ((ss->staticEval = bestValue = tte->eval()) == VALUE_NONE)
                ss->staticEval = bestValue = evaluate(pos);

            // Can ttValue be used as a better position evaluation?
            if (    ttValue != VALUE_NONE
                && (tte->bound() & (ttValue > bestValue ? BOUND_LOWER : BOUND_UPPER)))
                bestValue = ttValue;
        }
        else
            ss->staticEval = bestValue =
            (ss-1)->currentMove != MOVE_NULL ? evaluate(pos)
                                             : -(ss-1)->staticEval + 2 * Eval::Tempo;

        // Stand pat. Return immediately if static value is at least beta
        if (bestValue >= beta)
        {
            if (!ttHit)
                tte->save(posKey, value_to_tt(bestValue, ss->ply), pvHit, BOUND_LOWER,
                          DEPTH_NONE, MOVE_NONE, ss->staticEval);
			
#ifdef Add_Features
            if (jekyll && popcount(pos.pieces()) > 7)
            {
                std::mt19937 gen3(now());
                std::uniform_int_distribution<int> dis(0, 185 );
                bestValue -= dis(gen3);
            }
#endif

            return bestValue;
        }

        if (PvNode && bestValue > alpha)
            alpha = bestValue;

        futilityBase = bestValue + 153;
    }
#ifdef Fortress
    if (gameCycle && !inCheck)
        ss->staticEval = bestValue = ss->staticEval * std::max(0, (100 - pos.rule50_count())) / 100;
#endif
    const PieceToHistory* contHist[] = { (ss-1)->continuationHistory, (ss-2)->continuationHistory,
                                          nullptr                   , (ss-4)->continuationHistory,
                                          nullptr                   , (ss-6)->continuationHistory };

    // Initialize a MovePicker object for the current position, and prepare
    // to search the moves. Because the depth is <= 0 here, only captures,
    // queen promotions and checks (only if depth >= DEPTH_QS_CHECKS) will
    // be generated.
    MovePicker mp(pos, ttMove, depth, &thisThread->mainHistory,
                                      &thisThread->captureHistory,
                                      contHist,
                                      to_sq((ss-1)->currentMove));

    // Loop through the moves until no moves remain or a beta cutoff occurs
    while ((move = mp.next_move()) != MOVE_NONE)
    {
      assert(is_ok(move));

      givesCheck = pos.gives_check(move);
      captureOrPromotion = pos.capture_or_promotion(move);

      moveCount++;

      // Futility pruning
      if (   !inCheck
          && !givesCheck
          &&  futilityBase > -VALUE_KNOWN_WIN
          && !pos.advanced_pawn_push(move))
      {
          assert(type_of(move) != ENPASSANT); // Due to !pos.advanced_pawn_push

          futilityValue = futilityBase + PieceValue[EG][pos.piece_on(to_sq(move))];

          if (futilityValue <= alpha)
          {
              bestValue = std::max(bestValue, futilityValue);
              continue;
          }

          if (futilityBase <= alpha && !pos.see_ge(move, VALUE_ZERO + 1))
          {
              bestValue = std::max(bestValue, futilityBase);
              continue;
          }
      }

      // Detect non-capture evasions that are candidates to be pruned
      evasionPrunable =    inCheck
                       &&  (depth != 0 || moveCount > 2)
                       &&  bestValue > VALUE_MATED_IN_MAX_PLY
                       && !pos.capture(move);

      // Don't search moves with negative SEE values
      if (  (!inCheck || evasionPrunable)
          && !(givesCheck && pos.is_discovery_check_on_king(~pos.side_to_move(), move))
          && !pos.see_ge(move))
          continue;

      // Speculative prefetch as early as possible
      prefetch(TT.first_entry(pos.key_after(move)));

      // Check for legality just before making the move
      if (!pos.legal(move))
      {
          moveCount--;
          continue;
      }

      ss->currentMove = move;
      ss->continuationHistory = &thisThread->continuationHistory[inCheck]
                                                                [captureOrPromotion]
                                                                [pos.moved_piece(move)]
                                                                [to_sq(move)];

      // Make and search the move
      pos.do_move(move, st, givesCheck);
      value = -qsearch<NT>(pos, ss+1, -beta, -alpha, depth - 1);
      pos.undo_move(move);

      assert(value > -VALUE_INFINITE && value < VALUE_INFINITE);

      // Check for a new best move
      if (value > bestValue)
      {
          bestValue = value;

          if (value > alpha)
          {
              bestMove = move;

              if (PvNode) // Update pv even in fail-high case
                  update_pv(ss->pv, move, (ss+1)->pv);

              if (PvNode && value < beta) // Update alpha here!
                  alpha = value;
              else
                  break; // Fail high
          }
       }
    }

    // All legal moves have been searched. A special case: If we're in check
    // and no legal moves were found, it is checkmate.
    if (inCheck && bestValue == -VALUE_INFINITE)
        return mated_in(ss->ply); // Plies to mate from the root

    tte->save(posKey, value_to_tt(bestValue, ss->ply), pvHit,
              bestValue >= beta ? BOUND_LOWER :
              PvNode && bestValue > oldAlpha  ? BOUND_EXACT : BOUND_UPPER,
              ttDepth, bestMove, ss->staticEval);

    assert(bestValue > -VALUE_INFINITE && bestValue < VALUE_INFINITE);
	  
#ifdef Add_Features
          if (jekyll && popcount(pos.pieces()) > 7)
          {
              std::mt19937 gen4(now());
              std::uniform_int_distribution<int> dis(0, 185 );
              bestValue -= dis(gen4);
          }
#endif

    return bestValue;
  }


  // value_to_tt() adjusts a mate score from "plies to mate from the root" to
  // "plies to mate from the current position". Non-mate scores are unchanged.
  // The function is called before storing a value in the transposition table.

  Value value_to_tt(Value v, int ply) {

    assert(v != VALUE_NONE);

    return  v >= VALUE_MATE_IN_MAX_PLY  ? v + ply
          : v <= VALUE_MATED_IN_MAX_PLY ? v - ply : v;
  }


  // value_from_tt() is the inverse of value_to_tt(): It adjusts a mate score
  // from the transposition table (which refers to the plies to mate/be mated
  // from current position) to "plies to mate/be mated from the root".

  Value value_from_tt(Value v, int ply, int r50c) {

    return  v == VALUE_NONE             ? VALUE_NONE
          : v >= VALUE_MATE_IN_MAX_PLY  ? VALUE_MATE - v > 99 - r50c ? VALUE_MATE_IN_MAX_PLY  : v - ply
          : v <= VALUE_MATED_IN_MAX_PLY ? VALUE_MATE + v > 99 - r50c ? VALUE_MATED_IN_MAX_PLY : v + ply : v;
  }


  // update_pv() adds current move and appends child pv[]

  void update_pv(Move* pv, Move move, Move* childPv) {

    for (*pv++ = move; childPv && *childPv != MOVE_NONE; )
        *pv++ = *childPv++;
    *pv = MOVE_NONE;
  }


  // update_all_stats() updates stats at the end of search() when a bestMove is found

  void update_all_stats(const Position& pos, Stack* ss, Move bestMove, Value bestValue, Value beta, Square prevSq,
                        Move* quietsSearched, int quietCount, Move* capturesSearched, int captureCount, Depth depth) {

    int bonus1, bonus2;
    Color us = pos.side_to_move();
    Thread* thisThread = pos.this_thread();
    CapturePieceToHistory& captureHistory = thisThread->captureHistory;
    Piece moved_piece = pos.moved_piece(bestMove);
    PieceType captured = type_of(pos.piece_on(to_sq(bestMove)));

    bonus1 = stat_bonus(depth + 1);
    bonus2 = bestValue > beta + PawnValueMg ? bonus1               // larger bonus
                                            : stat_bonus(depth);   // smaller bonus

    if (!pos.capture_or_promotion(bestMove))
    {
        update_quiet_stats(pos, ss, bestMove, bonus2);

        // Decrease all the non-best quiet moves
        for (int i = 0; i < quietCount; ++i)
        {
            thisThread->mainHistory[us][from_to(quietsSearched[i])] << -bonus2;
            update_continuation_histories(ss, pos.moved_piece(quietsSearched[i]), to_sq(quietsSearched[i]), -bonus2);
        }
    }
    else
        captureHistory[moved_piece][to_sq(bestMove)][captured] << bonus1;

    // Extra penalty for a quiet TT or main killer move in previous ply when it gets refuted
    if (   ((ss-1)->moveCount == 1 || ((ss-1)->currentMove == (ss-1)->killers[0]))
        && !pos.captured_piece())
            update_continuation_histories(ss-1, pos.piece_on(prevSq), prevSq, -bonus1);

    // Decrease all the non-best capture moves
    for (int i = 0; i < captureCount; ++i)
    {
        moved_piece = pos.moved_piece(capturesSearched[i]);
        captured = type_of(pos.piece_on(to_sq(capturesSearched[i])));
        captureHistory[moved_piece][to_sq(capturesSearched[i])][captured] << -bonus1;
    }
  }


  // update_continuation_histories() updates histories of the move pairs formed
  // by moves at ply -1, -2, and -4 with current move.

  void update_continuation_histories(Stack* ss, Piece pc, Square to, int bonus) {

    for (int i : {1, 2, 4, 6})
        if (is_ok((ss-i)->currentMove))
            (*(ss-i)->continuationHistory)[pc][to] << bonus;
  }


  // update_quiet_stats() updates move sorting heuristics

  void update_quiet_stats(const Position& pos, Stack* ss, Move move, int bonus) {

    if (ss->killers[0] != move)
    {
        ss->killers[1] = ss->killers[0];
        ss->killers[0] = move;
    }

    Color us = pos.side_to_move();
    Thread* thisThread = pos.this_thread();
    thisThread->mainHistory[us][from_to(move)] << bonus;
    update_continuation_histories(ss, pos.moved_piece(move), to_sq(move), bonus);

    if (type_of(pos.moved_piece(move)) != PAWN)
        thisThread->mainHistory[us][from_to(reverse_move(move))] << -bonus;

    if (is_ok((ss-1)->currentMove))
    {
        Square prevSq = to_sq((ss-1)->currentMove);
        thisThread->counterMoves[pos.piece_on(prevSq)][prevSq] = move;
    }
  }

  // When playing with strength handicap, choose best move among a set of RootMoves
  // using a statistical rule dependent on 'level'. Idea by Heinz van Saanen.

  Move Skill::pick_best(size_t multiPV) {

    const RootMoves& rootMoves = Threads.main()->rootMoves;
    static PRNG rng(now()); // PRNG sequence should be non-deterministic

    // RootMoves are already sorted by score in descending order
    Value topScore = rootMoves[0].score;
    int delta = std::min(topScore - rootMoves[multiPV - 1].score, PawnValueMg);
    int weakness = 120 - level;
    int maxScore = -VALUE_INFINITE;

    // Choose best move. For each move score we add two terms, both dependent on
    // weakness. One is deterministic and bigger for weaker levels, and one is
    // random. Then we choose the move with the resulting highest score.
    for (size_t i = 0; i < multiPV; ++i)
    {
        // This is our magic formula
        int push = (  weakness * int(topScore - rootMoves[i].score)
                    + delta * (rng.rand<unsigned>() % weakness)) / 128;

        if (rootMoves[i].score + push >= maxScore)
        {
            maxScore = rootMoves[i].score + push;
            best = rootMoves[i].pv[0];
        }
    }

    return best;
  }

} // namespace

/// MainThread::check_time() is used to print debug info and, more importantly,
/// to detect when we are out of available time and thus stop the search.

void MainThread::check_time() {

  if (--callsCnt > 0)
      return;

  // When using nodes, ensure checking rate is not lower than 0.1% of nodes
  callsCnt = Limits.nodes ? std::min(1024, int(Limits.nodes / 1024)) : 1024;

  static TimePoint lastInfoTime = now();

  TimePoint elapsed = Time.elapsed();
  TimePoint tick = Limits.startTime + elapsed;

  if (tick - lastInfoTime >= 1000)
  {
      lastInfoTime = tick;
      dbg_print();
  }

  // We should not stop pondering until told so by the GUI
  if (ponder)
      return;

  if (   (Limits.use_time_management() && (elapsed > Time.maximum() - 10 || stopOnPonderhit))
      || (Limits.movetime && elapsed >= Limits.movetime)
      || (Limits.nodes && Threads.nodes_searched() >= (uint64_t)Limits.nodes))
      Threads.stop = true;
}


/// UCI::pv() formats PV information according to the UCI protocol. UCI requires
/// that all (if any) unsearched PV lines are sent using a previous search score.

string UCI::pv(const Position& pos, Depth depth, Value alpha, Value beta) {

  std::stringstream ss;
  TimePoint elapsed = Time.elapsed() + 1;
  const RootMoves& rootMoves = pos.this_thread()->rootMoves;
  size_t pvIdx = pos.this_thread()->pvIdx;
  size_t multiPV = std::min((size_t)Options["MultiPV"], rootMoves.size());
  uint64_t nodesSearched = Threads.nodes_searched();
  uint64_t tbHits = Threads.tb_hits() + (TB::RootInTB ? rootMoves.size() : 0);

  for (size_t i = 0; i < multiPV; ++i)
  {
      bool updated = (i <= pvIdx && rootMoves[i].score != -VALUE_INFINITE);

      if (depth == 1 && !updated)
          continue;

      Depth d = updated ? depth : depth - 1;
      Value v = updated ? rootMoves[i].score : rootMoves[i].previousScore;

      bool tb = TB::RootInTB && abs(v) < VALUE_MATE - MAX_PLY;
      v = tb ? rootMoves[i].tbScore : v;

      if (ss.rdbuf()->in_avail()) // Not at first line
          ss << "\n";

      ss << "info"
         << " depth "    << d
         << " seldepth " << rootMoves[i].selDepth
         << " multipv "  << i + 1
         << " score "    << UCI::value(v);

      if (!tb && i == pvIdx)
          ss << (v >= beta ? " lowerbound" : v <= alpha ? " upperbound" : "");

      ss << " nodes "    << nodesSearched
         << " nps "      << nodesSearched * 1000 / elapsed;

      if (elapsed > 1000) // Earlier makes little sense
          ss << " hashfull " << TT.hashfull();

      ss << " tbhits "   << tbHits
         << " time "     << elapsed
         << " pv";

      for (Move m : rootMoves[i].pv)
          ss << " " << UCI::move(m, pos.is_chess960());
  }

  return ss.str();
}


/// RootMove::extract_ponder_from_tt() is called in case we have no ponder move
/// before exiting the search, for instance, in case we stop the search during a
/// fail high at root. We try hard to have a ponder move to return to the GUI,
/// otherwise in case of 'ponder on' we have nothing to think on.

bool RootMove::extract_ponder_from_tt(Position& pos) {

    StateInfo st;
    bool ttHit;

    assert(pv.size() == 1);

    if (pv[0] == MOVE_NONE)
        return false;

    pos.do_move(pv[0], st);
    TTEntry* tte = TT.probe(pos.key(), ttHit);

    if (ttHit)
    {
        Move m = tte->move(); // Local copy to be SMP safe
        if (MoveList<LEGAL>(pos).contains(m))
            pv.push_back(m);
    }

    pos.undo_move(pv[0]);
    return pv.size() > 1;
}

void Tablebases::rank_root_moves(Position& pos, Search::RootMoves& rootMoves) {

    RootInTB = false;
    UseRule50 = bool(Options["Syzygy50MoveRule"]);
    ProbeDepth = int(Options["SyzygyProbeDepth"]);
    Cardinality = int(Options["SyzygyProbeLimit"]);
    bool dtz_available = true;

    // Tables with fewer pieces than SyzygyProbeLimit are searched with
    // ProbeDepth == DEPTH_ZERO
    if (Cardinality > MaxCardinality)
    {
        Cardinality = MaxCardinality;
        ProbeDepth = 0;
    }

    if (Cardinality >= popcount(pos.pieces()) && !pos.can_castle(ANY_CASTLING))
    {
        // Rank moves using DTZ tables
        RootInTB = root_probe(pos, rootMoves);

        if (!RootInTB)
        {
            // DTZ tables are missing; try to rank moves using WDL tables
            dtz_available = false;
            RootInTB = root_probe_wdl(pos, rootMoves);
        }
    }

    if (RootInTB)
    {
        // Sort moves according to TB rank
        std::sort(rootMoves.begin(), rootMoves.end(),
                  [](const RootMove &a, const RootMove &b) { return a.tbRank > b.tbRank; } );

        // Probe during search only if DTZ is not available and we are winning
        if (dtz_available || rootMoves[0].tbScore <= VALUE_DRAW)
            Cardinality = 0;
    }

    else
    {
        // Clean up if root_probe() and root_probe_wdl() have failed
        for (auto& m : rootMoves)
            m.tbRank = 0;
    }
}<|MERGE_RESOLUTION|>--- conflicted
+++ resolved
@@ -176,7 +176,12 @@
   Value qsearch(Position& pos, Stack* ss, Value alpha, Value beta, Depth depth = 0);
 
   Value value_to_tt(Value v, int ply);
+
+#if defined (Sullivan) || (Blau)
   Value value_from_tt(Value v, int ply, int r50c);
+#else
+  Value value_from_tt(Value v, int ply);
+#endif
   void update_pv(Move* pv, Move move, Move* childPv);
   void update_continuation_histories(Stack* ss, Piece pc, Square to, int bonus);
   void update_quiet_stats(const Position& pos, Stack* ss, Move move, int bonus);
@@ -524,7 +529,6 @@
   Stack stack[MAX_PLY+10], *ss = stack+7;
   Move  pv[MAX_PLY+1];
   Value bestValue, alpha, beta, delta;
-  beta = VALUE_INFINITE;
   Move  lastBestMove = MOVE_NONE;
   Depth lastBestMoveDepth = 0;
   MainThread* mainThread = (this == Threads.main() ? Threads.main() : nullptr);
@@ -543,6 +547,8 @@
   ss->pv = pv;
 
   bestValue = delta = alpha = -VALUE_INFINITE;
+  beta = VALUE_INFINITE;
+
   size_t multiPV = Options["MultiPV"];
 
 #ifndef Add_Features
@@ -626,7 +632,7 @@
           if (rootDepth >= 4)
           {
               Value previousScore = rootMoves[pvIdx].previousScore;
-#if ((defined Sullivan) || (defined Blau))
+#if defined (Sullivan) || (Blau)
               delta = Value(20 + abs(previousScore) / 64);
 #else
               delta = Value(21 + abs(previousScore) / 128);
@@ -699,8 +705,8 @@
               {
                   beta = (alpha + beta) / 2;
                   alpha = std::max(bestValue - delta, -VALUE_INFINITE);
+
                   failedHighCnt = 0;
-
                   if (mainThread)
                       mainThread->stopOnPonderhit = false;
               }
@@ -736,17 +742,15 @@
          lastBestMoveDepth = rootDepth;
       }
 
-      if (!mainThread)
-          continue;
       // Have we found a "mate in x"?
       if (   Limits.mate
-          && rootMoves[0].score >= VALUE_MATE_IN_MAX_PLY
-          && VALUE_MATE - rootMoves[0].score <= 2 * Limits.mate)
-          Threads.stop = true;
-#ifdef Sullivan  //joergoster 3240f204 - check all threads of rmate -in -x
+             && bestValue >= VALUE_MATE_IN_MAX_PLY
+             && VALUE_MATE - bestValue <= 2 * Limits.mate)
+         Threads.stop = true;
+
 	  if (!mainThread)
 		  continue;
-#endif
+
 #ifdef Add_Features
         if (Options["FastPlay"])
         {
@@ -806,7 +810,7 @@
 
 
 namespace {
-
+#if defined (Sullivan) || (Blau)
   static TTEntry *probeTT(const Position &pos, Stack* ss, Key posKey,
                           bool &ttHit, Value &ttValue, Move &ttMove) {
 
@@ -818,11 +822,16 @@
         && std::abs(ttValue) >= VALUE_MATE_IN_MAX_PLY
         && VALUE_MATE - std::abs(ttValue) >= 100 - pos.rule50_count())
         ttHit = false;
-    ttValue = ttHit ? value_from_tt(ttValue, ss->ply) : VALUE_NONE;
+    if (   ttHit
+        && ttValue != VALUE_NONE
+		&& std::abs(ttValue) >= VALUE_MATE_IN_MAX_PLY
+        && pos.count<ALL_PIECES>() < 8)
+        ttHit = true;
+    ttValue = ttHit ? value_from_tt(tte->value(), ss->ply, pos.rule50_count()) : VALUE_NONE;
     ttMove = ttHit ? tte->move() : MOVE_NONE;
     return tte;
   }
-
+#endif
   // search<>() is the main search function for both PV and non-PV nodes
 
   template <NodeType NT>
@@ -833,7 +842,11 @@
 #ifndef Fortress
     // Check if we have an upcoming move which draws by repetition, or
     // if the opponent had an alternative move earlier to this position.
+#if defined (Sullivan) || (Blau)
+    if (   pos.rule50_count() >= 5
+#else
     if (   pos.rule50_count() >= 3
+#endif
         && alpha < VALUE_DRAW
         && !rootNode
         && pos.has_game_cycle(ss->ply))
@@ -895,7 +908,7 @@
 	  excludedMove = ss->excludedMove;
 	  posKey = pos.key() ^ Key(excludedMove << 16); // Isn't a very good hash
 	  tte = TT.probe(posKey, ttHit);
-	  ttValue = ttHit ? value_from_tt(tte->value(), ss->ply, pos.rule50_count()) : VALUE_NONE;
+      ttValue = ttHit ? value_from_tt(tte->value(), ss->ply) : VALUE_NONE;
 	  ttMove =  rootNode ? thisThread->rootMoves[thisThread->pvIdx].pv[0]
 	  : ttHit    ? tte->move() : MOVE_NONE;
 	  ttPv = PvNode || (ttHit && tte->is_pv());
@@ -970,24 +983,32 @@
     // Step 4. Transposition table lookup. We don't want the score of a partial
     // search to overwrite a previous full search TT value, so we use a different
     // position key in case of an excluded move.
+    int piecesCount = pos.count<ALL_PIECES>();
 #ifndef Fortress
     excludedMove = ss->excludedMove;
     posKey = pos.key() ^ Key(excludedMove << 16); // Isn't a very good hash
-<<<<<<< HEAD
+#if defined (Sullivan) || (Blau)
+    tte = probeTT(pos, ss, posKey, ttHit, ttValue, ttMove);
+#else
     tte = TT.probe(posKey, ttHit);
+#endif
+#if defined (Sullivan) || (Blau)
     ttValue = ttHit ? value_from_tt(tte->value(), ss->ply, pos.rule50_count()) : VALUE_NONE;
+#else
+    ttValue = ttHit ? value_from_tt(tte->value(), ss->ply) : VALUE_NONE;
+#endif
     ttMove =  rootNode ? thisThread->rootMoves[thisThread->pvIdx].pv[0]
             : ttHit    ? tte->move() : MOVE_NONE;
-=======
-    tte = probeTT(pos, ss, posKey, ttHit, ttValue, ttMove);
-    ttMove = rootNode ? thisThread->rootMoves[thisThread->pvIdx].pv[0] : ttMove;
->>>>>>> dc65adfd
+
     ttPv = PvNode || (ttHit && tte->is_pv());
 #endif
 
     // At non-PV nodes we check for an early TT cutoff
     if (  !PvNode
         && ttHit
+#if defined (Sullivan) || (Blau)
+		&& (pos.rule50_count() < 92 || (piecesCount < 8  && TB::Cardinality ))
+#endif
 #ifdef Fortress
         && !gameCycle
 #endif
@@ -1022,10 +1043,10 @@
     // Step 5. Tablebases probe
     if (!rootNode && TB::Cardinality)
     {
-        int piecesCount = pos.count<ALL_PIECES>();
+        piecesCount = pos.count<ALL_PIECES>();
 
         if (    piecesCount <= TB::Cardinality
-#if defined (Add_Features) || (Sullivan) //MB less probing with 7 MAN EGTB
+#if defined (Add_Features) || (Sullivan) || (Blau) //MB less probing with 7 MAN EGTB
 		&&  (piecesCount < TB::Cardinality
 		|| (depth >= TB::ProbeDepth && (TB::Cardinality < 7 || TB::SevenManProbe)))
 #else
@@ -1139,7 +1160,7 @@
 #endif
         &&  depth < 7
 #ifdef Fortress
-		&&  !gameCycle
+        &&  !gameCycle
 #endif
         &&  eval - futility_margin(depth, improving) >= beta
         &&  eval < VALUE_KNOWN_WIN) // Do not return unproven wins
@@ -1166,8 +1187,7 @@
         && thisThread->selDepth + 3 > thisThread->rootDepth
 #endif
         &&  pos.non_pawn_material(us)
-        && (ss->ply >= thisThread->nmpMinPly || us != thisThread->nmpColor)
-)
+        && (ss->ply >= thisThread->nmpMinPly || us != thisThread->nmpColor))
     {
         assert(eval - beta >= 0);
 
@@ -1213,7 +1233,6 @@
 #ifdef Add_Features
         && !bruteForce
 #endif
-
         &&  depth >= 5
         &&  abs(beta) < VALUE_MATE_IN_MAX_PLY)
     {
@@ -1258,13 +1277,17 @@
     {
         search<NT>(pos, ss, alpha, beta, depth - 7, cutNode);
 
-<<<<<<< HEAD
+#if defined (Sullivan) || (Blau)
+        tte = probeTT(pos, ss, posKey, ttHit, ttValue, ttMove);
+#else
         tte = TT.probe(posKey, ttHit);
-        ttValue = ttHit ? value_from_tt(tte->value(), ss->ply, pos.rule50_count()) : VALUE_NONE;
+#endif
+#if defined (Sullivan) || (Blau)
+		ttValue = ttHit ? value_from_tt(tte->value(), ss->ply, pos.rule50_count()) : VALUE_NONE;
+#else
+        ttValue = ttHit ? value_from_tt(tte->value(), ss->ply) : VALUE_NONE;
+#endif
         ttMove = ttHit ? tte->move() : MOVE_NONE;
-=======
-        tte = probeTT(pos, ss, posKey, ttHit, ttValue, ttMove);
->>>>>>> dc65adfd
     }
 
 moves_loop: // When in check, search starts from here
@@ -1324,9 +1347,10 @@
       givesCheck = pos.gives_check(move);
 
       // Step 13. Extensions (~70 Elo)
+
 #ifdef Fortress
 		if (   gameCycle
-			&& (depth < 5 || PvNode))
+                       && (depth < 5 || PvNode))
 		extension = (2 - (ss->ply % 2 == 0 && !PvNode));
 #endif
       // Singular extension search (~60 Elo). If all moves but one fail low on a
@@ -1338,7 +1362,7 @@
           &&  move == ttMove
           && !rootNode
 #ifdef Fortress
-		  &&  !gameCycle
+          &&  !gameCycle
 #endif
           && !excludedMove // Avoid recursive singular search
        /* &&  ttValue != VALUE_NONE Already implicit in the next condition */
@@ -1370,16 +1394,20 @@
       }
 
       // Check extension (~2 Elo)
-#ifdef Sullivan
-       if (    givesCheck  && !extension )  //MichaelB7
+
+#if defined (Sullivan) || (Blau)
+
+       if (    givesCheck
+               && !extension
+               && ++thisThread->extension < thisThread->nodes.load(std::memory_order_relaxed) / 4 ) //MichaelB7
 		  extension = 1;
 
      // MichaelB7 Passed pawn extension
       if ( move == ss->killers[0] && !extension
 			  && (pos.promotion_pawn_push(move)
-				  || (pos.advanced_pawn_push(move)
-				  && pos.pawn_passed(us, to_sq(move)))))
-		  extension = 1;
+                          || (pos.advanced_pawn_push(move)
+                          && pos.pawn_passed(us, to_sq(move)))))
+          extension = 1;
 		  
 #else
       else if (    givesCheck
@@ -1389,17 +1417,20 @@
 #endif
 
       // Shuffle extension
+#if defined (Sullivan) || (Blau)
+      else if (   PvNode && piecesCountShuff > 15
+               && pos.rule50_count() > 24
+#else
       else if (   PvNode
-#ifdef Sullivan
-               && pos.rule50_count() > 24
-#else
                && pos.rule50_count() > 18
 #endif
                && depth < 3
-#ifdef Sullivan
+#if defined (Sullivan) || (Blau)
                && thisThread->selDepth < 102
-#endif
+               && ++thisThread->shuffleExts < thisThread->nodes.load(std::memory_order_relaxed) / 4)
+#else
                && ++thisThread->shuffleExts < thisThread->nodes.load(std::memory_order_relaxed) / 4)  // To avoid too many extensions
+#endif
           extension = 1;
 #ifdef Sullivan  //see above for Passed pawn extension
 #else
@@ -1556,10 +1587,6 @@
                   && thisThread->mainHistory[us][from_to(move)] >= 0)
                   ss->statScore = 0;
 
-              // Reset statScore to 0 if negative and most stats shows >= 0
-              if (ss->statScore < 0 && (*contHist[0])[movedPiece][to_sq(move)] >= 0 && (*contHist[1])[movedPiece][to_sq(move)] >= 0 && thisThread->mainHistory[us][from_to(move)] >= 0)
-                  ss->statScore = 0;
-
               // Decrease/increase reduction by comparing opponent's stat score (~10 Elo)
               if (ss->statScore >= -99 && (ss-1)->statScore < -116)
                   r--;
@@ -1667,7 +1694,7 @@
                   alpha = value;
               else
               {
-                 //assert(value >= beta); // Fail high
+                  assert(value >= beta); // Fail high
                   ss->statScore = 0;
 				   break;
               }
@@ -1737,7 +1764,6 @@
     return bestValue;
   }
 
-
   // qsearch() is the quiescence search function, which is called by the main search
   // function with zero depth, or recursively with further decreasing depth per call.
   template <NodeType NT>
@@ -1812,19 +1838,27 @@
                                                   : DEPTH_QS_NO_CHECKS;
     // Transposition table lookup
     posKey = pos.key();
-<<<<<<< HEAD
+#if defined (Sullivan) || (Blau)
+   tte = probeTT(pos, ss, posKey, ttHit, ttValue, ttMove);
+   int piecesCountqs = pos.count<ALL_PIECES>();
+#else
     tte = TT.probe(posKey, ttHit);
+#endif
+#if defined (Sullivan) || (Blau)
     ttValue = ttHit ? value_from_tt(tte->value(), ss->ply, pos.rule50_count()) : VALUE_NONE;
+#else
+    ttValue = ttHit ? value_from_tt(tte->value(), ss->ply) : VALUE_NONE;
+#endif
     ttMove = ttHit ? tte->move() : MOVE_NONE;
-=======
-    tte = probeTT(pos, ss, posKey, ttHit, ttValue, ttMove);
->>>>>>> dc65adfd
     pvHit = ttHit && tte->is_pv();
 
     if (  !PvNode
         && ttHit
+#if defined (Sullivan) || (Blau)
+        && (pos.rule50_count() < 92 || (piecesCountqs < 8  && TB::Cardinality ))
+#endif
 #ifdef Fortress
-		&&  !gameCycle
+        &&  !gameCycle
 #endif
         && tte->depth() >= ttDepth
         && ttValue != VALUE_NONE // Only in case of TT access race
@@ -2026,12 +2060,20 @@
   // value_from_tt() is the inverse of value_to_tt(): It adjusts a mate score
   // from the transposition table (which refers to the plies to mate/be mated
   // from current position) to "plies to mate/be mated from the root".
-
+#if defined (Sullivan) || (Blau)
   Value value_from_tt(Value v, int ply, int r50c) {
-
+#else
+  Value value_from_tt(Value v, int ply) {
+#endif
+#if defined (Sullivan) || (Blau)
     return  v == VALUE_NONE             ? VALUE_NONE
           : v >= VALUE_MATE_IN_MAX_PLY  ? VALUE_MATE - v > 99 - r50c ? VALUE_MATE_IN_MAX_PLY  : v - ply
           : v <= VALUE_MATED_IN_MAX_PLY ? VALUE_MATE + v > 99 - r50c ? VALUE_MATED_IN_MAX_PLY : v + ply : v;
+#else
+    return  v == VALUE_NONE             ? VALUE_NONE
+          : v >= VALUE_MATE_IN_MAX_PLY  ? v - ply
+          : v <= VALUE_MATED_IN_MAX_PLY ? v + ply : v;
+#endif
   }
 
 
