/*
  Stockfish, a UCI chess playing engine derived from Glaurung 2.1
  Copyright (C) 2004-2008 Tord Romstad (Glaurung author)
  Copyright (C) 2008-2015 Marco Costalba, Joona Kiiski, Tord Romstad
  Copyright (C) 2015-2020 Marco Costalba, Joona Kiiski, Gary Linscott, Tord Romstad

  Stockfish is free software: you can redistribute it and/or modify
  it under the terms of the GNU General Public License as published by
  the Free Software Foundation, either version 3 of the License, or
  (at your option) any later version.

  Stockfish is distributed in the hope that it will be useful,
  but WITHOUT ANY WARRANTY; without even the implied warranty of
  MERCHANTABILITY or FITNESS FOR A PARTICULAR PURPOSE.  See the
  GNU General Public License for more details.

  You should have received a copy of the GNU General Public License
  along with this program.  If not, see <http://www.gnu.org/licenses/>.
*/

#include <algorithm>
#include <cassert>
#include <cmath>
#include <cstring>   // For std::memset
#include <iostream>
#include <sstream>

#include "evaluate.h"
#include "misc.h"
#include "movegen.h"
#include "movepick.h"
#include "position.h"
#include "search.h"
#include "thread.h"
#include "timeman.h"
#include "tt.h"
#include "uci.h"
#include "syzygy/tbprobe.h"

namespace Search {

  LimitsType Limits;
}

namespace Tablebases {

  int Cardinality;
  bool RootInTB;
  bool UseRule50;
  Depth ProbeDepth;
}

namespace TB = Tablebases;

using std::string;
using Eval::evaluate;
using namespace Search;

namespace {

  // Different node types, used as a template parameter
  enum NodeType { NonPV, PV };

  constexpr uint64_t ttHitAverageWindow     = 4096;
  constexpr uint64_t ttHitAverageResolution = 1024;

  // Futility margin
  Value futility_margin(Depth d, bool improving) {
    return Value(217 * (d - improving));
  }

  // Reductions lookup table, initialized at startup
  int Reductions[MAX_MOVES]; // [depth or moveNumber]

  Depth reduction(bool i, Depth d, int mn) {
    int r = Reductions[d] * Reductions[mn];
    return (r + 511) / 1024 + (!i && r > 1007);
  }

  constexpr int futility_move_count(bool improving, Depth depth) {
    return (4 + depth * depth) / (2 - improving);
  }

  // History and stats update bonus, based on depth
  int stat_bonus(Depth d) {
    return d > 15 ? -8 : 19 * d * d + 155 * d - 132;
  }

  // Skill structure is used to implement strength limit
  struct Skill {
    explicit Skill(int l) : level(l) {}
    bool enabled() const { return level < 20; }
    bool time_to_pick(Depth depth) const { return depth == 1 + level; }
    Move pick_best(size_t multiPV);

    int level;
    Move best = MOVE_NONE;
  };

  // Breadcrumbs are used to mark nodes as being searched by a given thread
  struct Breadcrumb {
    std::atomic<Thread*> thread;
    std::atomic<Key> key;
  };
  std::array<Breadcrumb, 1024> breadcrumbs;

  // ThreadHolding structure keeps track of which thread left breadcrumbs at the given
  // node for potential reductions. A free node will be marked upon entering the moves
  // loop by the constructor, and unmarked upon leaving that loop by the destructor.
  struct ThreadHolding {
    explicit ThreadHolding(Thread* thisThread, Key posKey, int ply) {
       location = ply < 8 ? &breadcrumbs[posKey & (breadcrumbs.size() - 1)] : nullptr;
       otherThread = false;
       owning = false;
       if (location)
       {
          // See if another already marked this location, if not, mark it ourselves
          Thread* tmp = (*location).thread.load(std::memory_order_relaxed);
          if (tmp == nullptr)
          {
              (*location).thread.store(thisThread, std::memory_order_relaxed);
              (*location).key.store(posKey, std::memory_order_relaxed);
              owning = true;
          }
          else if (   tmp != thisThread
                   && (*location).key.load(std::memory_order_relaxed) == posKey)
              otherThread = true;
       }
    }

    ~ThreadHolding() {
       if (owning) // Free the marked location
           (*location).thread.store(nullptr, std::memory_order_relaxed);
    }

    bool marked() { return otherThread; }

    private:
    Breadcrumb* location;
    bool otherThread, owning;
  };

  template <NodeType NT>
  Value search(Position& pos, Stack* ss, Value alpha, Value beta, Depth depth, bool cutNode);

  template <NodeType NT>
  Value qsearch(Position& pos, Stack* ss, Value alpha, Value beta, Depth depth = 0);

  Value value_to_tt(Value v, int ply);
  Value value_from_tt(Value v, int ply, int r50c);
  void update_pv(Move* pv, Move move, Move* childPv);
  void update_continuation_histories(Stack* ss, Piece pc, Square to, int bonus);
  void update_quiet_stats(const Position& pos, Stack* ss, Move move, int bonus, int depth);
  void update_all_stats(const Position& pos, Stack* ss, Move bestMove, Value bestValue, Value beta, Square prevSq,
                        Move* quietsSearched, int quietCount, Move* capturesSearched, int captureCount, Depth depth);

  // perft() is our utility to verify move generation. All the leaf nodes up
  // to the given depth are generated and counted, and the sum is returned.
  template<bool Root>
  uint64_t perft(Position& pos, Depth depth) {

    StateInfo st;
    uint64_t cnt, nodes = 0;
    const bool leaf = (depth == 2);

    for (const auto& m : MoveList<LEGAL>(pos))
    {
        if (Root && depth <= 1)
            cnt = 1, nodes++;
        else
        {
            pos.do_move(m, st);
            cnt = leaf ? MoveList<LEGAL>(pos).size() : perft<false>(pos, depth - 1);
            nodes += cnt;
            pos.undo_move(m);
        }
        if (Root)
            sync_cout << UCI::move(m, pos.is_chess960()) << ": " << cnt << sync_endl;
    }
    return nodes;
  }

} // namespace


/// Search::init() is called at startup to initialize various lookup tables

void Search::init() {

  for (int i = 1; i < MAX_MOVES; ++i)
      Reductions[i] = int((24.8 + std::log(Threads.size())) * std::log(i));
}


/// Search::clear() resets search state to its initial value

void Search::clear() {

  Threads.main()->wait_for_search_finished();

  Time.availableNodes = 0;
  TT.clear();
  Threads.clear();
  Tablebases::init(Options["SyzygyPath"]); // Free mapped files
}


/// MainThread::search() is started when the program receives the UCI 'go'
/// command. It searches from the root position and outputs the "bestmove".

void MainThread::search() {

  if (Limits.perft)
  {
      nodes = perft<true>(rootPos, Limits.perft);
      sync_cout << "\nNodes searched: " << nodes << "\n" << sync_endl;
      return;
  }

  Color us = rootPos.side_to_move();
  Time.init(Limits, us, rootPos.game_ply());
  TT.new_search();

  if (rootMoves.empty())
  {
      rootMoves.emplace_back(MOVE_NONE);
      sync_cout << "info depth 0 score "
                << UCI::value(rootPos.checkers() ? -VALUE_MATE : VALUE_DRAW)
                << sync_endl;
  }
  else
  {
      for (Thread* th : Threads)
      {
          th->bestMoveChanges = 0;
          if (th != this)
              th->start_searching();
      }

      Thread::search(); // Let's start searching!
  }

  // When we reach the maximum depth, we can arrive here without a raise of
  // Threads.stop. However, if we are pondering or in an infinite search,
  // the UCI protocol states that we shouldn't print the best move before the
  // GUI sends a "stop" or "ponderhit" command. We therefore simply wait here
  // until the GUI sends one of those commands.

  while (!Threads.stop && (ponder || Limits.infinite))
  {} // Busy wait for a stop or a ponder reset

  // Stop the threads if not already stopped (also raise the stop if
  // "ponderhit" just reset Threads.ponder).
  Threads.stop = true;

  // Wait until all threads have finished
  for (Thread* th : Threads)
      if (th != this)
          th->wait_for_search_finished();

  // When playing in 'nodes as time' mode, subtract the searched nodes from
  // the available ones before exiting.
  if (Limits.npmsec)
      Time.availableNodes += Limits.inc[us] - Threads.nodes_searched();

  Thread* bestThread = this;

  // Check if there are threads with a better score than main thread
  if (    Options["MultiPV"] == 1
      && !Limits.depth
      && !(Skill(Options["Skill Level"]).enabled() || Options["UCI_LimitStrength"])
      &&  rootMoves[0].pv[0] != MOVE_NONE)
  {
      std::map<Move, int64_t> votes;
      Value minScore = this->rootMoves[0].score;

      // Find minimum score
      for (Thread* th: Threads)
          minScore = std::min(minScore, th->rootMoves[0].score);

      // Vote according to score and depth, and select the best thread
      for (Thread* th : Threads)
      {
          votes[th->rootMoves[0].pv[0]] +=
              (th->rootMoves[0].score - minScore + 14) * int(th->completedDepth);

          if (abs(bestThread->rootMoves[0].score) >= VALUE_TB_WIN_IN_MAX_PLY)
          {
              // Make sure we pick the shortest mate / TB conversion or stave off mate the longest
              if (th->rootMoves[0].score > bestThread->rootMoves[0].score)
                  bestThread = th;
          }
          else if (   th->rootMoves[0].score >= VALUE_TB_WIN_IN_MAX_PLY
                   || (   th->rootMoves[0].score > VALUE_TB_LOSS_IN_MAX_PLY
                       && votes[th->rootMoves[0].pv[0]] > votes[bestThread->rootMoves[0].pv[0]]))
              bestThread = th;
      }
  }

  bestPreviousScore = bestThread->rootMoves[0].score;

  // Send again PV info if we have a new best thread
  if (bestThread != this)
      sync_cout << UCI::pv(bestThread->rootPos, bestThread->completedDepth, -VALUE_INFINITE, VALUE_INFINITE) << sync_endl;

  sync_cout << "bestmove " << UCI::move(bestThread->rootMoves[0].pv[0], rootPos.is_chess960());

  if (bestThread->rootMoves[0].pv.size() > 1 || bestThread->rootMoves[0].extract_ponder_from_tt(rootPos))
      std::cout << " ponder " << UCI::move(bestThread->rootMoves[0].pv[1], rootPos.is_chess960());

  std::cout << sync_endl;
}


/// Thread::search() is the main iterative deepening loop. It calls search()
/// repeatedly with increasing depth until the allocated thinking time has been
/// consumed, the user stops the search, or the maximum search depth is reached.

void Thread::search() {

  // To allow access to (ss-7) up to (ss+2), the stack must be oversized.
  // The former is needed to allow update_continuation_histories(ss-1, ...),
  // which accesses its argument at ss-6, also near the root.
  // The latter is needed for statScores and killer initialization.
  Stack stack[MAX_PLY+10], *ss = stack+7;
  Move  pv[MAX_PLY+1];
  Value bestValue, alpha, beta, delta;
  Move  lastBestMove = MOVE_NONE;
  Depth lastBestMoveDepth = 0;
  MainThread* mainThread = (this == Threads.main() ? Threads.main() : nullptr);
  double timeReduction = 1, totBestMoveChanges = 0;
  Color us = rootPos.side_to_move();
  int iterIdx = 0;

  std::memset(ss-7, 0, 10 * sizeof(Stack));
  for (int i = 7; i > 0; i--)
      (ss-i)->continuationHistory = &this->continuationHistory[0][0][NO_PIECE][0]; // Use as a sentinel

  ss->pv = pv;

  bestValue = delta = alpha = -VALUE_INFINITE;
  beta = VALUE_INFINITE;

  if (mainThread)
  {
      if (mainThread->bestPreviousScore == VALUE_INFINITE)
          for (int i=0; i<4; ++i)
              mainThread->iterValue[i] = VALUE_ZERO;
      else
          for (int i=0; i<4; ++i)
              mainThread->iterValue[i] = mainThread->bestPreviousScore;
  }

  size_t multiPV = Options["MultiPV"];

  // Pick integer skill levels, but non-deterministically round up or down
  // such that the average integer skill corresponds to the input floating point one.
  // UCI_Elo is converted to a suitable fractional skill level, using anchoring
  // to CCRL Elo (goldfish 1.13 = 2000) and a fit through Ordo derived Elo
  // for match (TC 60+0.6) results spanning a wide range of k values.
  PRNG rng(now());
  double floatLevel = Options["UCI_LimitStrength"] ?
                      Utility::clamp(std::pow((Options["UCI_Elo"] - 1346.6) / 143.4, 1 / 0.806), 0.0, 20.0) :
                        double(Options["Skill Level"]);
  int intLevel = int(floatLevel) +
                 ((floatLevel - int(floatLevel)) * 1024 > rng.rand<unsigned>() % 1024  ? 1 : 0);
  Skill skill(intLevel);

  // When playing with strength handicap enable MultiPV search that we will
  // use behind the scenes to retrieve a set of possible moves.
  if (skill.enabled())
      multiPV = std::max(multiPV, (size_t)4);

  multiPV = std::min(multiPV, rootMoves.size());
  ttHitAverage = ttHitAverageWindow * ttHitAverageResolution / 2;

  int ct = int(Options["Contempt"]) * PawnValueEg / 100; // From centipawns

  // In analysis mode, adjust contempt in accordance with user preference
  if (Limits.infinite || Options["UCI_AnalyseMode"])
      ct =  Options["Analysis Contempt"] == "Off"  ? 0
          : Options["Analysis Contempt"] == "Both" ? ct
          : Options["Analysis Contempt"] == "White" && us == BLACK ? -ct
          : Options["Analysis Contempt"] == "Black" && us == WHITE ? -ct
          : ct;

  // Evaluation score is from the white point of view
  contempt = (us == WHITE ?  make_score(ct, ct / 2)
                          : -make_score(ct, ct / 2));

  int searchAgainCounter = 0;

  // Iterative deepening loop until requested to stop or the target depth is reached
  while (   ++rootDepth < MAX_PLY
         && !Threads.stop
         && !(Limits.depth && mainThread && rootDepth > Limits.depth))
  {
      // Age out PV variability metric
      if (mainThread)
          totBestMoveChanges /= 2;

      // Save the last iteration's scores before first PV line is searched and
      // all the move scores except the (new) PV are set to -VALUE_INFINITE.
      for (RootMove& rm : rootMoves)
          rm.previousScore = rm.score;

      size_t pvFirst = 0;
      pvLast = 0;

      if (!Threads.increaseDepth)
         searchAgainCounter++;

      // MultiPV loop. We perform a full root search for each PV line
      for (pvIdx = 0; pvIdx < multiPV && !Threads.stop; ++pvIdx)
      {
          if (pvIdx == pvLast)
          {
              pvFirst = pvLast;
              for (pvLast++; pvLast < rootMoves.size(); pvLast++)
                  if (rootMoves[pvLast].tbRank != rootMoves[pvFirst].tbRank)
                      break;
          }

          // Reset UCI info selDepth for each depth and each PV line
          selDepth = 0;

          // Reset aspiration window starting size
          if (rootDepth >= 4)
          {
              Value prev = rootMoves[pvIdx].previousScore;
              delta = Value(21);
              alpha = std::max(prev - delta,-VALUE_INFINITE);
              beta  = std::min(prev + delta, VALUE_INFINITE);

              // Adjust contempt based on root move's previousScore (dynamic contempt)
<<<<<<< HEAD
              int dt = Options["Dynamic Contempt"];
              int dct = ct + dt * ((102 - ct / 2) * previousScore / (abs(previousScore) + 157));
=======
              int dct = ct + (102 - ct / 2) * prev / (abs(prev) + 157);
>>>>>>> 221893bf

              contempt = (us == WHITE ?  make_score(dct, dct / 2)
                                      : -make_score(dct, dct / 2));
          }

          // Start with a small aspiration window and, in the case of a fail
          // high/low, re-search with a bigger window until we don't fail
          // high/low anymore.
          while (true)
          {
              bestValue = ::search<PV>(rootPos, ss, alpha, beta, rootDepth - searchAgainCounter, false);

              // Bring the best move to the front. It is critical that sorting
              // is done with a stable algorithm because all the values but the
              // first and eventually the new best one are set to -VALUE_INFINITE
              // and we want to keep the same order for all the moves except the
              // new PV that goes to the front. Note that in case of MultiPV
              // search the already searched PV lines are preserved.
              std::stable_sort(rootMoves.begin() + pvIdx, rootMoves.begin() + pvLast);

              // If search has been stopped, we break immediately. Sorting is
              // safe because RootMoves is still valid, although it refers to
              // the previous iteration.
              if (Threads.stop)
                  break;

              // When failing high/low give some update (without cluttering
              // the UI) before a re-search.
              if (   mainThread
                  && multiPV == 1
                  && (bestValue <= alpha || bestValue >= beta)
                  && Time.elapsed() > 3000)
                  sync_cout << UCI::pv(rootPos, rootDepth, alpha, beta) << sync_endl;

              // In case of failing low/high increase aspiration window and
              // re-search, otherwise exit the loop.
              if (bestValue <= alpha)
              {
                  beta = (alpha + beta) / 2;
                  alpha = std::max(bestValue - delta, -VALUE_INFINITE);

                  if (mainThread)
                      mainThread->stopOnPonderhit = false;
              }
              else if (bestValue >= beta)
                  beta = std::min(bestValue + delta, VALUE_INFINITE);

              else
              {
                  ++rootMoves[pvIdx].bestMoveCount;
                  break;
              }

              delta += delta / 4 + 5;

              assert(alpha >= -VALUE_INFINITE && beta <= VALUE_INFINITE);
          }

          // Sort the PV lines searched so far and update the GUI
          std::stable_sort(rootMoves.begin() + pvFirst, rootMoves.begin() + pvIdx + 1);

          if (    mainThread
              && (Threads.stop || pvIdx + 1 == multiPV || Time.elapsed() > 3000))
              sync_cout << UCI::pv(rootPos, rootDepth, alpha, beta) << sync_endl;
      }

      if (!Threads.stop)
          completedDepth = rootDepth;

      if (rootMoves[0].pv[0] != lastBestMove) {
         lastBestMove = rootMoves[0].pv[0];
         lastBestMoveDepth = rootDepth;
      }

      // Have we found a "mate in x"?
      if (   Limits.mate
          && bestValue >= VALUE_MATE_IN_MAX_PLY
          && VALUE_MATE - bestValue <= 2 * Limits.mate)
          Threads.stop = true;

      if (!mainThread)
          continue;

      // If skill level is enabled and time is up, pick a sub-optimal best move
      if (skill.enabled() && skill.time_to_pick(rootDepth))
          skill.pick_best(multiPV);

      // Do we have time for the next iteration? Can we stop searching now?
      if (    Limits.use_time_management()
          && !Threads.stop
          && !mainThread->stopOnPonderhit)
      {
          double fallingEval = (332 +  6 * (mainThread->bestPreviousScore - bestValue)
                                    +  6 * (mainThread->iterValue[iterIdx]  - bestValue)) / 704.0;
          fallingEval = Utility::clamp(fallingEval, 0.5, 1.5);

          // If the bestMove is stable over several iterations, reduce time accordingly
          timeReduction = lastBestMoveDepth + 9 < completedDepth ? 1.94 : 0.91;
          double reduction = (1.41 + mainThread->previousTimeReduction) / (2.27 * timeReduction);

          // Use part of the gained time from a previous stable move for the current move
          for (Thread* th : Threads)
          {
              totBestMoveChanges += th->bestMoveChanges;
              th->bestMoveChanges = 0;
          }
          double bestMoveInstability = 1 + totBestMoveChanges / Threads.size();

          TimePoint elapsedT = Time.elapsed();
          TimePoint optimumT = Time.optimum();

          // Stop the search if we have only one legal move, or if available time elapsed
          if (   (rootMoves.size() == 1 && (elapsedT > optimumT / 16))
              || elapsedT > optimumT * fallingEval * reduction * bestMoveInstability)
          {
              // If we are allowed to ponder do not stop the search now but
              // keep pondering until the GUI sends "ponderhit" or "stop".
              if (mainThread->ponder)
                  mainThread->stopOnPonderhit = true;
              else
                  Threads.stop = true;
          }
          else if (   Threads.increaseDepth
                   && !mainThread->ponder
                   && elapsedT > optimumT * fallingEval * reduction * bestMoveInstability * 0.6)
                   Threads.increaseDepth = false;
          else
                   Threads.increaseDepth = true;
      }

      mainThread->iterValue[iterIdx] = bestValue;
      iterIdx = (iterIdx + 1) & 3;
  }

  if (!mainThread)
      return;

  mainThread->previousTimeReduction = timeReduction;

  // If skill level is enabled, swap best PV line with the sub-optimal one
  if (skill.enabled())
      std::swap(rootMoves[0], *std::find(rootMoves.begin(), rootMoves.end(),
                skill.best ? skill.best : skill.pick_best(multiPV)));
}


namespace {

  // search<>() is the main search function for both PV and non-PV nodes

  template <NodeType NT>
  Value search(Position& pos, Stack* ss, Value alpha, Value beta, Depth depth, bool cutNode) {

    constexpr bool PvNode = NT == PV;
    const bool rootNode = PvNode && ss->ply == 0;

    // Dive into quiescence search when the depth reaches zero
    if (depth <= 0)
        return qsearch<NT>(pos, ss, alpha, beta);

    assert(-VALUE_INFINITE <= alpha && alpha < beta && beta <= VALUE_INFINITE);
    assert(PvNode || (alpha == beta - 1));
    assert(0 < depth && depth < MAX_PLY);
    assert(!(PvNode && cutNode));

    Move pv[MAX_PLY+1], capturesSearched[32], quietsSearched[64];
    StateInfo st;
    TTEntry* tte;
    Key posKey;
    Move ttMove, move, excludedMove, bestMove;
    Depth extension, newDepth;
<<<<<<< HEAD
    Value bestValue, value, ttValue, eval;
    bool ttHit, ttPv, inCheck, givesCheck, improving, didLMR, priorCapture, isMate, gameCycle;
    bool captureOrPromotion, doFullDepthSearch, moveCountPruning, ttCapture, singularLMR, kingDanger;
=======
    Value bestValue, value, ttValue, eval, maxValue;
    bool ttHit, ttPv, formerPv, inCheck, givesCheck, improving, didLMR, priorCapture;
    bool captureOrPromotion, doFullDepthSearch, moveCountPruning, ttCapture, singularLMR;
>>>>>>> 221893bf
    Piece movedPiece;
    int moveCount, captureCount, quietCount, rootDepth;

    // Step 1. Initialize node
    Thread* thisThread = pos.this_thread();
    inCheck = pos.checkers();
    priorCapture = pos.captured_piece();
    Color us = pos.side_to_move();
    moveCount = captureCount = quietCount = ss->moveCount = 0;
    bestValue = -VALUE_INFINITE;
    gameCycle = kingDanger = false;
    rootDepth = thisThread->rootDepth;

    // Check for the available remaining time
    if (thisThread == Threads.main())
        static_cast<MainThread*>(thisThread)->check_time();

    // Used to send selDepth info to GUI (selDepth counts from 1, ply from 0)
    if (PvNode && thisThread->selDepth < ss->ply + 1)
        thisThread->selDepth = ss->ply + 1;

    // Transposition table lookup. We don't want the score of a partial
    // search to overwrite a previous full search TT value, so we use a different
    // position key in case of an excluded move.
    excludedMove = ss->excludedMove;
    posKey = pos.key() ^ Key(excludedMove);
    tte = TT.probe(posKey, ttHit);
    ttValue = ttHit ? value_from_tt(tte->value(), ss->ply, pos.rule50_count()) : VALUE_NONE;
    ttMove =  rootNode ? thisThread->rootMoves[thisThread->pvIdx].pv[0]
            : ttHit    ? tte->move() : MOVE_NONE;
    ttPv = PvNode || (ttHit && tte->is_pv());

    if (ttPv && depth > 12 && ss->ply - 1 < MAX_LPH && !pos.captured_piece() && is_ok((ss-1)->currentMove))
    thisThread->lowPlyHistory[ss->ply - 1][from_to((ss-1)->currentMove)] << stat_bonus(depth - 5);

    // thisThread->ttHitAverage can be used to approximate the running average of ttHit
    thisThread->ttHitAverage =   (ttHitAverageWindow - 1) * thisThread->ttHitAverage / ttHitAverageWindow
                                + ttHitAverageResolution * ttHit;

    if (!rootNode)
    {
        // Check if we have an upcoming move which draws by repetition, or
        // if the opponent had an alternative move earlier to this position.
        if (pos.has_game_cycle(ss->ply))
        {
            if (VALUE_DRAW >= beta)
            {
                tte->save(posKey, VALUE_DRAW, ttPv, BOUND_EXACT,
                          depth, MOVE_NONE, VALUE_NONE);

                return VALUE_DRAW;
            }
            gameCycle = true;
            alpha = std::max(alpha, VALUE_DRAW);
        }

        // Step 2. Check for aborted search and immediate draw
        if (pos.is_draw(ss->ply))
            return VALUE_DRAW;

        if (Threads.stop.load(std::memory_order_relaxed) || ss->ply >= MAX_PLY)
            return ss->ply >= MAX_PLY && !inCheck ? evaluate(pos)
                                                  : VALUE_DRAW;

        // Step 3. Mate distance pruning. Even if we mate at the next move our score
        // would be at best mate_in(ss->ply+1), but if alpha is already bigger because
        // a shorter mate was found upward in the tree then there is no need to search
        // because we will never beat the current alpha. Same logic but with reversed
        // signs applies also in the opposite condition of being mated instead of giving
        // mate. In this case return a fail-high score.
        if (alpha >= mate_in(ss->ply+1))
            return alpha;
    }

    assert(0 <= ss->ply && ss->ply < MAX_PLY);

    (ss+1)->ply = ss->ply + 1;
    (ss+1)->excludedMove = bestMove = MOVE_NONE;
    (ss+2)->killers[0] = (ss+2)->killers[1] = MOVE_NONE;
    Square prevSq = to_sq((ss-1)->currentMove);

    // Initialize statScore to zero for the grandchildren of the current position.
    // So statScore is shared between all grandchildren and only the first grandchild
    // starts with statScore = 0. Later grandchildren start with the last calculated
    // statScore of the previous grandchild. This influences the reduction rules in
    // LMR which are based on the statScore of parent position.
    if (rootNode)
        (ss+4)->statScore = 0;
    else
        (ss+2)->statScore = 0;

<<<<<<< HEAD
=======
    // Step 4. Transposition table lookup. We don't want the score of a partial
    // search to overwrite a previous full search TT value, so we use a different
    // position key in case of an excluded move.
    excludedMove = ss->excludedMove;
    posKey = pos.key() ^ Key(excludedMove << 16); // Isn't a very good hash
    tte = TT.probe(posKey, ttHit);
    ttValue = ttHit ? value_from_tt(tte->value(), ss->ply, pos.rule50_count()) : VALUE_NONE;
    ttMove =  rootNode ? thisThread->rootMoves[thisThread->pvIdx].pv[0]
            : ttHit    ? tte->move() : MOVE_NONE;
    ttPv = PvNode || (ttHit && tte->is_pv());
    formerPv = ttPv && !PvNode;

    if (ttPv && depth > 12 && ss->ply - 1 < MAX_LPH && !pos.captured_piece() && is_ok((ss-1)->currentMove))
        thisThread->lowPlyHistory[ss->ply - 1][from_to((ss-1)->currentMove)] << stat_bonus(depth - 5);

    // thisThread->ttHitAverage can be used to approximate the running average of ttHit
    thisThread->ttHitAverage =   (ttHitAverageWindow - 1) * thisThread->ttHitAverage / ttHitAverageWindow
                                + ttHitAverageResolution * ttHit;

>>>>>>> 221893bf
    // At non-PV nodes we check for an early TT cutoff
    if (  !PvNode
        && ttHit
        && !gameCycle
        && pos.rule50_count() < 88
        && tte->depth() >= depth
        && ttValue != VALUE_NONE // Possible in case of TT access race
        && (ttValue != VALUE_DRAW || VALUE_DRAW >= beta)
        && (ttValue >= beta ? (tte->bound() & BOUND_LOWER)
                            : (tte->bound() & BOUND_UPPER)))
    {
        // If ttMove is quiet, update move sorting heuristics on TT hit
        if (ttMove)
        {
            if (ttValue >= beta)
            {
                if (!pos.capture_or_promotion(ttMove))
                    update_quiet_stats(pos, ss, ttMove, stat_bonus(depth), depth);

                // Extra penalty for early quiet moves of the previous ply
                if ((ss-1)->moveCount <= 2 && !priorCapture)
                    update_continuation_histories(ss-1, pos.piece_on(prevSq), prevSq, -stat_bonus(depth + 1));
            }
            // Penalty for a quiet ttMove that fails low
            else if (!pos.capture_or_promotion(ttMove))
            {
                int penalty = -stat_bonus(depth);
                thisThread->mainHistory[us][from_to(ttMove)] << penalty;
                update_continuation_histories(ss, pos.moved_piece(ttMove), to_sq(ttMove), penalty);
            }
        }

        return ttValue;
    }

    // Step 5. Tablebases probe
    if (!rootNode && TB::Cardinality)
    {
        int piecesCount = popcount(pos.pieces());

        if (    piecesCount <= TB::Cardinality
            && (piecesCount <  TB::Cardinality || depth >= TB::ProbeDepth)
            &&  pos.rule50_count() == 0
            && !pos.can_castle(ANY_CASTLING))
        {
            TB::ProbeState err;
            TB::WDLScore v = Tablebases::probe_wdl(pos, &err);

            // Force check of time on the next occasion
            if (thisThread == Threads.main())
                static_cast<MainThread*>(thisThread)->callsCnt = 0;

            if (err != TB::ProbeState::FAIL)
            {
                thisThread->tbHits.fetch_add(1, std::memory_order_relaxed);

                int drawScore = TB::UseRule50 ? 1 : 0;

                int centiPly = PawnValueEg * ss->ply / 100;

                if (    abs(v) <= drawScore
                    || !ttHit
                    || (v < -drawScore && ttValue > -VALUE_TB_WIN + centiPly + PawnValueEg * popcount(pos.pieces( pos.side_to_move())))
                    || (v >  drawScore && ttValue <  VALUE_TB_WIN - centiPly - PawnValueEg * popcount(pos.pieces(~pos.side_to_move()))))
                {
                    value =  v < -drawScore ? -VALUE_TB_WIN + centiPly + PawnValueEg * popcount(pos.pieces( pos.side_to_move()))
                           : v >  drawScore ?  VALUE_TB_WIN - centiPly - PawnValueEg * popcount(pos.pieces(~pos.side_to_move()))
                                            :  VALUE_DRAW - v < 0 ? 2 * Tempo : VALUE_ZERO;

                    tte->save(posKey, value, ttPv,
                              v > drawScore ? BOUND_LOWER : v < -drawScore ? BOUND_UPPER : BOUND_EXACT,
                              depth, MOVE_NONE, VALUE_NONE);

                    if (abs(v) <= drawScore)
                        return value;
                }
            }
        }
    }

    CapturePieceToHistory& captureHistory = thisThread->captureHistory;

    // Step 6. Static evaluation of the position
    if (inCheck)
    {
        ss->staticEval = eval = VALUE_NONE;
        improving = false;
        goto moves_loop;  // Skip early pruning when in check
    }
    else if (ttHit)
    {
        // Never assume anything about values stored in TT
        ss->staticEval = eval = tte->eval();
        if (eval == VALUE_NONE)
            ss->staticEval = eval = evaluate(pos);

        // Can ttValue be used as a better position evaluation?
        if (    ttValue != VALUE_NONE
            && (tte->bound() & (ttValue > eval ? BOUND_LOWER : BOUND_UPPER)))
            eval = ttValue;
    }
    else
    {
        if ((ss-1)->currentMove != MOVE_NULL)
        {
            int bonus = -(ss-1)->statScore / 512;

            ss->staticEval = eval = evaluate(pos) + bonus;
        }
        else
            ss->staticEval = eval = -(ss-1)->staticEval + 2 * Tempo;

        tte->save(posKey, VALUE_NONE, ttPv, BOUND_NONE, DEPTH_NONE, MOVE_NONE, eval);
    }

    if (gameCycle)
        ss->staticEval = eval = ss->staticEval * std::max(0, (100 - pos.rule50_count())) / 100;

    improving =  (ss-2)->staticEval == VALUE_NONE ? (ss->staticEval > (ss-4)->staticEval
              || (ss-4)->staticEval == VALUE_NONE) : ss->staticEval > (ss-2)->staticEval;

    // Begin early pruning.
    if (   !PvNode
        && !excludedMove
        && !gameCycle
        && !thisThread->nmpGuard
        &&  abs(eval) < 2 * VALUE_KNOWN_WIN)
    {
       if (rootDepth > 10)
           kingDanger = pos.king_danger();

       // Step 8. Futility pruning: child node (~30 Elo)
       if (    depth < 6
           && !kingDanger
           &&  eval - futility_margin(depth, improving) >= beta
           &&  eval < VALUE_KNOWN_WIN) // Do not return unproven wins
           return eval;

       // Step 9. Null move search with verification search (~40 Elo)
       if (   (ss-1)->currentMove != MOVE_NULL
           && (ss-1)->statScore < 23397
           &&  eval >= beta
           &&  eval >= ss->staticEval
           &&  ss->staticEval >= beta - 32 * depth - 30 * improving + 120 * ttPv + 292
           &&  pos.non_pawn_material(us)
           && !kingDanger
           && !(rootDepth > 10 && MoveList<LEGAL>(pos).size() < 6))
       {
           assert(eval - beta >= 0);

           // Null move dynamic reduction based on depth and value
           Depth R = ((854 + 68 * depth) / 258 + std::min(int(eval - beta) / 192, 3));

           ss->currentMove = MOVE_NULL;
           ss->continuationHistory = &thisThread->continuationHistory[0][0][NO_PIECE][0];

           pos.do_null_move(st);

           Value nullValue = -search<NonPV>(pos, ss+1, -beta, -beta+1, depth-R, !cutNode);

           pos.undo_null_move();

           if (nullValue >= beta)
           {
               // Do not return unproven mate or TB scores
               if (nullValue >= VALUE_TB_WIN_IN_MAX_PLY)
                   nullValue = beta;

               if (abs(beta) < VALUE_KNOWN_WIN && depth < 11)
                   return nullValue;

               // Do verification search at high depths
               thisThread->nmpGuard = true;

               Value v = search<NonPV>(pos, ss, beta-1, beta, depth-R, false);

               thisThread->nmpGuard = false;

               if (v >= beta)
                   return nullValue;
           }
       }

<<<<<<< HEAD
       // Step 10. ProbCut (~10 Elo)
       // If we have a good enough capture and a reduced search returns a value
       // much above beta, we can (almost) safely prune the previous move.
       if (    depth >= 5
           && !(ss->ply & 1)
           &&  abs(beta) < VALUE_TB_WIN_IN_MAX_PLY)
       {
           Value raisedBeta = std::min(beta + 189 - 45 * improving, VALUE_INFINITE);
           MovePicker mp(pos, ttMove, raisedBeta - ss->staticEval, &captureHistory);
           int probCutCount = 0;

           while (  (move = mp.next_move()) != MOVE_NONE
                  && probCutCount < 2 + 2 * cutNode)
               if (move != excludedMove)
               {
                   assert(pos.capture_or_promotion(move));
                   assert(depth >= 5);
=======
    // Step 10. ProbCut (~10 Elo)
    // If we have a good enough capture and a reduced search returns a value
    // much above beta, we can (almost) safely prune the previous move.
    if (   !PvNode
        &&  depth >= 5
        &&  abs(beta) < VALUE_TB_WIN_IN_MAX_PLY)
    {
        Value raisedBeta = beta + 189 - 45 * improving;
        assert(raisedBeta < VALUE_INFINITE);
        MovePicker mp(pos, ttMove, raisedBeta - ss->staticEval, &captureHistory);
        int probCutCount = 0;

        while (   (move = mp.next_move()) != MOVE_NONE
               && probCutCount < 2 + 2 * cutNode
               && !(   move == ttMove
                    && tte->depth() >= depth - 4
                    && ttValue < raisedBeta))
            if (move != excludedMove && pos.legal(move))
            {
                assert(pos.capture_or_promotion(move));
                assert(depth >= 5);
>>>>>>> 221893bf

                   captureOrPromotion = true;
                   probCutCount++;

                   ss->currentMove = move;
                   ss->continuationHistory = &thisThread->continuationHistory[inCheck]
                                                                             [captureOrPromotion]
                                                                             [pos.moved_piece(move)]
                                                                             [to_sq(move)];

                   pos.do_move(move, st);

                   // Perform a preliminary qsearch to verify that the move holds
                   value = -qsearch<NonPV>(pos, ss+1, -raisedBeta, -raisedBeta+1);

                   // If the qsearch held perform the regular search
                   if (value >= raisedBeta)
                       value = -search<NonPV>(pos, ss+1, -raisedBeta, -raisedBeta+1, depth - 4, !cutNode);

                   pos.undo_move(move);

                   if (value >= raisedBeta)
                       return value;
               }
       }
    } //End early Pruning

    // Step 11. Internal iterative deepening (~1 Elo)
    if (depth >= 7 && !ttMove)
    {
        search<NT>(pos, ss, alpha, beta, depth - 7, cutNode);

        tte = TT.probe(posKey, ttHit);
        ttValue = ttHit ? value_from_tt(tte->value(), ss->ply, pos.rule50_count()) : VALUE_NONE;
        ttMove = ttHit ? tte->move() : MOVE_NONE;
    }

moves_loop: // When in check, search starts from here

    const PieceToHistory* contHist[] = { (ss-1)->continuationHistory, (ss-2)->continuationHistory,
                                          nullptr                   , (ss-4)->continuationHistory,
                                          nullptr                   , (ss-6)->continuationHistory };

    Move countermove = thisThread->counterMoves[pos.piece_on(prevSq)][prevSq];

    MovePicker mp(pos, ttMove, depth, &thisThread->mainHistory,
                                      &thisThread->lowPlyHistory,
                                      &captureHistory,
                                      contHist,
                                      countermove,
                                      ss->killers,
                                      depth > 12 ? ss->ply : MAX_PLY);

    value = bestValue;
    singularLMR = moveCountPruning = false;
    ttCapture = ttMove && pos.capture_or_promotion(ttMove);

    // Mark this node as being searched
    ThreadHolding th(thisThread, posKey, ss->ply);

    // Step 12. Loop through all pseudo-legal moves until no moves remain
    // or a beta cutoff occurs.
    while ((move = mp.next_move(moveCountPruning)) != MOVE_NONE)
    {
      assert(is_ok(move));

      if (move == excludedMove)
          continue;

      // At root obey the "searchmoves" option and skip moves not listed in Root
      // Move List. As a consequence any illegal move is also skipped. In MultiPV
      // mode we also skip PV moves which have been already searched and those
      // of lower "TB rank" if we are in a TB root position.
      if (rootNode && !std::count(thisThread->rootMoves.begin() + thisThread->pvIdx,
                                  thisThread->rootMoves.begin() + thisThread->pvLast, move))
          continue;

      ss->moveCount = ++moveCount;

      if (rootNode && thisThread == Threads.main() && Time.elapsed() > 3000)
          sync_cout << "info depth " << depth
                    << " currmove " << UCI::move(move, pos.is_chess960())
                    << " currmovenumber " << moveCount + thisThread->pvIdx << sync_endl;
      if (PvNode)
          (ss+1)->pv = nullptr;

      extension = 0;
      captureOrPromotion = pos.capture_or_promotion(move);
      movedPiece = pos.moved_piece(move);
      givesCheck = pos.gives_check(move);
      isMate = false;

      if (givesCheck)
      {
          pos.do_move(move, st, givesCheck);
          isMate = MoveList<LEGAL>(pos).size() == 0;
          pos.undo_move(move);

          if (!isMate) // Don't double count nodes
              thisThread->nodes.fetch_sub(1, std::memory_order_relaxed);
      }

      if (isMate)
      {
          ss->currentMove = move;
          ss->continuationHistory = &thisThread->continuationHistory[inCheck][priorCapture][movedPiece][to_sq(move)];
          value = mate_in(ss->ply+1);

          if (PvNode && (moveCount == 1 || (value > alpha && (rootNode || value < beta))))
          {
              (ss+1)->pv = pv;
              (ss+1)->pv[0] = MOVE_NONE;
          }
      }
      else
      {

      // Calculate new depth for this move
      newDepth = depth - 1;

      // Step 13. Pruning at shallow depth (~200 Elo)
      if (  !PvNode
          && pos.non_pawn_material(us)
          && bestValue > VALUE_TB_LOSS_IN_MAX_PLY)
      {
          // Skip quiet moves if movecount exceeds our FutilityMoveCount threshold
          moveCountPruning = moveCount >= futility_move_count(improving, depth);

          // Reduced depth of the next LMR search
          int lmrDepth = std::max(newDepth - reduction(improving, depth, moveCount), 0);

          if (   !captureOrPromotion
              && !givesCheck)
          {
              // Countermoves based pruning (~20 Elo)
              if (   lmrDepth < 4 + ((ss-1)->statScore > 0 || (ss-1)->moveCount == 1)
                  && (*contHist[0])[movedPiece][to_sq(move)] < CounterMovePruneThreshold
                  && (*contHist[1])[movedPiece][to_sq(move)] < CounterMovePruneThreshold)
                  continue;

              // Futility pruning: parent node (~5 Elo)
              if (   lmrDepth < 3
                  && !inCheck
                  && ss->staticEval + 235 + 172 * lmrDepth <= alpha
                  &&  (*contHist[0])[movedPiece][to_sq(move)]
                    + (*contHist[1])[movedPiece][to_sq(move)]
                    + (*contHist[3])[movedPiece][to_sq(move)] < 27400)
                  continue;

              // Prune moves with negative SEE (~20 Elo)
              if (!pos.see_ge(move, Value(-(32 - std::min(lmrDepth, 18)) * lmrDepth * lmrDepth)))
                  continue;
          }
          else
          {
              // Capture history based pruning when the move doesn't give check
              if (   !givesCheck
                  && lmrDepth < 1
                  && captureHistory[movedPiece][to_sq(move)][type_of(pos.piece_on(to_sq(move)))] < 0)
                  continue;

              // See based pruning
              if (!pos.see_ge(move, Value(-194) * depth)) // (~25 Elo)
                  continue;
          }
      }

      // Step 14. Extensions (~75 Elo)
      if (   gameCycle
          && (depth < 5 || PvNode))
          extension = 2;

      // Singular extension search (~70 Elo). If all moves but one fail low on a
      // search of (alpha-s, beta-s), and just one fails high on (alpha, beta),
      // then that move is singular and should be extended. To verify this we do
      // a reduced search on all the other moves but the ttMove and if the
      // result is lower than ttValue minus a margin then we will extend the ttMove.
      else if (    depth >= 6
          &&  move == ttMove
          && !gameCycle
          && !rootNode
          && !excludedMove // Avoid recursive singular search
          &&  ttValue != VALUE_NONE
          && (tte->bound() & BOUND_LOWER)
          &&  tte->depth() >= depth - 3)
      {
          Value singularBeta = std::max(ttValue - ((formerPv + 4) * depth) / 2, mated_in(ss->ply));
          Depth singularDepth = (depth - 1 + 3 * formerPv) / 2;

          ss->excludedMove = move;
          value = search<NonPV>(pos, ss, singularBeta - 1, singularBeta, singularDepth, cutNode);
          ss->excludedMove = MOVE_NONE;

          if (value < singularBeta)
          {
              extension = 1;
              singularLMR = true;
          }

          // Multi-cut pruning
          // Our ttMove is assumed to fail high, and now we failed high also on a reduced
          // search without the ttMove. So we assume this expected Cut-node is not singular,
          // that multiple moves fail high, and we can prune the whole subtree by returning
          // a soft bound.
          else if (singularBeta >= beta)
              return singularBeta;

          // If the eval of ttMove is greater than beta we try also if there is an other move that
          // pushes it over beta, if so also produce a cutoff
          else if (ttValue >= beta)
          {
              ss->excludedMove = move;
              value = search<NonPV>(pos, ss, beta - 1, beta, (depth + 3) / 2, cutNode);
              ss->excludedMove = MOVE_NONE;

              if (value >= beta)
                  return beta;
          }
      }

      // Check extension (~2 Elo)
      else if (    givesCheck
               && (pos.is_discovery_check_on_king(~us, move) || pos.see_ge(move)))
          extension = 1;

      // Passed pawn extension
      else if (   move == ss->killers[0]
               && pos.advanced_pawn_push(move)
               && pos.pawn_passed(us, to_sq(move)))
          extension = 1;

      // Last captures extension
      else if (   PieceValue[EG][pos.captured_piece()] > PawnValueEg
               && pos.non_pawn_material() <= 2 * RookValueMg)
          extension = 1;

      // Castling extension
      if (type_of(move) == CASTLING)
          extension = 1;

      // Late irreversible move extension
      if (   move == ttMove
          && pos.rule50_count() > 80
          && (captureOrPromotion || type_of(movedPiece) == PAWN))
          extension = 2;

      // Add extension to new depth
      newDepth += extension;

      // Speculative prefetch as early as possible
      prefetch(TT.first_entry(pos.key_after(move)));

      // Update the current move (this must be done after singular extension search)
      ss->currentMove = move;
      ss->continuationHistory = &thisThread->continuationHistory[inCheck]
                                                                [captureOrPromotion]
                                                                [movedPiece]
                                                                [to_sq(move)];

      // Step 15. Make the move
      pos.do_move(move, st, givesCheck);

      // Step 16. Reduced depth search (LMR, ~200 Elo). If the move fails high it will be
      // re-searched at full depth.
      if (    depth >= 3
          && !gameCycle
          &&  moveCount > 1 + 2 * rootNode
          && (!rootNode || thisThread->best_move_count(move) == 0)
          &&  thisThread->selDepth > depth
          && (  !captureOrPromotion
              || moveCountPruning
              || ss->staticEval + PieceValue[EG][pos.captured_piece()] <= alpha
              || cutNode
              || thisThread->ttHitAverage < 375 * ttHitAverageResolution * ttHitAverageWindow / 1024))
      {
          Depth r = reduction(improving, depth, moveCount);

          // Decrease reduction if the ttHit running average is large
          if (thisThread->ttHitAverage > 500 * ttHitAverageResolution * ttHitAverageWindow / 1024)
              r--;

          // Reduction if other threads are searching this position.
          if (th.marked())
              r++;

          // Decrease reduction if position is or has been on the PV (~10 Elo)
          if (ttPv)
              r -= 2;

          if (rootDepth > 10 && pos.king_danger())
              r -= 1;

          if (moveCountPruning && !formerPv)
              r++;

          // Decrease reduction if opponent's move count is high (~5 Elo)
          if ((ss-1)->moveCount > 14)
              r--;

          // Decrease reduction if ttMove has been singularly extended (~3 Elo)
          if (singularLMR)
              r -= 1 + formerPv;

          if (!PvNode && !captureOrPromotion)
          {
              // Increase reduction if ttMove is a capture (~5 Elo)
              if (ttCapture)
                  r++;

              // Increase reduction for cut nodes (~10 Elo)
              if (cutNode)
                  r += 2;

              // Decrease reduction for moves that escape a capture. Filter out
              // castling moves, because they are coded as "king captures rook" and
              // hence break make_move(). (~2 Elo)
              else if (    type_of(move) == NORMAL
                       && !pos.see_ge(reverse_move(move)))
                  r -= 2 + ttPv;

              ss->statScore =  thisThread->mainHistory[us][from_to(move)]
                             + (*contHist[0])[movedPiece][to_sq(move)]
                             + (*contHist[1])[movedPiece][to_sq(move)]
                             + (*contHist[3])[movedPiece][to_sq(move)]
                             - 4926;

              // Decrease/increase reduction by comparing opponent's stat score (~10 Elo)
              if (ss->statScore >= -102 && (ss-1)->statScore < -114)
                  r--;

              else if ((ss-1)->statScore >= -116 && ss->statScore < -154)
                  r++;

              // Decrease/increase reduction for moves with a good/bad history (~30 Elo)
              r -= ss->statScore / 16434;
          }
          else
          {
            // Increase reduction for captures/promotions if late move and at low depth
            if (depth < 8 && moveCount > 2)
                r++;

            // Unless giving check, this capture is likely bad
            if (   !givesCheck
                && ss->staticEval + PieceValue[EG][pos.captured_piece()] + 200 * depth <= alpha)
                r++;
          }

          Depth rr = newDepth / (2 + ss->ply / 3);

          r -= rr;

          Depth d = Utility::clamp(newDepth - r, 1, newDepth);

          value = -search<NonPV>(pos, ss+1, -(alpha+1), -alpha, d, true);

          doFullDepthSearch = value > alpha && d != newDepth;

          didLMR = true;
      }
      else
      {
          doFullDepthSearch = !PvNode || moveCount > 1;

          didLMR = false;
      }

      // Step 17. Full depth search when LMR is skipped or fails high
      if (doFullDepthSearch)
      {
          value = -search<NonPV>(pos, ss+1, -(alpha+1), -alpha, newDepth, !cutNode);

          if (didLMR && !captureOrPromotion)
          {
              int bonus = value > alpha ?  stat_bonus(newDepth)
                                        : -stat_bonus(newDepth);

              if (move == ss->killers[0])
                  bonus += bonus / 4;

              update_continuation_histories(ss, movedPiece, to_sq(move), bonus);
          }
      }

      // For PV nodes only, do a full PV search on the first move or after a fail
      // high (in the latter case search only if value < beta), otherwise let the
      // parent node fail low with value <= alpha and try another move.
      if (PvNode && (moveCount == 1 || (value > alpha && (rootNode || value < beta))))
      {
          (ss+1)->pv = pv;
          (ss+1)->pv[0] = MOVE_NONE;

          value = -search<PV>(pos, ss+1, -beta, -alpha, newDepth, false);
      }

      // Step 18. Undo move
      pos.undo_move(move);
      }

      assert(value > -VALUE_INFINITE && value < VALUE_INFINITE);

      // Step 19. Check for a new best move
      // Finished searching the move. If a stop occurred, the return value of
      // the search cannot be trusted, and we return immediately without
      // updating best move, PV and TT.
      if (Threads.stop.load(std::memory_order_relaxed))
          return VALUE_ZERO;

      if (rootNode)
      {
          RootMove& rm = *std::find(thisThread->rootMoves.begin(),
                                    thisThread->rootMoves.end(), move);

          // PV move or new best move?
          if (moveCount == 1 || value > alpha)
          {
              rm.score = value;
              rm.selDepth = thisThread->selDepth;
              rm.pv.resize(1);

              assert((ss+1)->pv);

              for (Move* m = (ss+1)->pv; *m != MOVE_NONE; ++m)
                  rm.pv.push_back(*m);

              // We record how often the best move has been changed in each
              // iteration. This information is used for time management: When
              // the best move changes frequently, we allocate some more time.
              if (moveCount > 1)
                  ++thisThread->bestMoveChanges;
          }
          else
              // All other moves but the PV are set to the lowest value: this
              // is not a problem when sorting because the sort is stable and the
              // move position in the list is preserved - just the PV is pushed up.
              rm.score = -VALUE_INFINITE;
      }

      if (value > bestValue)
      {
          bestValue = value;

          if (value > alpha)
          {
              bestMove = move;

              if (PvNode && !rootNode) // Update pv even in fail-high case
                  update_pv(ss->pv, move, (ss+1)->pv);

              if (PvNode && value < beta) // Update alpha! Always alpha < beta
                  alpha = value;
              else
              {
                  assert(value >= beta); // Fail high
                  ss->statScore = 0;
                  break;
              }
          }
      }

      if (move != bestMove)
      {
          if (captureOrPromotion && captureCount < 32)
              capturesSearched[captureCount++] = move;

          else if (!captureOrPromotion && quietCount < 64)
              quietsSearched[quietCount++] = move;
      }
    }

    // The following condition would detect a stop only after move loop has been
    // completed. But in this case bestValue is valid because we have fully
    // searched our subtree, and we can anyhow save the result in TT.
    /*
       if (Threads.stop)
        return VALUE_DRAW;
    */

    // Step 20. Check for mate and stalemate
    // All legal moves have been searched and if there are no legal moves, it
    // must be a mate or a stalemate. If we are in a singular extension search then
    // return a fail low score.

    assert(moveCount || !inCheck || excludedMove || !MoveList<LEGAL>(pos).size());

    if (!moveCount)
        bestValue = excludedMove ? alpha
                   :     inCheck ? mated_in(ss->ply) : VALUE_DRAW;

    else if (bestMove)
        update_all_stats(pos, ss, bestMove, bestValue, beta, prevSq,
                         quietsSearched, quietCount, capturesSearched, captureCount, depth);

    // Bonus for prior countermove that caused the fail low
    else if (   (depth >= 3 || PvNode)
             && !priorCapture)
        update_continuation_histories(ss-1, pos.piece_on(prevSq), prevSq, stat_bonus(depth));

    if (!excludedMove && !(rootNode && thisThread->pvIdx))
        tte->save(posKey, value_to_tt(bestValue, ss->ply), ttPv,
                  bestValue >= beta ? BOUND_LOWER :
                  PvNode && bestMove ? BOUND_EXACT : BOUND_UPPER,
                  depth, bestMove, ss->staticEval);

    assert(bestValue > -VALUE_INFINITE && bestValue < VALUE_INFINITE);

    return bestValue;
  }


  // qsearch() is the quiescence search function, which is called by the main search
  // function with zero depth, or recursively with further decreasing depth per call.
  template <NodeType NT>
  Value qsearch(Position& pos, Stack* ss, Value alpha, Value beta, Depth depth) {

    constexpr bool PvNode = NT == PV;

    assert(alpha >= -VALUE_INFINITE && alpha < beta && beta <= VALUE_INFINITE);
    assert(PvNode || (alpha == beta - 1));
    assert(depth <= 0);

    Move pv[MAX_PLY+1];
    StateInfo st;
    TTEntry* tte;
    Key posKey;
    Move ttMove, move, bestMove;
    Depth ttDepth;
    Value bestValue, value, ttValue, futilityValue, futilityBase, oldAlpha;
<<<<<<< HEAD
    bool ttHit, pvHit, inCheck, givesCheck, captureOrPromotion, evasionPrunable, gameCycle;
=======
    bool ttHit, pvHit, inCheck, givesCheck, captureOrPromotion;
>>>>>>> 221893bf
    int moveCount;

    if (PvNode)
    {
        oldAlpha = alpha; // To flag BOUND_EXACT when eval above alpha and no available moves
        (ss+1)->pv = pv;
        ss->pv[0] = MOVE_NONE;
    }

    Thread* thisThread = pos.this_thread();
    (ss+1)->ply = ss->ply + 1;
    bestMove = MOVE_NONE;
    inCheck = pos.checkers();
    moveCount = 0;
    gameCycle = false;

    if (pos.has_game_cycle(ss->ply))
    {
       if (VALUE_DRAW >= beta)
           return VALUE_DRAW;

       alpha = std::max(alpha, VALUE_DRAW);
       gameCycle = true;
    }

    if (pos.is_draw(ss->ply))
        return VALUE_DRAW;

    // Check for an immediate draw or maximum ply reached
    if (ss->ply >= MAX_PLY)
        return !inCheck ? evaluate(pos) : VALUE_DRAW;

    if (alpha >= mate_in(ss->ply+1))
        return alpha;

    assert(0 <= ss->ply && ss->ply < MAX_PLY);

    // Decide whether or not to include checks: this fixes also the type of
    // TT entry depth that we are going to use. Note that in qsearch we use
    // only two types of depth in TT: DEPTH_QS_CHECKS or DEPTH_QS_NO_CHECKS.
    ttDepth = inCheck || depth >= DEPTH_QS_CHECKS ? DEPTH_QS_CHECKS
                                                  : DEPTH_QS_NO_CHECKS;
    // Transposition table lookup
    posKey = pos.key();
    tte = TT.probe(posKey, ttHit);
    ttValue = ttHit ? value_from_tt(tte->value(), ss->ply, pos.rule50_count()) : VALUE_NONE;
    ttMove = ttHit ? tte->move() : MOVE_NONE;
    pvHit = ttHit && tte->is_pv();

    if (  !PvNode
        && ttHit
        && !gameCycle
        && pos.rule50_count() < 88
        && tte->depth() >= ttDepth
        && ttValue != VALUE_NONE // Only in case of TT access race
        && (ttValue != VALUE_DRAW || VALUE_DRAW >= beta)
        && (ttValue >= beta ? (tte->bound() & BOUND_LOWER)
                            : (tte->bound() & BOUND_UPPER)))
        return ttValue;

    // Evaluate the position statically
    if (inCheck)
    {
        ss->staticEval = VALUE_NONE;
        bestValue = futilityBase = -VALUE_INFINITE;
    }
    else
    {
        if (ttHit)
        {
            // Never assume anything about values stored in TT
            if ((ss->staticEval = bestValue = tte->eval()) == VALUE_NONE)
                ss->staticEval = bestValue = evaluate(pos);

            // Can ttValue be used as a better position evaluation?
            if (    ttValue != VALUE_NONE
                && (tte->bound() & (ttValue > bestValue ? BOUND_LOWER : BOUND_UPPER)))
                bestValue = ttValue;
        }
        else
            ss->staticEval = bestValue =
            (ss-1)->currentMove != MOVE_NULL ? evaluate(pos)
                                             : -(ss-1)->staticEval + 2 * Tempo;

        // Stand pat. Return immediately if static value is at least beta
        if (bestValue >= beta)
        {
            if (!ttHit)
                tte->save(posKey, value_to_tt(bestValue, ss->ply), false, BOUND_LOWER,
                          DEPTH_NONE, MOVE_NONE, ss->staticEval);

            return bestValue;
        }

        if (PvNode && bestValue > alpha)
            alpha = bestValue;

        futilityBase = bestValue + 154;
    }

    if (gameCycle && !inCheck)
        ss->staticEval = bestValue = ss->staticEval * std::max(0, (100 - pos.rule50_count())) / 100;

    const PieceToHistory* contHist[] = { (ss-1)->continuationHistory, (ss-2)->continuationHistory,
                                          nullptr                   , (ss-4)->continuationHistory,
                                          nullptr                   , (ss-6)->continuationHistory };

    // Initialize a MovePicker object for the current position, and prepare
    // to search the moves. Because the depth is <= 0 here, only captures,
    // queen promotions and checks (only if depth >= DEPTH_QS_CHECKS) will
    // be generated.
    MovePicker mp(pos, ttMove, depth, &thisThread->mainHistory,
                                      &thisThread->captureHistory,
                                      contHist,
                                      to_sq((ss-1)->currentMove));

    // Loop through the moves until no moves remain or a beta cutoff occurs
    while ((move = mp.next_move()) != MOVE_NONE)
    {
      assert(is_ok(move));

      givesCheck = pos.gives_check(move);
      captureOrPromotion = pos.capture_or_promotion(move);

      moveCount++;

      if (!PvNode)
      {
         // Futility pruning
         if (   !inCheck
             && !givesCheck
             &&  futilityBase > -VALUE_KNOWN_WIN
             && !pos.advanced_pawn_push(move))
         {
             assert(type_of(move) != ENPASSANT); // Due to !pos.advanced_pawn_push

             futilityValue = futilityBase + PieceValue[EG][pos.piece_on(to_sq(move))];

             if (futilityValue <= alpha)
             {
                 bestValue = std::max(bestValue, futilityValue);
                 continue;
             }

             if (futilityBase <= alpha && !pos.see_ge(move, VALUE_ZERO + 1))
             {
                 bestValue = std::max(bestValue, futilityBase);
                 continue;
             }
         }

         // Detect non-capture evasions that are candidates to be pruned
         evasionPrunable =    inCheck
                          &&  (depth != 0 || moveCount > 2)
                          &&  bestValue > VALUE_TB_LOSS_IN_MAX_PLY
                          && !pos.capture(move);

         // Don't search moves with negative SEE values
         if (  (!inCheck || evasionPrunable) && !pos.see_ge(move))
             continue;
      }

<<<<<<< HEAD
=======
      // Don't search moves with negative SEE values
      if (  !inCheck && !pos.see_ge(move))
          continue;

>>>>>>> 221893bf
      // Speculative prefetch as early as possible
      prefetch(TT.first_entry(pos.key_after(move)));

      ss->currentMove = move;
      ss->continuationHistory = &thisThread->continuationHistory[inCheck]
                                                                [captureOrPromotion]
                                                                [pos.moved_piece(move)]
                                                                [to_sq(move)];

      // Make and search the move
      pos.do_move(move, st, givesCheck);
      value = -qsearch<NT>(pos, ss+1, -beta, -alpha, depth - 1);
      pos.undo_move(move);

      assert(value > -VALUE_INFINITE && value < VALUE_INFINITE);

      // Check for a new best move
      if (value > bestValue)
      {
          bestValue = value;

          if (value > alpha)
          {
              bestMove = move;

              if (PvNode) // Update pv even in fail-high case
                  update_pv(ss->pv, move, (ss+1)->pv);

              if (PvNode && value < beta) // Update alpha here!
                  alpha = value;
              else
                  break; // Fail high
          }
       }
    }

    // All legal moves have been searched. A special case: If we're in check
    // and no legal moves were found, it is checkmate.
    if (inCheck && bestValue == -VALUE_INFINITE)
        return mated_in(ss->ply); // Plies to mate from the root

    tte->save(posKey, value_to_tt(bestValue, ss->ply), pvHit,
              bestValue >= beta ? BOUND_LOWER :
              PvNode && bestValue > oldAlpha  ? BOUND_EXACT : BOUND_UPPER,
              ttDepth, bestMove, ss->staticEval);

    assert(bestValue > -VALUE_INFINITE && bestValue < VALUE_INFINITE);

    return bestValue;
  }


  // value_to_tt() adjusts a mate or TB score from "plies to mate from the root" to
  // "plies to mate from the current position". standard scores are unchanged.
  // The function is called before storing a value in the transposition table.

  Value value_to_tt(Value v, int ply) {

    assert(v != VALUE_NONE);

    return  v >= VALUE_TB_WIN_IN_MAX_PLY  ? v + ply
          : v <= VALUE_TB_LOSS_IN_MAX_PLY ? v - ply : v;
  }


  // value_from_tt() is the inverse of value_to_tt(): It adjusts a mate or TB score
  // from the transposition table (which refers to the plies to mate/be mated
  // from current position) to "plies to mate/be mated (TB win/loss) from the root".
  // However, for mate scores, to avoid potentially false mate scores related to the 50 moves rule,
  // and the graph history interaction, return an optimal TB score instead.

  Value value_from_tt(Value v, int ply, int r50c) {

    /*return  v == VALUE_NONE             ? VALUE_NONE
          : v >= VALUE_MATE_IN_MAX_PLY  ? v - ply
          : v <= VALUE_MATED_IN_MAX_PLY ? v + ply : v; */

    if (v == VALUE_NONE)
        return VALUE_NONE;

    if (v >= VALUE_TB_WIN_IN_MAX_PLY)  // TB win or better
    {
        if (v >= VALUE_MATE_IN_MAX_PLY && VALUE_MATE - v > 99 - r50c)
            return VALUE_MATE_IN_MAX_PLY - 1; // do not return a potentially false mate score

        return v - ply;
    }

    if (v <= VALUE_TB_LOSS_IN_MAX_PLY) // TB loss or worse
    {
        if (v <= VALUE_MATED_IN_MAX_PLY && VALUE_MATE + v > 99 - r50c)
            return VALUE_MATED_IN_MAX_PLY + 1; // do not return a potentially false mate score

        return v + ply;
    }

    return v;

  }


  // update_pv() adds current move and appends child pv[]

  void update_pv(Move* pv, Move move, Move* childPv) {

    for (*pv++ = move; childPv && *childPv != MOVE_NONE; )
        *pv++ = *childPv++;
    *pv = MOVE_NONE;
  }


  // update_all_stats() updates stats at the end of search() when a bestMove is found

  void update_all_stats(const Position& pos, Stack* ss, Move bestMove, Value bestValue, Value beta, Square prevSq,
                        Move* quietsSearched, int quietCount, Move* capturesSearched, int captureCount, Depth depth) {

    int bonus1, bonus2;
    Color us = pos.side_to_move();
    Thread* thisThread = pos.this_thread();
    CapturePieceToHistory& captureHistory = thisThread->captureHistory;
    Piece moved_piece = pos.moved_piece(bestMove);
    PieceType captured = type_of(pos.piece_on(to_sq(bestMove)));

    bonus1 = stat_bonus(depth + 1);
    bonus2 = bestValue > beta + PawnValueMg ? bonus1               // larger bonus
                                            : stat_bonus(depth);   // smaller bonus

    if (!pos.capture_or_promotion(bestMove))
    {
        update_quiet_stats(pos, ss, bestMove, bonus2, depth);

        // Decrease all the non-best quiet moves
        for (int i = 0; i < quietCount; ++i)
        {
            thisThread->mainHistory[us][from_to(quietsSearched[i])] << -bonus2;
            update_continuation_histories(ss, pos.moved_piece(quietsSearched[i]), to_sq(quietsSearched[i]), -bonus2);
        }
    }
    else
        captureHistory[moved_piece][to_sq(bestMove)][captured] << bonus1;

    // Extra penalty for a quiet TT or main killer move in previous ply when it gets refuted
    if (   ((ss-1)->moveCount == 1 || ((ss-1)->currentMove == (ss-1)->killers[0]))
        && !pos.captured_piece())
            update_continuation_histories(ss-1, pos.piece_on(prevSq), prevSq, -bonus1);

    // Decrease all the non-best capture moves
    for (int i = 0; i < captureCount; ++i)
    {
        moved_piece = pos.moved_piece(capturesSearched[i]);
        captured = type_of(pos.piece_on(to_sq(capturesSearched[i])));
        captureHistory[moved_piece][to_sq(capturesSearched[i])][captured] << -bonus1;
    }
  }


  // update_continuation_histories() updates histories of the move pairs formed
  // by moves at ply -1, -2, -4, and -6 with current move.

  void update_continuation_histories(Stack* ss, Piece pc, Square to, int bonus) {

    for (int i : {1, 2, 4, 6})
        if (is_ok((ss-i)->currentMove))
            (*(ss-i)->continuationHistory)[pc][to] << bonus;
  }


  // update_quiet_stats() updates move sorting heuristics

  void update_quiet_stats(const Position& pos, Stack* ss, Move move, int bonus, int depth) {

    if (ss->killers[0] != move)
    {
        ss->killers[1] = ss->killers[0];
        ss->killers[0] = move;
    }

    Color us = pos.side_to_move();
    Thread* thisThread = pos.this_thread();
    thisThread->mainHistory[us][from_to(move)] << bonus;
    update_continuation_histories(ss, pos.moved_piece(move), to_sq(move), bonus);

    if (type_of(pos.moved_piece(move)) != PAWN)
        thisThread->mainHistory[us][from_to(reverse_move(move))] << -bonus;

    if (is_ok((ss-1)->currentMove))
    {
        Square prevSq = to_sq((ss-1)->currentMove);
        thisThread->counterMoves[pos.piece_on(prevSq)][prevSq] = move;
    }

    if (depth > 12 && ss->ply < MAX_LPH)
        thisThread->lowPlyHistory[ss->ply][from_to(move)] << stat_bonus(depth - 7);
  }

  // When playing with strength handicap, choose best move among a set of RootMoves
  // using a statistical rule dependent on 'level'. Idea by Heinz van Saanen.

  Move Skill::pick_best(size_t multiPV) {

    const RootMoves& rootMoves = Threads.main()->rootMoves;
    static PRNG rng(now()); // PRNG sequence should be non-deterministic

    // RootMoves are already sorted by score in descending order
    Value topScore = rootMoves[0].score;
    int delta = std::min(topScore - rootMoves[multiPV - 1].score, PawnValueMg);
    int weakness = 120 - 2 * level;
    int maxScore = -VALUE_INFINITE;

    // Choose best move. For each move score we add two terms, both dependent on
    // weakness. One is deterministic and bigger for weaker levels, and one is
    // random. Then we choose the move with the resulting highest score.
    for (size_t i = 0; i < multiPV; ++i)
    {
        // This is our magic formula
        int push = (  weakness * int(topScore - rootMoves[i].score)
                    + delta * (rng.rand<unsigned>() % weakness)) / 128;

        if (rootMoves[i].score + push >= maxScore)
        {
            maxScore = rootMoves[i].score + push;
            best = rootMoves[i].pv[0];
        }
    }

    return best;
  }

} // namespace

/// MainThread::check_time() is used to print debug info and, more importantly,
/// to detect when we are out of available time and thus stop the search.

void MainThread::check_time() {

  if (--callsCnt > 0)
      return;

  // When using nodes, ensure checking rate is not lower than 0.1% of nodes
  callsCnt = Limits.nodes ? std::min(1024, int(Limits.nodes / 1024)) : 1024;

  static TimePoint lastInfoTime = now();

  TimePoint elapsed = Time.elapsed();
  TimePoint tick = Limits.startTime + elapsed;

  if (tick - lastInfoTime >= 1000)
  {
      lastInfoTime = tick;
      dbg_print();
  }

  // We should not stop pondering until told so by the GUI
  if (ponder)
      return;

  if (   (Limits.use_time_management() && (elapsed > Time.maximum() - 10 || stopOnPonderhit))
      || (Limits.movetime && elapsed >= Limits.movetime)
      || (Limits.nodes && Threads.nodes_searched() >= (uint64_t)Limits.nodes))
      Threads.stop = true;
}


/// UCI::pv() formats PV information according to the UCI protocol. UCI requires
/// that all (if any) unsearched PV lines are sent using a previous search score.

string UCI::pv(const Position& pos, Depth depth, Value alpha, Value beta) {

  std::stringstream ss;
  TimePoint elapsed = Time.elapsed() + 1;
  const RootMoves& rootMoves = pos.this_thread()->rootMoves;
  size_t pvIdx = pos.this_thread()->pvIdx;
  size_t multiPV = std::min((size_t)Options["MultiPV"], rootMoves.size());
  uint64_t nodesSearched = Threads.nodes_searched();
  uint64_t tbHits = Threads.tb_hits() + (TB::RootInTB ? rootMoves.size() : 0);

  for (size_t i = 0; i < multiPV; ++i)
  {
      bool updated = rootMoves[i].score != -VALUE_INFINITE;

      if (depth == 1 && !updated)
          continue;

      Depth d = updated ? depth : depth - 1;
      Value v = updated ? rootMoves[i].score : rootMoves[i].previousScore;

      bool tb = TB::RootInTB && abs(v) < VALUE_TB_WIN - 6 * PawnValueEg;
      v = tb ? rootMoves[i].tbScore : v;

      if (ss.rdbuf()->in_avail()) // Not at first line
          ss << "\n";

      ss << "info"
         << " depth "    << d
         << " seldepth " << rootMoves[i].selDepth
         << " multipv "  << i + 1
         << " score "    << UCI::value(v);

      if (!tb && i == pvIdx)
          ss << (v >= beta ? " lowerbound" : v <= alpha ? " upperbound" : "");

      ss << " nodes "    << nodesSearched
         << " nps "      << nodesSearched * 1000 / elapsed;

      if (elapsed > 1000) // Earlier makes little sense
          ss << " hashfull " << TT.hashfull();

      ss << " tbhits "   << tbHits
         << " time "     << elapsed
         << " pv";

      for (Move m : rootMoves[i].pv)
          ss << " " << UCI::move(m, pos.is_chess960());
  }

  return ss.str();
}


/// RootMove::extract_ponder_from_tt() is called in case we have no ponder move
/// before exiting the search, for instance, in case we stop the search during a
/// fail high at root. We try hard to have a ponder move to return to the GUI,
/// otherwise in case of 'ponder on' we have nothing to think on.

bool RootMove::extract_ponder_from_tt(Position& pos) {

    StateInfo st;
    bool ttHit;

    assert(pv.size() == 1);

    if (pv[0] == MOVE_NONE)
        return false;

    pos.do_move(pv[0], st);
    TTEntry* tte = TT.probe(pos.key(), ttHit);

    if (ttHit)
    {
        Move m = tte->move(); // Local copy to be SMP safe
        if (MoveList<LEGAL>(pos).contains(m))
            pv.push_back(m);
    }

    pos.undo_move(pv[0]);
    return pv.size() > 1;
}

void Tablebases::rank_root_moves(Position& pos, Search::RootMoves& rootMoves) {

    RootInTB = false;
    UseRule50 = bool(Options["Syzygy50MoveRule"]);
    ProbeDepth = int(Options["SyzygyProbeDepth"]);
    Cardinality = int(Options["SyzygyProbeLimit"]);

    // Tables with fewer pieces than SyzygyProbeLimit are searched with
    // ProbeDepth == DEPTH_ZERO
    if (Cardinality > MaxCardinality)
    {
        Cardinality = MaxCardinality;
        ProbeDepth = 0;
    }

    if (Cardinality >= popcount(pos.pieces()) && !pos.can_castle(ANY_CASTLING))
    {
        // Rank moves using DTZ tables
        RootInTB = root_probe(pos, rootMoves);

        if (!RootInTB)
        {
            // DTZ tables are missing; try to rank moves using WDL tables
            RootInTB = root_probe_wdl(pos, rootMoves);
        }
    }

    if (RootInTB)
    {
        // Sort moves according to TB rank
        std::sort(rootMoves.begin(), rootMoves.end(),
                  [](const RootMove &a, const RootMove &b) { return a.tbRank > b.tbRank; } );
    }
    else
    {
        // Clean up if root_probe() and root_probe_wdl() have failed
        for (auto& m : rootMoves)
            m.tbRank = 0;
    }
}<|MERGE_RESOLUTION|>--- conflicted
+++ resolved
@@ -433,12 +433,8 @@
               beta  = std::min(prev + delta, VALUE_INFINITE);
 
               // Adjust contempt based on root move's previousScore (dynamic contempt)
-<<<<<<< HEAD
               int dt = Options["Dynamic Contempt"];
-              int dct = ct + dt * ((102 - ct / 2) * previousScore / (abs(previousScore) + 157));
-=======
-              int dct = ct + (102 - ct / 2) * prev / (abs(prev) + 157);
->>>>>>> 221893bf
+              int dct = ct + dt * ((102 - ct / 2) * prev / (abs(prev) + 157));
 
               contempt = (us == WHITE ?  make_score(dct, dct / 2)
                                       : -make_score(dct, dct / 2));
@@ -610,15 +606,9 @@
     Key posKey;
     Move ttMove, move, excludedMove, bestMove;
     Depth extension, newDepth;
-<<<<<<< HEAD
     Value bestValue, value, ttValue, eval;
-    bool ttHit, ttPv, inCheck, givesCheck, improving, didLMR, priorCapture, isMate, gameCycle;
+    bool ttHit, ttPv, formerPv, inCheck, givesCheck, improving, didLMR, priorCapture, isMate, gameCycle;
     bool captureOrPromotion, doFullDepthSearch, moveCountPruning, ttCapture, singularLMR, kingDanger;
-=======
-    Value bestValue, value, ttValue, eval, maxValue;
-    bool ttHit, ttPv, formerPv, inCheck, givesCheck, improving, didLMR, priorCapture;
-    bool captureOrPromotion, doFullDepthSearch, moveCountPruning, ttCapture, singularLMR;
->>>>>>> 221893bf
     Piece movedPiece;
     int moveCount, captureCount, quietCount, rootDepth;
 
@@ -650,6 +640,7 @@
     ttMove =  rootNode ? thisThread->rootMoves[thisThread->pvIdx].pv[0]
             : ttHit    ? tte->move() : MOVE_NONE;
     ttPv = PvNode || (ttHit && tte->is_pv());
+    formerPv = ttPv && !PvNode;
 
     if (ttPv && depth > 12 && ss->ply - 1 < MAX_LPH && !pos.captured_piece() && is_ok((ss-1)->currentMove))
     thisThread->lowPlyHistory[ss->ply - 1][from_to((ss-1)->currentMove)] << stat_bonus(depth - 5);
@@ -710,28 +701,6 @@
     else
         (ss+2)->statScore = 0;
 
-<<<<<<< HEAD
-=======
-    // Step 4. Transposition table lookup. We don't want the score of a partial
-    // search to overwrite a previous full search TT value, so we use a different
-    // position key in case of an excluded move.
-    excludedMove = ss->excludedMove;
-    posKey = pos.key() ^ Key(excludedMove << 16); // Isn't a very good hash
-    tte = TT.probe(posKey, ttHit);
-    ttValue = ttHit ? value_from_tt(tte->value(), ss->ply, pos.rule50_count()) : VALUE_NONE;
-    ttMove =  rootNode ? thisThread->rootMoves[thisThread->pvIdx].pv[0]
-            : ttHit    ? tte->move() : MOVE_NONE;
-    ttPv = PvNode || (ttHit && tte->is_pv());
-    formerPv = ttPv && !PvNode;
-
-    if (ttPv && depth > 12 && ss->ply - 1 < MAX_LPH && !pos.captured_piece() && is_ok((ss-1)->currentMove))
-        thisThread->lowPlyHistory[ss->ply - 1][from_to((ss-1)->currentMove)] << stat_bonus(depth - 5);
-
-    // thisThread->ttHitAverage can be used to approximate the running average of ttHit
-    thisThread->ttHitAverage =   (ttHitAverageWindow - 1) * thisThread->ttHitAverage / ttHitAverageWindow
-                                + ttHitAverageResolution * ttHit;
-
->>>>>>> 221893bf
     // At non-PV nodes we check for an early TT cutoff
     if (  !PvNode
         && ttHit
@@ -915,7 +884,6 @@
            }
        }
 
-<<<<<<< HEAD
        // Step 10. ProbCut (~10 Elo)
        // If we have a good enough capture and a reduced search returns a value
        // much above beta, we can (almost) safely prune the previous move.
@@ -928,34 +896,14 @@
            int probCutCount = 0;
 
            while (  (move = mp.next_move()) != MOVE_NONE
-                  && probCutCount < 2 + 2 * cutNode)
+                  && probCutCount < 2 + 2 * cutNode
+                  && !(   move == ttMove
+                       && tte->depth() >= depth - 4
+                       && ttValue < raisedBeta))
                if (move != excludedMove)
                {
                    assert(pos.capture_or_promotion(move));
                    assert(depth >= 5);
-=======
-    // Step 10. ProbCut (~10 Elo)
-    // If we have a good enough capture and a reduced search returns a value
-    // much above beta, we can (almost) safely prune the previous move.
-    if (   !PvNode
-        &&  depth >= 5
-        &&  abs(beta) < VALUE_TB_WIN_IN_MAX_PLY)
-    {
-        Value raisedBeta = beta + 189 - 45 * improving;
-        assert(raisedBeta < VALUE_INFINITE);
-        MovePicker mp(pos, ttMove, raisedBeta - ss->staticEval, &captureHistory);
-        int probCutCount = 0;
-
-        while (   (move = mp.next_move()) != MOVE_NONE
-               && probCutCount < 2 + 2 * cutNode
-               && !(   move == ttMove
-                    && tte->depth() >= depth - 4
-                    && ttValue < raisedBeta))
-            if (move != excludedMove && pos.legal(move))
-            {
-                assert(pos.capture_or_promotion(move));
-                assert(depth >= 5);
->>>>>>> 221893bf
 
                    captureOrPromotion = true;
                    probCutCount++;
@@ -1484,11 +1432,7 @@
     Move ttMove, move, bestMove;
     Depth ttDepth;
     Value bestValue, value, ttValue, futilityValue, futilityBase, oldAlpha;
-<<<<<<< HEAD
-    bool ttHit, pvHit, inCheck, givesCheck, captureOrPromotion, evasionPrunable, gameCycle;
-=======
-    bool ttHit, pvHit, inCheck, givesCheck, captureOrPromotion;
->>>>>>> 221893bf
+    bool ttHit, pvHit, inCheck, givesCheck, captureOrPromotion, gameCycle;
     int moveCount;
 
     if (PvNode)
@@ -1640,24 +1584,11 @@
              }
          }
 
-         // Detect non-capture evasions that are candidates to be pruned
-         evasionPrunable =    inCheck
-                          &&  (depth != 0 || moveCount > 2)
-                          &&  bestValue > VALUE_TB_LOSS_IN_MAX_PLY
-                          && !pos.capture(move);
-
          // Don't search moves with negative SEE values
-         if (  (!inCheck || evasionPrunable) && !pos.see_ge(move))
+         if (!inCheck && !pos.see_ge(move))
              continue;
       }
 
-<<<<<<< HEAD
-=======
-      // Don't search moves with negative SEE values
-      if (  !inCheck && !pos.see_ge(move))
-          continue;
-
->>>>>>> 221893bf
       // Speculative prefetch as early as possible
       prefetch(TT.first_entry(pos.key_after(move)));
 
