--- conflicted
+++ resolved
@@ -1812,29 +1812,7 @@
     }
   }
 
-<<<<<<< HEAD
-
-  // Is the PV leading to a draw position? Assumes all pv moves are legal
-  bool pv_is_draw(Position& pos) {
-
-    StateInfo st[MAX_PLY];
-    auto& pv = pos.this_thread()->rootMoves[0].pv;
-
-    for (size_t i = 0; i < pv.size(); ++i)
-        pos.do_move(pv[i], st[i]);
-
-    bool isDraw = pos.is_draw(pv.size());
-
-    for (size_t i = pv.size(); i > 0; --i)
-        pos.undo_move(pv[i-1]);
-
-    return isDraw;
-  }
-
-
 #ifdef SKILL
-=======
->>>>>>> cb132431
   // When playing with strength handicap, choose best move among a set of RootMoves
   // using a statistical rule dependent on 'level'. Idea by Heinz van Saanen.
 
