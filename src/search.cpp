--- conflicted
+++ resolved
@@ -529,13 +529,10 @@
     Key posKey;
     Move ttMove, move, excludedMove, bestMove;
     Depth extension, newDepth;
-<<<<<<< HEAD
-    Value bestValue, value, ttValue, eval, pureStaticEval;
+
+    Value bestValue, value, ttValue, eval, maxValue;
     bool ttHit, inCheck, givesCheck, improving;
-=======
-    Value bestValue, value, ttValue, eval, maxValue;
-    bool ttHit, ttPv, inCheck, givesCheck, improving;
->>>>>>> 0f63b351
+
     bool captureOrPromotion, doFullDepthSearch, moveCountPruning, ttCapture;
     Piece movedPiece;
     int moveCount, captureCount, quietCount;
@@ -546,6 +543,7 @@
     Color us = pos.side_to_move();
     moveCount = captureCount = quietCount = ss->moveCount = 0;
     bestValue = -VALUE_INFINITE;
+	maxValue = VALUE_INFINITE;
 
     // Check for the available remaining time
     if (thisThread == Threads.main())
@@ -694,6 +692,14 @@
 
                     if (abs(v) <= drawScore)
                         return value;
+					
+					if (PvNode)
+					{
+						if (v >+  drawScore )
+							bestValue = value, alpha = std::max(alpha, bestValue);
+						else
+							maxValue = value;
+					}
                 }
             }
         }
@@ -729,11 +735,8 @@
         else
             ss->staticEval = eval = -(ss-1)->staticEval + 2 * Eval::Tempo;
 
-<<<<<<< HEAD
-
-=======
-        tte->save(posKey, VALUE_NONE, ttPv, BOUND_NONE, DEPTH_NONE, MOVE_NONE, eval);
->>>>>>> 0f63b351
+        tte->save(posKey, VALUE_NONE, BOUND_NONE, DEPTH_NONE, MOVE_NONE, eval);
+
     }
 
     // Step 7. Razoring (~2 Elo)
@@ -1192,22 +1195,15 @@
              && !pos.captured_piece())
         update_continuation_histories(ss-1, pos.piece_on(prevSq), prevSq, stat_bonus(depth));
 
-<<<<<<< HEAD
+
+	  if (PvNode)
+		  bestValue = std::min(bestValue, maxValue);
+	  
 	  if (!excludedMove)
 		  tte->save(posKey, value_to_tt(bestValue, ss->ply),
 					bestValue >= beta ? BOUND_LOWER :
 					PvNode && bestMove ? BOUND_EXACT : BOUND_UPPER,
-					depth, bestMove, pureStaticEval);
-=======
-    if (PvNode)
-        bestValue = std::min(bestValue, maxValue);
-
-    if (!excludedMove)
-        tte->save(posKey, value_to_tt(bestValue, ss->ply), ttPv,
-                  bestValue >= beta ? BOUND_LOWER :
-                  PvNode && bestMove ? BOUND_EXACT : BOUND_UPPER,
-                  depth, bestMove, ss->staticEval);
->>>>>>> 0f63b351
+					depth, bestMove, ss->staticEval);
 
     assert(bestValue > -VALUE_INFINITE && bestValue < VALUE_INFINITE);
 
