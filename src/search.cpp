/*
  Stockfish, a UCI chess playing engine derived from Glaurung 2.1
  Copyright (C) 2004-2008 Tord Romstad (Glaurung author)
  Copyright (C) 2008-2015 Marco Costalba, Joona Kiiski, Tord Romstad
  Copyright (C) 2015-2018 Marco Costalba, Joona Kiiski, Gary Linscott, Tord Romstad

  Stockfish is free software: you can redistribute it and/or modify
  it under the terms of the GNU General Public License as published by
  the Free Software Foundation, either version 3 of the License, or
  (at your option) any later version.

  Stockfish is distributed in the hope that it will be useful,
  but WITHOUT ANY WARRANTY; without even the implied warranty of
  MERCHANTABILITY or FITNESS FOR A PARTICULAR PURPOSE.  See the
  GNU General Public License for more details.

  You should have received a copy of the GNU General Public License
  along with this program.  If not, see <http://www.gnu.org/licenses/>.
*/

#include <algorithm>
#include <cassert>
#include <cmath>
#include <cstring>   // For std::memset
#include <iostream>
#include <sstream>

#include "evaluate.h"
#include "misc.h"
#include "movegen.h"
#include "movepick.h"
#include "position.h"
#include "search.h"
#include "thread.h"
#include "timeman.h"
#include "tt.h"
#include "uci.h"
#include "syzygy/tbprobe.h"

namespace Search {

  LimitsType Limits;
}

namespace Tablebases {

  int Cardinality;
  bool RootInTB;
  bool UseRule50;
  Depth ProbeDepth;
}

namespace TB = Tablebases;

using std::string;
using Eval::evaluate;
using namespace Search;

namespace {

  // Different node types, used as a template parameter
  enum NodeType { NonPV, PV };

  // Sizes and phases of the skip-blocks, used for distributing search depths across the threads
  constexpr int SkipSize[]  = { 1, 1, 2, 2, 2, 2, 3, 3, 3, 3, 3, 3, 4, 4, 4, 4, 4, 4, 4, 4 };
  constexpr int SkipPhase[] = { 0, 1, 0, 1, 2, 3, 0, 1, 2, 3, 4, 5, 0, 1, 2, 3, 4, 5, 6, 7 };

  // Razor and futility margins
  constexpr int RazorMargin[] = {0, 590, 604};
  Value futility_margin(Depth d, bool improving) {
    return Value((175 - 50 * improving) * d / ONE_PLY);
  }

  // Margin for pruning capturing moves: almost linear in depth
  constexpr int CapturePruneMargin[] = { 0,
                                         1 * PawnValueEg * 1055 / 1000,
                                         2 * PawnValueEg * 1042 / 1000,
                                         3 * PawnValueEg * 963  / 1000,
                                         4 * PawnValueEg * 1038 / 1000,
                                         5 * PawnValueEg * 950  / 1000,
                                         6 * PawnValueEg * 930  / 1000
                                       };

  // Futility and reductions lookup tables, initialized at startup
  int FutilityMoveCounts[2][16]; // [improving][depth]
  int Reductions[2][2][128][64];  // [pv][improving][depth][moveNumber]

  template <bool PvNode> Depth reduction(bool i, Depth d, int mn) {
    return Reductions[PvNode][i][std::min(d / ONE_PLY, 127)][std::min(mn, 63)] * ONE_PLY;
  }

  // History and stats update bonus, based on depth
  int stat_bonus(Depth depth) {
    int d = depth / ONE_PLY;
    return d > 17 ? 0 : 32 * d * d + 64 * d - 64;
  }

  // Skill structure is used to implement strength limit
  struct Skill {
    explicit Skill(int l) : level(l) {}
    bool enabled() const { return level < 20; }
    bool time_to_pick(Depth depth) const { return depth / ONE_PLY == 1 + level; }
    Move pick_best(size_t multiPV);

    int level;
    Move best = MOVE_NONE;
  };

  template <NodeType NT>
  Value search(Position& pos, Stack* ss, Value alpha, Value beta, Depth depth, bool cutNode, bool skipEarlyPruning);

  template <NodeType NT>
  Value qsearch(Position& pos, Stack* ss, Value alpha, Value beta, Depth depth = DEPTH_ZERO);

  Value value_to_tt(Value v, int ply);
  Value value_from_tt(Value v, int ply);
  void update_pv(Move* pv, Move move, Move* childPv);
  void update_continuation_histories(Stack* ss, Piece pc, Square to, int bonus);
  void update_quiet_stats(const Position& pos, Stack* ss, Move move, Move* quiets, int quietsCnt, int bonus);
  void update_capture_stats(const Position& pos, Move move, Move* captures, int captureCnt, int bonus);

  inline bool gives_check(const Position& pos, Move move) {
    Color us = pos.side_to_move();
    return  type_of(move) == NORMAL && !(pos.blockers_for_king(~us) & pos.pieces(us))
          ? pos.check_squares(type_of(pos.moved_piece(move))) & to_sq(move)
          : pos.gives_check(move);
  }

  // perft() is our utility to verify move generation. All the leaf nodes up
  // to the given depth are generated and counted, and the sum is returned.
  template<bool Root>
  uint64_t perft(Position& pos, Depth depth) {

    StateInfo st;
    uint64_t cnt, nodes = 0;
    const bool leaf = (depth == 2 * ONE_PLY);

    for (const auto& m : MoveList<LEGAL>(pos))
    {
        if (Root && depth <= ONE_PLY)
            cnt = 1, nodes++;
        else
        {
            pos.do_move(m, st);
            cnt = leaf ? MoveList<LEGAL>(pos).size() : perft<false>(pos, depth - ONE_PLY);
            nodes += cnt;
            pos.undo_move(m);
        }
        if (Root)
            sync_cout << UCI::move(m, pos.is_chess960()) << ": " << cnt << sync_endl;
    }
    return nodes;
  }

} // namespace


/// Search::init() is called at startup to initialize various lookup tables

void Search::init() {

  for (int imp = 0; imp <= 1; ++imp)
      for (int d = 1; d < 128; ++d)
          for (int mc = 1; mc < 64; ++mc)
          {
              double r = 0.2 * d * (1.0 - exp(-9.0 / d)) * log(mc);

              Reductions[NonPV][imp][d][mc] = int(std::round(r));
              Reductions[PV][imp][d][mc] = std::max(Reductions[NonPV][imp][d][mc] - 1, 0);

              // Increase reduction for non-PV nodes when eval is not improving
              if (!imp && r > 1.0)
                Reductions[NonPV][imp][d][mc]++;
          }

  for (int d = 0; d < 16; ++d)
  {
      FutilityMoveCounts[0][d] = int(2.4 + 0.74 * pow(d, 1.78));
      FutilityMoveCounts[1][d] = int(5.0 + 1.00 * pow(d, 2.00));
  }
}


/// Search::clear() resets search state to its initial value

void Search::clear() {

  Threads.main()->wait_for_search_finished();

  Time.availableNodes = 0;
  TT.clear();
  Threads.clear();
}


/// MainThread::search() is called by the main thread when the program receives
/// the UCI 'go' command. It searches from the root position and outputs the "bestmove".

void MainThread::search() {

  if (Limits.perft)
  {
      nodes = perft<true>(rootPos, Limits.perft * ONE_PLY);
      sync_cout << "\nNodes searched: " << nodes << "\n" << sync_endl;
      return;
  }

  Color us = rootPos.side_to_move();
  Time.init(Limits, us, rootPos.game_ply());
  TT.new_search();

  if (rootMoves.empty())
  {
      rootMoves.emplace_back(MOVE_NONE);
      sync_cout << "info depth 0 score "
                << UCI::value(rootPos.checkers() ? -VALUE_MATE : VALUE_DRAW)
                << sync_endl;
  }
  else
  {
      for (Thread* th : Threads)
          if (th != this)
              th->start_searching();

      Thread::search(); // Let's start searching!
  }

  // When we reach the maximum depth, we can arrive here without a raise of
  // Threads.stop. However, if we are pondering or in an infinite search,
  // the UCI protocol states that we shouldn't print the best move before the
  // GUI sends a "stop" or "ponderhit" command. We therefore simply wait here
  // until the GUI sends one of those commands (which also raises Threads.stop).
  Threads.stopOnPonderhit = true;

  while (!Threads.stop && (Threads.ponder || Limits.infinite))
  {} // Busy wait for a stop or a ponder reset

  // Stop the threads if not already stopped (also raise the stop if
  // "ponderhit" just reset Threads.ponder).
  Threads.stop = true;

  // Wait until all threads have finished
  for (Thread* th : Threads)
      if (th != this)
          th->wait_for_search_finished();

  // When playing in 'nodes as time' mode, subtract the searched nodes from
  // the available ones before exiting.
  if (Limits.npmsec)
      Time.availableNodes += Limits.inc[us] - Threads.nodes_searched();

  // Check if there are threads with a better score than main thread
  Thread* bestThread = this;
  if (    Options["MultiPV"] == 1
      && !Limits.depth
      && !Skill(Options["Skill Level"]).enabled()
      &&  rootMoves[0].pv[0] != MOVE_NONE)
  {
      for (Thread* th : Threads)
      {
          Depth depthDiff = th->completedDepth - bestThread->completedDepth;
          Value scoreDiff = th->rootMoves[0].score - bestThread->rootMoves[0].score;

          // Select the thread with the best score, always if it is a mate
          if (    scoreDiff > 0
              && (depthDiff >= 0 || th->rootMoves[0].score >= VALUE_MATE_IN_MAX_PLY))
              bestThread = th;
      }
  }

  previousScore = bestThread->rootMoves[0].score;

  // Send again PV info if we have a new best thread
  if (bestThread != this)
      sync_cout << UCI::pv(bestThread->rootPos, bestThread->completedDepth, -VALUE_INFINITE, VALUE_INFINITE) << sync_endl;

  sync_cout << "bestmove " << UCI::move(bestThread->rootMoves[0].pv[0], rootPos.is_chess960());

  if (bestThread->rootMoves[0].pv.size() > 1 || bestThread->rootMoves[0].extract_ponder_from_tt(rootPos))
      std::cout << " ponder " << UCI::move(bestThread->rootMoves[0].pv[1], rootPos.is_chess960());

  std::cout << sync_endl;
}


/// Thread::search() is the main iterative deepening loop. It calls search()
/// repeatedly with increasing depth until the allocated thinking time has been
/// consumed, the user stops the search, or the maximum search depth is reached.

void Thread::search() {

  Stack stack[MAX_PLY+7], *ss = stack+4; // To reference from (ss-4) to (ss+2)
  Value bestValue, alpha, beta, delta1, delta2;
  Move  lastBestMove = MOVE_NONE;
  Depth lastBestMoveDepth = DEPTH_ZERO;
  MainThread* mainThread = (this == Threads.main() ? Threads.main() : nullptr);
  double timeReduction = 1.0;
  Color us = rootPos.side_to_move();

  std::memset(ss-4, 0, 7 * sizeof(Stack));
  for (int i = 4; i > 0; i--)
     (ss-i)->contHistory = this->contHistory[NO_PIECE][0].get(); // Use as sentinel

  bestValue = delta1 = delta2 = alpha = -VALUE_INFINITE;
  beta = VALUE_INFINITE;

  if (mainThread)
      mainThread->bestMoveChanges = 0, mainThread->failedLow = false;

  size_t multiPV = Options["MultiPV"];
  Skill skill(Options["Skill Level"]);

  // When playing with strength handicap enable MultiPV search that we will
  // use behind the scenes to retrieve a set of possible moves.
  if (skill.enabled())
      multiPV = std::max(multiPV, (size_t)4);

  multiPV = std::min(multiPV, rootMoves.size());

<<<<<<< HEAD
  int ct = int(Options["Contempt"]) * PawnValueEg / 100; // From centipawns
=======
  int ctb = Options["Contempt"]; // Base contempt
  int ct = ctb * PawnValueEg / 100; // From centipawns
>>>>>>> b08b94d7

  // In analysis mode, adjust contempt in accordance with user preference
  if (Limits.infinite || Options["UCI_AnalyseMode"])
      ct =  Options["Analysis Contempt"] == "Off"  ? 0
          : Options["Analysis Contempt"] == "Both" ? ct
          : Options["Analysis Contempt"] == "White" && us == BLACK ? -ct
          : Options["Analysis Contempt"] == "Black" && us == WHITE ? -ct
          : ct;

  // In evaluate.cpp the evaluation is from the white point of view
  contempt = (us == WHITE ?  make_score(ct, ct / 2)
                          : -make_score(ct, ct / 2));

  // Iterative deepening loop until requested to stop or the target depth is reached
  while (   (rootDepth += ONE_PLY) < DEPTH_MAX
         && !Threads.stop
         && !(Limits.depth && mainThread && rootDepth / ONE_PLY > Limits.depth))
  {
      // Distribute search depths across the helper threads
      if (idx > 0)
      {
          int i = (idx - 1) % 20;
          if (((rootDepth / ONE_PLY + rootPos.game_ply() + SkipPhase[i]) / SkipSize[i]) % 2)
              continue;  // Retry with an incremented rootDepth
      }

      // Age out PV variability metric
      if (mainThread)
          mainThread->bestMoveChanges *= 0.517, mainThread->failedLow = false;

      // Save the last iteration's scores before first PV line is searched and
      // all the move scores except the (new) PV are set to -VALUE_INFINITE.
      for (RootMove& rm : rootMoves)
          rm.previousScore = rm.score;

      size_t PVFirst = 0;
      PVLast = 0;

      // MultiPV loop. We perform a full root search for each PV line
      for (PVIdx = 0; PVIdx < multiPV && !Threads.stop; ++PVIdx)
      {
          if (PVIdx == PVLast)
          {
              PVFirst = PVLast;
              for (PVLast++; PVLast < rootMoves.size(); PVLast++)
                  if (rootMoves[PVLast].TBRank != rootMoves[PVFirst].TBRank)
                      break;
          }

          // Reset UCI info selDepth for each depth and each PV line
          selDepth = 0;

          // Reset aspiration window starting size
          if (rootDepth >= 5 * ONE_PLY)
          {
              Value prevScore = rootMoves[PVIdx].previousScore;
              delta1 = (prevScore < 0) ? Value(int(8.0 + 0.1 * abs(prevScore))) : Value(18);
              delta2 = (prevScore > 0) ? Value(int(8.0 + 0.1 * abs(prevScore))) : Value(18);
              alpha = std::max(prevScore - delta1,-VALUE_INFINITE);
              beta  = std::min(prevScore + delta2, VALUE_INFINITE);

              // Adjust contempt based on root move's previousScore (dynamic contempt)
<<<<<<< HEAD
              int dct = ct + 88 * previousScore / (abs(previousScore) + 200);
=======
              int dct = ct + int(std::round(4 * ctb * atan(float(prevScore) / 128)));
>>>>>>> b08b94d7

              contempt = (us == WHITE ?  make_score(dct, dct / 2)
                                      : -make_score(dct, dct / 2));
          }

          // Start with a small aspiration window and, in the case of a fail
          // high/low, re-search with a bigger window until we don't fail
          // high/low anymore.
          while (true)
          {
              bestValue = ::search<PV>(rootPos, ss, alpha, beta, rootDepth, false, false);

              // Bring the best move to the front. It is critical that sorting
              // is done with a stable algorithm because all the values but the
              // first and eventually the new best one are set to -VALUE_INFINITE
              // and we want to keep the same order for all the moves except the
              // new PV that goes to the front. Note that in case of MultiPV
              // search the already searched PV lines are preserved.
              std::stable_sort(rootMoves.begin() + PVIdx, rootMoves.begin() + PVLast);

              // If search has been stopped, we break immediately. Sorting is
              // safe because RootMoves is still valid, although it refers to
              // the previous iteration.
              if (Threads.stop)
                  break;

              // When failing high/low give some update (without cluttering
              // the UI) before a re-search.
              if (   mainThread
                  && multiPV == 1
                  && (bestValue <= alpha || bestValue >= beta)
                  && Time.elapsed() > 3000)
                  sync_cout << UCI::pv(rootPos, rootDepth, alpha, beta) << sync_endl;

              // In case of failing low/high increase aspiration window and
              // re-search, otherwise exit the loop.
              if (bestValue <= alpha)
              {
                  beta = (alpha + beta) / 2;
                  alpha = std::max(bestValue - delta1, -VALUE_INFINITE);

                  if (mainThread)
                  {
                      mainThread->failedLow = true;
                      Threads.stopOnPonderhit = false;
                  }
              }
              else if (bestValue >= beta)
                  beta = std::min(bestValue + delta2, VALUE_INFINITE);
              else
                  break;

              delta1 += delta1 / 4 + 5;
              delta2 += delta2 / 4 + 5;

              assert(alpha >= -VALUE_INFINITE && beta <= VALUE_INFINITE);
          }

          // Sort the PV lines searched so far and update the GUI
          std::stable_sort(rootMoves.begin() + PVFirst, rootMoves.begin() + PVIdx + 1);

          if (    mainThread
              && (Threads.stop || PVIdx + 1 == multiPV || Time.elapsed() > 3000))
              sync_cout << UCI::pv(rootPos, rootDepth, alpha, beta) << sync_endl;
      }

      if (!Threads.stop)
          completedDepth = rootDepth;

      if (rootMoves[0].pv[0] != lastBestMove) {
         lastBestMove = rootMoves[0].pv[0];
         lastBestMoveDepth = rootDepth;
      }

      // Have we found a "mate in x"?
      if (   Limits.mate
          && bestValue >= VALUE_MATE_IN_MAX_PLY
          && VALUE_MATE - bestValue <= 2 * Limits.mate)
          Threads.stop = true;

      if (!mainThread)
          continue;

      // If skill level is enabled and time is up, pick a sub-optimal best move
      if (skill.enabled() && skill.time_to_pick(rootDepth))
          skill.pick_best(multiPV);

      // Do we have time for the next iteration? Can we stop searching now?
      if (    Limits.use_time_management()
          && !Threads.stop
          && !Threads.stopOnPonderhit)
          {
              const int F[] = { mainThread->failedLow,
                                bestValue - mainThread->previousScore };

              int improvingFactor = std::max(246, std::min(832, 306 + 119 * F[0] - 6 * F[1]));

              // If the bestMove is stable over several iterations, reduce time accordingly
              timeReduction = 1.0;
              for (int i : {3, 4, 5})
                  if (lastBestMoveDepth * i < completedDepth)
                     timeReduction *= 1.25;

              // Use part of the gained time from a previous stable move for the current move
              double bestMoveInstability = 1.0 + mainThread->bestMoveChanges;
              bestMoveInstability *= std::pow(mainThread->previousTimeReduction, 0.528) / timeReduction;

              // Stop the search if we have only one legal move, or if available time elapsed
              if (   rootMoves.size() == 1
                  || Time.elapsed() > Time.optimum() * bestMoveInstability * improvingFactor / 581)
              {
                  // If we are allowed to ponder do not stop the search now but
                  // keep pondering until the GUI sends "ponderhit" or "stop".
                  if (Threads.ponder)
                      Threads.stopOnPonderhit = true;
                  else
                      Threads.stop = true;
              }
          }
  }

  if (!mainThread)
      return;

  mainThread->previousTimeReduction = timeReduction;

  // If skill level is enabled, swap best PV line with the sub-optimal one
  if (skill.enabled())
      std::swap(rootMoves[0], *std::find(rootMoves.begin(), rootMoves.end(),
                skill.best ? skill.best : skill.pick_best(multiPV)));
}


namespace {

  // search<>() is the main search function for both PV and non-PV nodes

  template <NodeType NT>
  Value search(Position& pos, Stack* ss, Value alpha, Value beta, Depth depth, bool cutNode, bool skipEarlyPruning) {

    // Use quiescence search when needed
    if (depth < ONE_PLY)
        return qsearch<NT>(pos, ss, alpha, beta);

    constexpr bool PvNode = NT == PV;
    const bool rootNode = PvNode && ss->ply == 0;

    assert(-VALUE_INFINITE <= alpha && alpha < beta && beta <= VALUE_INFINITE);
    assert(PvNode || (alpha == beta - 1));
    assert(DEPTH_ZERO < depth && depth < DEPTH_MAX);
    assert(!(PvNode && cutNode));
    assert(depth / ONE_PLY * ONE_PLY == depth);

    Move pv[MAX_PLY+1], capturesSearched[32], quietsSearched[64];
    StateInfo st;
    TTEntry* tte;
    Key posKey;
    Move ttMove, move, excludedMove, bestMove;
    Depth extension, newDepth;
    Value bestValue, value, ttValue, eval, maxValue;
    bool ttHit, inCheck, givesCheck, improving;
    bool captureOrPromotion, doFullDepthSearch, moveCountPruning, skipQuiets, ttCapture, pvExact;
    Piece movedPiece;
    int moveCount, captureCount, quietCount;

    // Step 1. Initialize node
    Thread* thisThread = pos.this_thread();
    inCheck = pos.checkers();
    moveCount = captureCount = quietCount = ss->moveCount = 0;
    bestValue = -VALUE_INFINITE;
    maxValue = VALUE_INFINITE;

    // Check for the available remaining time
    if (thisThread == Threads.main())
        static_cast<MainThread*>(thisThread)->check_time();

    // Used to send selDepth info to GUI (selDepth counts from 1, ply from 0)
    if (PvNode && thisThread->selDepth < ss->ply + 1)
        thisThread->selDepth = ss->ply + 1;

    if (!rootNode)
    {
        // Step 2. Check for aborted search and immediate draw
        if (   Threads.stop.load(std::memory_order_relaxed)
            || pos.is_draw(ss->ply)
            || ss->ply >= MAX_PLY)
            return (ss->ply >= MAX_PLY && !inCheck) ? evaluate(pos) : VALUE_DRAW;

        // Step 3. Mate distance pruning. Even if we mate at the next move our score
        // would be at best mate_in(ss->ply+1), but if alpha is already bigger because
        // a shorter mate was found upward in the tree then there is no need to search
        // because we will never beat the current alpha. Same logic but with reversed
        // signs applies also in the opposite condition of being mated instead of giving
        // mate. In this case return a fail-high score.
        alpha = std::max(mated_in(ss->ply), alpha);
        beta = std::min(mate_in(ss->ply+1), beta);
        if (alpha >= beta)
            return alpha;
    }

    assert(0 <= ss->ply && ss->ply < MAX_PLY);

    (ss+1)->ply = ss->ply + 1;
    ss->currentMove = (ss+1)->excludedMove = bestMove = MOVE_NONE;
    ss->contHistory = thisThread->contHistory[NO_PIECE][0].get();
    (ss+2)->killers[0] = (ss+2)->killers[1] = MOVE_NONE;
    Square prevSq = to_sq((ss-1)->currentMove);

    // Initialize statScore to zero for the grandchildren of the current position.
    // So statScore is shared between all grandchildren and only the first grandchild
    // starts with statScore = 0. Later grandchildren start with the last calculated
    // statScore of the previous grandchild. This influences the reduction rules in
    // LMR which are based on the statScore of parent position.
    (ss+2)->statScore = 0;

    // Step 4. Transposition table lookup. We don't want the score of a partial
    // search to overwrite a previous full search TT value, so we use a different
    // position key in case of an excluded move.
    excludedMove = ss->excludedMove;
    posKey = pos.key() ^ Key(excludedMove << 16); // Isn't a very good hash
    tte = TT.probe(posKey, ttHit);
    ttValue = ttHit ? value_from_tt(tte->value(), ss->ply) : VALUE_NONE;
    ttMove =  rootNode ? thisThread->rootMoves[thisThread->PVIdx].pv[0]
            : ttHit    ? tte->move() : MOVE_NONE;

    // At non-PV nodes we check for an early TT cutoff
    if (  !PvNode
        && ttHit
        && tte->depth() >= depth
        && ttValue != VALUE_NONE // Possible in case of TT access race
        && (ttValue >= beta ? (tte->bound() & BOUND_LOWER)
                            : (tte->bound() & BOUND_UPPER)))
    {
        // If ttMove is quiet, update move sorting heuristics on TT hit
        if (ttMove)
        {
            if (ttValue >= beta)
            {
                if (!pos.capture_or_promotion(ttMove))
                    update_quiet_stats(pos, ss, ttMove, nullptr, 0, stat_bonus(depth));

                // Extra penalty for a quiet TT move in previous ply when it gets refuted
                if ((ss-1)->moveCount == 1 && !pos.captured_piece())
                    update_continuation_histories(ss-1, pos.piece_on(prevSq), prevSq, -stat_bonus(depth + ONE_PLY));
            }
            // Penalty for a quiet ttMove that fails low
            else if (!pos.capture_or_promotion(ttMove))
            {
                int penalty = -stat_bonus(depth);
                thisThread->mainHistory[pos.side_to_move()][from_to(ttMove)] << penalty;
                update_continuation_histories(ss, pos.moved_piece(ttMove), to_sq(ttMove), penalty);
            }
        }
        return ttValue;
    }

    // Step 5. Tablebases probe
    if (!rootNode && TB::Cardinality)
    {
        int piecesCount = pos.count<ALL_PIECES>();

        if (    piecesCount <= TB::Cardinality
            && (piecesCount <  TB::Cardinality || depth >= TB::ProbeDepth)
            &&  pos.rule50_count() == 0
            && !pos.can_castle(ANY_CASTLING))
        {
            TB::ProbeState err;
            TB::WDLScore wdl = Tablebases::probe_wdl(pos, &err);

            if (err != TB::ProbeState::FAIL)
            {
                thisThread->tbHits.fetch_add(1, std::memory_order_relaxed);

                int drawScore = TB::UseRule50 ? 1 : 0;

                value =  wdl < -drawScore ? -VALUE_MATE + MAX_PLY + ss->ply + 1
                       : wdl >  drawScore ?  VALUE_MATE - MAX_PLY - ss->ply - 1
                                          :  VALUE_DRAW + 2 * wdl * drawScore;

                Bound b =  wdl < -drawScore ? BOUND_UPPER
                         : wdl >  drawScore ? BOUND_LOWER : BOUND_EXACT;

                if (    b == BOUND_EXACT
                    || (b == BOUND_LOWER ? value >= beta : value <= alpha))
                {
                    tte->save(posKey, value_to_tt(value, ss->ply), b,
                              std::min(DEPTH_MAX - ONE_PLY, depth + 6 * ONE_PLY),
                              MOVE_NONE, VALUE_NONE, TT.generation());

                    return value;
                }

                if (PvNode)
                {
                    if (b == BOUND_LOWER)
                        bestValue = value, alpha = std::max(alpha, bestValue);
                    else
                        maxValue = value;
                }
            }
        }
    }

    // Step 6. Evaluate the position statically
    if (inCheck)
    {
        ss->staticEval = eval = VALUE_NONE;
        improving = false;
        goto moves_loop;
    }
    else if (ttHit)
    {
        // Never assume anything on values stored in TT
        if ((ss->staticEval = eval = tte->eval()) == VALUE_NONE)
            eval = ss->staticEval = evaluate(pos);

        // Can ttValue be used as a better position evaluation?
        if (    ttValue != VALUE_NONE
            && (tte->bound() & (ttValue > eval ? BOUND_LOWER : BOUND_UPPER)))
            eval = ttValue;
    }
    else
    {
        ss->staticEval = eval =
        (ss-1)->currentMove != MOVE_NULL ? evaluate(pos)
                                         : -(ss-1)->staticEval + 2 * Eval::Tempo;

        tte->save(posKey, VALUE_NONE, BOUND_NONE, DEPTH_NONE, MOVE_NONE,
                  ss->staticEval, TT.generation());
    }

    improving =   ss->staticEval >= (ss-2)->staticEval
               ||(ss-2)->staticEval == VALUE_NONE;

    if (skipEarlyPruning || !pos.non_pawn_material(pos.side_to_move()))
        goto moves_loop;

    // Step 7. Razoring (skipped when in check, ~2 Elo)
    if (  !PvNode
        && depth < 3 * ONE_PLY
        && eval <= alpha - RazorMargin[depth / ONE_PLY])
    {
        Value ralpha = alpha - (depth >= 2 * ONE_PLY) * RazorMargin[depth / ONE_PLY];
        Value v = qsearch<NonPV>(pos, ss, ralpha, ralpha+1);
        if (depth < 2 * ONE_PLY || v <= ralpha)
            return v;
    }

    // Step 8. Futility pruning: child node (skipped when in check, ~30 Elo)
    if (   !rootNode
        &&  depth < 7 * ONE_PLY
        &&  eval - futility_margin(depth, improving) >= beta
        &&  eval < VALUE_KNOWN_WIN) // Do not return unproven wins
        return eval;

    // Step 9. Null move search with verification search (~40 Elo)
    if (   !PvNode
        &&  eval >= beta
        &&  ss->staticEval >= beta - int(320 * log(depth / ONE_PLY)) + 500 
        &&  thisThread->selDepth + 5 > thisThread->rootDepth / ONE_PLY
        &&  pos.non_pawn_material(pos.side_to_move()) > BishopValueMg
        && (ss->ply >= thisThread->nmp_ply || ss->ply % 2 != thisThread->nmp_odd))
    {
        assert(eval - beta >= 0);

        // Null move dynamic reduction based on depth and value
        Depth R = (int(2.6 * log(depth / ONE_PLY)) + std::min((eval - beta) / Value(170), 3)) * ONE_PLY; 

        ss->currentMove = MOVE_NULL;
        ss->contHistory = thisThread->contHistory[NO_PIECE][0].get();

        pos.do_null_move(st);

        Value nullValue = -search<NonPV>(pos, ss+1, -beta, -beta+1, depth-R, !cutNode, true);

        pos.undo_null_move();

        if (nullValue >= beta)
        {
            // Do not return unproven mate scores
            if (nullValue >= VALUE_MATE_IN_MAX_PLY)
                nullValue = beta;

            if (abs(beta) < VALUE_KNOWN_WIN && (depth < 12 * ONE_PLY || thisThread->nmp_ply))
                return nullValue;

            // Do verification search at high depths. Disable null move pruning
            // for side to move for the first part of the remaining search tree.
            thisThread->nmp_ply = ss->ply + 3 * (depth-R) / 4;
            thisThread->nmp_odd = ss->ply % 2;

            Value v = search<NonPV>(pos, ss, beta-1, beta, depth-R, false, true);

            thisThread->nmp_odd = thisThread->nmp_ply = 0;

            if (v >= beta)
                return nullValue;
        }
    }

    // Step 10. ProbCut (skipped when in check, ~10 Elo)
    // If we have a good enough capture and a reduced search returns a value
    // much above beta, we can (almost) safely prune the previous move.
    if (   !PvNode
        &&  depth >= 5 * ONE_PLY
        &&  abs(beta) < VALUE_MATE_IN_MAX_PLY)
    {
        assert(is_ok((ss-1)->currentMove));

        Value rbeta = std::min(beta + 216 - 48 * improving, VALUE_INFINITE);
        MovePicker mp(pos, ttMove, rbeta - ss->staticEval, &thisThread->captureHistory);
        int probCutCount = 0;

        while (  (move = mp.next_move()) != MOVE_NONE
               && probCutCount < 3)
            if (pos.legal(move))
            {
                probCutCount++;

                ss->currentMove = move;
                ss->contHistory = thisThread->contHistory[pos.moved_piece(move)][to_sq(move)].get();

                assert(depth >= 5 * ONE_PLY);

                pos.do_move(move, st);

                // Perform a preliminary qsearch to verify that the move holds
                value = -qsearch<NonPV>(pos, ss+1, -rbeta, -rbeta+1);

                // If the qsearch held perform the regular search
                if (value >= rbeta)
                    value = -search<NonPV>(pos, ss+1, -rbeta, -rbeta+1, depth - 4 * ONE_PLY, !cutNode, false);

                pos.undo_move(move);

                if (value >= rbeta)
                    return value;
            }
    }

    // Step 11. Internal iterative deepening (skipped when in check, ~2 Elo)
    if (    depth >= 6 * ONE_PLY
        && !ttMove
        && (PvNode || ss->staticEval + 128 >= beta))
    {
        Depth d = 3 * depth / 4 - 2 * ONE_PLY;
        search<NT>(pos, ss, alpha, beta, d, cutNode, true);

        tte = TT.probe(posKey, ttHit);
        ttValue = ttHit ? value_from_tt(tte->value(), ss->ply) : VALUE_NONE;
        ttMove = ttHit ? tte->move() : MOVE_NONE;
    }

moves_loop: // When in check, search starts from here

    const PieceToHistory* contHist[] = { (ss-1)->contHistory, (ss-2)->contHistory, nullptr, (ss-4)->contHistory };
    Move countermove = thisThread->counterMoves[pos.piece_on(prevSq)][prevSq];

    MovePicker mp(pos, ttMove, depth, &thisThread->mainHistory, &thisThread->captureHistory, contHist, countermove, ss->killers);
    value = bestValue; // Workaround a bogus 'uninitialized' warning under gcc

    skipQuiets = false;
    ttCapture = false;
    pvExact = PvNode && ttHit && tte->bound() == BOUND_EXACT;

    // Step 12. Loop through all pseudo-legal moves until no moves remain
    // or a beta cutoff occurs.
    while ((move = mp.next_move(skipQuiets)) != MOVE_NONE)
    {
      assert(is_ok(move));

      if (move == excludedMove)
          continue;

      // At root obey the "searchmoves" option and skip moves not listed in Root
      // Move List. As a consequence any illegal move is also skipped. In MultiPV
      // mode we also skip PV moves which have been already searched and those
      // of lower "TB rank" if we are in a TB root position.
      if (rootNode && !std::count(thisThread->rootMoves.begin() + thisThread->PVIdx,
                                  thisThread->rootMoves.begin() + thisThread->PVLast, move))
          continue;

      ss->moveCount = ++moveCount;

      if (rootNode && thisThread == Threads.main() && Time.elapsed() > 3000)
          sync_cout << "info depth " << depth / ONE_PLY
                    << " currmove " << UCI::move(move, pos.is_chess960())
                    << " currmovenumber " << moveCount + thisThread->PVIdx << sync_endl;
      if (PvNode)
          (ss+1)->pv = nullptr;

      extension = DEPTH_ZERO;
      captureOrPromotion = pos.capture_or_promotion(move);
      movedPiece = pos.moved_piece(move);
      givesCheck = gives_check(pos, move);

      moveCountPruning =   depth < 16 * ONE_PLY
                        && moveCount >= FutilityMoveCounts[improving][depth / ONE_PLY];

      // Step 13. Extensions (~70 Elo)

      // Singular extension search (~60 Elo). If all moves but one fail low on a
      // search of (alpha-s, beta-s), and just one fails high on (alpha, beta),
      // then that move is singular and should be extended. To verify this we do
      // a reduced search on on all the other moves but the ttMove and if the
      // result is lower than ttValue minus a margin then we will extend the ttMove.
      if (    depth >= 8 * ONE_PLY
          &&  move == ttMove
          && !rootNode
          && !excludedMove // Recursive singular search is not allowed
          &&  ttValue != VALUE_NONE
          && (tte->bound() & BOUND_LOWER)
          &&  tte->depth() >= depth - 3 * ONE_PLY
          &&  pos.legal(move))
      {
          Value rBeta = std::max(ttValue - 2 * depth / ONE_PLY, -VALUE_MATE);
          ss->excludedMove = move;
          value = search<NonPV>(pos, ss, rBeta - 1, rBeta, depth / 2, cutNode, true);
          ss->excludedMove = MOVE_NONE;

          if (value < rBeta)
              extension = ONE_PLY;
      }
      else if (    givesCheck // Check extension (~2 Elo)
               && !moveCountPruning
               &&  pos.see_ge(move))
          extension = ONE_PLY;

      // Calculate new depth for this move
      newDepth = depth - ONE_PLY + extension;

      // Step 14. Pruning at shallow depth (~170 Elo)
      if (  !rootNode
          && pos.non_pawn_material(pos.side_to_move())
          && bestValue > VALUE_MATED_IN_MAX_PLY)
      {
          if (   !captureOrPromotion
              && !givesCheck
              && (!pos.advanced_pawn_push(move) || pos.non_pawn_material() >= Value(5000)))
          {
              // Move count based pruning (~30 Elo)
              if (moveCountPruning)
              {
                  skipQuiets = true;
                  continue;
              }

              // Reduced depth of the next LMR search
              int lmrDepth = std::max(newDepth - reduction<PvNode>(improving, depth, moveCount), DEPTH_ZERO) / ONE_PLY;

              // Countermoves based pruning (~20 Elo)
              if (   lmrDepth < 3
                  && (*contHist[0])[movedPiece][to_sq(move)] < CounterMovePruneThreshold
                  && (*contHist[1])[movedPiece][to_sq(move)] < CounterMovePruneThreshold)
                  continue;

              // Futility pruning: parent node (~2 Elo)
              if (   lmrDepth < 7
                  && !inCheck
                  && ss->staticEval + 256 + 200 * lmrDepth <= alpha)
                  continue;

              // Prune moves with negative SEE (~10 Elo)
              if (   lmrDepth < 8
                  && !pos.see_ge(move, Value(-35 * lmrDepth * lmrDepth)))
                  continue;
          }
          else if (    depth < 7 * ONE_PLY // (~20 Elo)
                   && !extension
                   && !pos.see_ge(move, -Value(CapturePruneMargin[depth / ONE_PLY])))
                  continue;
      }

      // Speculative prefetch as early as possible
      prefetch(TT.first_entry(pos.key_after(move)));

      // Check for legality just before making the move
      if (!rootNode && !pos.legal(move))
      {
          ss->moveCount = --moveCount;
          continue;
      }

      if (move == ttMove && captureOrPromotion)
          ttCapture = true;

      // Update the current move (this must be done after singular extension search)
      ss->currentMove = move;
      ss->contHistory = thisThread->contHistory[movedPiece][to_sq(move)].get();

      // Step 15. Make the move
      pos.do_move(move, st, givesCheck);

      // Step 16. Reduced depth search (LMR). If the move fails high it will be
      // re-searched at full depth.
      if (    depth >= 3 * ONE_PLY
          &&  moveCount > 1
          && (!captureOrPromotion || moveCountPruning))
      {
          Depth r = reduction<PvNode>(improving, depth, moveCount);

          if (captureOrPromotion) // (~5 Elo)
              r -= r ? ONE_PLY : DEPTH_ZERO;
          else
          {
              // Decrease reduction if opponent's move count is high (~5 Elo)
              if ((ss-1)->moveCount > 15)
                  r -= ONE_PLY;

              // Decrease reduction for exact PV nodes (~0 Elo)
              if (pvExact)
                  r -= ONE_PLY;

              // Increase reduction if ttMove is a capture (~0 Elo)
              if (ttCapture)
                  r += ONE_PLY;

              // Increase reduction for cut nodes (~5 Elo)
              if (cutNode)
                  r += 2 * ONE_PLY;

              // Decrease reduction for moves that escape a capture. Filter out
              // castling moves, because they are coded as "king captures rook" and
              // hence break make_move(). (~5 Elo)
              else if (    type_of(move) == NORMAL
                       && !pos.see_ge(make_move(to_sq(move), from_sq(move))))
                  r -= 2 * ONE_PLY;

              ss->statScore =  thisThread->mainHistory[~pos.side_to_move()][from_to(move)]
                             + (*contHist[0])[movedPiece][to_sq(move)]
                             + (*contHist[1])[movedPiece][to_sq(move)]
                             + (*contHist[3])[movedPiece][to_sq(move)]
                             - 4000;

              // Decrease/increase reduction by comparing opponent's stat score (~10 Elo)
              if (ss->statScore >= 0 && (ss-1)->statScore < 0)
                  r -= ONE_PLY;

              else if ((ss-1)->statScore >= 0 && ss->statScore < 0)
                  r += ONE_PLY;

              // Decrease/increase reduction for moves with a good/bad history (~30 Elo)
              r = std::max(DEPTH_ZERO, (r / ONE_PLY - ss->statScore / 20000) * ONE_PLY);
          }

          Depth d = std::max(newDepth - r, ONE_PLY);

          value = -search<NonPV>(pos, ss+1, -(alpha+1), -alpha, d, true, false);

          doFullDepthSearch = (value > alpha && d != newDepth);
      }
      else
          doFullDepthSearch = !PvNode || moveCount > 1;

      // Step 17. Full depth search when LMR is skipped or fails high
      if (doFullDepthSearch)
          value = -search<NonPV>(pos, ss+1, -(alpha+1), -alpha, newDepth, !cutNode, false);

      // For PV nodes only, do a full PV search on the first move or after a fail
      // high (in the latter case search only if value < beta), otherwise let the
      // parent node fail low with value <= alpha and try another move.
      if (PvNode && (moveCount == 1 || (value > alpha && (rootNode || value < beta))))
      {
          (ss+1)->pv = pv;
          (ss+1)->pv[0] = MOVE_NONE;

          value = -search<PV>(pos, ss+1, -beta, -alpha, newDepth, false, false);
      }

      // Step 18. Undo move
      pos.undo_move(move);

      assert(value > -VALUE_INFINITE && value < VALUE_INFINITE);

      // Step 19. Check for a new best move
      // Finished searching the move. If a stop occurred, the return value of
      // the search cannot be trusted, and we return immediately without
      // updating best move, PV and TT.
      if (Threads.stop.load(std::memory_order_relaxed))
          return VALUE_ZERO;

      if (rootNode)
      {
          RootMove& rm = *std::find(thisThread->rootMoves.begin(),
                                    thisThread->rootMoves.end(), move);

          // PV move or new best move?
          if (moveCount == 1 || value > alpha)
          {
              rm.score = value;
              rm.selDepth = thisThread->selDepth;
              rm.pv.resize(1);

              assert((ss+1)->pv);

              for (Move* m = (ss+1)->pv; *m != MOVE_NONE; ++m)
                  rm.pv.push_back(*m);

              // We record how often the best move has been changed in each
              // iteration. This information is used for time management: When
              // the best move changes frequently, we allocate some more time.
              if (moveCount > 1 && thisThread == Threads.main())
                  ++static_cast<MainThread*>(thisThread)->bestMoveChanges;
          }
          else
              // All other moves but the PV are set to the lowest value: this
              // is not a problem when sorting because the sort is stable and the
              // move position in the list is preserved - just the PV is pushed up.
              rm.score = -VALUE_INFINITE;
      }

      if (value > bestValue)
      {
          bestValue = value;

          if (value > alpha)
          {
              bestMove = move;

              if (PvNode && !rootNode) // Update pv even in fail-high case
                  update_pv(ss->pv, move, (ss+1)->pv);

              if (PvNode && value < beta) // Update alpha! Always alpha < beta
                  alpha = value;
              else
              {
                  assert(value >= beta); // Fail high
                  ss->statScore = std::max(ss->statScore, 0);
                  break;
              }
          }
      }

      if (move != bestMove)
      {
          if (captureOrPromotion && captureCount < 32)
              capturesSearched[captureCount++] = move;

          else if (!captureOrPromotion && quietCount < 64)
              quietsSearched[quietCount++] = move;
      }
    }

    // The following condition would detect a stop only after move loop has been
    // completed. But in this case bestValue is valid because we have fully
    // searched our subtree, and we can anyhow save the result in TT.
    /*
       if (Threads.stop)
        return VALUE_DRAW;
    */

    // Step 20. Check for mate and stalemate
    // All legal moves have been searched and if there are no legal moves, it
    // must be a mate or a stalemate. If we are in a singular extension search then
    // return a fail low score.

    assert(moveCount || !inCheck || excludedMove || !MoveList<LEGAL>(pos).size());

    if (!moveCount)
        bestValue = excludedMove ? alpha
                   :     inCheck ? mated_in(ss->ply) : VALUE_DRAW;
    else if (bestMove)
    {
        // Quiet best move: update move sorting heuristics
        if (!pos.capture_or_promotion(bestMove))
            update_quiet_stats(pos, ss, bestMove, quietsSearched, quietCount, stat_bonus(depth));
        else
            update_capture_stats(pos, bestMove, capturesSearched, captureCount, stat_bonus(depth));

        // Extra penalty for a quiet TT move in previous ply when it gets refuted
        if ((ss-1)->moveCount == 1 && !pos.captured_piece())
            update_continuation_histories(ss-1, pos.piece_on(prevSq), prevSq, -stat_bonus(depth + ONE_PLY));
    }
    // Bonus for prior countermove that caused the fail low
    else if (    depth >= 3 * ONE_PLY
             && !pos.captured_piece()
             && is_ok((ss-1)->currentMove))
        update_continuation_histories(ss-1, pos.piece_on(prevSq), prevSq, stat_bonus(depth));

    if (PvNode)
        bestValue = std::min(bestValue, maxValue);

    if (!excludedMove)
        tte->save(posKey, value_to_tt(bestValue, ss->ply),
                  bestValue >= beta ? BOUND_LOWER :
                  PvNode && bestMove ? BOUND_EXACT : BOUND_UPPER,
                  depth, bestMove, ss->staticEval, TT.generation());

    assert(bestValue > -VALUE_INFINITE && bestValue < VALUE_INFINITE);

    return bestValue;
  }


  // qsearch() is the quiescence search function, which is called by the main
  // search function with depth zero, or recursively with depth less than ONE_PLY.
  template <NodeType NT>
  Value qsearch(Position& pos, Stack* ss, Value alpha, Value beta, Depth depth) {

    constexpr bool PvNode = NT == PV;

    assert(alpha >= -VALUE_INFINITE && alpha < beta && beta <= VALUE_INFINITE);
    assert(PvNode || (alpha == beta - 1));
    assert(depth <= DEPTH_ZERO);
    assert(depth / ONE_PLY * ONE_PLY == depth);

    Move pv[MAX_PLY+1];
    StateInfo st;
    TTEntry* tte;
    Key posKey;
    Move ttMove, move, bestMove;
    Depth ttDepth;
    Value bestValue, value, ttValue, futilityValue, futilityBase, oldAlpha;
    bool ttHit, inCheck, givesCheck, evasionPrunable;
    int moveCount;

    if (PvNode)
    {
        oldAlpha = alpha; // To flag BOUND_EXACT when eval above alpha and no available moves
        (ss+1)->pv = pv;
        ss->pv[0] = MOVE_NONE;
    }

    (ss+1)->ply = ss->ply + 1;
    ss->currentMove = bestMove = MOVE_NONE;
    inCheck = pos.checkers();
    moveCount = 0;

    // Check for an immediate draw or maximum ply reached
    if (   pos.is_draw(ss->ply)
        || ss->ply >= MAX_PLY)
        return (ss->ply >= MAX_PLY && !inCheck) ? evaluate(pos) : VALUE_DRAW;

    assert(0 <= ss->ply && ss->ply < MAX_PLY);

    // Decide whether or not to include checks: this fixes also the type of
    // TT entry depth that we are going to use. Note that in qsearch we use
    // only two types of depth in TT: DEPTH_QS_CHECKS or DEPTH_QS_NO_CHECKS.
    ttDepth = inCheck || depth >= DEPTH_QS_CHECKS ? DEPTH_QS_CHECKS
                                                  : DEPTH_QS_NO_CHECKS;
    // Transposition table lookup
    posKey = pos.key();
    tte = TT.probe(posKey, ttHit);
    ttValue = ttHit ? value_from_tt(tte->value(), ss->ply) : VALUE_NONE;
    ttMove = ttHit ? tte->move() : MOVE_NONE;

    if (  !PvNode
        && ttHit
        && tte->depth() >= ttDepth
        && ttValue != VALUE_NONE // Only in case of TT access race
        && (ttValue >= beta ? (tte->bound() &  BOUND_LOWER)
                            : (tte->bound() &  BOUND_UPPER)))
        return ttValue;

    // Evaluate the position statically
    if (inCheck)
    {
        ss->staticEval = VALUE_NONE;
        bestValue = futilityBase = -VALUE_INFINITE;
    }
    else
    {
        if (ttHit)
        {
            // Never assume anything on values stored in TT
            if ((ss->staticEval = bestValue = tte->eval()) == VALUE_NONE)
                ss->staticEval = bestValue = evaluate(pos);

            // Can ttValue be used as a better position evaluation?
            if (   ttValue != VALUE_NONE
                && (tte->bound() & (ttValue > bestValue ? BOUND_LOWER : BOUND_UPPER)))
                bestValue = ttValue;
        }
        else
            ss->staticEval = bestValue =
            (ss-1)->currentMove != MOVE_NULL ? evaluate(pos)
                                             : -(ss-1)->staticEval + 2 * Eval::Tempo;

        // Stand pat. Return immediately if static value is at least beta
        if (bestValue >= beta)
        {
            if (!ttHit)
                tte->save(posKey, value_to_tt(bestValue, ss->ply), BOUND_LOWER,
                          DEPTH_NONE, MOVE_NONE, ss->staticEval, TT.generation());

            return bestValue;
        }

        if (PvNode && bestValue > alpha)
            alpha = bestValue;

        futilityBase = bestValue + 128;
    }

    // Initialize a MovePicker object for the current position, and prepare
    // to search the moves. Because the depth is <= 0 here, only captures,
    // queen promotions and checks (only if depth >= DEPTH_QS_CHECKS) will
    // be generated.
    MovePicker mp(pos, ttMove, depth, &pos.this_thread()->mainHistory, &pos.this_thread()->captureHistory, to_sq((ss-1)->currentMove));

    // Loop through the moves until no moves remain or a beta cutoff occurs
    while ((move = mp.next_move()) != MOVE_NONE)
    {
      assert(is_ok(move));

      givesCheck = gives_check(pos, move);

      moveCount++;

      // Futility pruning
      if (   !inCheck
          && !givesCheck
          &&  futilityBase > -VALUE_KNOWN_WIN
          && !pos.advanced_pawn_push(move))
      {
          assert(type_of(move) != ENPASSANT); // Due to !pos.advanced_pawn_push

          futilityValue = futilityBase + PieceValue[EG][pos.piece_on(to_sq(move))];

          if (futilityValue <= alpha)
          {
              bestValue = std::max(bestValue, futilityValue);
              continue;
          }

          if (futilityBase <= alpha && !pos.see_ge(move, VALUE_ZERO + 1))
          {
              bestValue = std::max(bestValue, futilityBase);
              continue;
          }
      }

      // Detect non-capture evasions that are candidates to be pruned
      evasionPrunable =    inCheck
                       &&  (depth != DEPTH_ZERO || moveCount > 2)
                       &&  bestValue > VALUE_MATED_IN_MAX_PLY
                       && !pos.capture(move);

      // Don't search moves with negative SEE values
      if (  (!inCheck || evasionPrunable)
          && !pos.see_ge(move))
          continue;

      // Speculative prefetch as early as possible
      prefetch(TT.first_entry(pos.key_after(move)));

      // Check for legality just before making the move
      if (!pos.legal(move))
      {
          moveCount--;
          continue;
      }

      ss->currentMove = move;

      // Make and search the move
      pos.do_move(move, st, givesCheck);
      value = -qsearch<NT>(pos, ss+1, -beta, -alpha, depth - ONE_PLY);
      pos.undo_move(move);

      assert(value > -VALUE_INFINITE && value < VALUE_INFINITE);

      // Check for a new best move
      if (value > bestValue)
      {
          bestValue = value;

          if (value > alpha)
          {
              if (PvNode) // Update pv even in fail-high case
                  update_pv(ss->pv, move, (ss+1)->pv);

              if (PvNode && value < beta) // Update alpha here!
              {
                  alpha = value;
                  bestMove = move;
              }
              else // Fail high
              {
                  tte->save(posKey, value_to_tt(value, ss->ply), BOUND_LOWER,
                            ttDepth, move, ss->staticEval, TT.generation());

                  return value;
              }
          }
       }
    }

    // All legal moves have been searched. A special case: If we're in check
    // and no legal moves were found, it is checkmate.
    if (inCheck && bestValue == -VALUE_INFINITE)
        return mated_in(ss->ply); // Plies to mate from the root

    tte->save(posKey, value_to_tt(bestValue, ss->ply),
              PvNode && bestValue > oldAlpha ? BOUND_EXACT : BOUND_UPPER,
              ttDepth, bestMove, ss->staticEval, TT.generation());

    assert(bestValue > -VALUE_INFINITE && bestValue < VALUE_INFINITE);

    return bestValue;
  }


  // value_to_tt() adjusts a mate score from "plies to mate from the root" to
  // "plies to mate from the current position". Non-mate scores are unchanged.
  // The function is called before storing a value in the transposition table.

  Value value_to_tt(Value v, int ply) {

    assert(v != VALUE_NONE);

    return  v >= VALUE_MATE_IN_MAX_PLY  ? v + ply
          : v <= VALUE_MATED_IN_MAX_PLY ? v - ply : v;
  }


  // value_from_tt() is the inverse of value_to_tt(): It adjusts a mate score
  // from the transposition table (which refers to the plies to mate/be mated
  // from current position) to "plies to mate/be mated from the root".

  Value value_from_tt(Value v, int ply) {

    return  v == VALUE_NONE             ? VALUE_NONE
          : v >= VALUE_MATE_IN_MAX_PLY  ? v - ply
          : v <= VALUE_MATED_IN_MAX_PLY ? v + ply : v;
  }


  // update_pv() adds current move and appends child pv[]

  void update_pv(Move* pv, Move move, Move* childPv) {

    for (*pv++ = move; childPv && *childPv != MOVE_NONE; )
        *pv++ = *childPv++;
    *pv = MOVE_NONE;
  }


  // update_continuation_histories() updates histories of the move pairs formed
  // by moves at ply -1, -2, and -4 with current move.

  void update_continuation_histories(Stack* ss, Piece pc, Square to, int bonus) {

    for (int i : {1, 2, 4})
        if (is_ok((ss-i)->currentMove))
            (*(ss-i)->contHistory)[pc][to] << bonus;
  }


  // update_capture_stats() updates move sorting heuristics when a new capture best move is found

  void update_capture_stats(const Position& pos, Move move,
                            Move* captures, int captureCnt, int bonus) {

      CapturePieceToHistory& captureHistory =  pos.this_thread()->captureHistory;
      Piece moved_piece = pos.moved_piece(move);
      PieceType captured = type_of(pos.piece_on(to_sq(move)));
      captureHistory[moved_piece][to_sq(move)][captured] << bonus;

      // Decrease all the other played capture moves
      for (int i = 0; i < captureCnt; ++i)
      {
          moved_piece = pos.moved_piece(captures[i]);
          captured = type_of(pos.piece_on(to_sq(captures[i])));
          captureHistory[moved_piece][to_sq(captures[i])][captured] << -bonus;
      }
  }


  // update_quiet_stats() updates move sorting heuristics when a new quiet best move is found

  void update_quiet_stats(const Position& pos, Stack* ss, Move move,
                          Move* quiets, int quietsCnt, int bonus) {

    if (ss->killers[0] != move)
    {
        ss->killers[1] = ss->killers[0];
        ss->killers[0] = move;
    }

    Color us = pos.side_to_move();
    Thread* thisThread = pos.this_thread();
    thisThread->mainHistory[us][from_to(move)] << bonus;
    update_continuation_histories(ss, pos.moved_piece(move), to_sq(move), bonus);

    if (is_ok((ss-1)->currentMove))
    {
        Square prevSq = to_sq((ss-1)->currentMove);
        thisThread->counterMoves[pos.piece_on(prevSq)][prevSq] = move;
    }

    // Decrease all the other played quiet moves
    for (int i = 0; i < quietsCnt; ++i)
    {
        thisThread->mainHistory[us][from_to(quiets[i])] << -bonus;
        update_continuation_histories(ss, pos.moved_piece(quiets[i]), to_sq(quiets[i]), -bonus);
    }
  }

  // When playing with strength handicap, choose best move among a set of RootMoves
  // using a statistical rule dependent on 'level'. Idea by Heinz van Saanen.

  Move Skill::pick_best(size_t multiPV) {

    const RootMoves& rootMoves = Threads.main()->rootMoves;
    static PRNG rng(now()); // PRNG sequence should be non-deterministic

    // RootMoves are already sorted by score in descending order
    Value topScore = rootMoves[0].score;
    int delta = std::min(topScore - rootMoves[multiPV - 1].score, PawnValueMg);
    int weakness = 120 - 2 * level;
    int maxScore = -VALUE_INFINITE;

    // Choose best move. For each move score we add two terms, both dependent on
    // weakness. One is deterministic and bigger for weaker levels, and one is
    // random. Then we choose the move with the resulting highest score.
    for (size_t i = 0; i < multiPV; ++i)
    {
        // This is our magic formula
        int push = (  weakness * int(topScore - rootMoves[i].score)
                    + delta * (rng.rand<unsigned>() % weakness)) / 128;

        if (rootMoves[i].score + push >= maxScore)
        {
            maxScore = rootMoves[i].score + push;
            best = rootMoves[i].pv[0];
        }
    }

    return best;
  }

} // namespace

/// MainThread::check_time() is used to print debug info and, more importantly,
/// to detect when we are out of available time and thus stop the search.

void MainThread::check_time() {

  if (--callsCnt > 0)
      return;

  // When using nodes, ensure checking rate is not lower than 0.1% of nodes
  callsCnt = Limits.nodes ? std::min(1024, int(Limits.nodes / 1024)) : 1024;

  static TimePoint lastInfoTime = now();

  TimePoint elapsed = Time.elapsed();
  TimePoint tick = Limits.startTime + elapsed;

  if (tick - lastInfoTime >= 1000)
  {
      lastInfoTime = tick;
      dbg_print();
  }

  // We should not stop pondering until told so by the GUI
  if (Threads.ponder)
      return;

  if (   (Limits.use_time_management() && elapsed > Time.maximum() - 10)
      || (Limits.movetime && elapsed >= Limits.movetime)
      || (Limits.nodes && Threads.nodes_searched() >= (uint64_t)Limits.nodes))
      Threads.stop = true;
}


/// UCI::pv() formats PV information according to the UCI protocol. UCI requires
/// that all (if any) unsearched PV lines are sent using a previous search score.

string UCI::pv(const Position& pos, Depth depth, Value alpha, Value beta) {

  std::stringstream ss;
  TimePoint elapsed = Time.elapsed() + 1;
  const RootMoves& rootMoves = pos.this_thread()->rootMoves;
  size_t PVIdx = pos.this_thread()->PVIdx;
  size_t multiPV = std::min((size_t)Options["MultiPV"], rootMoves.size());
  uint64_t nodesSearched = Threads.nodes_searched();
  uint64_t tbHits = Threads.tb_hits() + (TB::RootInTB ? rootMoves.size() : 0);

  for (size_t i = 0; i < multiPV; ++i)
  {
      bool updated = (i <= PVIdx && rootMoves[i].score != -VALUE_INFINITE);

      if (depth == ONE_PLY && !updated)
          continue;

      Depth d = updated ? depth : depth - ONE_PLY;
      Value v = updated ? rootMoves[i].score : rootMoves[i].previousScore;

      bool tb = TB::RootInTB && abs(v) < VALUE_MATE - MAX_PLY;
      v = tb ? rootMoves[i].TBScore : v;

      if (ss.rdbuf()->in_avail()) // Not at first line
          ss << "\n";

      ss << "info"
         << " depth "    << d / ONE_PLY
         << " seldepth " << rootMoves[i].selDepth
         << " multipv "  << i + 1
         << " score "    << UCI::value(v);

      if (!tb && i == PVIdx)
          ss << (v >= beta ? " lowerbound" : v <= alpha ? " upperbound" : "");

      ss << " nodes "    << nodesSearched
         << " nps "      << nodesSearched * 1000 / elapsed;

      if (elapsed > 1000) // Earlier makes little sense
          ss << " hashfull " << TT.hashfull();

      ss << " tbhits "   << tbHits
         << " time "     << elapsed
         << " pv";

      for (Move m : rootMoves[i].pv)
          ss << " " << UCI::move(m, pos.is_chess960());
  }

  return ss.str();
}


/// RootMove::extract_ponder_from_tt() is called in case we have no ponder move
/// before exiting the search, for instance, in case we stop the search during a
/// fail high at root. We try hard to have a ponder move to return to the GUI,
/// otherwise in case of 'ponder on' we have nothing to think on.

bool RootMove::extract_ponder_from_tt(Position& pos) {

    StateInfo st;
    bool ttHit;

    assert(pv.size() == 1);

    if (!pv[0])
        return false;

    pos.do_move(pv[0], st);
    TTEntry* tte = TT.probe(pos.key(), ttHit);

    if (ttHit)
    {
        Move m = tte->move(); // Local copy to be SMP safe
        if (MoveList<LEGAL>(pos).contains(m))
            pv.push_back(m);
    }

    pos.undo_move(pv[0]);
    return pv.size() > 1;
}

void Tablebases::rank_root_moves(Position& pos, Search::RootMoves& rootMoves) {

    RootInTB = false;
    UseRule50 = bool(Options["Syzygy50MoveRule"]);
    ProbeDepth = int(Options["SyzygyProbeDepth"]) * ONE_PLY;
    Cardinality = int(Options["SyzygyProbeLimit"]);
    bool dtz_available = true;

    // Tables with fewer pieces than SyzygyProbeLimit are searched with
    // ProbeDepth == DEPTH_ZERO
    if (Cardinality > MaxCardinality)
    {
        Cardinality = MaxCardinality;
        ProbeDepth = DEPTH_ZERO;
    }

    if (Cardinality >= popcount(pos.pieces()) && !pos.can_castle(ANY_CASTLING))
    {
        // Rank moves using DTZ tables
        RootInTB = root_probe(pos, rootMoves);

        if (!RootInTB)
        {
            // DTZ tables are missing; try to rank moves using WDL tables
            dtz_available = false;
            RootInTB = root_probe_wdl(pos, rootMoves);
        }
    }

    if (RootInTB)
    {
        // Sort moves according to TB rank
        std::sort(rootMoves.begin(), rootMoves.end(),
                  [](const RootMove &a, const RootMove &b) { return a.TBRank > b.TBRank; } );

        // Probe during search only if DTZ is not available and we are winning
        if (dtz_available || rootMoves[0].TBScore <= VALUE_DRAW)
            Cardinality = 0;
    }
    else
    {
        // Assign the same rank to all moves
        for (auto& m : rootMoves)
            m.TBRank = 0;
    }
}<|MERGE_RESOLUTION|>--- conflicted
+++ resolved
@@ -317,12 +317,7 @@
 
   multiPV = std::min(multiPV, rootMoves.size());
 
-<<<<<<< HEAD
   int ct = int(Options["Contempt"]) * PawnValueEg / 100; // From centipawns
-=======
-  int ctb = Options["Contempt"]; // Base contempt
-  int ct = ctb * PawnValueEg / 100; // From centipawns
->>>>>>> b08b94d7
 
   // In analysis mode, adjust contempt in accordance with user preference
   if (Limits.infinite || Options["UCI_AnalyseMode"])
@@ -385,11 +380,7 @@
               beta  = std::min(prevScore + delta2, VALUE_INFINITE);
 
               // Adjust contempt based on root move's previousScore (dynamic contempt)
-<<<<<<< HEAD
-              int dct = ct + 88 * previousScore / (abs(previousScore) + 200);
-=======
-              int dct = ct + int(std::round(4 * ctb * atan(float(prevScore) / 128)));
->>>>>>> b08b94d7
+              int dct = ct + (ct ? 88 * previousScore / (abs(previousScore) + 200) : 0);
 
               contempt = (us == WHITE ?  make_score(dct, dct / 2)
                                       : -make_score(dct, dct / 2));
