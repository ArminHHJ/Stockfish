/*
  Stockfish, a UCI chess playing engine derived from Glaurung 2.1
  Copyright (C) 2004-2008 Tord Romstad (Glaurung author)
  Copyright (C) 2008-2015 Marco Costalba, Joona Kiiski, Tord Romstad
  Copyright (C) 2015-2018 Marco Costalba, Joona Kiiski, Gary Linscott, Tord Romstad

  Stockfish is free software: you can redistribute it and/or modify
  it under the terms of the GNU General Public License as published by
  the Free Software Foundation, either version 3 of the License, or
  (at your option) any later version.

  Stockfish is distributed in the hope that it will be useful,
  but WITHOUT ANY WARRANTY; without even the implied warranty of
  MERCHANTABILITY or FITNESS FOR A PARTICULAR PURPOSE.  See the
  GNU General Public License for more details.

  You should have received a copy of the GNU General Public License
  along with this program.  If not, see <http://www.gnu.org/licenses/>.
*/

#include <algorithm>
#include <cassert>
#include <cmath>
#include <cstring>   // For std::memset
#include <iostream>
#include <sstream>

#include "evaluate.h"
#include "misc.h"
#include "movegen.h"
#include "movepick.h"
#include "position.h"
#include "search.h"
#include "thread.h"
#include "timeman.h"
#include "tt.h"
#include "uci.h"
#include "syzygy/tbprobe.h"

namespace Search {

  LimitsType Limits;
}

namespace Tablebases {

  int Cardinality;
  bool RootInTB;
  bool UseRule50;
  Depth ProbeDepth;
}

namespace TB = Tablebases;

using std::string;
using Eval::evaluate;
using namespace Search;

namespace {

  // Time threshold for printing upperbound/lowerbound info
  const int PV_MIN_ELAPSED = 2500;

  // Different node types, used as a template parameter
  enum NodeType { NonPV, PV };

  // Sizes and phases of the skip-blocks, used for distributing search depths across the threads
  constexpr int SkipSize[]  = { 1, 1, 2, 2, 2, 2, 3, 3, 3, 3, 3, 3, 4, 4, 4, 4, 4, 4, 4, 4 };
  constexpr int SkipPhase[] = { 0, 1, 0, 1, 2, 3, 0, 1, 2, 3, 4, 5, 0, 1, 2, 3, 4, 5, 6, 7 };

  // Razor and futility margins
  constexpr int RazorMargin[VARIANT_NB][3] = {
  {0, 590, 604},
#ifdef ANTI
  {0, 2234, 2234},
#endif
#ifdef ATOMIC
  {0, 2501, 604},
#endif
#ifdef CRAZYHOUSE
  {0, 651, 604},
#endif
#ifdef EXTINCTION
  {0, 603, 604},
#endif
#ifdef GRID
  {0, 601, 604},
#endif
#ifdef HORDE
  {0, 625, 604},
#endif
#ifdef KOTH
  {0, 676, 604},
#endif
#ifdef LOSERS
  {0, 2351, 2351},
#endif
#ifdef RACE
  {0, 1029, 604},
#endif
#ifdef THREECHECK
  {0, 2257, 604},
#endif
#ifdef TWOKINGS
  {0, 603, 604},
#endif
  };
  constexpr int FutilityMarginFactor[VARIANT_NB] = {
  175,
#ifdef ANTI
  611,
#endif
#ifdef ATOMIC
  585,
#endif
#ifdef CRAZYHOUSE
  150,
#endif
#ifdef EXTINCTION
  175,
#endif
#ifdef GRID
  206,
#endif
#ifdef HORDE
  176,
#endif
#ifdef KOTH
  217,
#endif
#ifdef LOSERS
  618,
#endif
#ifdef RACE
  361,
#endif
#ifdef THREECHECK
  248,
#endif
#ifdef TWOKINGS
  175,
#endif
  };
  constexpr int FutilityMarginParent[VARIANT_NB][2] = {
  { 256, 200 },
#ifdef ANTI
  { 331, 372 },
#endif
#ifdef ATOMIC
  { 512, 400 },
#endif
#ifdef CRAZYHOUSE
  { 256, 200 },
#endif
#ifdef EXTINCTION
  { 256, 200 },
#endif
#ifdef GRID
  { 278, 168 },
#endif
#ifdef HORDE
  { 261, 162 },
#endif
#ifdef KOTH
  { 418, 305 },
#endif
#ifdef LOSERS
  { 299, 281 },
#endif
#ifdef RACE
  { 304, 315 },
#endif
#ifdef THREECHECK
  { 420, 332 },
#endif
#ifdef TWOKINGS
  { 256, 200 },
#endif
  };
  constexpr int ProbcutMargin[VARIANT_NB] = {
  216,
#ifdef ANTI
  200,
#endif
#ifdef ATOMIC
  200,
#endif
#ifdef CRAZYHOUSE
  200,
#endif
#ifdef EXTINCTION
  400,
#endif
#ifdef GRID
  222,
#endif
#ifdef HORDE
  153,
#endif
#ifdef KOTH
  324,
#endif
#ifdef LOSERS
  200,
#endif
#ifdef RACE
  242,
#endif
#ifdef THREECHECK
  418,
#endif
#ifdef TWOKINGS
  200,
#endif
  };
  Value futility_margin(Variant var, Depth d, bool improving) {
    return Value((FutilityMarginFactor[var] - 50 * improving) * d / ONE_PLY);
  }

  // Margin for pruning capturing moves: almost linear in depth
  constexpr int CapturePruneMargin[] = { 0,
                                         1 * PawnValueEg * 1055 / 1000,
                                         2 * PawnValueEg * 1042 / 1000,
                                         3 * PawnValueEg * 963  / 1000,
                                         4 * PawnValueEg * 1038 / 1000,
                                         5 * PawnValueEg * 950  / 1000,
                                         6 * PawnValueEg * 930  / 1000
                                       };

  // Futility and reductions lookup tables, initialized at startup
  int FutilityMoveCounts[VARIANT_NB][2][16]; // [improving][depth]
  int Reductions[2][2][64][64];  // [pv][improving][depth][moveNumber]

  template <bool PvNode> Depth reduction(bool i, Depth d, int mn) {
    return Reductions[PvNode][i][std::min(d / ONE_PLY, 63)][std::min(mn, 63)] * ONE_PLY;
  }

  // History and stats update bonus, based on depth
  int stat_bonus(Depth depth) {
    int d = depth / ONE_PLY;
    return d > 17 ? 0 : 32 * d * d + 64 * d - 64;
  }

  // Skill structure is used to implement strength limit
  struct Skill {
    explicit Skill(int l) : level(l) {}
    bool enabled() const { return level < 20; }
    bool time_to_pick(Depth depth) const { return depth / ONE_PLY == 1 + level; }
    Move pick_best(size_t multiPV);

    int level;
    Move best = MOVE_NONE;
  };

  template <NodeType NT>
  Value search(Position& pos, Stack* ss, Value alpha, Value beta, Depth depth, bool cutNode);

  template <NodeType NT>
  Value qsearch(Position& pos, Stack* ss, Value alpha, Value beta, Depth depth = DEPTH_ZERO);

  Value value_to_tt(Value v, int ply);
  Value value_from_tt(Value v, int ply);
  void update_pv(Move* pv, Move move, Move* childPv);
  void update_continuation_histories(Stack* ss, Piece pc, Square to, int bonus);
  void update_quiet_stats(const Position& pos, Stack* ss, Move move, Move* quiets, int quietsCnt, int bonus);
  void update_capture_stats(const Position& pos, Move move, Move* captures, int captureCnt, int bonus);

  inline bool gives_check(const Position& pos, Move move) {
    Color us = pos.side_to_move();
    return  type_of(move) == NORMAL && !(pos.blockers_for_king(~us) & pos.pieces(us))
#ifdef ATOMIC
          && !pos.is_atomic()
#endif
#ifdef GRID
          && !pos.is_grid()
#endif
          ? pos.check_squares(type_of(pos.moved_piece(move))) & to_sq(move)
          : pos.gives_check(move);
  }

  // perft() is our utility to verify move generation. All the leaf nodes up
  // to the given depth are generated and counted, and the sum is returned.
  template<bool Root>
  uint64_t perft(Position& pos, Depth depth) {

    StateInfo st;
    uint64_t cnt, nodes = 0;
    const bool leaf = (depth == 2 * ONE_PLY);

    for (const auto& m : MoveList<LEGAL>(pos))
    {
        if (Root && depth <= ONE_PLY)
            cnt = 1, nodes++;
        else
        {
            pos.do_move(m, st);
            cnt = leaf ? MoveList<LEGAL>(pos).size() : perft<false>(pos, depth - ONE_PLY);
            nodes += cnt;
            pos.undo_move(m);
        }
        if (Root)
            sync_cout << UCI::move(m, pos.is_chess960()) << ": " << cnt << sync_endl;
    }
    return nodes;
  }

} // namespace


/// Search::init() is called at startup to initialize various lookup tables

void Search::init() {

  for (int imp = 0; imp <= 1; ++imp)
      for (int d = 1; d < 64; ++d)
          for (int mc = 1; mc < 64; ++mc)
          {
              double r = log(d) * log(mc) / 1.95;

              Reductions[NonPV][imp][d][mc] = int(std::round(r));
              Reductions[PV][imp][d][mc] = std::max(Reductions[NonPV][imp][d][mc] - 1, 0);

              // Increase reduction for non-PV nodes when eval is not improving
              if (!imp && r > 1.0)
                Reductions[NonPV][imp][d][mc]++;
          }

  for (Variant var = CHESS_VARIANT; var < VARIANT_NB; ++var)
  {
#ifdef CRAZYHOUSE
  if (var == CRAZYHOUSE_VARIANT)
      for (int d = 0; d < 16; ++d)
      {
          FutilityMoveCounts[var][0][d] = int(10.0 + 0.5 * exp(0.8 * d));
          FutilityMoveCounts[var][1][d] = int(20.0 + 0.5 * exp(0.9 * d));
      }
  else
#endif
#ifdef RACE
  if (var == RACE_VARIANT)
      for (int d = 0; d < 16; ++d)
      {
          FutilityMoveCounts[var][0][d] = int(1.5 + 0.5 * pow(d, 1.50));
          FutilityMoveCounts[var][1][d] = int(4.0 + 0.7 * pow(d, 2.00));
      }
  else
#endif
  for (int d = 0; d < 16; ++d)
  {
      FutilityMoveCounts[var][0][d] = int(2.4 + 0.74 * pow(d, 1.78));
      FutilityMoveCounts[var][1][d] = int(5.0 + 1.00 * pow(d, 2.00));
  }
  }

}


/// Search::clear() resets search state to its initial value

void Search::clear() {

  Threads.main()->wait_for_search_finished();

  Time.availableNodes = 0;
  TT.clear();
  Threads.clear();
}


/// MainThread::search() is called by the main thread when the program receives
/// the UCI 'go' command. It searches from the root position and outputs the "bestmove".

void MainThread::search() {

  if (Limits.perft)
  {
      nodes = perft<true>(rootPos, Limits.perft * ONE_PLY);
      sync_cout << "\nNodes searched: " << nodes << "\n" << sync_endl;
      return;
  }

  Color us = rootPos.side_to_move();
  Time.init(Limits, us, rootPos.game_ply());
  TT.new_search();

  if (rootMoves.empty())
  {
      rootMoves.emplace_back(MOVE_NONE);
      Value score = rootPos.is_variant_end() ? rootPos.variant_result()
                   : rootPos.checkers() ? rootPos.checkmate_value()
                   : rootPos.stalemate_value();
      sync_cout << "info depth 0 score " << UCI::value(score) << sync_endl;
  }
  else
  {
      for (Thread* th : Threads)
          if (th != this)
              th->start_searching();

      Thread::search(); // Let's start searching!
  }

  // When we reach the maximum depth, we can arrive here without a raise of
  // Threads.stop. However, if we are pondering or in an infinite search,
  // the UCI protocol states that we shouldn't print the best move before the
  // GUI sends a "stop" or "ponderhit" command. We therefore simply wait here
  // until the GUI sends one of those commands (which also raises Threads.stop).
  Threads.stopOnPonderhit = true;

  while (!Threads.stop && (Threads.ponder || Limits.infinite))
  {} // Busy wait for a stop or a ponder reset

  // Stop the threads if not already stopped (also raise the stop if
  // "ponderhit" just reset Threads.ponder).
  Threads.stop = true;

  // Wait until all threads have finished
  for (Thread* th : Threads)
      if (th != this)
          th->wait_for_search_finished();

  // When playing in 'nodes as time' mode, subtract the searched nodes from
  // the available ones before exiting.
  if (Limits.npmsec)
      Time.availableNodes += Limits.inc[us] - Threads.nodes_searched();

  // Check if there are threads with a better score than main thread
  Thread* bestThread = this;
#ifdef USELONGESTPV
  size_t longestPlies = 0;
  Thread* longestPVThread = this;
  const size_t minPlies = 6;
#endif
  if (    Options["MultiPV"] == 1
      && !Limits.depth
      && !Skill(Options["Skill Level"]).enabled()
      &&  rootMoves[0].pv[0] != MOVE_NONE)
  {
      for (Thread* th : Threads)
      {
          Depth depthDiff = th->completedDepth - bestThread->completedDepth;
          Value scoreDiff = th->rootMoves[0].score - bestThread->rootMoves[0].score;

          // Select the thread with the best score, always if it is a mate
          if (    scoreDiff > 0
              && (depthDiff >= 0 || th->rootMoves[0].score >= VALUE_MATE_IN_MAX_PLY))
              bestThread = th;
#ifdef USELONGESTPV
          longestPlies = std::max(th->rootMoves[0].pv.size(), longestPlies);
#endif
      }

#ifdef USELONGESTPV
      longestPVThread = bestThread;
      if (bestThread->rootMoves[0].pv.size() < std::min(minPlies, longestPlies))
      {
          const int maxScoreDiff = Eval::Tempo[rootPos.variant()];
          const int maxDepthDiff = 2;

          // Select the best thread that meets the minimum move criteria
          // and is within the appropriate range of score eval
          for (Thread* th : Threads)
          {
              if (th->rootMoves[0].pv.size() <= bestThread->rootMoves[0].pv.size())
                  continue;
              auto begin = bestThread->rootMoves[0].pv.begin(),
                     end = bestThread->rootMoves[0].pv.end();
              if (std::mismatch(begin, end, th->rootMoves[0].pv.begin()).first != end)
                  continue;

              if (longestPVThread->rootMoves[0].pv.size() < std::min(minPlies, longestPlies))
              {
                  // If our current longest is short, allow a weakening of score
                  // and depth to an absolute max of maxScoreDiff / maxDepthDiff
                  // compared to the bestThread
                  if (   th->rootMoves[0].pv.size() >= longestPVThread->rootMoves[0].pv.size()
                      && abs(bestThread->rootMoves[0].score - th->rootMoves[0].score) < maxScoreDiff
                      && (bestThread->completedDepth - th->completedDepth < maxDepthDiff))
                      longestPVThread = th;
              }
              else
              {
                  // Since longestPVThread is already long, only select among
                  // threads with long PVs with strong eval/depth
                  if (   th->rootMoves[0].pv.size() >= std::min(minPlies, longestPlies)
                      && abs(bestThread->rootMoves[0].score - th->rootMoves[0].score) < maxScoreDiff
                      && (   th->rootMoves[0].score >= longestPVThread->rootMoves[0].score
                          || th->completedDepth >= longestPVThread->completedDepth)
                     )
                     longestPVThread = th;
              }
          }
      }
#endif
  }

  previousScore = bestThread->rootMoves[0].score;

#ifdef USELONGESTPV
  if (longestPVThread != this)
      sync_cout << UCI::pv(longestPVThread->rootPos, longestPVThread->completedDepth, -VALUE_INFINITE, VALUE_INFINITE) << sync_endl;
#else
  // Send again PV info if we have a new best thread
  if (bestThread != this)
      sync_cout << UCI::pv(bestThread->rootPos, bestThread->completedDepth, -VALUE_INFINITE, VALUE_INFINITE) << sync_endl;
#endif

  // Best move could be MOVE_NONE when searching on a terminal position
  sync_cout << "bestmove " << UCI::move(bestThread->rootMoves[0].pv[0], rootPos.is_chess960());

  if (bestThread->rootMoves[0].pv.size() > 1 || bestThread->rootMoves[0].extract_ponder_from_tt(rootPos))
      std::cout << " ponder " << UCI::move(bestThread->rootMoves[0].pv[1], rootPos.is_chess960());

  std::cout << sync_endl;
}


/// Thread::search() is the main iterative deepening loop. It calls search()
/// repeatedly with increasing depth until the allocated thinking time has been
/// consumed, the user stops the search, or the maximum search depth is reached.

void Thread::search() {

  Stack stack[MAX_PLY+7], *ss = stack+4; // To reference from (ss-4) to (ss+2)
  Value bestValue, alpha, beta, delta;
  Move  lastBestMove = MOVE_NONE;
  Depth lastBestMoveDepth = DEPTH_ZERO;
  MainThread* mainThread = (this == Threads.main() ? Threads.main() : nullptr);
  double timeReduction = 1.0;
  Color us = rootPos.side_to_move();

  std::memset(ss-4, 0, 7 * sizeof(Stack));
  for (int i = 4; i > 0; i--)
     (ss-i)->contHistory = this->contHistory[NO_PIECE][0].get(); // Use as sentinel

  bestValue = delta = alpha = -VALUE_INFINITE;
  beta = VALUE_INFINITE;

  if (mainThread)
      mainThread->bestMoveChanges = 0, mainThread->failedLow = false;

  size_t multiPV = Options["MultiPV"];
  Skill skill(Options["Skill Level"]);

  // When playing with strength handicap enable MultiPV search that we will
  // use behind the scenes to retrieve a set of possible moves.
  if (skill.enabled())
      multiPV = std::max(multiPV, (size_t)4);

  multiPV = std::min(multiPV, rootMoves.size());

  int ct = int(Options["Contempt"]) * PawnValueEg / 100; // From centipawns

  // In analysis mode, adjust contempt in accordance with user preference
  if (Limits.infinite || Options["UCI_AnalyseMode"])
      ct =  Options["Analysis Contempt"] == "Off"  ? 0
          : Options["Analysis Contempt"] == "Both" ? ct
          : Options["Analysis Contempt"] == "White" && us == BLACK ? -ct
          : Options["Analysis Contempt"] == "Black" && us == WHITE ? -ct
          : ct;

  // In evaluate.cpp the evaluation is from the white point of view
  contempt = (us == WHITE ?  make_score(ct, ct / 2)
                          : -make_score(ct, ct / 2));

  // Iterative deepening loop until requested to stop or the target depth is reached
  while (   (rootDepth += ONE_PLY) < DEPTH_MAX
         && !Threads.stop
         && !(Limits.depth && mainThread && rootDepth / ONE_PLY > Limits.depth))
  {
      // Distribute search depths across the helper threads
      if (idx > 0)
      {
          int i = (idx - 1) % 20;
          if (((rootDepth / ONE_PLY + rootPos.game_ply() + SkipPhase[i]) / SkipSize[i]) % 2)
              continue;  // Retry with an incremented rootDepth
      }

      // Age out PV variability metric
      if (mainThread)
          mainThread->bestMoveChanges *= 0.517, mainThread->failedLow = false;

      // Save the last iteration's scores before first PV line is searched and
      // all the move scores except the (new) PV are set to -VALUE_INFINITE.
      for (RootMove& rm : rootMoves)
          rm.previousScore = rm.score;

      size_t PVFirst = 0;
      PVLast = 0;

      // MultiPV loop. We perform a full root search for each PV line
      for (PVIdx = 0; PVIdx < multiPV && !Threads.stop; ++PVIdx)
      {
          if (PVIdx == PVLast)
          {
              PVFirst = PVLast;
              for (PVLast++; PVLast < rootMoves.size(); PVLast++)
                  if (rootMoves[PVLast].TBRank != rootMoves[PVFirst].TBRank)
                      break;
          }

          // Reset UCI info selDepth for each depth and each PV line
          selDepth = 0;

          // Reset aspiration window starting size
          if (rootDepth >= 5 * ONE_PLY)
          {
              Value previousScore = rootMoves[PVIdx].previousScore;
              delta = Value(18);
              alpha = std::max(previousScore - delta,-VALUE_INFINITE);
              beta  = std::min(previousScore + delta, VALUE_INFINITE);

              // Adjust contempt based on root move's previousScore (dynamic contempt)
              int dct = ct + 88 * previousScore / (abs(previousScore) + 200);

              contempt = (us == WHITE ?  make_score(dct, dct / 2)
                                      : -make_score(dct, dct / 2));
          }

          // Start with a small aspiration window and, in the case of a fail
          // high/low, re-search with a bigger window until we don't fail
          // high/low anymore.
          while (true)
          {
              bestValue = ::search<PV>(rootPos, ss, alpha, beta, rootDepth, false);

              // Bring the best move to the front. It is critical that sorting
              // is done with a stable algorithm because all the values but the
              // first and eventually the new best one are set to -VALUE_INFINITE
              // and we want to keep the same order for all the moves except the
              // new PV that goes to the front. Note that in case of MultiPV
              // search the already searched PV lines are preserved.
              std::stable_sort(rootMoves.begin() + PVIdx, rootMoves.begin() + PVLast);

              // If search has been stopped, we break immediately. Sorting is
              // safe because RootMoves is still valid, although it refers to
              // the previous iteration.
              if (Threads.stop)
                  break;

              // When failing high/low give some update (without cluttering
              // the UI) before a re-search.
              if (   mainThread
                  && multiPV == 1
                  && (bestValue <= alpha || bestValue >= beta)
                  && Time.elapsed() > PV_MIN_ELAPSED)
                  sync_cout << UCI::pv(rootPos, rootDepth, alpha, beta) << sync_endl;

              // In case of failing low/high increase aspiration window and
              // re-search, otherwise exit the loop.
              if (bestValue <= alpha)
              {
                  beta = (alpha + beta) / 2;
                  alpha = std::max(bestValue - delta, -VALUE_INFINITE);

                  if (mainThread)
                  {
                      mainThread->failedLow = true;
                      Threads.stopOnPonderhit = false;
                  }
              }
              else if (bestValue >= beta)
                  beta = std::min(bestValue + delta, VALUE_INFINITE);
              else
                  break;

              delta += delta / 4 + 5;

              assert(alpha >= -VALUE_INFINITE && beta <= VALUE_INFINITE);
          }

          // Sort the PV lines searched so far and update the GUI
          std::stable_sort(rootMoves.begin() + PVFirst, rootMoves.begin() + PVIdx + 1);

          if (    mainThread
              && (Threads.stop || PVIdx + 1 == multiPV || Time.elapsed() > PV_MIN_ELAPSED))
              sync_cout << UCI::pv(rootPos, rootDepth, alpha, beta) << sync_endl;
      }

      if (!Threads.stop)
          completedDepth = rootDepth;

      if (rootMoves[0].pv[0] != lastBestMove) {
         lastBestMove = rootMoves[0].pv[0];
         lastBestMoveDepth = rootDepth;
      }

      // Have we found a "mate in x"?
      if (   Limits.mate
          && bestValue >= VALUE_MATE_IN_MAX_PLY
          && VALUE_MATE - bestValue <= 2 * Limits.mate)
          Threads.stop = true;

      if (!mainThread)
          continue;

      // If skill level is enabled and time is up, pick a sub-optimal best move
      if (skill.enabled() && skill.time_to_pick(rootDepth))
          skill.pick_best(multiPV);

      // Do we have time for the next iteration? Can we stop searching now?
      if (    Limits.use_time_management()
          && !Threads.stop
          && !Threads.stopOnPonderhit)
          {
              const int F[] = { mainThread->failedLow,
                                bestValue - mainThread->previousScore };

              int improvingFactor = std::max(246, std::min(832, 306 + 119 * F[0] - 6 * F[1]));

              // If the bestMove is stable over several iterations, reduce time accordingly
              timeReduction = 1.0;
              for (int i : {3, 4, 5})
                  if (lastBestMoveDepth * i < completedDepth)
                     timeReduction *= 1.25;

              // Use part of the gained time from a previous stable move for the current move
              double bestMoveInstability = 1.0 + mainThread->bestMoveChanges;
              bestMoveInstability *= std::pow(mainThread->previousTimeReduction, 0.528) / timeReduction;

              // Stop the search if we have only one legal move, or if available time elapsed
              if (   rootMoves.size() == 1
                  || Time.elapsed() > Time.optimum() * bestMoveInstability * improvingFactor / 581)
              {
                  // If we are allowed to ponder do not stop the search now but
                  // keep pondering until the GUI sends "ponderhit" or "stop".
                  if (Threads.ponder)
                      Threads.stopOnPonderhit = true;
                  else
                      Threads.stop = true;
              }
          }
  }

  if (!mainThread)
      return;

  mainThread->previousTimeReduction = timeReduction;

  // If skill level is enabled, swap best PV line with the sub-optimal one
  if (skill.enabled())
      std::swap(rootMoves[0], *std::find(rootMoves.begin(), rootMoves.end(),
                skill.best ? skill.best : skill.pick_best(multiPV)));
}


namespace {

  // search<>() is the main search function for both PV and non-PV nodes

  template <NodeType NT>
  Value search(Position& pos, Stack* ss, Value alpha, Value beta, Depth depth, bool cutNode) {

    // Use quiescence search when needed
    if (depth < ONE_PLY)
        return qsearch<NT>(pos, ss, alpha, beta);

    constexpr bool PvNode = NT == PV;
    const bool rootNode = PvNode && ss->ply == 0;

    assert(-VALUE_INFINITE <= alpha && alpha < beta && beta <= VALUE_INFINITE);
    assert(PvNode || (alpha == beta - 1));
    assert(DEPTH_ZERO < depth && depth < DEPTH_MAX);
    assert(!(PvNode && cutNode));
    assert(depth / ONE_PLY * ONE_PLY == depth);

    Move pv[MAX_PLY+1], capturesSearched[32], quietsSearched[64];
    StateInfo st;
    TTEntry* tte;
    Key posKey;
    Move ttMove, move, excludedMove, bestMove;
    Depth extension, newDepth;
    Value bestValue, value, ttValue, eval, maxValue;
    bool ttHit, inCheck, givesCheck, improving;
    bool captureOrPromotion, doFullDepthSearch, moveCountPruning, skipQuiets, ttCapture, pvExact;
    Piece movedPiece;
    int moveCount, captureCount, quietCount;

    // Step 1. Initialize node
    Thread* thisThread = pos.this_thread();
    inCheck = pos.checkers();
    moveCount = captureCount = quietCount = ss->moveCount = 0;
    bestValue = -VALUE_INFINITE;
    maxValue = VALUE_INFINITE;

    // Check for the available remaining time
    if (thisThread == Threads.main())
        static_cast<MainThread*>(thisThread)->check_time();

    // Used to send selDepth info to GUI (selDepth counts from 1, ply from 0)
    if (PvNode && thisThread->selDepth < ss->ply + 1)
        thisThread->selDepth = ss->ply + 1;

    if (!rootNode)
    {
        if (pos.is_variant_end())
            return pos.variant_result(ss->ply, VALUE_DRAW);

        // Step 2. Check for aborted search and immediate draw
        if (   Threads.stop.load(std::memory_order_relaxed)
            || pos.is_draw(ss->ply)
            || ss->ply >= MAX_PLY)
            return (ss->ply >= MAX_PLY && !inCheck) ? evaluate(pos) : VALUE_DRAW;

        // Step 3. Mate distance pruning. Even if we mate at the next move our score
        // would be at best mate_in(ss->ply+1), but if alpha is already bigger because
        // a shorter mate was found upward in the tree then there is no need to search
        // because we will never beat the current alpha. Same logic but with reversed
        // signs applies also in the opposite condition of being mated instead of giving
        // mate. In this case return a fail-high score.
        alpha = std::max(mated_in(ss->ply), alpha);
        beta = std::min(mate_in(ss->ply+1), beta);
        if (alpha >= beta)
            return alpha;
    }

    assert(0 <= ss->ply && ss->ply < MAX_PLY);

    (ss+1)->ply = ss->ply + 1;
    ss->currentMove = (ss+1)->excludedMove = bestMove = MOVE_NONE;
    ss->contHistory = thisThread->contHistory[NO_PIECE][0].get();
    (ss+2)->killers[0] = (ss+2)->killers[1] = MOVE_NONE;
    Square prevSq = to_sq((ss-1)->currentMove);

    // Initialize statScore to zero for the grandchildren of the current position.
    // So statScore is shared between all grandchildren and only the first grandchild
    // starts with statScore = 0. Later grandchildren start with the last calculated
    // statScore of the previous grandchild. This influences the reduction rules in
    // LMR which are based on the statScore of parent position.
    (ss+2)->statScore = 0;

    // Step 4. Transposition table lookup. We don't want the score of a partial
    // search to overwrite a previous full search TT value, so we use a different
    // position key in case of an excluded move.
    excludedMove = ss->excludedMove;
    posKey = pos.key() ^ Key(excludedMove << 16); // Isn't a very good hash
    tte = TT.probe(posKey, ttHit);
    ttValue = ttHit ? value_from_tt(tte->value(), ss->ply) : VALUE_NONE;
    ttMove =  rootNode ? thisThread->rootMoves[thisThread->PVIdx].pv[0]
            : ttHit    ? tte->move() : MOVE_NONE;

    // At non-PV nodes we check for an early TT cutoff
    if (  !PvNode
        && ttHit
        && tte->depth() >= depth
        && ttValue != VALUE_NONE // Possible in case of TT access race
        && (ttValue >= beta ? (tte->bound() & BOUND_LOWER)
                            : (tte->bound() & BOUND_UPPER)))
    {
        // If ttMove is quiet, update move sorting heuristics on TT hit
        if (ttMove)
        {
            if (ttValue >= beta)
            {
                if (!pos.capture_or_promotion(ttMove))
                    update_quiet_stats(pos, ss, ttMove, nullptr, 0, stat_bonus(depth));

                // Extra penalty for a quiet TT move in previous ply when it gets refuted
                if ((ss-1)->moveCount == 1 && !pos.captured_piece())
                    update_continuation_histories(ss-1, pos.piece_on(prevSq), prevSq, -stat_bonus(depth + ONE_PLY));
            }
            // Penalty for a quiet ttMove that fails low
            else if (!pos.capture_or_promotion(ttMove))
            {
                int penalty = -stat_bonus(depth);
                thisThread->mainHistory[pos.side_to_move()][from_to(ttMove)] << penalty;
                update_continuation_histories(ss, pos.moved_piece(ttMove), to_sq(ttMove), penalty);
            }
        }
        return ttValue;
    }

    // Step 5. Tablebases probe
#ifdef EXTINCTION
    if (pos.is_extinction()) {} else
#endif
#ifdef GRID
    if (pos.is_grid()) {} else
#endif
#ifdef KOTH
    if (pos.is_koth()) {} else
#endif
#ifdef LOSERS
    if (pos.is_losers()) {} else
#endif
#ifdef RACE
    if (pos.is_race()) {} else
#endif
#ifdef THREECHECK
    if (pos.is_three_check()) {} else
#endif
#ifdef HORDE
    if (pos.is_horde()) {} else
#endif
    if (!rootNode && TB::Cardinality)
    {
        int piecesCount = pos.count<ALL_PIECES>();

        if (    piecesCount <= TB::Cardinality
            && (piecesCount <  TB::Cardinality || depth >= TB::ProbeDepth)
            &&  pos.rule50_count() == 0
            && !pos.can_castle(ANY_CASTLING))
        {
            TB::ProbeState err;
            TB::WDLScore wdl = Tablebases::probe_wdl(pos, &err);

            if (err != TB::ProbeState::FAIL)
            {
                thisThread->tbHits.fetch_add(1, std::memory_order_relaxed);

                int drawScore = TB::UseRule50 ? 1 : 0;

                value =  wdl < -drawScore ? -VALUE_MATE + MAX_PLY + ss->ply + 1
                       : wdl >  drawScore ?  VALUE_MATE - MAX_PLY - ss->ply - 1
                                          :  VALUE_DRAW + 2 * wdl * drawScore;

                Bound b =  wdl < -drawScore ? BOUND_UPPER
                         : wdl >  drawScore ? BOUND_LOWER : BOUND_EXACT;

                if (    b == BOUND_EXACT
                    || (b == BOUND_LOWER ? value >= beta : value <= alpha))
                {
                    tte->save(posKey, value_to_tt(value, ss->ply), b,
                              std::min(DEPTH_MAX - ONE_PLY, depth + 6 * ONE_PLY),
                              MOVE_NONE, VALUE_NONE, TT.generation());

                    return value;
                }

                if (PvNode)
                {
                    if (b == BOUND_LOWER)
                        bestValue = value, alpha = std::max(alpha, bestValue);
                    else
                        maxValue = value;
                }
            }
        }
    }

    // Step 6. Static evaluation of the position
    if (inCheck)
    {
        ss->staticEval = eval = VALUE_NONE;
        improving = false;
        goto moves_loop;  // Skip early pruning when in check
    }
    else if (ttHit)
    {
        // Never assume anything on values stored in TT
        if ((ss->staticEval = eval = tte->eval()) == VALUE_NONE)
            eval = ss->staticEval = evaluate(pos);

        // Can ttValue be used as a better position evaluation?
        if (    ttValue != VALUE_NONE
            && (tte->bound() & (ttValue > eval ? BOUND_LOWER : BOUND_UPPER)))
            eval = ttValue;
    }
    else
    {
        ss->staticEval = eval =
#ifdef CRAZYHOUSE
        (ss-1)->currentMove != MOVE_NULL || pos.is_house() ? evaluate(pos)
#else
        (ss-1)->currentMove != MOVE_NULL ? evaluate(pos)
#endif
                                         : -(ss-1)->staticEval + 2 * Eval::Tempo[pos.variant()];

        tte->save(posKey, VALUE_NONE, BOUND_NONE, DEPTH_NONE, MOVE_NONE,
                  ss->staticEval, TT.generation());
    }

<<<<<<< HEAD
    improving =   ss->staticEval >= (ss-2)->staticEval
               ||(ss-2)->staticEval == VALUE_NONE;

#ifdef ANTI
    if (pos.is_anti() && pos.can_capture())
        goto moves_loop;
#endif
#ifdef LOSERS
    if (pos.is_losers() && pos.can_capture_losers())
        goto moves_loop;
#endif
#ifdef RACE
    if (pos.is_race() && (pos.pieces(KING) & (Rank7BB | Rank8BB)))
        goto moves_loop;
#endif
#ifdef HORDE
    if (skipEarlyPruning || !(pos.is_horde() || pos.non_pawn_material(pos.side_to_move())))
#else
    if (skipEarlyPruning || !pos.non_pawn_material(pos.side_to_move()))
#endif
        goto moves_loop;

    // Step 7. Razoring (skipped when in check, ~2 Elo)
=======
    // Step 7. Razoring (~2 Elo)
>>>>>>> 4d647428
    if (  !PvNode
        && depth < 3 * ONE_PLY
        && eval <= alpha - Value(RazorMargin[pos.variant()][depth / ONE_PLY]))
    {
        Value ralpha = alpha - (depth >= 2 * ONE_PLY) * RazorMargin[pos.variant()][depth / ONE_PLY];
        Value v = qsearch<NonPV>(pos, ss, ralpha, ralpha+1);
        if (depth < 2 * ONE_PLY || v <= ralpha)
            return v;
    }

<<<<<<< HEAD
    // Step 8. Futility pruning: child node (skipped when in check, ~30 Elo)
#ifdef EXTINCTION
    if (pos.is_extinction()) {} else
#endif
=======
    improving =   ss->staticEval >= (ss-2)->staticEval
               || (ss-2)->staticEval == VALUE_NONE;

    // Step 8. Futility pruning: child node (~30 Elo)
>>>>>>> 4d647428
    if (   !rootNode
        &&  depth < 7 * ONE_PLY
        &&  eval - futility_margin(pos.variant(), depth, improving) >= beta
        &&  eval < VALUE_KNOWN_WIN) // Do not return unproven wins
        return eval;

    // Step 9. Null move search with verification search (~40 Elo)
#ifdef GRID
    if (pos.is_grid()) {} else
#endif
#ifdef HORDE
    if (pos.is_horde()) {} else
#endif
    if (   !PvNode
        && (ss-1)->currentMove != MOVE_NULL
        && (ss-1)->statScore < 30000
        &&  eval >= beta
        &&  ss->staticEval >= beta - 36 * depth / ONE_PLY + 225
        && !ss->excludedMove
        &&  pos.non_pawn_material(pos.side_to_move())
        && (ss->ply >= thisThread->nmp_ply || ss->ply % 2 != thisThread->nmp_odd))
    {
        assert(eval - beta >= 0);

        // Null move dynamic reduction based on depth and value
        Depth R = ((823 + 67 * depth / ONE_PLY) / 256 + std::min((eval - beta) / PawnValueMg, 3)) * ONE_PLY;
#ifdef ANTI
        if (pos.is_anti())
            R = ((823 + 67 * depth / ONE_PLY) / 256 + std::min((eval - beta) / (2 * PawnValueMg), 3)) * ONE_PLY;
#endif
#ifdef ATOMIC
        if (pos.is_atomic())
            R = ((823 + 67 * depth / ONE_PLY) / 256 + std::min((eval - beta) / (2 * PawnValueMg), 3)) * ONE_PLY;
#endif

        ss->currentMove = MOVE_NULL;
        ss->contHistory = thisThread->contHistory[NO_PIECE][0].get();

        pos.do_null_move(st);

        Value nullValue = -search<NonPV>(pos, ss+1, -beta, -beta+1, depth-R, !cutNode);

        pos.undo_null_move();

        if (nullValue >= beta)
        {
            // Do not return unproven mate scores
            if (nullValue >= VALUE_MATE_IN_MAX_PLY)
                nullValue = beta;

            if (abs(beta) < VALUE_KNOWN_WIN && (depth < 12 * ONE_PLY || thisThread->nmp_ply))
                return nullValue;

            // Do verification search at high depths. Disable null move pruning
            // for side to move for the first part of the remaining search tree.
            thisThread->nmp_ply = ss->ply + 3 * (depth-R) / 4;
            thisThread->nmp_odd = ss->ply % 2;

            Value v = search<NonPV>(pos, ss, beta-1, beta, depth-R, false);

            thisThread->nmp_odd = thisThread->nmp_ply = 0;

            if (v >= beta)
                return nullValue;
        }
    }

    // Step 10. ProbCut (~10 Elo)
    // If we have a good enough capture and a reduced search returns a value
    // much above beta, we can (almost) safely prune the previous move.
#ifdef ANTI
    if (pos.is_anti()) {} else
#endif
    if (   !PvNode
        &&  depth >= 5 * ONE_PLY
        &&  abs(beta) < VALUE_MATE_IN_MAX_PLY)
    {
<<<<<<< HEAD
        assert(is_ok((ss-1)->currentMove));

        Value rbeta = std::min(beta + ProbcutMargin[pos.variant()] - 48 * improving, VALUE_INFINITE);
=======
        Value rbeta = std::min(beta + 216 - 48 * improving, VALUE_INFINITE);
>>>>>>> 4d647428
        MovePicker mp(pos, ttMove, rbeta - ss->staticEval, &thisThread->captureHistory);
        int probCutCount = 0;

        while (  (move = mp.next_move()) != MOVE_NONE
               && probCutCount < 3)
            if (pos.legal(move))
            {
                probCutCount++;

                ss->currentMove = move;
                ss->contHistory = thisThread->contHistory[pos.moved_piece(move)][to_sq(move)].get();

                assert(depth >= 5 * ONE_PLY);

                pos.do_move(move, st);

                // Perform a preliminary qsearch to verify that the move holds
                value = -qsearch<NonPV>(pos, ss+1, -rbeta, -rbeta+1);

                // If the qsearch held perform the regular search
                if (value >= rbeta)
                    value = -search<NonPV>(pos, ss+1, -rbeta, -rbeta+1, depth - 4 * ONE_PLY, !cutNode);

                pos.undo_move(move);

                if (value >= rbeta)
                    return value;
            }
    }

<<<<<<< HEAD
    // Step 11. Internal iterative deepening (skipped when in check, ~2 Elo)
#ifdef CRAZYHOUSE
    if (    depth >= (pos.is_house() ? 6 : 8) * ONE_PLY
#else
=======
    // Step 11. Internal iterative deepening (~2 Elo)
>>>>>>> 4d647428
    if (    depth >= 8 * ONE_PLY
#endif
        && !ttMove)
    {
        Depth d = 3 * depth / 4 - 2 * ONE_PLY;
        search<NT>(pos, ss, alpha, beta, d, cutNode);

        tte = TT.probe(posKey, ttHit);
        ttValue = ttHit ? value_from_tt(tte->value(), ss->ply) : VALUE_NONE;
        ttMove = ttHit ? tte->move() : MOVE_NONE;
    }

moves_loop: // When in check, search starts from here

    const PieceToHistory* contHist[] = { (ss-1)->contHistory, (ss-2)->contHistory, nullptr, (ss-4)->contHistory };
    Move countermove = thisThread->counterMoves[pos.piece_on(prevSq)][prevSq];

    MovePicker mp(pos, ttMove, depth, &thisThread->mainHistory,
                                      &thisThread->captureHistory,
                                      contHist,
                                      countermove,
                                      ss->killers);
    value = bestValue; // Workaround a bogus 'uninitialized' warning under gcc

    skipQuiets = false;
    ttCapture = false;
    pvExact = PvNode && ttHit && tte->bound() == BOUND_EXACT;

    // Step 12. Loop through all pseudo-legal moves until no moves remain
    // or a beta cutoff occurs.
    while ((move = mp.next_move(skipQuiets)) != MOVE_NONE)
    {
      assert(is_ok(move));

      if (move == excludedMove)
          continue;

      // At root obey the "searchmoves" option and skip moves not listed in Root
      // Move List. As a consequence any illegal move is also skipped. In MultiPV
      // mode we also skip PV moves which have been already searched and those
      // of lower "TB rank" if we are in a TB root position.
      if (rootNode && !std::count(thisThread->rootMoves.begin() + thisThread->PVIdx,
                                  thisThread->rootMoves.begin() + thisThread->PVLast, move))
          continue;

      ss->moveCount = ++moveCount;
#ifdef PRINTCURRMOVE
      if (rootNode && thisThread == Threads.main() && Time.elapsed() > PV_MIN_ELAPSED)
          sync_cout << "info depth " << depth / ONE_PLY
                    << " currmove " << UCI::move(move, pos.is_chess960())
                    << " currmovenumber " << moveCount + thisThread->PVIdx << sync_endl;
#endif
      if (PvNode)
          (ss+1)->pv = nullptr;

      extension = DEPTH_ZERO;
      captureOrPromotion = pos.capture_or_promotion(move);
      movedPiece = pos.moved_piece(move);
      givesCheck = gives_check(pos, move);

      moveCountPruning =   depth < 16 * ONE_PLY
                        && moveCount >= FutilityMoveCounts[pos.variant()][improving][depth / ONE_PLY];

      // Step 13. Extensions (~70 Elo)

      // Singular extension search (~60 Elo). If all moves but one fail low on a
      // search of (alpha-s, beta-s), and just one fails high on (alpha, beta),
      // then that move is singular and should be extended. To verify this we do
      // a reduced search on on all the other moves but the ttMove and if the
      // result is lower than ttValue minus a margin then we will extend the ttMove.
      if (    depth >= 8 * ONE_PLY
          &&  move == ttMove
          && !rootNode
          && !excludedMove // Recursive singular search is not allowed
          &&  ttValue != VALUE_NONE
          && (tte->bound() & BOUND_LOWER)
          &&  tte->depth() >= depth - 3 * ONE_PLY
          &&  pos.legal(move))
      {
          Value rBeta = std::max(ttValue - 2 * depth / ONE_PLY, -VALUE_MATE);
          ss->excludedMove = move;
          value = search<NonPV>(pos, ss, rBeta - 1, rBeta, depth / 2, cutNode);
          ss->excludedMove = MOVE_NONE;

          if (value < rBeta)
              extension = ONE_PLY;
      }
      else if (    givesCheck // Check extension (~2 Elo)
               && !moveCountPruning
               &&  pos.see_ge(move))
          extension = ONE_PLY;
#ifdef ANTI
      else if (   pos.is_anti()
               && !moveCountPruning
               &&  pos.capture(move)
               &&  MoveList<LEGAL>(pos).size() == 1)
          extension = ONE_PLY;
#endif

      // Calculate new depth for this move
      newDepth = depth - ONE_PLY + extension;

      // Step 14. Pruning at shallow depth (~170 Elo)
      if (  !rootNode
#ifdef HORDE
          && (pos.non_pawn_material(pos.side_to_move()) || pos.is_horde())
#else
          && pos.non_pawn_material(pos.side_to_move())
#endif
          && bestValue > VALUE_MATED_IN_MAX_PLY)
      {
          if (   !captureOrPromotion
              && !givesCheck
#ifdef ANTI
              && (!pos.is_anti() || !(pos.attackers_to(to_sq(move)) & pos.pieces(~pos.side_to_move())))
#endif
#ifdef LOSERS
              && (!pos.is_losers() || !(pos.attackers_to(to_sq(move)) & pos.pieces(~pos.side_to_move())))
#endif
#ifdef HORDE
              && (pos.is_horde() || !pos.advanced_pawn_push(move) || pos.non_pawn_material() >= Value(5000))
#else
              && (!pos.advanced_pawn_push(move) || pos.non_pawn_material() >= Value(5000))
#endif
          )
          {
              // Move count based pruning (~30 Elo)
              if (moveCountPruning)
              {
                  skipQuiets = true;
                  continue;
              }

              // Reduced depth of the next LMR search
              int lmrDepth = std::max(newDepth - reduction<PvNode>(improving, depth, moveCount), DEPTH_ZERO) / ONE_PLY;

              // Countermoves based pruning (~20 Elo)
              if (   lmrDepth < 3
                  && (*contHist[0])[movedPiece][to_sq(move)] < CounterMovePruneThreshold
                  && (*contHist[1])[movedPiece][to_sq(move)] < CounterMovePruneThreshold)
                  continue;

              // Futility pruning: parent node (~2 Elo)
#ifdef LOSERS
              if (pos.is_losers()) {} else
#endif
#ifdef RACE
              if (pos.is_race()) {} else
#endif
              if (   lmrDepth < 7
                  && !inCheck
                  && ss->staticEval + FutilityMarginParent[pos.variant()][0] + FutilityMarginParent[pos.variant()][1] * lmrDepth <= alpha)
                  continue;

              // Prune moves with negative SEE (~10 Elo)
#ifdef ANTI
              if (pos.is_anti()) {} else
#endif
              if (   lmrDepth < 8
                  && !pos.see_ge(move, Value(-35 * lmrDepth * lmrDepth)))
                  continue;
          }
          else if (    depth < 7 * ONE_PLY // (~20 Elo)
                   && !extension
                   && !pos.see_ge(move, -Value(CapturePruneMargin[depth / ONE_PLY])))
                  continue;
      }

      // Speculative prefetch as early as possible
      prefetch(TT.first_entry(pos.key_after(move)));

      // Check for legality just before making the move
      if (!rootNode && !pos.legal(move))
      {
          ss->moveCount = --moveCount;
          continue;
      }

      if (move == ttMove && captureOrPromotion)
          ttCapture = true;

      // Update the current move (this must be done after singular extension search)
      ss->currentMove = move;
      ss->contHistory = thisThread->contHistory[movedPiece][to_sq(move)].get();

      // Step 15. Make the move
      pos.do_move(move, st, givesCheck);

      // Step 16. Reduced depth search (LMR). If the move fails high it will be
      // re-searched at full depth.
      if (    depth >= 3 * ONE_PLY
          &&  moveCount > 1
          && (!captureOrPromotion || moveCountPruning))
      {
          Depth r = reduction<PvNode>(improving, depth, moveCount);

#ifdef ANTI
          if (pos.is_anti() && pos.can_capture())
              r -= r ? ONE_PLY : DEPTH_ZERO;
          else
#endif
          if (captureOrPromotion) // (~5 Elo)
              r -= r ? ONE_PLY : DEPTH_ZERO;
          else
          {
              // Decrease reduction if opponent's move count is high (~5 Elo)
              if ((ss-1)->moveCount > 15)
                  r -= ONE_PLY;

              // Decrease reduction for exact PV nodes (~0 Elo)
              if (pvExact)
                  r -= ONE_PLY;

              // Increase reduction if ttMove is a capture (~0 Elo)
              if (ttCapture)
                  r += ONE_PLY;

              // Increase reduction for cut nodes (~5 Elo)
              if (cutNode)
                  r += 2 * ONE_PLY;

              // Decrease reduction for moves that escape a capture. Filter out
              // castling moves, because they are coded as "king captures rook" and
              // hence break make_move(). (~5 Elo)
              else if (    type_of(move) == NORMAL
                       && !pos.see_ge(make_move(to_sq(move), from_sq(move))))
                  r -= 2 * ONE_PLY;

              ss->statScore =  thisThread->mainHistory[~pos.side_to_move()][from_to(move)]
                             + (*contHist[0])[movedPiece][to_sq(move)]
                             + (*contHist[1])[movedPiece][to_sq(move)]
                             + (*contHist[3])[movedPiece][to_sq(move)]
                             - 4000;

              // Decrease/increase reduction by comparing opponent's stat score (~10 Elo)
              if (ss->statScore >= 0 && (ss-1)->statScore < 0)
                  r -= ONE_PLY;

              else if ((ss-1)->statScore >= 0 && ss->statScore < 0)
                  r += ONE_PLY;

              // Decrease/increase reduction for moves with a good/bad history (~30 Elo)
              r = std::max(DEPTH_ZERO, (r / ONE_PLY - ss->statScore / 20000) * ONE_PLY);
          }

          Depth d = std::max(newDepth - r, ONE_PLY);

          value = -search<NonPV>(pos, ss+1, -(alpha+1), -alpha, d, true);

          doFullDepthSearch = (value > alpha && d != newDepth);
      }
      else
          doFullDepthSearch = !PvNode || moveCount > 1;

      // Step 17. Full depth search when LMR is skipped or fails high
      if (doFullDepthSearch)
          value = -search<NonPV>(pos, ss+1, -(alpha+1), -alpha, newDepth, !cutNode);

      // For PV nodes only, do a full PV search on the first move or after a fail
      // high (in the latter case search only if value < beta), otherwise let the
      // parent node fail low with value <= alpha and try another move.
      if (PvNode && (moveCount == 1 || (value > alpha && (rootNode || value < beta))))
      {
          (ss+1)->pv = pv;
          (ss+1)->pv[0] = MOVE_NONE;

          value = -search<PV>(pos, ss+1, -beta, -alpha, newDepth, false);
      }

      // Step 18. Undo move
      pos.undo_move(move);

      assert(value > -VALUE_INFINITE && value < VALUE_INFINITE);

      // Step 19. Check for a new best move
      // Finished searching the move. If a stop occurred, the return value of
      // the search cannot be trusted, and we return immediately without
      // updating best move, PV and TT.
      if (Threads.stop.load(std::memory_order_relaxed))
          return VALUE_ZERO;

      if (rootNode)
      {
          RootMove& rm = *std::find(thisThread->rootMoves.begin(),
                                    thisThread->rootMoves.end(), move);

          // PV move or new best move?
          if (moveCount == 1 || value > alpha)
          {
              rm.score = value;
              rm.selDepth = thisThread->selDepth;
              rm.pv.resize(1);

              assert((ss+1)->pv);

              for (Move* m = (ss+1)->pv; *m != MOVE_NONE; ++m)
                  rm.pv.push_back(*m);

              // We record how often the best move has been changed in each
              // iteration. This information is used for time management: When
              // the best move changes frequently, we allocate some more time.
              if (moveCount > 1 && thisThread == Threads.main())
                  ++static_cast<MainThread*>(thisThread)->bestMoveChanges;
          }
          else
              // All other moves but the PV are set to the lowest value: this
              // is not a problem when sorting because the sort is stable and the
              // move position in the list is preserved - just the PV is pushed up.
              rm.score = -VALUE_INFINITE;
      }

      if (value > bestValue)
      {
          bestValue = value;

          if (value > alpha)
          {
              bestMove = move;

              if (PvNode && !rootNode) // Update pv even in fail-high case
                  update_pv(ss->pv, move, (ss+1)->pv);

              if (PvNode && value < beta) // Update alpha! Always alpha < beta
                  alpha = value;
              else
              {
                  assert(value >= beta); // Fail high
                  ss->statScore = std::max(ss->statScore, 0);
                  break;
              }
          }
      }

      if (move != bestMove)
      {
          if (captureOrPromotion && captureCount < 32)
              capturesSearched[captureCount++] = move;

          else if (!captureOrPromotion && quietCount < 64)
              quietsSearched[quietCount++] = move;
      }
    }

    // The following condition would detect a stop only after move loop has been
    // completed. But in this case bestValue is valid because we have fully
    // searched our subtree, and we can anyhow save the result in TT.
    /*
       if (Threads.stop)
        return VALUE_DRAW;
    */

    // Step 20. Check for mate and stalemate
    // All legal moves have been searched and if there are no legal moves, it
    // must be a mate or a stalemate. If we are in a singular extension search then
    // return a fail low score.

    assert(moveCount || !inCheck || excludedMove || !MoveList<LEGAL>(pos).size());

    if (!moveCount)
    {
        bestValue =          excludedMove ? alpha
                   : pos.is_variant_end() ? pos.variant_result(ss->ply, VALUE_DRAW)
                   :              inCheck ? pos.checkmate_value(ss->ply)
                   :                        pos.stalemate_value(ss->ply, VALUE_DRAW);
    }
    else if (bestMove)
    {
        // Quiet best move: update move sorting heuristics
        if (!pos.capture_or_promotion(bestMove))
            update_quiet_stats(pos, ss, bestMove, quietsSearched, quietCount, stat_bonus(depth));
        else
            update_capture_stats(pos, bestMove, capturesSearched, captureCount, stat_bonus(depth));

        // Extra penalty for a quiet TT move in previous ply when it gets refuted
        if ((ss-1)->moveCount == 1 && !pos.captured_piece())
            update_continuation_histories(ss-1, pos.piece_on(prevSq), prevSq, -stat_bonus(depth + ONE_PLY));
    }
    // Bonus for prior countermove that caused the fail low
    else if (    depth >= 3 * ONE_PLY
             && !pos.captured_piece()
             && is_ok((ss-1)->currentMove))
        update_continuation_histories(ss-1, pos.piece_on(prevSq), prevSq, stat_bonus(depth));

    if (PvNode)
        bestValue = std::min(bestValue, maxValue);

    if (!excludedMove)
        tte->save(posKey, value_to_tt(bestValue, ss->ply),
                  bestValue >= beta ? BOUND_LOWER :
                  PvNode && bestMove ? BOUND_EXACT : BOUND_UPPER,
                  depth, bestMove, ss->staticEval, TT.generation());

    assert(bestValue > -VALUE_INFINITE && bestValue < VALUE_INFINITE);

    return bestValue;
  }


  // qsearch() is the quiescence search function, which is called by the main
  // search function with depth zero, or recursively with depth less than ONE_PLY.
  template <NodeType NT>
  Value qsearch(Position& pos, Stack* ss, Value alpha, Value beta, Depth depth) {

    constexpr bool PvNode = NT == PV;

    assert(alpha >= -VALUE_INFINITE && alpha < beta && beta <= VALUE_INFINITE);
    assert(PvNode || (alpha == beta - 1));
    assert(depth <= DEPTH_ZERO);
    assert(depth / ONE_PLY * ONE_PLY == depth);

    Move pv[MAX_PLY+1];
    StateInfo st;
    TTEntry* tte;
    Key posKey;
    Move ttMove, move, bestMove;
    Depth ttDepth;
    Value bestValue, value, ttValue, futilityValue, futilityBase, oldAlpha;
    bool ttHit, inCheck, givesCheck, evasionPrunable;
    int moveCount;

    if (PvNode)
    {
        oldAlpha = alpha; // To flag BOUND_EXACT when eval above alpha and no available moves
        (ss+1)->pv = pv;
        ss->pv[0] = MOVE_NONE;
    }

    (ss+1)->ply = ss->ply + 1;
    ss->currentMove = bestMove = MOVE_NONE;
    inCheck = pos.checkers();
    moveCount = 0;

    if (pos.is_variant_end())
        return pos.variant_result(ss->ply, VALUE_DRAW);

    // Check for an immediate draw or maximum ply reached
    if (   pos.is_draw(ss->ply)
        || ss->ply >= MAX_PLY)
        return (ss->ply >= MAX_PLY && !inCheck) ? evaluate(pos) : VALUE_DRAW;

    assert(0 <= ss->ply && ss->ply < MAX_PLY);

    // Decide whether or not to include checks: this fixes also the type of
    // TT entry depth that we are going to use. Note that in qsearch we use
    // only two types of depth in TT: DEPTH_QS_CHECKS or DEPTH_QS_NO_CHECKS.
    ttDepth = inCheck || depth >= DEPTH_QS_CHECKS ? DEPTH_QS_CHECKS
                                                  : DEPTH_QS_NO_CHECKS;
    // Transposition table lookup
    posKey = pos.key();
    tte = TT.probe(posKey, ttHit);
    ttValue = ttHit ? value_from_tt(tte->value(), ss->ply) : VALUE_NONE;
    ttMove = ttHit ? tte->move() : MOVE_NONE;

    if (  !PvNode
        && ttHit
        && tte->depth() >= ttDepth
        && ttValue != VALUE_NONE // Only in case of TT access race
        && (ttValue >= beta ? (tte->bound() &  BOUND_LOWER)
                            : (tte->bound() &  BOUND_UPPER)))
        return ttValue;

    // Evaluate the position statically
    if (inCheck)
    {
        ss->staticEval = VALUE_NONE;
        bestValue = futilityBase = -VALUE_INFINITE;
    }
    else
    {
        if (ttHit)
        {
            // Never assume anything on values stored in TT
            if ((ss->staticEval = bestValue = tte->eval()) == VALUE_NONE)
                ss->staticEval = bestValue = evaluate(pos);

            // Can ttValue be used as a better position evaluation?
            if (   ttValue != VALUE_NONE
                && (tte->bound() & (ttValue > bestValue ? BOUND_LOWER : BOUND_UPPER)))
                bestValue = ttValue;
        }
        else
            ss->staticEval = bestValue =
#ifdef CRAZYHOUSE
            (ss-1)->currentMove != MOVE_NULL || pos.is_house() ? evaluate(pos)
#else
            (ss-1)->currentMove != MOVE_NULL ? evaluate(pos)
#endif
                                             : -(ss-1)->staticEval + 2 * Eval::Tempo[pos.variant()];

        // Stand pat. Return immediately if static value is at least beta
        if (bestValue >= beta)
        {
            if (!ttHit)
                tte->save(posKey, value_to_tt(bestValue, ss->ply), BOUND_LOWER,
                          DEPTH_NONE, MOVE_NONE, ss->staticEval, TT.generation());

            return bestValue;
        }

        if (PvNode && bestValue > alpha)
            alpha = bestValue;

        futilityBase = bestValue + 128;
    }

    // Initialize a MovePicker object for the current position, and prepare
    // to search the moves. Because the depth is <= 0 here, only captures,
    // queen promotions and checks (only if depth >= DEPTH_QS_CHECKS) will
    // be generated.
    MovePicker mp(pos, ttMove, depth, &pos.this_thread()->mainHistory,
                                      &pos.this_thread()->captureHistory,
                                      to_sq((ss-1)->currentMove));

    // Loop through the moves until no moves remain or a beta cutoff occurs
    while ((move = mp.next_move()) != MOVE_NONE)
    {
      assert(is_ok(move));

      givesCheck = gives_check(pos, move);

      moveCount++;

      // Futility pruning
      if (   !inCheck
          && !givesCheck
#ifdef EXTINCTION
          && !pos.is_extinction()
#endif
#ifdef RACE
          && !(pos.is_race() && type_of(pos.piece_on(from_sq(move))) == KING && rank_of(to_sq(move)) == RANK_8)
#endif
          &&  futilityBase > -VALUE_KNOWN_WIN
          && !pos.advanced_pawn_push(move))
      {
          assert(type_of(move) != ENPASSANT); // Due to !pos.advanced_pawn_push

#ifdef ATOMIC
          if (pos.is_atomic())
              futilityValue = futilityBase + pos.see<ATOMIC_VARIANT>(move);
          else
#endif
#ifdef CRAZYHOUSE
          if (pos.is_house())
              futilityValue = futilityBase + 2 * PieceValue[CRAZYHOUSE_VARIANT][EG][pos.piece_on(to_sq(move))];
          else
#endif
          futilityValue = futilityBase + PieceValue[pos.variant()][EG][pos.piece_on(to_sq(move))];

          if (futilityValue <= alpha)
          {
              bestValue = std::max(bestValue, futilityValue);
              continue;
          }

          if (futilityBase <= alpha && !pos.see_ge(move, VALUE_ZERO + 1))
          {
              bestValue = std::max(bestValue, futilityBase);
              continue;
          }
      }

      // Detect non-capture evasions that are candidates to be pruned
      evasionPrunable =    inCheck
                       &&  (depth != DEPTH_ZERO || moveCount > 2)
                       &&  bestValue > VALUE_MATED_IN_MAX_PLY
                       && !pos.capture(move);

      // Don't search moves with negative SEE values
      if (  (!inCheck || evasionPrunable)
          && !pos.see_ge(move))
          continue;

      // Speculative prefetch as early as possible
      prefetch(TT.first_entry(pos.key_after(move)));

      // Check for legality just before making the move
      if (!pos.legal(move))
      {
          moveCount--;
          continue;
      }

      ss->currentMove = move;

      // Make and search the move
      pos.do_move(move, st, givesCheck);
      value = -qsearch<NT>(pos, ss+1, -beta, -alpha, depth - ONE_PLY);
      pos.undo_move(move);

      assert(value > -VALUE_INFINITE && value < VALUE_INFINITE);

      // Check for a new best move
      if (value > bestValue)
      {
          bestValue = value;

          if (value > alpha)
          {
              if (PvNode) // Update pv even in fail-high case
                  update_pv(ss->pv, move, (ss+1)->pv);

              if (PvNode && value < beta) // Update alpha here!
              {
                  alpha = value;
                  bestMove = move;
              }
              else // Fail high
              {
                  tte->save(posKey, value_to_tt(value, ss->ply), BOUND_LOWER,
                            ttDepth, move, ss->staticEval, TT.generation());

                  return value;
              }
          }
       }
    }

    // All legal moves have been searched. A special case: If we're in check
    // and no legal moves were found, it is checkmate.
    if (inCheck && bestValue == -VALUE_INFINITE)
        return pos.checkmate_value(ss->ply); // Plies to mate from the root

    tte->save(posKey, value_to_tt(bestValue, ss->ply),
              PvNode && bestValue > oldAlpha ? BOUND_EXACT : BOUND_UPPER,
              ttDepth, bestMove, ss->staticEval, TT.generation());

    assert(bestValue > -VALUE_INFINITE && bestValue < VALUE_INFINITE);

    return bestValue;
  }


  // value_to_tt() adjusts a mate score from "plies to mate from the root" to
  // "plies to mate from the current position". Non-mate scores are unchanged.
  // The function is called before storing a value in the transposition table.

  Value value_to_tt(Value v, int ply) {

    assert(v != VALUE_NONE);

    return  v >= VALUE_MATE_IN_MAX_PLY  ? v + ply
          : v <= VALUE_MATED_IN_MAX_PLY ? v - ply : v;
  }


  // value_from_tt() is the inverse of value_to_tt(): It adjusts a mate score
  // from the transposition table (which refers to the plies to mate/be mated
  // from current position) to "plies to mate/be mated from the root".

  Value value_from_tt(Value v, int ply) {

    return  v == VALUE_NONE             ? VALUE_NONE
          : v >= VALUE_MATE_IN_MAX_PLY  ? v - ply
          : v <= VALUE_MATED_IN_MAX_PLY ? v + ply : v;
  }


  // update_pv() adds current move and appends child pv[]

  void update_pv(Move* pv, Move move, Move* childPv) {

    for (*pv++ = move; childPv && *childPv != MOVE_NONE; )
        *pv++ = *childPv++;
    *pv = MOVE_NONE;
  }


  // update_continuation_histories() updates histories of the move pairs formed
  // by moves at ply -1, -2, and -4 with current move.

  void update_continuation_histories(Stack* ss, Piece pc, Square to, int bonus) {

    for (int i : {1, 2, 4})
        if (is_ok((ss-i)->currentMove))
            (*(ss-i)->contHistory)[pc][to] << bonus;
  }


  // update_capture_stats() updates move sorting heuristics when a new capture best move is found

  void update_capture_stats(const Position& pos, Move move,
                            Move* captures, int captureCnt, int bonus) {

      CapturePieceToHistory& captureHistory =  pos.this_thread()->captureHistory;
      Piece moved_piece = pos.moved_piece(move);
      PieceType captured = type_of(pos.piece_on(to_sq(move)));
      captureHistory[moved_piece][to_sq(move)][captured] << bonus;

      // Decrease all the other played capture moves
      for (int i = 0; i < captureCnt; ++i)
      {
          moved_piece = pos.moved_piece(captures[i]);
          captured = type_of(pos.piece_on(to_sq(captures[i])));
          captureHistory[moved_piece][to_sq(captures[i])][captured] << -bonus;
      }
  }


  // update_quiet_stats() updates move sorting heuristics when a new quiet best move is found

  void update_quiet_stats(const Position& pos, Stack* ss, Move move,
                          Move* quiets, int quietsCnt, int bonus) {

    if (ss->killers[0] != move)
    {
        ss->killers[1] = ss->killers[0];
        ss->killers[0] = move;
    }

    Color us = pos.side_to_move();
    Thread* thisThread = pos.this_thread();
    thisThread->mainHistory[us][from_to(move)] << bonus;
    update_continuation_histories(ss, pos.moved_piece(move), to_sq(move), bonus);

    if (is_ok((ss-1)->currentMove))
    {
        Square prevSq = to_sq((ss-1)->currentMove);
        thisThread->counterMoves[pos.piece_on(prevSq)][prevSq] = move;
    }

    // Decrease all the other played quiet moves
    for (int i = 0; i < quietsCnt; ++i)
    {
        thisThread->mainHistory[us][from_to(quiets[i])] << -bonus;
        update_continuation_histories(ss, pos.moved_piece(quiets[i]), to_sq(quiets[i]), -bonus);
    }
  }

  // When playing with strength handicap, choose best move among a set of RootMoves
  // using a statistical rule dependent on 'level'. Idea by Heinz van Saanen.

  Move Skill::pick_best(size_t multiPV) {

    const RootMoves& rootMoves = Threads.main()->rootMoves;
    static PRNG rng(now()); // PRNG sequence should be non-deterministic

    // RootMoves are already sorted by score in descending order
    Value topScore = rootMoves[0].score;
    int delta = std::min(topScore - rootMoves[multiPV - 1].score, PawnValueMg);
    int weakness = 125 - level * 9/4;
    int maxScore = -VALUE_INFINITE;

    // Choose best move. For each move score we add two terms, both dependent on
    // weakness. One is deterministic and bigger for weaker levels, and one is
    // random. Then we choose the move with the resulting highest score.
    for (size_t i = 0; i < multiPV; ++i)
    {
        // This is our magic formula
        int push = (  weakness * int(topScore - rootMoves[i].score)
                    + delta * (rng.rand<unsigned>() % weakness)) / 128;

        if (rootMoves[i].score + push >= maxScore)
        {
            maxScore = rootMoves[i].score + push;
            best = rootMoves[i].pv[0];
        }
    }

    return best;
  }

} // namespace

/// MainThread::check_time() is used to print debug info and, more importantly,
/// to detect when we are out of available time and thus stop the search.

void MainThread::check_time() {

  if (--callsCnt > 0)
      return;

  // When using nodes, ensure checking rate is not lower than 0.1% of nodes
  callsCnt = Limits.nodes ? std::min(1024, int(Limits.nodes / 1024)) : 1024;

  static TimePoint lastInfoTime = now();

  TimePoint elapsed = Time.elapsed();
  TimePoint tick = Limits.startTime + elapsed;

  if (tick - lastInfoTime >= 1000)
  {
      lastInfoTime = tick;
      dbg_print();
  }

  // We should not stop pondering until told so by the GUI
  if (Threads.ponder)
      return;

  if (   (Limits.use_time_management() && elapsed > Time.maximum() - 10)
      || (Limits.movetime && elapsed >= Limits.movetime)
      || (Limits.nodes && Threads.nodes_searched() >= (uint64_t)Limits.nodes))
      Threads.stop = true;
}


/// UCI::pv() formats PV information according to the UCI protocol. UCI requires
/// that all (if any) unsearched PV lines are sent using a previous search score.

string UCI::pv(const Position& pos, Depth depth, Value alpha, Value beta) {

  std::stringstream ss;
  TimePoint elapsed = Time.elapsed() + 1;
  const RootMoves& rootMoves = pos.this_thread()->rootMoves;
  size_t PVIdx = pos.this_thread()->PVIdx;
  size_t multiPV = std::min((size_t)Options["MultiPV"], rootMoves.size());
  uint64_t nodesSearched = Threads.nodes_searched();
  uint64_t tbHits = Threads.tb_hits() + (TB::RootInTB ? rootMoves.size() : 0);

  for (size_t i = 0; i < multiPV; ++i)
  {
      bool updated = (i <= PVIdx && rootMoves[i].score != -VALUE_INFINITE);

      if (depth == ONE_PLY && !updated)
          continue;

      Depth d = updated ? depth : depth - ONE_PLY;
      Value v = updated ? rootMoves[i].score : rootMoves[i].previousScore;

      bool tb = TB::RootInTB && abs(v) < VALUE_MATE - MAX_PLY;
      v = tb ? rootMoves[i].TBScore : v;

      if (ss.rdbuf()->in_avail()) // Not at first line
          ss << "\n";

      ss << "info"
         << " depth "    << d / ONE_PLY
         << " seldepth " << rootMoves[i].selDepth
         << " multipv "  << i + 1
         << " score "    << UCI::value(v);

      if (!tb && i == PVIdx)
          ss << (v >= beta ? " lowerbound" : v <= alpha ? " upperbound" : "");

      ss << " nodes "    << nodesSearched
         << " nps "      << nodesSearched * 1000 / elapsed;

      if (elapsed > 1000) // Earlier makes little sense
          ss << " hashfull " << TT.hashfull();

      ss << " tbhits "   << tbHits
         << " time "     << elapsed
         << " pv";

      for (Move m : rootMoves[i].pv)
          ss << " " << UCI::move(m, pos.is_chess960());
  }

  return ss.str();
}


/// RootMove::extract_ponder_from_tt() is called in case we have no ponder move
/// before exiting the search, for instance, in case we stop the search during a
/// fail high at root. We try hard to have a ponder move to return to the GUI,
/// otherwise in case of 'ponder on' we have nothing to think on.

bool RootMove::extract_ponder_from_tt(Position& pos) {

    StateInfo st;
    bool ttHit;

    assert(pv.size() == 1);
    if (pv[0] == MOVE_NONE) // Not pondering
        return false;

    if (!pv[0])
        return false;

    pos.do_move(pv[0], st);
    TTEntry* tte = TT.probe(pos.key(), ttHit);

    if (ttHit)
    {
        Move m = tte->move(); // Local copy to be SMP safe
        if (MoveList<LEGAL>(pos).contains(m))
            pv.push_back(m);
    }

    pos.undo_move(pv[0]);
    return pv.size() > 1;
}

void Tablebases::rank_root_moves(Position& pos, Search::RootMoves& rootMoves) {

    RootInTB = false;
    UseRule50 = bool(Options["Syzygy50MoveRule"]);
    ProbeDepth = int(Options["SyzygyProbeDepth"]) * ONE_PLY;
    Cardinality = int(Options["SyzygyProbeLimit"]);
    bool dtz_available = true;

    // Tables with fewer pieces than SyzygyProbeLimit are searched with
    // ProbeDepth == DEPTH_ZERO
    if (Cardinality > MaxCardinality)
    {
        Cardinality = MaxCardinality;
        ProbeDepth = DEPTH_ZERO;
    }

    if (Cardinality >= popcount(pos.pieces()) && !pos.can_castle(ANY_CASTLING))
    {
        // Rank moves using DTZ tables
        RootInTB = root_probe(pos, rootMoves);

        if (!RootInTB)
        {
            // DTZ tables are missing; try to rank moves using WDL tables
            dtz_available = false;
            RootInTB = root_probe_wdl(pos, rootMoves);
        }
    }

    if (RootInTB)
    {
        // Sort moves according to TB rank
        std::sort(rootMoves.begin(), rootMoves.end(),
                  [](const RootMove &a, const RootMove &b) { return a.TBRank > b.TBRank; } );

        // Probe during search only if DTZ is not available and we are winning
        if (dtz_available || rootMoves[0].TBScore <= VALUE_DRAW)
            Cardinality = 0;
    }
    else
    {
        // Assign the same rank to all moves
        for (auto& m : rootMoves)
            m.TBRank = 0;
    }
}<|MERGE_RESOLUTION|>--- conflicted
+++ resolved
@@ -970,33 +970,32 @@
                   ss->staticEval, TT.generation());
     }
 
-<<<<<<< HEAD
-    improving =   ss->staticEval >= (ss-2)->staticEval
-               ||(ss-2)->staticEval == VALUE_NONE;
-
 #ifdef ANTI
     if (pos.is_anti() && pos.can_capture())
+    {
+        improving =   ss->staticEval >= (ss-2)->staticEval
+                   || (ss-2)->staticEval == VALUE_NONE;
         goto moves_loop;
+    }
 #endif
 #ifdef LOSERS
     if (pos.is_losers() && pos.can_capture_losers())
+    {
+        improving =   ss->staticEval >= (ss-2)->staticEval
+                   || (ss-2)->staticEval == VALUE_NONE;
         goto moves_loop;
+    }
 #endif
 #ifdef RACE
     if (pos.is_race() && (pos.pieces(KING) & (Rank7BB | Rank8BB)))
+    {
+        improving =   ss->staticEval >= (ss-2)->staticEval
+                   || (ss-2)->staticEval == VALUE_NONE;
         goto moves_loop;
-#endif
-#ifdef HORDE
-    if (skipEarlyPruning || !(pos.is_horde() || pos.non_pawn_material(pos.side_to_move())))
-#else
-    if (skipEarlyPruning || !pos.non_pawn_material(pos.side_to_move()))
-#endif
-        goto moves_loop;
-
-    // Step 7. Razoring (skipped when in check, ~2 Elo)
-=======
+    }
+#endif
+
     // Step 7. Razoring (~2 Elo)
->>>>>>> 4d647428
     if (  !PvNode
         && depth < 3 * ONE_PLY
         && eval <= alpha - Value(RazorMargin[pos.variant()][depth / ONE_PLY]))
@@ -1007,17 +1006,13 @@
             return v;
     }
 
-<<<<<<< HEAD
-    // Step 8. Futility pruning: child node (skipped when in check, ~30 Elo)
+    improving =   ss->staticEval >= (ss-2)->staticEval
+               || (ss-2)->staticEval == VALUE_NONE;
+
+    // Step 8. Futility pruning: child node (~30 Elo)
 #ifdef EXTINCTION
     if (pos.is_extinction()) {} else
 #endif
-=======
-    improving =   ss->staticEval >= (ss-2)->staticEval
-               || (ss-2)->staticEval == VALUE_NONE;
-
-    // Step 8. Futility pruning: child node (~30 Elo)
->>>>>>> 4d647428
     if (   !rootNode
         &&  depth < 7 * ONE_PLY
         &&  eval - futility_margin(pos.variant(), depth, improving) >= beta
@@ -1095,13 +1090,7 @@
         &&  depth >= 5 * ONE_PLY
         &&  abs(beta) < VALUE_MATE_IN_MAX_PLY)
     {
-<<<<<<< HEAD
-        assert(is_ok((ss-1)->currentMove));
-
         Value rbeta = std::min(beta + ProbcutMargin[pos.variant()] - 48 * improving, VALUE_INFINITE);
-=======
-        Value rbeta = std::min(beta + 216 - 48 * improving, VALUE_INFINITE);
->>>>>>> 4d647428
         MovePicker mp(pos, ttMove, rbeta - ss->staticEval, &thisThread->captureHistory);
         int probCutCount = 0;
 
@@ -1132,14 +1121,10 @@
             }
     }
 
-<<<<<<< HEAD
-    // Step 11. Internal iterative deepening (skipped when in check, ~2 Elo)
+    // Step 11. Internal iterative deepening (~2 Elo)
 #ifdef CRAZYHOUSE
     if (    depth >= (pos.is_house() ? 6 : 8) * ONE_PLY
 #else
-=======
-    // Step 11. Internal iterative deepening (~2 Elo)
->>>>>>> 4d647428
     if (    depth >= 8 * ONE_PLY
 #endif
         && !ttMove)
