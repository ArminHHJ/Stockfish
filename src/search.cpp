/*
 Honey, a UCI chess playing engine derived from Stockfish and Glaurung 2.1
 Copyright (C) 2004-2008 Tord Romstad (Glaurung author)
 Copyright (C) 2008-2015 Marco Costalba, Joona Kiiski, Tord Romstad (Stockfish Authors)
 Copyright (C) 2015-2016 Marco Costalba, Joona Kiiski, Gary Linscott, Tord Romstad (Stockfish Authors)
 Copyright (C) 2017-2019 Michael Byrne, Marco Costalba, Joona Kiiski, Gary Linscott, Tord Romstad (Honey Authors)

 Honey is free software: you can redistribute it and/or modify
 it under the terms of the GNU General Public License as published by
 the Free Software Foundation, either version 3 of the License, or
 (at your option) any later version.

 Honey is distributed in the hope that it will be useful,
 but WITHOUT ANY WARRANTY; without even the implied warranty of
 MERCHANTABILITY or FITNESS FOR A PARTICULAR PURPOSE.  See the
 GNU General Public License for more details.

 You should have received a copy of the GNU General Public License
 along with this program.  If not, see <http://www.gnu.org/licenses/>.
 */

#include <algorithm>
#include <cassert>
#include <cmath>
#include <cstring>   // For std::memset
#include <iostream>
#include <sstream>

#ifdef Add_Features
#include <fstream>
#include <unistd.h> //for sleep //MichaelB7
#endif

#include "evaluate.h"
#include "misc.h"
#include "movegen.h"
#include "movepick.h"
#include "position.h"
#include "search.h"
#include "thread.h"
#include "timeman.h"
#include "tt.h"
#include "uci.h"
#include "syzygy/tbprobe.h"

#ifdef Add_Features
#include "polybook.h" // Cerebellum
#endif
namespace Search {

  LimitsType Limits;
  bool adaptive;
  bool ctempt;
  int defensive;
  int dct;
  int benchKnps;
}

namespace Tablebases {

  int Cardinality;
  bool RootInTB;
  bool UseRule50;
  Depth ProbeDepth;
#ifdef Add_Features
  bool SevenManProbe; //MichaelB7
#endif
}

namespace TB = Tablebases;

using std::string;
using Eval::evaluate;
using namespace Search;

namespace {

  // Different node types, used as a template parameter
  enum NodeType { NonPV, PV };

  constexpr uint64_t ttHitAverageWindow     = 4096;
  constexpr uint64_t ttHitAverageResolution = 1024;
#if defined (Stockfish) || (Weakfish)
  // Razor and futility margins
  constexpr int RazorMargin = 531;
  Value futility_margin(Depth d, bool improving) {
    return Value(217 * (d - improving));
  }
#else
  // Razor and futility margins
  constexpr int RazorMargin = 661;
  Value futility_margin(Depth d, bool improving) {
    return Value(198 * (d - improving));
  }
#endif

  // Reductions lookup table, initialized at startup
  int Reductions[MAX_MOVES]; // [depth or moveNumber]
  Depth reduction(bool i, Depth d, int mn) {
    int r = Reductions[d] * Reductions[mn];
#if defined (Stockfish) || (Weakfish)
    return (r + 511) / 1024 + (!i && r > 1007);
#else
    return (r + 520) / 1024 + (!i && r > 999);
#endif
  }

  constexpr int futility_move_count(bool improving, Depth depth) {
    return (5 + depth * depth) * (1 + improving) / 2 - 1;
  }

  // History and stats update bonus, based on depth
  int stat_bonus(Depth d) {
#if defined (Stockfish) || (Weakfish)
  return d > 15 ? -8 : 19 * d * d + 155 * d - 132;
#else
  return d > 17 ? -8 : 22 * d * d + 151 * d - 140;
#endif
  }

  // Add a small random component to draw evaluations to avoid 3fold-blindness
#ifndef Noir
#if defined (Sullivan)
  Value value_draw(Depth depth, Thread* thisThread) {
    return depth < 4 ? VALUE_DRAW
                   : VALUE_DRAW + Value(2 * (thisThread->nodes & 1) - 1);
  }
#else
  Value value_draw(Thread* thisThread) {
    return VALUE_DRAW + Value(2 * (thisThread->nodes & 1) - 1);
  }
#endif
#endif

  // Skill structure is used to implement strength limit
  struct Skill {
    explicit Skill(int l) : level(l) {}
    bool enabled() const { return level < 40; }
    bool time_to_pick(Depth depth) const { return depth == 1 + level; }
    Move pick_best(size_t multiPV);

    int level;
    Move best = MOVE_NONE;
  };
#ifdef Weakfish
bool  weakFishSearch;
#endif
#ifdef Add_Features
bool  fide, jekyll, minOutput, uci_sleep;
bool limitStrength = false;
int  intLevel = 40, tactical, uci_elo;
#endif

  // Breadcrumbs are used to mark nodes as being searched by a given thread
  struct Breadcrumb {
    std::atomic<Thread*> thread;
    std::atomic<Key> key;
  };
  std::array<Breadcrumb, 1024> breadcrumbs;

  // ThreadHolding structure keeps track of which thread left breadcrumbs at the given
  // node for potential reductions. A free node will be marked upon entering the moves
  // loop by the constructor, and unmarked upon leaving that loop by the destructor.
  struct ThreadHolding {
    explicit ThreadHolding(Thread* thisThread, Key posKey, int ply) {
       location = ply < 8 ? &breadcrumbs[posKey & (breadcrumbs.size() - 1)] : nullptr;
       otherThread = false;
       owning = false;
       if (location)
       {
          // See if another already marked this location, if not, mark it ourselves
          Thread* tmp = (*location).thread.load(std::memory_order_relaxed);
          if (tmp == nullptr)
          {
              (*location).thread.store(thisThread, std::memory_order_relaxed);
              (*location).key.store(posKey, std::memory_order_relaxed);
              owning = true;
          }
          else if (   tmp != thisThread
                   && (*location).key.load(std::memory_order_relaxed) == posKey)
              otherThread = true;
       }
    }

    ~ThreadHolding() {
       if (owning) // Free the marked location
           (*location).thread.store(nullptr, std::memory_order_relaxed);
    }

    bool marked() { return otherThread; }

    private:
    Breadcrumb* location;
    bool otherThread, owning;
  };

  template <NodeType NT>
  Value search(Position& pos, Stack* ss, Value alpha, Value beta, Depth depth, bool cutNode);

  template <NodeType NT>
  Value qsearch(Position& pos, Stack* ss, Value alpha, Value beta, Depth depth = 0);

  Value value_to_tt(Value v, int ply);
  Value value_from_tt(Value v, int ply, int r50c);
  void update_pv(Move* pv, Move move, Move* childPv);
  void update_continuation_histories(Stack* ss, Piece pc, Square to, int bonus);
  void update_quiet_stats(const Position& pos, Stack* ss, Move move, int bonus);
  void update_all_stats(const Position& pos, Stack* ss, Move bestMove, Value bestValue, Value beta, Square prevSq,
                        Move* quietsSearched, int quietCount, Move* capturesSearched, int captureCount, Depth depth);

  // perft() is our utility to verify move generation. All the leaf nodes up
  // to the given depth are generated and counted, and the sum is returned.
  template<bool Root>
  uint64_t perft(Position& pos, Depth depth) {

    StateInfo st;
    uint64_t cnt, nodes = 0;
    const bool leaf = (depth == 2);

    for (const auto& m : MoveList<LEGAL>(pos))
    {
        if (Root && depth <= 1)
            cnt = 1, nodes++;
        else
        {
            pos.do_move(m, st);
            cnt = leaf ? MoveList<LEGAL>(pos).size() : perft<false>(pos, depth - 1);
            nodes += cnt;
            pos.undo_move(m);
        }
        if (Root)
            sync_cout << UCI::move(m, pos.is_chess960()) << ": " << cnt << sync_endl;
    }
    return nodes;
  }

} // namespace


/// Search::init() is called at startup to initialize various lookup tables

void Search::init() {

  for (int i = 1; i < MAX_MOVES; ++i)
#if defined (Stockfish) || (Weakfish)
      Reductions[i] = int((24.8 + std::log(Threads.size()) / 2) * std::log(i));
#else
      Reductions[i] = int((23.4 + std::log(Threads.size()) / 2) * std::log(i));
#endif
}
/// Search::clear() resets search state to its initial value

void Search::clear() {

  Threads.main()->wait_for_search_finished();

  Time.availableNodes = 0;
  TT.clear();
  Threads.clear();
  Tablebases::init(Options["SyzygyPath"]); // Free mapped files
}


/// MainThread::search() is started when the program receives the UCI 'go'
/// command. It searches from the root position and outputs the "bestmove".

void MainThread::search() {

  if (Limits.perft)
  {
      nodes = perft<true>(rootPos, Limits.perft);
      sync_cout << "\nNodes searched: " << nodes << "\n" << sync_endl;
      return;
  }
#ifdef Add_Features
    PRNG rng(now());
    int shallowBlue_adjust = 35; //to roughly anchor 1712 rating to CCRL Shallow BLue 2.0 rating of 1712
	/* Reset on 11/14/2019:
  500 game(s) loaded
  Rank Name                    Rating   Δ     +    -     #     Σ    Σ%     W    L    D   W%    =%   OppR
  ---------------------------------------------------------------------------------------------------------
  1 Honey-XR7-1712  11/14/2019  1055   0.0   25   25   500  251.5  50.3  169  166  165  33.8  33.0  1053
  2 Honey-CCRL-1712 10/02/2019  1053   1.3   25   25   500  248.5  49.7  166  169  165  33.2  33.0  1055
  ---------------------------------------------------------------------------------------------------------*/
    adaptive            = Options["Adaptive_Play"];
#ifdef Weakfish
    weakFishSearch      = Options["WeakFish"];
#endif
    defensive           = Options["Defensive"];
    fide                = Options["FIDE_Ratings"];
    jekyll              = Options["Variety"];
    minOutput           = Options["Minimal_Output"];
    tactical            = Options["Tactical"];
    uci_elo             = Options["Engine_Elo"];
    uci_sleep           = Options["UCI_Sleep"];


#endif

  Color us = rootPos.side_to_move();
  Time.init(Limits, us, rootPos.game_ply());
  TT.new_search();

  if (rootMoves.empty())
  {
      rootMoves.emplace_back(MOVE_NONE);
      sync_cout << "info depth 0 score "
                << UCI::value(rootPos.checkers() ? -VALUE_MATE : VALUE_DRAW)
                << sync_endl;
  }
  else
  {
#ifdef Add_Features
      Move bookMove = MOVE_NONE;

      if (bool(Options["Use_Book_1"]) && !Limits.infinite && !Limits.mate)
          bookMove = polybook1.probe(rootPos);
      if (bool(Options["Use_Book_2"]) && !bookMove && !Limits.infinite && !Limits.mate)
          bookMove = polybook2.probe(rootPos);
      if (bool(Options["Use_Book_3"]) && !bookMove && !Limits.infinite && !Limits.mate)
          bookMove = polybook3.probe(rootPos);
      if (bool(Options["Use_Book_4"]) && !bookMove && !Limits.infinite && !Limits.mate)
          bookMove = polybook4.probe(rootPos);

      if (bookMove && std::count(rootMoves.begin(), rootMoves.end(), bookMove))
      {
          for (Thread* th : Threads)
              std::swap(th->rootMoves[0], *std::find(th->rootMoves.begin(), th->rootMoves.end(), bookMove));
      }
      else
      {
         if (Options["NPS_Level"])
         {
             benchKnps = 1000 * (Options["Bench_KNPS"]);
             sync_cout << "Bknps: " << benchKnps  << sync_endl;// for debug
             int nps = 64 * pow(1.1486, (Options["NPS_Level"] - 1 ));
             Limits.nodes = nps;
             Limits.nodes *= Time.optimum()/1000 + 1 ;
             std::this_thread::sleep_for (std::chrono::milliseconds(Time.optimum()) * double(1 - Limits.nodes/benchKnps));
         }
         else if (Options["UCI_LimitStrength"] && Options["Engine_Level"] == "None")
         {
             uci_elo = (Options["UCI_Elo"]);
             limitStrength = true;
			 jekyll=true; //on with uci_elo, variety gets turned off with adaptive
             goto skipLevels;
         }
         if (Options["Engine_Level"] == "None")
         {
             limitStrength = false;
             goto skipLevels;
         }
         else
             {
				 limitStrength = true;
				 jekyll = true;
			 }

         if (Options["Engine_Level"] == "World_Champion")
             uci_elo = 2900;
         else if (Options["Engine_Level"] == "Super_GM")
             uci_elo = 2800;
         else if (Options["Engine_Level"] == "GM")
             uci_elo = 2650;
         else if (Options["Engine_Level"] == "Deep_Thought")
             uci_elo = 2500;
         else if (Options["Engine_Level"] == "SIM")
             uci_elo = 2400;
		 else if (Options["Engine_Level"] == "IM")
             uci_elo = 2300;
         else if (Options["Engine_Level"] == "Cray_Blitz")
             uci_elo = 2200;
         else if (Options["Engine_Level"] == "Master")
             uci_elo = 2100;
         else if (Options["Engine_Level"] == "Expert")
             uci_elo = 1950;
         else if (Options["Engine_Level"] == "Class_A")
             uci_elo = 1800;
         else if (Options["Engine_Level"] == "Class_B")
             uci_elo = 1650;
         else if (Options["Engine_Level"] == "Class_C")
             uci_elo = 1500;
         else if (Options["Engine_Level"] == "Class_D")
             uci_elo = 1350;
         else if (Options["Engine_Level"] == "Boris")
             uci_elo = 1200;
         else if (Options["Engine_Level"] == "Novice")
             uci_elo = 1000;
skipLevels:
         if (limitStrength)
         {  //note varietry strength is capped around ~2150-2200 due to its robustness
             benchKnps = 1000 * (Options["Bench_KNPS"]);
             int random = (rand() % 20 - 10);
             uci_elo = uci_elo + random + shallowBlue_adjust;
             //sync_cout << "Elo " << uci_elo << sync_endl;// for debug
             int ccrlELo = uci_elo;
             if (fide)
                 uci_elo = (((uci_elo * 10) / 7) - 1200);  //shallowBlue adj was only required to get CCRL rating correct
             uci_elo += 200; //  to offset Elo loss with variety
             uci_elo = std::min(uci_elo, 3200);

             int NodesToSearch  =  pow(1.00382, (uci_elo - 999)) * 48;
             //sync_cout << "Nodes To Search: " << NodesToSearch << sync_endl;//for debug
             Limits.nodes = NodesToSearch;
             Limits.nodes *= Time.optimum()/1000;
             Limits.nodes = clamp(Limits.nodes, (int64_t) 48,Limits.nodes);
             //int sleepValue = Time.optimum() * double(1 - Limits.nodes/benchKnps);
             //sync_cout << "Sleep time: " << sleepValue << sync_endl;//for debug
             //sync_cout << "Limit Nodes: " <<  Limits.nodes << sync_endl;//for debug
             if (uci_sleep)
                 std::this_thread::sleep_for (std::chrono::milliseconds(Time.optimum()) * double(1 - Limits.nodes/benchKnps));
             uci_elo =  ccrlELo - shallowBlue_adjust;
         }
#endif
      for (Thread* th : Threads)
      {
          th->bestMoveChanges = 0;
          if (th != this)
              th->start_searching();
      }

      Thread::search(); // Let's start searching!
#ifdef Add_Features
    }
#endif
  }

  // When we reach the maximum depth, we can arrive here without a raise of
  // Threads.stop. However, if we are pondering or in an infinite search,
  // the UCI protocol states that we shouldn't print the best move before the
  // GUI sends a "stop" or "ponderhit" command. We therefore simply wait here
  // until the GUI sends one of those commands.

  while (!Threads.stop && (ponder || Limits.infinite))
  {} // Busy wait for a stop or a ponder reset

  // Stop the threads if not already stopped (also raise the stop if
  // "ponderhit" just reset Threads.ponder).
  Threads.stop = true;

  // Wait until all threads have finished
  for (Thread* th : Threads)
      if (th != this)
          th->wait_for_search_finished();

  // When playing in 'nodes as time' mode, subtract the searched nodes from
  // the available ones before exiting.
  if (Limits.npmsec)
      Time.availableNodes += Limits.inc[us] - Threads.nodes_searched();

  Thread* bestThread = this;

  // Check if there are threads with a better score than main thread
#if defined (Sullivan) || (Noir)  //joergoster 3240f204 - check all threads of rmate -in -x
  if (   (Options["MultiPV"] == 1 || Limits.mate)
#else
  if (    Options["MultiPV"] == 1
#endif
      && !Limits.depth
#ifdef Add_Features
      && !(Skill(Options["Skill Level"]).enabled() || Options["UCI_LimitStrength"] || limitStrength)
#else
      && !(Skill(Options["Skill Level"]).enabled())
#endif
      &&  rootMoves[0].pv[0] != MOVE_NONE)
  {
      std::map<Move, int64_t> votes;
      Value minScore = this->rootMoves[0].score;

      // Find out minimum score
      for (Thread* th: Threads)
          minScore = std::min(minScore, th->rootMoves[0].score);

      // Vote according to score and depth, and select the best thread
      for (Thread* th : Threads)
      {
          votes[th->rootMoves[0].pv[0]] +=
              (th->rootMoves[0].score - minScore + 14) * int(th->completedDepth);

          if (bestThread->rootMoves[0].score >= VALUE_MATE_IN_MAX_PLY)
          {
              // Make sure we pick the shortest mate
              if (th->rootMoves[0].score > bestThread->rootMoves[0].score)
                  bestThread = th;
          }
          else if (   th->rootMoves[0].score >= VALUE_MATE_IN_MAX_PLY
                   || votes[th->rootMoves[0].pv[0]] > votes[bestThread->rootMoves[0].pv[0]])
              bestThread = th;
      }
  }
      previousScore = bestThread->rootMoves[0].score;

  // Send again PV info if we have a new best thread
  if (bestThread != this || Skill(Options["Skill Level"]).enabled())
      sync_cout << UCI::pv(bestThread->rootPos, bestThread->completedDepth, -VALUE_INFINITE, VALUE_INFINITE) << sync_endl;

  if  (adaptive ) //mutually exclusive with variety
  {
#ifdef Add_Features
	  jekyll = false;
#endif
      size_t i = 0;
      if ( previousScore >= -PawnValueMg && previousScore <= PawnValueMg * 4 )
	  {
          while (i+1 < rootMoves.size() && bestThread->rootMoves[i+1].score > previousScore)
          ++i;
          previousScore = bestThread->rootMoves[i].score;
          sync_cout << UCI::pv(bestThread->rootPos, bestThread->completedDepth, -VALUE_INFINITE, VALUE_INFINITE) << sync_endl;
          sync_cout << "bestmove " << UCI::move(bestThread->rootMoves[i].pv[0], rootPos.is_chess960());
	  }
      else if ( previousScore > PawnValueMg * 4  && previousScore <  PawnValueMg * 7 )
      {
          while (i+1 < rootMoves.size() && bestThread->rootMoves[i+1].score < previousScore
                && previousScore + PawnValueMg/2  > bestThread->rootMoves[i+1].score)
		  {
              ++i;
              break;
          }
          previousScore = bestThread->rootMoves[i].score;
          while (i+1 < rootMoves.size() && bestThread->rootMoves[i+1].score > previousScore
                && previousScore + PawnValueMg/2  < bestThread->rootMoves[i+1].score)
          {
              ++i;
              previousScore = bestThread->rootMoves[i-1].score;

          }
          previousScore = bestThread->rootMoves[i].score;
          sync_cout << UCI::pv(bestThread->rootPos, bestThread->completedDepth, -VALUE_INFINITE, VALUE_INFINITE) << sync_endl;
          sync_cout << "bestmove " << UCI::move(bestThread->rootMoves[i].pv[0], rootPos.is_chess960());
      }
      else
      {
          sync_cout << "bestmove " << UCI::move(bestThread->rootMoves[0].pv[0], rootPos.is_chess960());
          if (bestThread->rootMoves[0].pv.size() > 1 || bestThread->rootMoves[0].extract_ponder_from_tt(rootPos))
              std::cout << " ponder " << UCI::move(bestThread->rootMoves[0].pv[1], rootPos.is_chess960());
      }
  }
  else
  {
  sync_cout << "bestmove " << UCI::move(bestThread->rootMoves[0].pv[0], rootPos.is_chess960());

  if (bestThread->rootMoves[0].pv.size() > 1 || bestThread->rootMoves[0].extract_ponder_from_tt(rootPos))
      std::cout << " ponder " << UCI::move(bestThread->rootMoves[0].pv[1], rootPos.is_chess960());
  }
  std::cout << sync_endl;
}


/// Thread::search() is the main iterative deepening loop. It calls search()
/// repeatedly with increasing depth until the allocated thinking time has been
/// consumed, the user stops the search, or the maximum search depth is reached.

void Thread::search() {

  // To allow access to (ss-7) up to (ss+2), the stack must be oversized.
  // The former is needed to allow update_continuation_histories(ss-1, ...),
  // which accesses its argument at ss-6, also near the root.
  // The latter is needed for statScores and killer initialization.
  Stack stack[MAX_PLY+10], *ss = stack+7;
  Move  pv[MAX_PLY+1];
  Value bestValue, alpha, beta, delta;
  Move  lastBestMove = MOVE_NONE;
  Depth lastBestMoveDepth = 0;
  MainThread* mainThread = (this == Threads.main() ? Threads.main() : nullptr);
  double timeReduction = 1, totBestMoveChanges = 0;
  Color us = rootPos.side_to_move();
  ctempt= Options["Contempt"];
  defensive = -34 * (int(Options["Defensive"]));  //about 16 cp

#ifdef Add_Features
  TB::SevenManProbe = Options["7 Man Probing"];
#endif
#if defined (Stockfish) || (Weakfish)
  int iterIdx = 0;
#endif
  std::memset(ss-7, 0, 10 * sizeof(Stack));
  for (int i = 7; i > 0; i--)

      (ss-i)->continuationHistory = &this->continuationHistory[0][0][NO_PIECE][0]; // Use as a sentinel

  ss->pv = pv;

  bestValue = delta = alpha = -VALUE_INFINITE;
  beta = VALUE_INFINITE;
#if defined (Stockfish) || (Weakfish)
  if (mainThread)
  {
      if (mainThread->previousScore == VALUE_INFINITE)
          for (int i=0; i<4; ++i)
              mainThread->iterValue[i] = VALUE_ZERO;
      else
          for (int i=0; i<4; ++i)
              mainThread->iterValue[i] = mainThread->previousScore;
  }
#endif
  size_t multiPV = Options["MultiPV"];
  PRNG rng(now());
#ifndef Add_Features
  // Pick integer skill levels, but non-deterministically round up or down
  // such that the average integer skill corresponds to the input floating point one.
  // UCI_Elo is converted to a suitable fractional skill level, using anchoring
  // to CCRL Elo (goldfish 1.13 = 2000) and a fit through Ordo derived Elo
  // for match (TC 60+0.6) results spanning a wide range of k values.

  double floatLevel = Options["UCI_LimitStrength"] ?
                        clamp(std::pow((Options["UCI_Elo"] - 1346.6) / 71.7, 1 / 0.806), 0.0, 40.0) :
                        double(Options["Skill Level"]);
  int intLevel = int(floatLevel) +
                 ((floatLevel - int(floatLevel)) * 1024 > rng.rand<unsigned>() % 1024  ? 1 : 0);
#endif
	Skill skill(intLevel);

#ifdef Add_Features
    if (tactical) multiPV = pow(2, tactical);
#endif

  // When playing with strength handicap enable MultiPV search that we will
  // use behind the scenes to retrieve a set of possible moves.
  if (skill.enabled())
      multiPV = std::max(multiPV, (size_t)4);

  multiPV = std::min(multiPV, rootMoves.size());
  ttHitAverage = ttHitAverageWindow * ttHitAverageResolution / 2;

int ct = int(ctempt) * (int(Options["Contempt_Value"]) * PawnValueEg / 100); // From centipawns
  // In analysis mode, adjust contempt in accordance with user preference
  if (Limits.infinite || Options["UCI_AnalyseMode"])
      ct =  Options["Analysis_Contempt"] == "Off"  ? 0
          : Options["Analysis_Contempt"] == "Both" ? ct
          : Options["Analysis_Contempt"] == "White" && us == BLACK ? -ct
          : Options["Analysis_Contempt"] == "Black" && us == WHITE ? -ct
          : ct;

  // Evaluation score is from the white point of view
  contempt = (us == WHITE ?  make_score(ct, ct / 2)
                          : -make_score(ct, ct / 2));

  // Iterative deepening loop until requested to stop or the target depth is reached
  while (   ++rootDepth < MAX_PLY
         && !Threads.stop
         && !(Limits.depth && mainThread && rootDepth > Limits.depth))
  {
      // Age out PV variability metric
      if (mainThread)
          totBestMoveChanges /= 2;

      // Save the last iteration's scores before first PV line is searched and
      // all the move scores except the (new) PV are set to -VALUE_INFINITE.
      for (RootMove& rm : rootMoves)
          rm.previousScore = rm.score;

      size_t pvFirst = 0;
      pvLast = 0;

      // MultiPV loop. We perform a full root search for each PV line
      for (pvIdx = 0; pvIdx < multiPV && !Threads.stop; ++pvIdx)
      {
          if (pvIdx == pvLast)
          {
              pvFirst = pvLast;
              for (pvLast++; pvLast < rootMoves.size(); pvLast++)
                  if (rootMoves[pvLast].tbRank != rootMoves[pvFirst].tbRank)
                      break;
          }

          // Reset UCI info selDepth for each depth and each PV line
          selDepth = 0;

          // Reset aspiration window starting size
          if (rootDepth >= 4)
          {
              Value previousScore = rootMoves[pvIdx].previousScore;

#if defined (Sullivan) || (Blau) || (Fortress) || (Noir)
              delta = Value(20 + abs(previousScore) / 64);
#else
              delta = Value(21 + abs(previousScore) / 256);
#endif
              alpha = std::max(previousScore - delta,-VALUE_INFINITE);
              beta  = std::min(previousScore + delta, VALUE_INFINITE);
#if defined (Sullivan) || (Blau) || (Fortress) || (Noir)
			  // Adjust contempt based on root move's previousScore (dynamic contempt)
              dct = ctempt * (ct + (111 - ct / 2) * previousScore / (abs(previousScore) + 176)) + defensive;
#else
              dct = ctempt * (ct + (102 - ct / 2) * previousScore / (abs(previousScore) + 157)) + defensive;
#endif
              contempt = (us == WHITE ?  make_score(dct, dct / 2)
                       : -make_score(dct, dct / 2));
       }

          // Start with a small aspiration window and, in the case of a fail
          // high/low, re-search with a bigger window until we don't fail
          // high/low anymore.
#ifndef Noir
          int failedHighCnt = 0;
#endif
          while (true )
          {
#ifdef Noir
              bestValue = ::search<PV>(rootPos, ss, alpha, beta, rootDepth, false);
#else
              Depth adjustedDepth = std::max(1, rootDepth - failedHighCnt);
              bestValue = ::search<PV>(rootPos, ss, alpha, beta, adjustedDepth, false);
#endif

              // Bring the best move to the front. It is critical that sorting
              // is done with a stable algorithm because all the values but the
              // first and eventually the new best one are set to -VALUE_INFINITE
              // and we want to keep the same order for all the moves except the
              // new PV that goes to the front. Note that in case of MultiPV
              // search the already searched PV lines are preserved.
              std::stable_sort(rootMoves.begin() + pvIdx, rootMoves.begin() + pvLast);

              // If search has been stopped, we break immediately. Sorting is
              // safe because RootMoves is still valid, although it refers to
              // the previous iteration.
              if (Threads.stop)
                  break;

                // When failing high/low give some update (without cluttering
                // the UI) before a re-search.
                if (
#ifdef Add_Features
                    !minOutput &&
#endif
                    mainThread
                    && multiPV == 1
                    && (bestValue <= alpha || bestValue >= beta)
                    && Time.elapsed() > 3000)
                    sync_cout << UCI::pv(rootPos, rootDepth, alpha, beta) << sync_endl;

              // In case of failing low/high increase aspiration window and
              // re-search, otherwise exit the loop.

              if (bestValue <= alpha)
              {
                  beta = (alpha + beta) / 2;
                  alpha = std::max(bestValue - delta, -VALUE_INFINITE);

#ifndef Noir
                  failedHighCnt = 0;
#endif
                  if (mainThread)
                      mainThread->stopOnPonderhit = false;
              }
              else if (bestValue >= beta)
              {
                  beta = std::min(bestValue + delta, VALUE_INFINITE);
#ifndef Noir
                  ++failedHighCnt;
#endif
              }
              else
			  {
                  ++rootMoves[pvIdx].bestMoveCount;
				  break;
              }
              delta += delta / 4 + 5;

              assert(alpha >= -VALUE_INFINITE && beta <= VALUE_INFINITE);
          }

          // Sort the PV lines searched so far and update the GUI
          std::stable_sort(rootMoves.begin() + pvFirst, rootMoves.begin() + pvIdx + 1);

          if (    mainThread
              && (Threads.stop || pvIdx + 1 == multiPV || Time.elapsed() > 3000))
              sync_cout << UCI::pv(rootPos, rootDepth, alpha, beta) << sync_endl;
              //int dctcp = dct * 100/PawnValueEg; //for debug
              //sync_cout << "Contempt MG: " << dctcp  << sync_endl;// for debug
              //sync_cout << "Contempt EG: " << dctcp/2  << "\n" << sync_endl;// for debug
      }

        if (!Threads.stop)
          completedDepth = rootDepth;
      if (rootMoves[0].pv[0] != lastBestMove) {
         lastBestMove = rootMoves[0].pv[0];
         lastBestMoveDepth = rootDepth;
      }

      // Have we found a "mate in x"?
      if (   Limits.mate
             && bestValue >= VALUE_MATE_IN_MAX_PLY
             && VALUE_MATE - bestValue <= 2 * Limits.mate)
         Threads.stop = true;

	  if (!mainThread)
		  continue;

#ifdef Add_Features
        if (Options["FastPlay"])
        {
            if ( Time.elapsed() > Time.optimum() / 256
                 && ( abs(bestValue) > 12300 ||  abs(bestValue) >= VALUE_MATE_IN_MAX_PLY ))
                 Threads.stop = true;
        }
#endif
      // If skill level is enabled and time is up, pick a sub-optimal best move
      if (skill.enabled() && skill.time_to_pick(rootDepth))
          skill.pick_best(multiPV);

      // Do we have time for the next iteration? Can we stop searching now?
      if (    Limits.use_time_management()
          && !Threads.stop
          && !mainThread->stopOnPonderhit)
      {
#if defined (Stockfish) || (Weakfish)
          double fallingEval = (332 +  6 * (mainThread->previousScore - bestValue)
                                    +  6 * (mainThread->iterValue[iterIdx]  - bestValue)) / 704.0;
#else
          double fallingEval = (354 + 10 * (mainThread->previousScore - bestValue)) / 692.0;
#endif
          fallingEval = clamp(fallingEval, 0.5, 1.5);

          // If the bestMove is stable over several iterations, reduce time accordingly
          timeReduction = lastBestMoveDepth + 9 < completedDepth ? 1.94 : 0.91;
          double reduction = (1.41 + mainThread->previousTimeReduction) / (2.27 * timeReduction);

          // Use part of the gained time from a previous stable move for the current move
          for (Thread* th : Threads)
          {
              totBestMoveChanges += th->bestMoveChanges;
              th->bestMoveChanges = 0;
          }
          double bestMoveInstability = 1 + totBestMoveChanges / Threads.size();

          // Stop the search if we have only one legal move, or if available time elapsed
          if (   rootMoves.size() == 1
              || Time.elapsed() > Time.optimum() * fallingEval * reduction * bestMoveInstability)
          {
              // If we are allowed to ponder do not stop the search now but
              // keep pondering until the GUI sends "ponderhit" or "stop".
              if (mainThread->ponder)
                  mainThread->stopOnPonderhit = true;
              else
                  Threads.stop = true;
          }
      }
#if defined (Stockfish) || (Weakfish)
      mainThread->iterValue[iterIdx] = bestValue;
      iterIdx = (iterIdx + 1) & 3;
#endif
  }

  if (!mainThread)
      return;

  mainThread->previousTimeReduction = timeReduction;

  // If skill level is enabled, swap best PV line with the sub-optimal one
  if (skill.enabled())
      std::swap(rootMoves[0], *std::find(rootMoves.begin(), rootMoves.end(),
                skill.best ? skill.best : skill.pick_best(multiPV)));
}


namespace {
#if defined (Sullivan) || (Blau) || (Fortress)
  static TTEntry *probeTT(const Position &pos, Stack* ss, Key posKey,
                          bool &ttHit, Value &ttValue, Move &ttMove) {

    TTEntry *tte = TT.probe(posKey, ttHit);
    ttValue = tte->value();
    // Disregard TT hit if mate score is shorter than remaining 50 MR plies.
    if (   ttHit
        && ttValue != VALUE_NONE
        && std::abs(ttValue) >= VALUE_MATE_IN_MAX_PLY
        && VALUE_MATE - std::abs(ttValue) >= 100 - pos.rule50_count())
        ttHit = false;
    if (   ttHit
        && ttValue != VALUE_NONE
		&& std::abs(ttValue) >= VALUE_MATE_IN_MAX_PLY
        && pos.count<ALL_PIECES>() < 8)
        ttHit = true;
    ttValue = ttHit ? value_from_tt(tte->value(), ss->ply, pos.rule50_count()) : VALUE_NONE;
    ttMove = ttHit ? tte->move() : MOVE_NONE;
    return tte;
  }
#endif
  // search<>() is the main search function for both PV and non-PV nodes

  template <NodeType NT>
  Value search(Position& pos, Stack* ss, Value alpha, Value beta, Depth depth, bool cutNode) {

    constexpr bool PvNode = NT == PV;
    const bool rootNode = PvNode && ss->ply == 0;
#ifndef Fortress
#ifndef Noir
    // Check if we have an upcoming move which draws by repetition, or
    // if the opponent had an alternative move earlier to this position.
#if defined (Sullivan) || (Blau) || (Fortress) || (Noir)
    if (   pos.rule50_count() >= 5
#else
    if (   pos.rule50_count() >= 3
#endif
        && alpha < VALUE_DRAW
        && !rootNode
        && pos.has_game_cycle(ss->ply))
    {
#if defined (Sullivan) || (Noir)
        alpha = value_draw(depth, pos.this_thread());
#else
        alpha = value_draw(pos.this_thread());
#endif
        if (alpha >= beta)
            return alpha;
    }
#endif
#endif
    // Dive into quiescence search when the depth reaches zero
    if (depth <= 0)
        return qsearch<NT>(pos, ss, alpha, beta);

    assert(-VALUE_INFINITE <= alpha && alpha < beta && beta <= VALUE_INFINITE);
    assert(PvNode || (alpha == beta - 1));
    assert(0 < depth && depth < MAX_PLY);
    assert(!(PvNode && cutNode));

    Move pv[MAX_PLY+1], capturesSearched[32], quietsSearched[64];
	  StateInfo st;
    TTEntry* tte;
    Key posKey;
    Move ttMove, move, excludedMove, bestMove;
    Depth extension, newDepth;
#ifdef Noir
    Value bestValue, value, ttValue, eval;
    bool ttHit, ttPv, inCheck, givesCheck, improving, didLMR, priorCapture, isMate, gameCycle;
#elif defined Fortress
    bool ttHit, ttPv, inCheck, givesCheck, improving, didLMR, priorCapture, gameCycle;
    Value bestValue, value, ttValue, eval, maxValue;
#else
    bool ttHit, ttPv, inCheck, givesCheck, improving, didLMR, priorCapture;
    Value bestValue, value, ttValue, eval, maxValue;
#endif
    bool captureOrPromotion, doFullDepthSearch, moveCountPruning, ttCapture, singularLMR;
    Piece movedPiece;
    int moveCount, captureCount, quietCount;

    // Step 1. Initialize node
    Thread* thisThread = pos.this_thread();
    inCheck = pos.checkers();
    priorCapture = pos.captured_piece();
    Color us = pos.side_to_move();
    moveCount = captureCount = quietCount = ss->moveCount = 0;
    bestValue = -VALUE_INFINITE;
#ifndef Noir
    maxValue = VALUE_INFINITE;
#endif
#if defined (Fortress) || (Noir)
    gameCycle = false;
#endif
    // Check for the available remaining time
    if (thisThread == Threads.main())
        static_cast<MainThread*>(thisThread)->check_time();

    // Used to send selDepth info to GUI (selDepth counts from 1, ply from 0)
    if (PvNode && thisThread->selDepth < ss->ply + 1)
        thisThread->selDepth = ss->ply + 1;

#if defined (Noir) || (Fortress)
    // Transposition table lookup. We don't want the score of a partial
    // search to overwrite a previous full search TT value, so we use a different
    // position key in case of an excluded move.
    excludedMove = ss->excludedMove;
#ifdef Noir
    posKey = pos.key() ^ Key(excludedMove);
#endif
#ifdef Fortress
    posKey = pos.key() ^ Key(excludedMove) << 16;
#endif
    tte = TT.probe(posKey, ttHit);
    ttValue = ttHit ? value_from_tt(tte->value(), ss->ply, pos.rule50_count()) : VALUE_NONE;
    ttMove =  rootNode ? thisThread->rootMoves[thisThread->pvIdx].pv[0]
              : ttHit    ? tte->move() : MOVE_NONE;
    ttPv = PvNode || (ttHit && tte->is_pv());

    // thisThread->ttHitAverage can be used to approximate the running average of ttHit
    thisThread->ttHitAverage =   (ttHitAverageWindow - 1) * thisThread->ttHitAverage / ttHitAverageWindow
    + ttHitAverageResolution * ttHit;
#endif
    if (!rootNode)
    {
#if defined (Fortress) || (Noir)
        // Check if we have an upcoming move which draws by repetition, or
        // if the opponent had an alternative move earlier to this position.
        if (pos.has_game_cycle(ss->ply))
        {
            if (VALUE_DRAW >= beta)
            {
                tte->save(posKey, VALUE_DRAW, ttPv, BOUND_EXACT,
                          depth, MOVE_NONE, VALUE_NONE);

                return VALUE_DRAW;
            }
            gameCycle = true;
            alpha = std::max(alpha, VALUE_DRAW);
        }

        // Step 2. Check for aborted search and immediate draw
        if (pos.is_draw(ss->ply))
            return VALUE_DRAW;
#endif

        // Step 2. Check for aborted search and immediate draw
#if defined (Fortress) || (Noir)
        if (   Threads.stop.load(std::memory_order_relaxed) || ss->ply >= MAX_PLY)
#else
        if (   Threads.stop.load(std::memory_order_relaxed)
            || pos.is_draw(ss->ply)
            || ss->ply >= MAX_PLY)
#endif
            return ss->ply >= MAX_PLY && !inCheck ? evaluate(pos)
#if defined (Fortress) || (Noir)
                                                    : VALUE_DRAW;
#elif defined (Sullivan)
                                                    : value_draw(depth, pos.this_thread());
#else
                                                    : value_draw(pos.this_thread());
#endif
        // Step 3. Mate distance pruning. Even if we mate at the next move our score
        // would be at best mate_in(ss->ply+1), but if alpha is already bigger because
        // a shorter mate was found upward in the tree then there is no need to search
        // because we will never beat the current alpha. Same logic but with reversed
        // signs applies also in the opposite condition of being mated instead of giving
        // mate. In this case return a fail-high score.
#ifdef Noir
        if (alpha >= mate_in(ss->ply+1))
#else
        alpha = std::max(mated_in(ss->ply), alpha);
        beta = std::min(mate_in(ss->ply+1), beta);
        if (alpha >= beta)
#endif

            return alpha;
    }

    assert(0 <= ss->ply && ss->ply < MAX_PLY);

    (ss+1)->ply = ss->ply + 1;
    (ss+1)->excludedMove = bestMove = MOVE_NONE;
    (ss+2)->killers[0] = (ss+2)->killers[1] = MOVE_NONE;
    Square prevSq = to_sq((ss-1)->currentMove);

    // Initialize statScore to zero for the grandchildren of the current position.
    // So statScore is shared between all grandchildren and only the first grandchild
    // starts with statScore = 0. Later grandchildren start with the last calculated
    // statScore of the previous grandchild. This influences the reduction rules in
    // LMR which are based on the statScore of parent position.
    if (rootNode)
        (ss+4)->statScore = 0;
    else
        (ss+2)->statScore = 0;
#ifndef Noir
#ifndef Fortress

    // Step 4. Transposition table lookup. We don't want the score of a partial
    // search to overwrite a previous full search TT value, so we use a different
    // position key in case of an excluded move.
    excludedMove = ss->excludedMove;
    posKey = pos.key() ^ Key(excludedMove << 16); // Isn't a very good hash
#if defined (Sullivan) || (Blau)
    tte = probeTT(pos, ss, posKey, ttHit, ttValue, ttMove);
#else
    tte = TT.probe(posKey, ttHit);
#endif
    ttValue = ttHit ? value_from_tt(tte->value(), ss->ply, pos.rule50_count()) : VALUE_NONE;
    ttMove =  rootNode ? thisThread->rootMoves[thisThread->pvIdx].pv[0]
              : ttHit    ? tte->move() : MOVE_NONE;

    ttPv = PvNode || (ttHit && tte->is_pv());

    // thisThread->ttHitAverage can be used to approximate the running average of ttHit
    thisThread->ttHitAverage =   (ttHitAverageWindow - 1) * thisThread->ttHitAverage / ttHitAverageWindow
                                + ttHitAverageResolution * ttHit;
#endif
#endif

#ifdef Noir
    int piecesCount = popcount(pos.pieces());
#else
    int piecesCount = pos.count<ALL_PIECES>();
#endif
    // At non-PV nodes we check for an early TT cutoff
    if (  !PvNode
        && ttHit
#if defined (Sullivan) || (Blau)
    && (pos.rule50_count() < 92 || (piecesCount < 8  && TB::Cardinality ))
#endif
#if defined (Fortress) || (Noir)
        && !gameCycle
#endif
        && tte->depth() >= depth
        && ttValue != VALUE_NONE // Possible in case of TT access race
#if defined (Fortress) || (Noir)
        && (ttValue != VALUE_DRAW || VALUE_DRAW >= beta)
#endif
        && (ttValue >= beta ? (tte->bound() & BOUND_LOWER)
                            : (tte->bound() & BOUND_UPPER)))
    {
        // If ttMove is quiet, update move sorting heuristics on TT hit
        if (ttMove)
        {
            if (ttValue >= beta)
            {
                if (!pos.capture_or_promotion(ttMove))
                    update_quiet_stats(pos, ss, ttMove, stat_bonus(depth));

                // Extra penalty for early quiet moves of the previous ply
                if ((ss-1)->moveCount <= 2 && !priorCapture)
                    update_continuation_histories(ss-1, pos.piece_on(prevSq), prevSq, -stat_bonus(depth + 1));
            }
            // Penalty for a quiet ttMove that fails low
            else if (!pos.capture_or_promotion(ttMove))
            {
                int penalty = -stat_bonus(depth);
                thisThread->mainHistory[us][from_to(ttMove)] << penalty;
                update_continuation_histories(ss, pos.moved_piece(ttMove), to_sq(ttMove), penalty);
            }
        }
        return ttValue;
    }

    // Step 5. Tablebases probe
    if (!rootNode && TB::Cardinality)
    {
#ifdef Noir
        piecesCount = popcount(pos.pieces());
#else
        piecesCount = pos.count<ALL_PIECES>();
#endif
        if (    piecesCount <= TB::Cardinality
#ifdef Add_Features //MB less probing with 7 MAN EGTB
		        &&  (piecesCount < TB::Cardinality
		        || (depth >= TB::ProbeDepth && (TB::Cardinality < 7 || TB::SevenManProbe)))
#else
		        && (piecesCount < TB::Cardinality || depth >= TB::ProbeDepth)
#endif
                &&  pos.rule50_count() == 0
                && !pos.can_castle(ANY_CASTLING))
        {
            TB::ProbeState err;

#ifdef Noir
            TB::WDLScore v = Tablebases::probe_wdl(pos, &err);

            // Force check of time on the next occasion
            if (thisThread == Threads.main())
                static_cast<MainThread*>(thisThread)->callsCnt = 0;

            if (err != TB::ProbeState::FAIL)
            {
                thisThread->tbHits.fetch_add(1, std::memory_order_relaxed);

                int drawScore = TB::UseRule50 ? 1 : 0;

                int centiPly = PawnValueEg * ss->ply / 100;

                if (    abs(v) <= drawScore
                    || !ttHit
                    || (v < -drawScore && ttValue > -VALUE_TB_WIN + centiPly + PawnValueEg * popcount(pos.pieces( pos.side_to_move())))
                    || (v >  drawScore && ttValue <  VALUE_TB_WIN - centiPly - PawnValueEg * popcount(pos.pieces(~pos.side_to_move()))))
                {
                    value =  v < -drawScore ? -VALUE_TB_WIN + centiPly + PawnValueEg * popcount(pos.pieces( pos.side_to_move()))
                           : v >  drawScore ?  VALUE_TB_WIN - centiPly - PawnValueEg * popcount(pos.pieces(~pos.side_to_move()))
                                            :  VALUE_DRAW - v < 0 ? 2 * Eval::Tempo : VALUE_ZERO;

                    tte->save(posKey, value, ttPv,
                              v > drawScore ? BOUND_LOWER : v < -drawScore ? BOUND_UPPER : BOUND_EXACT,
                              depth, MOVE_NONE, VALUE_NONE);

                    if (abs(v) <= drawScore)
                        return value;
                }
#else

            TB::WDLScore wdl = Tablebases::probe_wdl(pos, &err);

            // Force check of time on the next occasion
            if (thisThread == Threads.main())
                static_cast<MainThread*>(thisThread)->callsCnt = 0;

            if (err != TB::ProbeState::FAIL)
            {
                thisThread->tbHits.fetch_add(1, std::memory_order_relaxed);

                int drawScore = TB::UseRule50 ? 1 : 0;

                value =  wdl < -drawScore ? -VALUE_MATE + MAX_PLY + ss->ply + 1
                       : wdl >  drawScore ?  VALUE_MATE - MAX_PLY - ss->ply - 1
                                          :  VALUE_DRAW + 2 * wdl * drawScore;

                Bound b =  wdl < -drawScore ? BOUND_UPPER
                         : wdl >  drawScore ? BOUND_LOWER : BOUND_EXACT;

                if (    b == BOUND_EXACT
                    || (b == BOUND_LOWER ? value >= beta : value <= alpha))
                {
                    tte->save(posKey, value_to_tt(value, ss->ply), ttPv, b,
                              std::min(MAX_PLY - 1, depth + 6),
                              MOVE_NONE, VALUE_NONE);
                    return value;
                }

                if (PvNode)
                {
                    if (b == BOUND_LOWER)
                        bestValue = value, alpha = std::max(alpha, bestValue);
                    else
                        maxValue = value;
                }
#endif
            }
        }
    }

    // Step 6. Static evaluation of the position
    if (inCheck)

    {
        ss->staticEval = eval = VALUE_NONE;
        improving = false;
        goto moves_loop;  // Skip early pruning when in check
    }
    else if (ttHit)
    {
        // Never assume anything about values stored in TT
        ss->staticEval = eval = tte->eval();
        if (eval == VALUE_NONE)
            ss->staticEval = eval = evaluate(pos);
#ifndef Noir
        if (eval == VALUE_DRAW)
#ifdef Sullivan
            eval = value_draw(depth, thisThread);
#else
            eval = value_draw(thisThread);
#endif
#endif
        // Can ttValue be used as a better position evaluation?
        if (    ttValue != VALUE_NONE
            && (tte->bound() & (ttValue > eval ? BOUND_LOWER : BOUND_UPPER)))
            eval = ttValue;
    }
    else
    {
        if ((ss-1)->currentMove != MOVE_NULL)
        {
            int bonus = -(ss-1)->statScore / 512;

            ss->staticEval = eval = evaluate(pos) + bonus;
        }
        else
            ss->staticEval = eval = -(ss-1)->staticEval + 2 * Eval::Tempo;

        tte->save(posKey, VALUE_NONE, ttPv, BOUND_NONE, DEPTH_NONE, MOVE_NONE, eval);
    }
#ifdef Noir
  if (gameCycle)
        ss->staticEval = eval = ss->staticEval * std::max(0, (100 - pos.rule50_count())) / 100;

    improving =   ss->staticEval >= (ss-2)->staticEval
               || (ss-2)->staticEval == VALUE_NONE;

    // Begin early pruning.
    if (   !PvNode
        && !excludedMove
        && !gameCycle
        &&  abs(eval) < 2 * VALUE_KNOWN_WIN)
    {
       // Step 7. Razoring (~2 Elo)
       if (   depth < 2
           &&  ss->ply > 2 * thisThread->rootDepth / 3
           && eval <= alpha - RazorMargin)
       {
           Value q = qsearch<NonPV>(pos, ss, alpha, beta);

           if (q <= alpha)
               return q;
       }

       // Step 8. Futility pruning: child node (~30 Elo)
       if (    depth < 7
           &&  !thisThread->nmpGuard
           &&  eval - futility_margin(depth, improving) >= beta
           &&  eval < VALUE_KNOWN_WIN) // Do not return unproven wins
           return eval;

       // Step 9. Null move search with verification search (~40 Elo)
       if (   (ss-1)->currentMove != MOVE_NULL
           && (ss-1)->statScore < 22661
           &&  eval >= beta
           &&  eval >= ss->staticEval
           &&  ss->staticEval >= beta - 33 * depth + 299 - improving * 30
           &&  pos.non_pawn_material(us)
           && !thisThread->nmpGuard
           && !(depth > 4 && (MoveList<LEGAL, KING>(pos).size() < 1 || MoveList<LEGAL>(pos).size() < 6)))
#else
#ifndef Noir
#ifdef Fortress
      if (gameCycle)
          ss->staticEval = eval = ss->staticEval * std::max(0, (100 - pos.rule50_count())) / 100;
#endif
    // Step 7. Razoring (~0 Elo)
    if (   !rootNode // The required rootNode PV handling is not available in qsearch
#ifdef Weakfish
        && !weakFishSearch
#endif
        &&  depth < 2
#ifdef Fortress
        &&  !gameCycle
#endif
        &&  eval <= alpha - RazorMargin)
        return qsearch<NT>(pos, ss, alpha, beta);
#if defined (Stockfish) || (Weakfish)
    improving =  (ss-2)->staticEval == VALUE_NONE ? (ss->staticEval >= (ss-4)->staticEval
              || (ss-4)->staticEval == VALUE_NONE) : ss->staticEval >= (ss-2)->staticEval;
#else
    improving =   ss->staticEval >= (ss-2)->staticEval
               || (ss-2)->staticEval == VALUE_NONE;
#endif


    // Step 8. Futility pruning: child node (~49 Elo)
    if (   !PvNode
#ifdef Weakfish
        && !weakFishSearch
#endif
#if defined (Stockfish) || (Weakfish)
		&&  depth < 6
#else
		&&  depth < 7
#endif
#ifdef Fortress
        &&  !gameCycle
#endif
        &&  eval - futility_margin(depth, improving) >= beta
        &&  eval < VALUE_KNOWN_WIN) // Do not return unproven wins
        return eval;

    // Step 9. Null move search with verification search (~39 Elo)
    if (   !PvNode
        && (ss-1)->currentMove != MOVE_NULL
<<<<<<< HEAD
#if defined (Stockfish) || (Weakfish)
		&& (ss-1)->statScore < 23405
#else
		&& (ss-1)->statScore < 23397
#endif
		&&  eval >= beta
#if defined (Stockfish) || (Weakfish)
        &&  ss->staticEval >= beta - 33 * depth + 299
#else  /// commit 0e295feev NMP Tweaks by VoyageOne
        &&  eval >= ss->staticEval
        &&  ss->staticEval >= beta - 32 * depth + 292 - improving * 30
#endif
=======
        && (ss-1)->statScore < 23397
        &&  eval >= beta
        &&  eval >= ss->staticEval
        &&  ss->staticEval >= beta - 32 * depth + 292 - improving * 30
>>>>>>> 44f79bdf
        && !excludedMove
#ifdef Sullivan  //authored by Jörg Oster originally, in corchess by Ivan Ilvec
        && thisThread->selDepth + 3 > thisThread->rootDepth
#endif
        &&  pos.non_pawn_material(us)
        && (ss->ply >= thisThread->nmpMinPly || us != thisThread->nmpColor))
#endif
#endif
    {
        assert(eval - beta >= 0);

        // Null move dynamic reduction based on depth and value
#if defined (Stockfish) || (Weakfish)
        Depth R = (854 + 68 * depth) / 258 + std::min(int(eval - beta) / 192, 3);
#else
		Depth R = ((835 + 70 * depth) / 256 + std::min(int(eval - beta) / 185, 3));
#endif

        ss->currentMove = MOVE_NULL;
        ss->continuationHistory = &thisThread->continuationHistory[0][0][NO_PIECE][0];

        pos.do_null_move(st);
        Value nullValue = -search<NonPV>(pos, ss+1, -beta, -beta+1, depth-R, !cutNode);
        pos.undo_null_move();

        if (nullValue >= beta)
        {
            // Do not return unproven mate scores
            if (nullValue >= VALUE_MATE_IN_MAX_PLY)
                nullValue = beta;
#ifdef Noir
              if (abs(beta) < VALUE_KNOWN_WIN && depth < 11)
                   return nullValue;

               // Do verification search at high depths
               thisThread->nmpGuard = true;

               Value v = search<NonPV>(pos, ss, beta-1, beta, depth-R, false);

               thisThread->nmpGuard = false;
#else

            if (thisThread->nmpMinPly || (abs(beta) < VALUE_KNOWN_WIN && depth < 13))
                return nullValue;

            assert(!thisThread->nmpMinPly); // Recursive verification is not allowed

            // Do verification search at high depths, with null move pruning disabled
            // for us, until ply exceeds nmpMinPly.
            thisThread->nmpMinPly = ss->ply + 3 * (depth-R) / 4;
            thisThread->nmpColor = us;

            Value v = search<NonPV>(pos, ss, beta-1, beta, depth-R, false);

            thisThread->nmpMinPly = 0;
#endif
            if (v >= beta)
                return nullValue;
        }
    }

    // Step 10. ProbCut (~10 Elo)
    // If we have a good enough capture and a reduced search returns a value
    // much above beta, we can (almost) safely prune the previous move.
#ifdef Noir
       if (    depth >= 5
           &&  ss->ply % 2 == 0
           &&  !thisThread->nmpGuard
           &&  abs(beta) < VALUE_MATE_IN_MAX_PLY)
       {
           Value raisedBeta = std::min(beta + 191 - 46 * improving, VALUE_INFINITE);
           MovePicker mp(pos, ttMove, raisedBeta - ss->staticEval, &thisThread->captureHistory);
           int probCutCount = 0;

           while (  (move = mp.next_move()) != MOVE_NONE
                  && probCutCount < 2 + 2 * cutNode)
               if (move != excludedMove)
#else
    if (   !PvNode
#ifdef Weakfish
        && !weakFishSearch
#endif
        &&  depth >= 5
        &&  abs(beta) < VALUE_MATE_IN_MAX_PLY)
    {
#if defined (Stockfish) || (Weakfish)
        Value raisedBeta = std::min(beta + 189 - 45 * improving, VALUE_INFINITE);
#else
        Value raisedBeta = std::min(beta + 191 - 46 * improving, VALUE_INFINITE);
#endif
        MovePicker mp(pos, ttMove, raisedBeta - ss->staticEval, &thisThread->captureHistory);
        int probCutCount = 0;

        while (  (move = mp.next_move()) != MOVE_NONE
               && probCutCount < 2 + 2 * cutNode)
            if (move != excludedMove && pos.legal(move))
#endif
            {
                assert(pos.capture_or_promotion(move));
                assert(depth >= 5);

                captureOrPromotion = true;
                probCutCount++;

                ss->currentMove = move;
                ss->continuationHistory = &thisThread->continuationHistory[inCheck]
                                                                          [captureOrPromotion]
                                                                          [pos.moved_piece(move)]
                                                                          [to_sq(move)];

                pos.do_move(move, st);

                // Perform a preliminary qsearch to verify that the move holds
                value = -qsearch<NonPV>(pos, ss+1, -raisedBeta, -raisedBeta+1);

                // If the qsearch held, perform the regular search
                if (value >= raisedBeta)
                    value = -search<NonPV>(pos, ss+1, -raisedBeta, -raisedBeta+1, depth - 4, !cutNode);

                pos.undo_move(move);

                   if (value >= raisedBeta)
                       return value;
               }
       }
#ifdef Noir
    } //End early Pruning
#endif

    // Step 11. Internal iterative deepening (~0 Elo)
    if (depth >= 7 && !ttMove)
    {
        search<NT>(pos, ss, alpha, beta, depth - 7, cutNode);

#if defined (Sullivan) || (Blau) || (Fortress)
        tte = probeTT(pos, ss, posKey, ttHit, ttValue, ttMove);
#else
        tte = TT.probe(posKey, ttHit);
#endif
        ttValue = ttHit ? value_from_tt(tte->value(), ss->ply, pos.rule50_count()) : VALUE_NONE;
        ttMove = ttHit ? tte->move() : MOVE_NONE;
    }

moves_loop: // When in check, search starts from here

    const PieceToHistory* contHist[] = { (ss-1)->continuationHistory, (ss-2)->continuationHistory,
                                          nullptr                   , (ss-4)->continuationHistory,
                                          nullptr                   , (ss-6)->continuationHistory };

    Move countermove = thisThread->counterMoves[pos.piece_on(prevSq)][prevSq];

    MovePicker mp(pos, ttMove, depth, &thisThread->mainHistory,
                                      &thisThread->captureHistory,
                                      contHist,
                                      countermove,
                                      ss->killers);

    value = bestValue;
    singularLMR = moveCountPruning = false;
    ttCapture = ttMove && pos.capture_or_promotion(ttMove);

    // Mark this node as being searched
    ThreadHolding th(thisThread, posKey, ss->ply);

    // Step 12. Loop through all pseudo-legal moves until no moves remain
    // or a beta cutoff occurs.
    while ((move = mp.next_move(moveCountPruning)) != MOVE_NONE)
    {
      assert(is_ok(move));

      if (move == excludedMove)
          continue;

      // At root obey the "searchmoves" option and skip moves not listed in Root
      // Move List. As a consequence any illegal move is also skipped. In MultiPV
      // mode we also skip PV moves which have been already searched and those
      // of lower "TB rank" if we are in a TB root position.
      if (rootNode && !std::count(thisThread->rootMoves.begin() + thisThread->pvIdx,
                                  thisThread->rootMoves.begin() + thisThread->pvLast, move))
          continue;

      ss->moveCount = ++moveCount;

#ifdef Add_Features
      if (!minOutput && rootNode && thisThread == Threads.main() && Time.elapsed() > 3000)
#else
      if (rootNode && thisThread == Threads.main() && Time.elapsed() > 3000)
#endif
          sync_cout << "info depth " << depth
                    << " currmove " << UCI::move(move, pos.is_chess960())
                    << " currmovenumber " << moveCount + thisThread->pvIdx << sync_endl;
      if (PvNode)
          (ss+1)->pv = nullptr;

      extension = 0;
      captureOrPromotion = pos.capture_or_promotion(move);
      movedPiece = pos.moved_piece(move);
      givesCheck = pos.gives_check(move);
#ifdef Noir
      isMate = false;

      if (givesCheck)
      {
          pos.do_move(move, st, givesCheck);
          isMate = MoveList<LEGAL>(pos).size() == 0;
          pos.undo_move(move);

          if (!isMate) // Don't double count nodes
              thisThread->nodes.fetch_sub(1, std::memory_order_relaxed);
      }

      if (isMate)
      {
          ss->currentMove = move;
          ss->continuationHistory = &thisThread->continuationHistory[inCheck][priorCapture][movedPiece][to_sq(move)];
          value = mate_in(ss->ply+1);

          if (PvNode && (moveCount == 1 || (value > alpha && (rootNode || value < beta))))
          {
<<<<<<< HEAD
              (ss+1)->pv = pv;
              (ss+1)->pv[0] = MOVE_NONE;
=======
              // Reduced depth of the next LMR search
              int lmrDepth = std::max(newDepth - reduction(improving, depth, moveCount), 0);

              // Countermoves based pruning (~20 Elo)
              if (   lmrDepth < 4 + ((ss-1)->statScore > 0 || (ss-1)->moveCount == 1)
                  && (*contHist[0])[movedPiece][to_sq(move)] < CounterMovePruneThreshold
                  && (*contHist[1])[movedPiece][to_sq(move)] < CounterMovePruneThreshold)
                  continue;

              // Futility pruning: parent node (~2 Elo)
              if (   lmrDepth < 6
                  && !inCheck
                  && ss->staticEval + 255 + 182 * lmrDepth <= alpha
                  &&  thisThread->mainHistory[us][from_to(move)]
                    + (*contHist[0])[movedPiece][to_sq(move)]
                    + (*contHist[1])[movedPiece][to_sq(move)]
                    + (*contHist[3])[movedPiece][to_sq(move)] < 30000)
                  continue;

              // Prune moves with negative SEE (~10 Elo)
              if (!pos.see_ge(move, Value(-(32 - std::min(lmrDepth, 18)) * lmrDepth * lmrDepth)))
                  continue;
>>>>>>> 44f79bdf
          }
      }
      else
      {
#endif

		// Calculate new depth for this move
                newDepth = depth - 1;
#if defined (Fortress) || (Noir)
                // Step 13. Pruning at shallow depth (~204 Elo)
                if (  !PvNode
#else
		// Step 13. Pruning at shallow depth (~204 Elo)
		if (  !rootNode
#endif
#ifdef Weakfish
			&& !weakFishSearch
#endif
			&& pos.non_pawn_material(us)
			&& bestValue > VALUE_MATED_IN_MAX_PLY)
		{
			// Skip quiet moves if movecount exceeds our FutilityMoveCount threshold
			moveCountPruning = moveCount >= futility_move_count(improving, depth);

			if (
				!captureOrPromotion
				&& !givesCheck
#if defined (Sullivan) || (Blau) || (Fortress) || (Noir)
                && (!PvNode || !pos.advanced_pawn_push(move) || pos.non_pawn_material(~us) > BishopValueMg)
#endif
                )
			{
				// Reduced depth of the next LMR search
				int lmrDepth = std::max(newDepth - reduction(improving, depth, moveCount), 0);

				// Countermoves based pruning (~20 Elo)
				if (   lmrDepth < 4 + ((ss-1)->statScore > 0 || (ss-1)->moveCount == 1)
					&& (*contHist[0])[movedPiece][to_sq(move)] < CounterMovePruneThreshold
					&& (*contHist[1])[movedPiece][to_sq(move)] < CounterMovePruneThreshold)
					continue;

				// Futility pruning: parent node (~2 Elo)
#if defined (Fortress) || (Noir)
                                if (   lmrDepth < 3
#else
                                if (   lmrDepth < 6
#endif
					&& !inCheck
#if defined (Stockfish) || (Weakfish)
                    && ss->staticEval + 255 + 182 * lmrDepth <= alpha)
                         continue;
                    // Prune moves with negative SEE (~10 Elo)
                    if (!pos.see_ge(move, Value(-(32 - std::min(lmrDepth, 18)) * lmrDepth * lmrDepth)))
                        continue;
             }
                    else if (!pos.see_ge(move, Value(-194) * depth)) // (~20 Elo)
                        continue;
#else
                    && ss->staticEval + 250 + 211 * lmrDepth <= alpha)
                         continue;
                    // Prune moves with negative SEE (~10 Elo)
				    if (!pos.see_ge(move, Value(-(31 - std::min(lmrDepth, 18)) * lmrDepth * lmrDepth)))
                         continue;
			}
                    else if (!pos.see_ge(move, Value(-199) * depth)) // (~20 Elo)
                         continue;
#endif
		}

      // Step 14. Extensions (~74 Elo)

#if defined (Fortress) || (Noir)
      if (   gameCycle
          && (depth < 5 || PvNode))
              extension = (2 - (ss->ply % 2 == 0 && !PvNode));
#endif
      // Singular extension search (~67 Elo). If all moves but one fail low on a
      // search of (alpha-s, beta-s), and just one fails high on (alpha, beta),
      // then that move is singular and should be extended. To verify this we do
      // a reduced search on all the other moves but the ttMove and if the
      // result is lower than ttValue minus a margin then we will extend the ttMove.
#if defined (Fortress) || (Noir)
      else if (    depth >= 6
#else
      if (    depth >= 6
#endif
          &&  move == ttMove
#if defined (Fortress) || (Noir)
          &&  !gameCycle
#endif
          && !rootNode

          && !excludedMove // Avoid recursive singular search
#if defined (Fortress) || (Noir)
          &&  ttValue != VALUE_NONE //Already implicit in the next condition */
#else
          &&  abs(ttValue) < VALUE_KNOWN_WIN
#endif
          && (tte->bound() & BOUND_LOWER)
          &&  tte->depth() >= depth - 3
#ifndef Noir
          &&  pos.legal(move)
#endif
		  )
      {
#if defined (Fortress) || (Noir)
          Value singularBeta = std::max(ttValue - 2 * depth, mated_in(ss->ply));
#else
          Value singularBeta = ttValue - 2 * depth;
#endif
          Depth halfDepth = depth / 2;
          ss->excludedMove = move;
          value = search<NonPV>(pos, ss, singularBeta - 1, singularBeta, halfDepth, cutNode);
          ss->excludedMove = MOVE_NONE;
          if (value < singularBeta)
          {
              extension = 1;
              singularLMR = true;
          }

          // Multi-cut pruning
          // Our ttMove is assumed to fail high, and now we failed high also on a reduced
          // search without the ttMove. So we assume this expected Cut-node is not singular,

          // that multiple moves fail high, and we can prune the whole subtree by returning
          // a soft bound.
#if defined (Stockfish) || (Weakfish)
          else if (singularBeta >= beta)
#else
          else if (   eval >= beta
                   && singularBeta >= beta)
#endif
              return singularBeta;
      }

      // Check extension (~2 Elo)

#if defined (Sullivan) || (Blau) || (Fortress) || (Noir)

       else if (    givesCheck
               && (pos.is_discovery_check_on_king(~us, move) || pos.see_ge(move))
#ifndef Noir
               && ++thisThread->extension < thisThread->nodes.load(std::memory_order_relaxed) /4 //MichaelB7
#endif
                )
               extension = 1;

     // MichaelB7 Passed pawn extension
      else if ( move == ss->killers[0] && !extension
			  && (pos.promotion_pawn_push(move)
                          || (pos.advanced_pawn_push(move)
                          && pos.pawn_passed(us, to_sq(move)))))
          extension = 1;

#else
      else if (    givesCheck
               && (pos.is_discovery_check_on_king(~us, move) || pos.see_ge(move)))
          extension = 1;

      // Passed pawn extension
      else if (   move == ss->killers[0]
               && pos.advanced_pawn_push(move)
               && pos.pawn_passed(us, to_sq(move)))
          extension = 1;
#endif

      // Last captures extension
#if defined (Stockfish) || (Weakfish)
      else if (   PieceValue[EG][pos.captured_piece()] > PawnValueEg
               && pos.non_pawn_material() <= 2 * RookValueMg)
          extension = 1;

      // Last captures extension
      else if (   PieceValue[EG][pos.captured_piece()] > PawnValueEg
#else
      else if (   PvNode
               && PieceValue[EG][pos.captured_piece()] > PawnValueEg
#endif
               && pos.non_pawn_material() <= 2 * RookValueMg)
          extension = 1;

      // Castling extension
      if (type_of(move) == CASTLING)
          extension = 1;

      // Add extension to new depth
      newDepth += extension;

      // Speculative prefetch as early as possible
      prefetch(TT.first_entry(pos.key_after(move)));

      // Check for legality just before making the move
#ifndef Noir
      if (!rootNode && !pos.legal(move))
      {
          ss->moveCount = --moveCount;
          continue;
      }
#endif
      // Update the current move (this must be done after singular extension search)
      ss->currentMove = move;
      ss->continuationHistory = &thisThread->continuationHistory[inCheck]
                                                                [captureOrPromotion]
                                                                [movedPiece]
                                                                [to_sq(move)];

      // Step 15. Make the move
      pos.do_move(move, st, givesCheck);

      // Step 16. Reduced depth search (LMR, ~208 Elo). If the move fails high it will be
      // re-searched at full depth..
#ifdef Weakfish
      if (    !weakFishSearch && depth >= 3
#else
      if (    depth >= 3
#endif
#if defined (Fortress) || (Noir)
          &&  !gameCycle
#endif
          &&  moveCount > 1 + 2 * rootNode
          && (!rootNode || thisThread->best_move_count(move) == 0)
#if defined (Fortress) || (Noir)
          &&  thisThread->selDepth > depth
#endif
          && (  !captureOrPromotion
              || moveCountPruning
              || ss->staticEval + PieceValue[EG][pos.captured_piece()] <= alpha
              || cutNode
#ifndef Noir
#if defined (Stockfish) || (Weakfish)
              || thisThread->ttHitAverage < 375 * ttHitAverageResolution * ttHitAverageWindow / 1024
#else
			  || thisThread->ttHitAverage < 384 * ttHitAverageResolution * ttHitAverageWindow / 1024
#endif
#endif
      ))
      {
           Depth r = reduction(improving, depth, moveCount);
#ifndef Noir
#if defined (Stockfish) || (Weakfish)
           if (thisThread->ttHitAverage > 500 * ttHitAverageResolution * ttHitAverageWindow / 1024)
#else
           // Decrease reduction if the ttHit running average is large
           if (thisThread->ttHitAverage > 544 * ttHitAverageResolution * ttHitAverageWindow / 1024)
#endif
               r--;
#endif

          // Reduction if other threads are searching this position.
          if (th.marked())
              r++;

          // Decrease reduction if position is or has been on the PV (~8 Elo)
          if (ttPv)
              r -= 2;

           // Decrease reduction if opponent's move count is high (~10 Elo)
#if defined (Stockfish) || (Weakfish)
          if ((ss-1)->moveCount > 14)
#else
          if ((ss-1)->moveCount > 15)
#endif
              r--;

          // Decrease reduction if ttMove has been singularly extended (~3 Elo)
          if (singularLMR)
              r -= 2;
#if defined (Fortress) || (Noir)
          if (!PvNode && !captureOrPromotion)
#else
          if (!captureOrPromotion)
#endif
          {
              // Increase reduction if ttMove is a capture (~4 Elo)
              if (ttCapture)
                  r++;

              // Increase reduction for cut nodes (~10 Elo)
              if (cutNode)
                  r += 2;

              // Decrease reduction for moves that escape a capture. Filter out
              // castling moves, because they are coded as "king captures rook" and
              // hence break make_move(). (~2 Elo)
              else if (    type_of(move) == NORMAL
                       && !pos.see_ge(reverse_move(move)))
                  r -= 2;

              ss->statScore =  thisThread->mainHistory[us][from_to(move)]
                             + (*contHist[0])[movedPiece][to_sq(move)]
                             + (*contHist[1])[movedPiece][to_sq(move)]
                             + (*contHist[3])[movedPiece][to_sq(move)]
                             - 4926;

              // Reset statScore to zero if negative and most stats shows >= 0
              if (    ss->statScore < 0
                  && (*contHist[0])[movedPiece][to_sq(move)] >= 0
                  && (*contHist[1])[movedPiece][to_sq(move)] >= 0
                  && thisThread->mainHistory[us][from_to(move)] >= 0)
                  ss->statScore = 0;

              // Decrease/increase reduction by comparing opponent's stat score (~10 Elo)
#if defined (Stockfish) || (Weakfish)
              if (ss->statScore >= -102 && (ss-1)->statScore < -114)
                  r--;
              else if ((ss-1)->statScore >= -116 && ss->statScore < -154)
                 r++;
#else
              if (ss->statScore >= -99 && (ss-1)->statScore < -116)
                  r--;
              else if ((ss-1)->statScore >= -117 && ss->statScore < -144)
                 r++;
#endif

              // Decrease/increase reduction for moves with a good/bad history (~26 Elo)
              r -= ss->statScore / 16384;
          }
#if defined (Fortress) || (Noir)
          Depth rr = newDepth / (2 + ss->ply / 3);

          r -= rr;
#endif
          Depth d = clamp(newDepth - r, 1, newDepth);

          value = -search<NonPV>(pos, ss+1, -(alpha+1), -alpha, d, true);

          doFullDepthSearch = (value > alpha && d != newDepth), didLMR = true;
      }
      else
          doFullDepthSearch = !PvNode || moveCount > 1, didLMR = false;

      // Step 17. Full depth search when LMR is skipped or fails high
      if (doFullDepthSearch)
      {
          value = -search<NonPV>(pos, ss+1, -(alpha+1), -alpha, newDepth, !cutNode);

          if (didLMR && !captureOrPromotion)
          {
              int bonus = value > alpha ?  stat_bonus(newDepth)
                                        : -stat_bonus(newDepth);

              if (move == ss->killers[0])
                  bonus += bonus / 4;

              update_continuation_histories(ss, movedPiece, to_sq(move), bonus);
          }
      }

      // For PV nodes only, do a full PV search on the first move or after a fail
      // high (in the latter case search only if value < beta), otherwise let the
      // parent node fail low with value <= alpha and try another move.
      if (PvNode && (moveCount == 1 || (value > alpha && (rootNode || value < beta))))
      {
          (ss+1)->pv = pv;
          (ss+1)->pv[0] = MOVE_NONE;

          value = -search<PV>(pos, ss+1, -beta, -alpha, newDepth, false);
      }

      // Step 18. Undo move
      pos.undo_move(move);
#ifdef Noir
   }
#endif

      assert(value > -VALUE_INFINITE && value < VALUE_INFINITE);

      // Step 19. Check for a new best move
      // Finished searching the move. If a stop occurred, the return value of
      // the search cannot be trusted, and we return immediately without
      // updating best move, PV and TT.
      if (Threads.stop.load(std::memory_order_relaxed))
          return VALUE_ZERO;

      if (rootNode)
      {
          RootMove& rm = *std::find(thisThread->rootMoves.begin(),
                                    thisThread->rootMoves.end(), move);

          // PV move or new best move?
          if (moveCount == 1 || value > alpha)
          {
              rm.score = value;
              rm.selDepth = thisThread->selDepth;
              rm.pv.resize(1);

              assert((ss+1)->pv);

              for (Move* m = (ss+1)->pv; *m != MOVE_NONE; ++m)
                  rm.pv.push_back(*m);

              // We record how often the best move has been changed in each
              // iteration. This information is used for time management: When
              // the best move changes frequently, we allocate some more time.

			  if (moveCount > 1)
				  ++thisThread->bestMoveChanges;

          }
          else
              // All other moves but the PV are set to the lowest value: this
              // is not a problem when sorting because the sort is stable and the
              // move position in the list is preserved - just the PV is pushed up.
              rm.score = -VALUE_INFINITE;
      }

      if (value > bestValue)
      {
          bestValue = value;

          if (value > alpha)
          {
              bestMove = move;

              if (PvNode && !rootNode) // Update pv even in fail-high case
                  update_pv(ss->pv, move, (ss+1)->pv);

              if (PvNode && value < beta) // Update alpha! Always alpha < beta
                  alpha = value;
              else
              {
                  assert(value >= beta); // Fail high
                  ss->statScore = 0;
				   break;
              }
          }
      }

      if (move != bestMove)
      {
          if (captureOrPromotion && captureCount < 32)
              capturesSearched[captureCount++] = move;

          else if (!captureOrPromotion && quietCount < 64)
              quietsSearched[quietCount++] = move;
      }
    }

    // The following condition would detect a stop only after move loop has been
    // completed. But in this case bestValue is valid because we have fully
    // searched our subtree, and we can anyhow save the result in TT.
    /*
       if (Threads.stop)
        return VALUE_DRAW;
    */

    // Step 20. Check for mate and stalemate
    // All legal moves have been searched and if there are no legal moves, it
    // must be a mate or a stalemate. If we are in a singular extension search then
    // return a fail low score.

    assert(moveCount || !inCheck || excludedMove || !MoveList<LEGAL>(pos).size());

    if (!moveCount)
        bestValue = excludedMove ? alpha
                   :     inCheck ? mated_in(ss->ply) : VALUE_DRAW;

    else if (bestMove)
        update_all_stats(pos, ss, bestMove, bestValue, beta, prevSq,
                         quietsSearched, quietCount, capturesSearched, captureCount, depth);

    // Bonus for prior countermove that caused the fail low
    else if (   (depth >= 3 || PvNode)
             && !priorCapture)
        update_continuation_histories(ss-1, pos.piece_on(prevSq), prevSq, stat_bonus(depth));
#ifndef Noir
    if (PvNode)
        bestValue = std::min(bestValue, maxValue);
#endif
    if (!excludedMove)
        tte->save(posKey, value_to_tt(bestValue, ss->ply), ttPv,
                  bestValue >= beta ? BOUND_LOWER :
                  PvNode && bestMove ? BOUND_EXACT : BOUND_UPPER,
#if defined (Sullivan) || (Blau) || (Fortress) || (Noir)
                  std::min(depth + 6 * int(pos.rule50_count() > 90), MAX_PLY - 1),
                       bestMove, ss->staticEval); // joergoster patch
#else
                  depth, bestMove, ss->staticEval);
#endif

    assert(bestValue > -VALUE_INFINITE && bestValue < VALUE_INFINITE);

    return bestValue;
  }

  // qsearch() is the quiescence search function, which is called by the main search
  // function with zero depth, or recursively with further decreasing depth per call.
  template <NodeType NT>
  Value qsearch(Position& pos, Stack* ss, Value alpha, Value beta, Depth depth) {

    constexpr bool PvNode = NT == PV;

    assert(alpha >= -VALUE_INFINITE && alpha < beta && beta <= VALUE_INFINITE);
    assert(PvNode || (alpha == beta - 1));
    assert(depth <= 0);

    Move pv[MAX_PLY+1];
    StateInfo st;
    TTEntry* tte;
    Key posKey;
    Move ttMove, move, bestMove;
    Depth ttDepth;
    Value bestValue, value, ttValue, futilityValue, futilityBase, oldAlpha;

#if defined (Fortress) || (Noir)
    bool ttHit, pvHit, inCheck, givesCheck, captureOrPromotion, evasionPrunable, gameCycle;
#else
    bool ttHit, pvHit, inCheck, givesCheck, captureOrPromotion, evasionPrunable;
#endif

    int moveCount;

    if (PvNode)
    {
        oldAlpha = alpha; // To flag BOUND_EXACT when eval above alpha and no available moves
        (ss+1)->pv = pv;
        ss->pv[0] = MOVE_NONE;
    }

    Thread* thisThread = pos.this_thread();
    (ss+1)->ply = ss->ply + 1;
    bestMove = MOVE_NONE;
    inCheck = pos.checkers();
    moveCount = 0;
#if defined (Fortress) || (Noir)
    gameCycle = false;

    if (pos.has_game_cycle(ss->ply))
    {
       if (VALUE_DRAW >= beta)
           return VALUE_DRAW;

       alpha = std::max(alpha, VALUE_DRAW);
       gameCycle = true;
    }

    if (pos.is_draw(ss->ply))
        return VALUE_DRAW;

    // Check for an immediate draw or maximum ply reached
    if (ss->ply >= MAX_PLY)
        return !inCheck ? evaluate(pos) : VALUE_DRAW;

    if (alpha >= mate_in(ss->ply+1))
        return alpha;
#else
    // Check for an immediate draw or maximum ply reached
    if (   pos.is_draw(ss->ply)
        || ss->ply >= MAX_PLY)
        return (ss->ply >= MAX_PLY && !inCheck) ? evaluate(pos) : VALUE_DRAW;
#endif
    assert(0 <= ss->ply && ss->ply < MAX_PLY);

    // Decide whether or not to include checks: this fixes also the type of
    // TT entry depth that we are going to use. Note that in qsearch we use
    // only two types of depth in TT: DEPTH_QS_CHECKS or DEPTH_QS_NO_CHECKS.
    ttDepth = inCheck || depth >= DEPTH_QS_CHECKS ? DEPTH_QS_CHECKS
                                                  : DEPTH_QS_NO_CHECKS;
    // Transposition table lookup
    posKey = pos.key();
#if defined (Sullivan) || (Blau) || (Fortress)
   tte = probeTT(pos, ss, posKey, ttHit, ttValue, ttMove);
   int piecesCountqs = pos.count<ALL_PIECES>();
#else
    tte = TT.probe(posKey, ttHit);
#endif
    ttValue = ttHit ? value_from_tt(tte->value(), ss->ply, pos.rule50_count()) : VALUE_NONE;
    ttMove = ttHit ? tte->move() : MOVE_NONE;
    pvHit = ttHit && tte->is_pv();

    if (  !PvNode
        && ttHit
#if defined (Sullivan) || (Blau) || (Fortress)
        && (pos.rule50_count() < 92 || (piecesCountqs < 8  && TB::Cardinality ))
#endif
#if defined (Fortress) || (Noir)
        &&  !gameCycle
#endif
        && tte->depth() >= ttDepth
        && ttValue != VALUE_NONE // Only in case of TT access race
#if defined (Fortress) || (Noir)
        && (ttValue != VALUE_DRAW || VALUE_DRAW >= beta)
#endif
        && (ttValue >= beta ? (tte->bound() & BOUND_LOWER)
                            : (tte->bound() & BOUND_UPPER)))
        return ttValue;

    // Evaluate the position statically
    if (inCheck)
    {
        ss->staticEval = VALUE_NONE;
        bestValue = futilityBase = -VALUE_INFINITE;
    }
    else
    {
        if (ttHit)
        {
            // Never assume anything about values stored in TT
            if ((ss->staticEval = bestValue = tte->eval()) == VALUE_NONE)
                ss->staticEval = bestValue = evaluate(pos);

            // Can ttValue be used as a better position evaluation?
            if (    ttValue != VALUE_NONE
                && (tte->bound() & (ttValue > bestValue ? BOUND_LOWER : BOUND_UPPER)))
                bestValue = ttValue;
        }
        else
            ss->staticEval = bestValue =
            (ss-1)->currentMove != MOVE_NULL ? evaluate(pos)
                                             : -(ss-1)->staticEval + 2 * Eval::Tempo;

        // Stand pat. Return immediately if static value is at least beta
        if (bestValue >= beta)
        {
            if (!ttHit)
                tte->save(posKey, value_to_tt(bestValue, ss->ply), pvHit, BOUND_LOWER,
                          DEPTH_NONE, MOVE_NONE, ss->staticEval);

            return bestValue;
        }

        if (PvNode && bestValue > alpha)
            alpha = bestValue;

        futilityBase = bestValue + 154;
    }
#if defined (Fortress) || (Noir)
    if (gameCycle && !inCheck)
        ss->staticEval = bestValue = ss->staticEval * std::max(0, (100 - pos.rule50_count())) / 100;
#endif
    const PieceToHistory* contHist[] = { (ss-1)->continuationHistory, (ss-2)->continuationHistory,
                                          nullptr                   , (ss-4)->continuationHistory,
                                          nullptr                   , (ss-6)->continuationHistory };

    // Initialize a MovePicker object for the current position, and prepare
    // to search the moves. Because the depth is <= 0 here, only captures,
    // queen promotions and checks (only if depth >= DEPTH_QS_CHECKS) will
    // be generated.
    MovePicker mp(pos, ttMove, depth, &thisThread->mainHistory,
                                      &thisThread->captureHistory,
                                      contHist,
                                      to_sq((ss-1)->currentMove));

    // Loop through the moves until no moves remain or a beta cutoff occurs
    while ((move = mp.next_move()) != MOVE_NONE)
    {
      assert(is_ok(move));

      givesCheck = pos.gives_check(move);
      captureOrPromotion = pos.capture_or_promotion(move);

      moveCount++;

#ifdef Noir
      if (!PvNode)
      {
#endif
      // Futility pruning
      if (   !inCheck
          && !givesCheck
          &&  futilityBase > -VALUE_KNOWN_WIN
          && !pos.advanced_pawn_push(move))
      {
          assert(type_of(move) != ENPASSANT); // Due to !pos.advanced_pawn_push

          futilityValue = futilityBase + PieceValue[EG][pos.piece_on(to_sq(move))];

          if (futilityValue <= alpha)
          {
              bestValue = std::max(bestValue, futilityValue);
              continue;
          }

          if (futilityBase <= alpha && !pos.see_ge(move, VALUE_ZERO + 1))
          {
              bestValue = std::max(bestValue, futilityBase);
              continue;
          }
      }

      // Detect non-capture evasions that are candidates to be pruned
      evasionPrunable =    inCheck
                       &&  (depth != 0 || moveCount > 2)
                       &&  bestValue > VALUE_MATED_IN_MAX_PLY
                       && !pos.capture(move);

      // Don't search moves with negative SEE values
#if defined (Stockfish) || (Weakfish)
      if (  (!inCheck || evasionPrunable) && !pos.see_ge(move))
#else
      if (  (!inCheck || evasionPrunable)
          && !(givesCheck && pos.is_discovery_check_on_king(~pos.side_to_move(), move))
          && !pos.see_ge(move))
#endif
          continue;
#ifdef Noir
      }
#endif

      // Speculative prefetch as early as possible
      prefetch(TT.first_entry(pos.key_after(move)));
#ifndef Noir
      // Check for legality just before making the move
      if (!pos.legal(move))
      {
          moveCount--;
          continue;
      }
#endif
      ss->currentMove = move;
      ss->continuationHistory = &thisThread->continuationHistory[inCheck]
                                                                [captureOrPromotion]
                                                                [pos.moved_piece(move)]
                                                                [to_sq(move)];

      // Make and search the move
      pos.do_move(move, st, givesCheck);
      value = -qsearch<NT>(pos, ss+1, -beta, -alpha, depth - 1);
      pos.undo_move(move);

      assert(value > -VALUE_INFINITE && value < VALUE_INFINITE);

      // Check for a new best move
      if (value > bestValue)
      {
          bestValue = value;

          if (value > alpha)
          {
              bestMove = move;

              if (PvNode) // Update pv even in fail-high case
                  update_pv(ss->pv, move, (ss+1)->pv);

              if (PvNode && value < beta) // Update alpha here!
                  alpha = value;
              else
                  break; // Fail high
          }
       }
    }

#if defined (Add_Features)
	  if (!adaptive && jekyll && (bestValue + (255 * PawnValueEg / (uci_elo/10)) >= 0 ))
        {
			//int o_value = bestValue;// for debug
			//sync_cout << "Value " << bestValue << sync_endl;// for debug
			bestValue += (rand() % 64 * 2001/uci_elo + 1);
			//sync_cout << "Random Value " << bestValue << sync_endl;// for debug
			//sync_cout << "Change " << bestValue - o_value << sync_endl;// for debug
	  }
#endif

    // All legal moves have been searched. A special case: If we're in check
    // and no legal moves were found, it is checkmate.
    if (inCheck && bestValue == -VALUE_INFINITE)
        return mated_in(ss->ply); // Plies to mate from the root

    tte->save(posKey, value_to_tt(bestValue, ss->ply), pvHit,
              bestValue >= beta ? BOUND_LOWER :
              PvNode && bestValue > oldAlpha  ? BOUND_EXACT : BOUND_UPPER,
              ttDepth, bestMove, ss->staticEval);

    assert(bestValue > -VALUE_INFINITE && bestValue < VALUE_INFINITE);

    return bestValue;
  }


  // value_to_tt() adjusts a mate score from "plies to mate from the root" to
  // "plies to mate from the current position". Non-mate scores are unchanged.
  // The function is called before storing a value in the transposition table.

  Value value_to_tt(Value v, int ply) {

    assert(v != VALUE_NONE);

    return  v >= VALUE_MATE_IN_MAX_PLY  ? v + ply
          : v <= VALUE_MATED_IN_MAX_PLY ? v - ply : v;
  }


  // value_from_tt() is the inverse of value_to_tt(): It adjusts a mate score
  // from the transposition table (which refers to the plies to mate/be mated
  // from current position) to "plies to mate/be mated from the root".
  Value value_from_tt(Value v, int ply, int r50c) {
    return  v == VALUE_NONE             ? VALUE_NONE
          : v >= VALUE_MATE_IN_MAX_PLY  ? VALUE_MATE - v > 99 - r50c ? VALUE_MATE_IN_MAX_PLY  : v - ply
          : v <= VALUE_MATED_IN_MAX_PLY ? VALUE_MATE + v > 99 - r50c ? VALUE_MATED_IN_MAX_PLY : v + ply : v;
  }


  // update_pv() adds current move and appends child pv[]

  void update_pv(Move* pv, Move move, Move* childPv) {

    for (*pv++ = move; childPv && *childPv != MOVE_NONE; )
        *pv++ = *childPv++;
    *pv = MOVE_NONE;
  }


  // update_all_stats() updates stats at the end of search() when a bestMove is found

  void update_all_stats(const Position& pos, Stack* ss, Move bestMove, Value bestValue, Value beta, Square prevSq,
                        Move* quietsSearched, int quietCount, Move* capturesSearched, int captureCount, Depth depth) {

    int bonus1, bonus2;
    Color us = pos.side_to_move();
    Thread* thisThread = pos.this_thread();
    CapturePieceToHistory& captureHistory = thisThread->captureHistory;
    Piece moved_piece = pos.moved_piece(bestMove);
    PieceType captured = type_of(pos.piece_on(to_sq(bestMove)));

    bonus1 = stat_bonus(depth + 1);
    bonus2 = bestValue > beta + PawnValueMg ? bonus1               // larger bonus
                                            : stat_bonus(depth);   // smaller bonus

    if (!pos.capture_or_promotion(bestMove))
    {
        update_quiet_stats(pos, ss, bestMove, bonus2);

        // Decrease all the non-best quiet moves
        for (int i = 0; i < quietCount; ++i)
        {
            thisThread->mainHistory[us][from_to(quietsSearched[i])] << -bonus2;
            update_continuation_histories(ss, pos.moved_piece(quietsSearched[i]), to_sq(quietsSearched[i]), -bonus2);
        }
    }
    else
        captureHistory[moved_piece][to_sq(bestMove)][captured] << bonus1;

    // Extra penalty for a quiet TT or main killer move in previous ply when it gets refuted
    if (   ((ss-1)->moveCount == 1 || ((ss-1)->currentMove == (ss-1)->killers[0]))
        && !pos.captured_piece())
            update_continuation_histories(ss-1, pos.piece_on(prevSq), prevSq, -bonus1);

    // Decrease all the non-best capture moves
    for (int i = 0; i < captureCount; ++i)
    {
        moved_piece = pos.moved_piece(capturesSearched[i]);
        captured = type_of(pos.piece_on(to_sq(capturesSearched[i])));
        captureHistory[moved_piece][to_sq(capturesSearched[i])][captured] << -bonus1;
    }
  }


  // update_continuation_histories() updates histories of the move pairs formed
  // by moves at ply -1, -2, and -4 with current move.

  void update_continuation_histories(Stack* ss, Piece pc, Square to, int bonus) {

    for (int i : {1, 2, 4, 6})
        if (is_ok((ss-i)->currentMove))
            (*(ss-i)->continuationHistory)[pc][to] << bonus;
  }


  // update_quiet_stats() updates move sorting heuristics

  void update_quiet_stats(const Position& pos, Stack* ss, Move move, int bonus) {

    if (ss->killers[0] != move)
    {
        ss->killers[1] = ss->killers[0];
        ss->killers[0] = move;
    }

    Color us = pos.side_to_move();
    Thread* thisThread = pos.this_thread();
    thisThread->mainHistory[us][from_to(move)] << bonus;
    update_continuation_histories(ss, pos.moved_piece(move), to_sq(move), bonus);

    if (type_of(pos.moved_piece(move)) != PAWN)
        thisThread->mainHistory[us][from_to(reverse_move(move))] << -bonus;

    if (is_ok((ss-1)->currentMove))
    {
        Square prevSq = to_sq((ss-1)->currentMove);
        thisThread->counterMoves[pos.piece_on(prevSq)][prevSq] = move;
    }
  }

  // When playing with strength handicap, choose best move among a set of RootMoves
  // using a statistical rule dependent on 'level'. Idea by Heinz van Saanen.

  Move Skill::pick_best(size_t multiPV) {

    const RootMoves& rootMoves = Threads.main()->rootMoves;
    static PRNG rng(now()); // PRNG sequence should be non-deterministic

    // RootMoves are already sorted by score in descending order
    Value topScore = rootMoves[0].score;
    int delta = std::min(topScore - rootMoves[multiPV - 1].score, PawnValueMg);
    int weakness = 120 - level;
    int maxScore = -VALUE_INFINITE;

    // Choose best move. For each move score we add two terms, both dependent on
    // weakness. One is deterministic and bigger for weaker levels, and one is
    // random. Then we choose the move with the resulting highest score.
    for (size_t i = 0; i < multiPV; ++i)
    {
        // This is our magic formula
        int push = (  weakness * int(topScore - rootMoves[i].score)
                    + delta * (rng.rand<unsigned>() % weakness)) / 128;

        if (rootMoves[i].score + push >= maxScore)
        {
            maxScore = rootMoves[i].score + push;
            best = rootMoves[i].pv[0];
        }
    }

    return best;
  }

} // namespace

/// MainThread::check_time() is used to print debug info and, more importantly,
/// to detect when we are out of available time and thus stop the search.

void MainThread::check_time() {

  if (--callsCnt > 0)
      return;

  // When using nodes, ensure checking rate is not lower than 0.1% of nodes
  callsCnt = Limits.nodes ? std::min(1024, int(Limits.nodes / 1024)) : 1024;

  static TimePoint lastInfoTime = now();

  TimePoint elapsed = Time.elapsed();
  TimePoint tick = Limits.startTime + elapsed;

  if (tick - lastInfoTime >= 1000)
  {
      lastInfoTime = tick;
      dbg_print();
  }

  // We should not stop pondering until told so by the GUI
  if (ponder)
      return;

  if (   (Limits.use_time_management() && (elapsed > Time.maximum() - 10 || stopOnPonderhit))
      || (Limits.movetime && elapsed >= Limits.movetime)
      || (Limits.nodes && Threads.nodes_searched() >= (uint64_t)Limits.nodes))
      Threads.stop = true;
}


/// UCI::pv() formats PV information according to the UCI protocol. UCI requires
/// that all (if any) unsearched PV lines are sent using a previous search score.

string UCI::pv(const Position& pos, Depth depth, Value alpha, Value beta) {

  std::stringstream ss;
  TimePoint elapsed = Time.elapsed() + 1;
  const RootMoves& rootMoves = pos.this_thread()->rootMoves;
  size_t pvIdx = pos.this_thread()->pvIdx;
  size_t multiPV = std::min((size_t)Options["MultiPV"], rootMoves.size());
  uint64_t nodesSearched = Threads.nodes_searched();
  uint64_t tbHits = Threads.tb_hits() + (TB::RootInTB ? rootMoves.size() : 0);

  for (size_t i = 0; i < multiPV; ++i)
  {
#if defined (Stockfish) || (Weakfish)
      bool updated = rootMoves[i].score != -VALUE_INFINITE;
#else
      bool updated = (i <= pvIdx && rootMoves[i].score != -VALUE_INFINITE);
#endif

      if (depth == 1 && !updated)
          continue;

      Depth d = updated ? depth : depth - 1;
      Value v = updated ? rootMoves[i].score : rootMoves[i].previousScore;
#ifdef Noir
      bool tb = TB::RootInTB && abs(v) < VALUE_TB_WIN - 5 * PawnValueEg;
#else
      bool tb = TB::RootInTB && abs(v) < VALUE_MATE - MAX_PLY;
#endif
      v = tb ? rootMoves[i].tbScore : v;

      if (ss.rdbuf()->in_avail()) // Not at first line
          ss << "\n";

      ss << "info"
         << " depth "    << d
         << " seldepth " << rootMoves[i].selDepth
         << " multipv "  << i + 1
         << " score "    << UCI::value(v);

      if (!tb && i == pvIdx)
          ss << (v >= beta ? " lowerbound" : v <= alpha ? " upperbound" : "");

      ss << " nodes "    << nodesSearched
         << " nps "      << nodesSearched * 1000 / elapsed;

      if (elapsed > 1000) // Earlier makes little sense
          ss << " hashfull " << TT.hashfull();

      ss << " tbhits "   << tbHits
         << " time "     << elapsed
         << " pv";

      for (Move m : rootMoves[i].pv)
          ss << " " << UCI::move(m, pos.is_chess960());
  }

  return ss.str();
}


/// RootMove::extract_ponder_from_tt() is called in case we have no ponder move
/// before exiting the search, for instance, in case we stop the search during a
/// fail high at root. We try hard to have a ponder move to return to the GUI,
/// otherwise in case of 'ponder on' we have nothing to think on.

bool RootMove::extract_ponder_from_tt(Position& pos) {

    StateInfo st;
    bool ttHit;

    assert(pv.size() == 1);

    if (pv[0] == MOVE_NONE)
        return false;

    pos.do_move(pv[0], st);
    TTEntry* tte = TT.probe(pos.key(), ttHit);

    if (ttHit)
    {
        Move m = tte->move(); // Local copy to be SMP safe
        if (MoveList<LEGAL>(pos).contains(m))
            pv.push_back(m);
    }

    pos.undo_move(pv[0]);
    return pv.size() > 1;
}

void Tablebases::rank_root_moves(Position& pos, Search::RootMoves& rootMoves) {

    RootInTB = false;
    UseRule50 = bool(Options["Syzygy50MoveRule"]);
    ProbeDepth = int(Options["SyzygyProbeDepth"]);
    Cardinality = int(Options["SyzygyProbeLimit"]);
#ifndef Noir
    bool dtz_available = true;
#endif
    // Tables with fewer pieces than SyzygyProbeLimit are searched with
    // ProbeDepth == DEPTH_ZERO
    if (Cardinality > MaxCardinality)
    {
        Cardinality = MaxCardinality;
        ProbeDepth = 0;
    }

    if (Cardinality >= popcount(pos.pieces()) && !pos.can_castle(ANY_CASTLING))
    {
        // Rank moves using DTZ tables
        RootInTB = root_probe(pos, rootMoves);

        if (!RootInTB)
        {
            // DTZ tables are missing; try to rank moves using WDL tables
#ifndef Noir
            dtz_available = false;
#endif
            RootInTB = root_probe_wdl(pos, rootMoves);
        }
    }

    if (RootInTB)
    {
        // Sort moves according to TB rank
        std::sort(rootMoves.begin(), rootMoves.end(),
                  [](const RootMove &a, const RootMove &b) { return a.tbRank > b.tbRank; } );

        // Probe during search only if DTZ is not available and we are winning
#ifndef Noir
        if (dtz_available || rootMoves[0].tbScore <= VALUE_DRAW)
            Cardinality = 0;
#endif
    }

    else
    {
        // Clean up if root_probe() and root_probe_wdl() have failed
        for (auto& m : rootMoves)
            m.tbRank = 0;
    }
}<|MERGE_RESOLUTION|>--- conflicted
+++ resolved
@@ -1339,25 +1339,11 @@
     // Step 9. Null move search with verification search (~39 Elo)
     if (   !PvNode
         && (ss-1)->currentMove != MOVE_NULL
-<<<<<<< HEAD
-#if defined (Stockfish) || (Weakfish)
-		&& (ss-1)->statScore < 23405
-#else
-		&& (ss-1)->statScore < 23397
-#endif
-		&&  eval >= beta
-#if defined (Stockfish) || (Weakfish)
-        &&  ss->staticEval >= beta - 33 * depth + 299
-#else  /// commit 0e295feev NMP Tweaks by VoyageOne
+
+	      && (ss-1)->statScore < 23397
+	      &&  eval >= beta
         &&  eval >= ss->staticEval
         &&  ss->staticEval >= beta - 32 * depth + 292 - improving * 30
-#endif
-=======
-        && (ss-1)->statScore < 23397
-        &&  eval >= beta
-        &&  eval >= ss->staticEval
-        &&  ss->staticEval >= beta - 32 * depth + 292 - improving * 30
->>>>>>> 44f79bdf
         && !excludedMove
 #ifdef Sullivan  //authored by Jörg Oster originally, in corchess by Ivan Ilvec
         && thisThread->selDepth + 3 > thisThread->rootDepth
@@ -1577,33 +1563,8 @@
 
           if (PvNode && (moveCount == 1 || (value > alpha && (rootNode || value < beta))))
           {
-<<<<<<< HEAD
               (ss+1)->pv = pv;
               (ss+1)->pv[0] = MOVE_NONE;
-=======
-              // Reduced depth of the next LMR search
-              int lmrDepth = std::max(newDepth - reduction(improving, depth, moveCount), 0);
-
-              // Countermoves based pruning (~20 Elo)
-              if (   lmrDepth < 4 + ((ss-1)->statScore > 0 || (ss-1)->moveCount == 1)
-                  && (*contHist[0])[movedPiece][to_sq(move)] < CounterMovePruneThreshold
-                  && (*contHist[1])[movedPiece][to_sq(move)] < CounterMovePruneThreshold)
-                  continue;
-
-              // Futility pruning: parent node (~2 Elo)
-              if (   lmrDepth < 6
-                  && !inCheck
-                  && ss->staticEval + 255 + 182 * lmrDepth <= alpha
-                  &&  thisThread->mainHistory[us][from_to(move)]
-                    + (*contHist[0])[movedPiece][to_sq(move)]
-                    + (*contHist[1])[movedPiece][to_sq(move)]
-                    + (*contHist[3])[movedPiece][to_sq(move)] < 30000)
-                  continue;
-
-              // Prune moves with negative SEE (~10 Elo)
-              if (!pos.see_ge(move, Value(-(32 - std::min(lmrDepth, 18)) * lmrDepth * lmrDepth)))
-                  continue;
->>>>>>> 44f79bdf
           }
       }
       else
@@ -1647,13 +1608,17 @@
 
 				// Futility pruning: parent node (~2 Elo)
 #if defined (Fortress) || (Noir)
-                                if (   lmrDepth < 3
-#else
-                                if (   lmrDepth < 6
-#endif
-					&& !inCheck
+                if (   lmrDepth < 3
+#else
+                if (   lmrDepth < 6
+#endif
+                    && !inCheck
 #if defined (Stockfish) || (Weakfish)
-                    && ss->staticEval + 255 + 182 * lmrDepth <= alpha)
+                    && ss->staticEval + 255 + 182 * lmrDepth <= alpha
+                    &&  thisThread->mainHistory[us][from_to(move)]
+                    + (*contHist[0])[movedPiece][to_sq(move)]
+                    + (*contHist[1])[movedPiece][to_sq(move)]
+                    + (*contHist[3])[movedPiece][to_sq(move)] < 30000)
                          continue;
                     // Prune moves with negative SEE (~10 Elo)
                     if (!pos.see_ge(move, Value(-(32 - std::min(lmrDepth, 18)) * lmrDepth * lmrDepth)))
@@ -1662,10 +1627,14 @@
                     else if (!pos.see_ge(move, Value(-194) * depth)) // (~20 Elo)
                         continue;
 #else
-                    && ss->staticEval + 250 + 211 * lmrDepth <= alpha)
+                    && ss->staticEval + 250 + 211 * lmrDepth <= alpha
+                    &&  thisThread->mainHistory[us][from_to(move)]
+                    + (*contHist[0])[movedPiece][to_sq(move)]
+                    + (*contHist[1])[movedPiece][to_sq(move)]
+                    + (*contHist[3])[movedPiece][to_sq(move)] < 30000)
                          continue;
                     // Prune moves with negative SEE (~10 Elo)
-				    if (!pos.see_ge(move, Value(-(31 - std::min(lmrDepth, 18)) * lmrDepth * lmrDepth)))
+                    if (!pos.see_ge(move, Value(-(31 - std::min(lmrDepth, 18)) * lmrDepth * lmrDepth)))
                          continue;
 			}
                     else if (!pos.see_ge(move, Value(-199) * depth)) // (~20 Elo)
