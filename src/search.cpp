--- conflicted
+++ resolved
@@ -1067,14 +1067,10 @@
               r -= ss->statScore / 20000 * ONE_PLY;
           }
 
-<<<<<<< HEAD
-          Depth d = clamp(newDepth - r, ONE_PLY, newDepth);
-=======
           if (study && ss->ply < depth / 2 - ONE_PLY)
               r = DEPTH_ZERO;
 
-          Depth d = std::max(newDepth - std::max(r, DEPTH_ZERO), ONE_PLY);
->>>>>>> 5ac90082
+          Depth d = clamp(newDepth - r, ONE_PLY, newDepth);
 
           value = -search<NonPV>(pos, ss+1, -(alpha+1), -alpha, d, true);
 
