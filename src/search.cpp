--- conflicted
+++ resolved
@@ -1423,19 +1423,13 @@
       pos.do_move(move, st, givesCheck);
 
       // Step 16. Reduced depth search (LMR). If the move fails high it will be
-<<<<<<< HEAD
       // re-searched at full depth..
 #ifdef Add_Features
         if (    !bruteForce && depth >= 3 * ONE_PLY
 #else
         if (    depth >= 3 * ONE_PLY
 #endif
-          &&  moveCount > 1
-=======
-      // re-searched at full depth.
-      if (    depth >= 3 * ONE_PLY
           &&  moveCount > 1 + 3 * rootNode
->>>>>>> ad8b78ad
           && (  !captureOrPromotion
               || moveCountPruning
               || ss->staticEval + PieceValue[EG][pos.captured_piece()] <= alpha))
