--- conflicted
+++ resolved
@@ -767,11 +767,7 @@
     improving =   ss->staticEval >= (ss-2)->staticEval
                || (ss-2)->staticEval == VALUE_NONE;
 
-<<<<<<< HEAD
     // Step 8. Futility pruning: child node (~30 Elo)
-=======
-    // Step 8. Futility pruning: child node (skipped when in check)
->>>>>>> 1c35d50e
     if (   !PvNode
         &&  depth < 7 * ONE_PLY
         &&  eval - futility_margin(depth, improving) >= beta
