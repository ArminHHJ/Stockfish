/*
  Stockfish, a UCI chess playing engine derived from Glaurung 2.1
  Copyright (C) 2004-2008 Tord Romstad (Glaurung author)
  Copyright (C) 2008-2015 Marco Costalba, Joona Kiiski, Tord Romstad
  Copyright (C) 2015-2019 Marco Costalba, Joona Kiiski, Gary Linscott, Tord Romstad

  Stockfish is free software: you can redistribute it and/or modify
  it under the terms of the GNU General Public License as published by
  the Free Software Foundation, either version 3 of the License, or
  (at your option) any later version.

  Stockfish is distributed in the hope that it will be useful,
  but WITHOUT ANY WARRANTY; without even the implied warranty of
  MERCHANTABILITY or FITNESS FOR A PARTICULAR PURPOSE.  See the
  GNU General Public License for more details.

  You should have received a copy of the GNU General Public License
  along with this program.  If not, see <http://www.gnu.org/licenses/>.
*/

#include <algorithm>
#include <cassert>
#include <cmath>
#include <cstring>   // For std::memset
#include <iostream>
#include <sstream>

#include "evaluate.h"
#include "misc.h"
#include "movegen.h"
#include "movepick.h"
#include "position.h"
#include "search.h"
#include "thread.h"
#include "timeman.h"
#include "tt.h"
#include "uci.h"
#include "syzygy/tbprobe.h"

namespace Search {

  LimitsType Limits;
}

namespace Tablebases {

  int Cardinality;
  bool RootInTB;
  bool UseRule50;
  Depth ProbeDepth;
}

namespace TB = Tablebases;

using std::string;
using Eval::evaluate;
using namespace Search;

namespace {

  // Different node types, used as a template parameter
  enum NodeType { NonPV, PV };

  // Sizes and phases of the skip-blocks, used for distributing search depths across the threads
  constexpr int SkipSize[]  = { 1, 1, 2, 2, 2, 2, 3, 3, 3, 3, 3, 3, 4, 4, 4, 4, 4, 4, 4, 4 };
  constexpr int SkipPhase[] = { 0, 1, 0, 1, 2, 3, 0, 1, 2, 3, 4, 5, 0, 1, 2, 3, 4, 5, 6, 7 };

  // Razor and futility margins
  constexpr int RazorMargin = 600;
  Value futility_margin(Depth d, bool improving) {
    return Value((175 - 50 * improving) * d / ONE_PLY);
  }

  // Futility and reductions lookup tables, initialized at startup
  int FutilityMoveCounts[2][16]; // [improving][depth]
  int Reductions[2][2][64][64];  // [pv][improving][depth][moveNumber]

  template <bool PvNode> Depth reduction(bool i, Depth d, int mn) {
    return Reductions[PvNode][i][std::min(d / ONE_PLY, 63)][std::min(mn, 63)] * ONE_PLY;
  }

  // History and stats update bonus, based on depth
  int stat_bonus(Depth depth) {
    int d = depth / ONE_PLY;
    return d > 17 ? 0 : 29 * d * d + 138 * d - 134;
  }

  // Add a small random component to draw evaluations to keep search dynamic
  // and to avoid 3fold-blindness.
  Value value_draw(Depth depth, Thread* thisThread) {
    return depth < 4 ? VALUE_DRAW
                     : VALUE_DRAW + Value(2 * (thisThread->nodes.load(std::memory_order_relaxed) % 2) - 1);
  }

  // Skill structure is used to implement strength limit
  struct Skill {
    explicit Skill(int l) : level(l) {}
    bool enabled() const { return level < 20; }
    bool time_to_pick(Depth depth) const { return depth / ONE_PLY == 1 + level; }
    Move pick_best(size_t multiPV);

    int level;
    Move best = MOVE_NONE;
  };

  bool study = Options["Study"];

  template <NodeType NT>
  Value search(Position& pos, Stack* ss, Value alpha, Value beta, Depth depth, bool cutNode);

  template <NodeType NT>
  Value qsearch(Position& pos, Stack* ss, Value alpha, Value beta, Depth depth = DEPTH_ZERO);

  Value value_to_tt(Value v, int ply);
  Value value_from_tt(Value v, int ply);
  void update_pv(Move* pv, Move move, Move* childPv);
  void update_continuation_histories(Stack* ss, Piece pc, Square to, int bonus);
  void update_quiet_stats(const Position& pos, Stack* ss, Move move, Move* quiets, int quietsCnt, int bonus);
  void update_capture_stats(const Position& pos, Move move, Move* captures, int captureCnt, int bonus);

  inline bool gives_check(const Position& pos, Move move) {
    Color us = pos.side_to_move();
    return  type_of(move) == NORMAL && !(pos.blockers_for_king(~us) & pos.pieces(us))
          ? pos.check_squares(type_of(pos.moved_piece(move))) & to_sq(move)
          : pos.gives_check(move);
  }

  // perft() is our utility to verify move generation. All the leaf nodes up
  // to the given depth are generated and counted, and the sum is returned.
  template<bool Root>
  uint64_t perft(Position& pos, Depth depth) {

    StateInfo st;
    uint64_t cnt, nodes = 0;
    const bool leaf = (depth == 2 * ONE_PLY);

    for (const auto& m : MoveList<LEGAL>(pos))
    {
        if (Root && depth <= ONE_PLY)
            cnt = 1, nodes++;
        else
        {
            pos.do_move(m, st);
            cnt = leaf ? MoveList<LEGAL>(pos).size() : perft<false>(pos, depth - ONE_PLY);
            nodes += cnt;
            pos.undo_move(m);
        }
        if (Root)
            sync_cout << UCI::move(m, pos.is_chess960()) << ": " << cnt << sync_endl;
    }
    return nodes;
  }

} // namespace


/// Search::init() is called at startup to initialize various lookup tables

void Search::init() {

  for (int imp = 0; imp <= 1; ++imp)
      for (int d = 1; d < 64; ++d)
          for (int mc = 1; mc < 64; ++mc)
          {
              double r = log(d) * log(mc) / 1.95;

              Reductions[NonPV][imp][d][mc] = int(std::round(r));
              Reductions[PV][imp][d][mc] = std::max(Reductions[NonPV][imp][d][mc] - 1, 0);

              // Increase reduction for non-PV nodes when eval is not improving
              if (!imp && r > 1.0)
                Reductions[NonPV][imp][d][mc]++;
          }

  for (int d = 0; d < 16; ++d)
  {
      FutilityMoveCounts[0][d] = int(2.4 + 0.74 * pow(d, 1.78));
      FutilityMoveCounts[1][d] = int(5.0 + 1.00 * pow(d, 2.00));
  }
}


/// Search::clear() resets search state to its initial value

void Search::clear() {

  Threads.main()->wait_for_search_finished();

  Time.availableNodes = 0;
  TT.clear();
  Threads.clear();
  Tablebases::init(Options["SyzygyPath"]); // Free up mapped files
}


/// MainThread::search() is called by the main thread when the program receives
/// the UCI 'go' command. It searches from the root position and outputs the "bestmove".

void MainThread::search() {

  if (Limits.perft)
  {
      nodes = perft<true>(rootPos, Limits.perft * ONE_PLY);
      sync_cout << "\nNodes searched: " << nodes << "\n" << sync_endl;
      return;
  }

  Color us = rootPos.side_to_move();
  Time.init(Limits, us, rootPos.game_ply());
  TT.new_search();

  if (rootMoves.empty())
  {
      rootMoves.emplace_back(MOVE_NONE);
      sync_cout << "info depth 0 score "
                << UCI::value(rootPos.checkers() ? -VALUE_MATE : VALUE_DRAW)
                << sync_endl;
  }
  else
  {
      for (Thread* th : Threads)
          if (th != this)
              th->start_searching();

      Thread::search(); // Let's start searching!
  }

  // When we reach the maximum depth, we can arrive here without a raise of
  // Threads.stop. However, if we are pondering or in an infinite search,
  // the UCI protocol states that we shouldn't print the best move before the
  // GUI sends a "stop" or "ponderhit" command. We therefore simply wait here
  // until the GUI sends one of those commands (which also raises Threads.stop).
  Threads.stopOnPonderhit = true;

  while (!Threads.stop && (Threads.ponder || Limits.infinite))
  {} // Busy wait for a stop or a ponder reset

  // Stop the threads if not already stopped (also raise the stop if
  // "ponderhit" just reset Threads.ponder).
  Threads.stop = true;

  // Wait until all threads have finished
  for (Thread* th : Threads)
      if (th != this)
          th->wait_for_search_finished();

  // When playing in 'nodes as time' mode, subtract the searched nodes from
  // the available ones before exiting.
  if (Limits.npmsec)
      Time.availableNodes += Limits.inc[us] - Threads.nodes_searched();

  // Check if there are threads with a better score than main thread
  Thread* bestThread = this;
  if (    Options["MultiPV"] == 1
      && !Limits.depth
      && !Skill(Options["Skill Level"]).enabled()
      &&  rootMoves[0].pv[0] != MOVE_NONE)
  {
      std::map<Move, int> votes;
      Value minScore = this->rootMoves[0].score;

      // Find out minimum score and reset votes for moves which can be voted
      for (Thread* th: Threads)
      {
          minScore = std::min(minScore, th->rootMoves[0].score);
          votes[th->rootMoves[0].pv[0]] = 0;
      }

      // Vote according to score and depth
      for (Thread* th : Threads)
          votes[th->rootMoves[0].pv[0]] +=  int(th->rootMoves[0].score - minScore)
                                          + int(th->completedDepth);

      // Select best thread
      int bestVote = votes[this->rootMoves[0].pv[0]];
      for (Thread* th : Threads)
      {
          if (votes[th->rootMoves[0].pv[0]] > bestVote)
          {
              bestVote = votes[th->rootMoves[0].pv[0]];
              bestThread = th;
          }
      }
  }

  previousScore = bestThread->rootMoves[0].score;

  // Send again PV info if we have a new best thread
  if (bestThread != this)
      sync_cout << UCI::pv(bestThread->rootPos, bestThread->completedDepth, -VALUE_INFINITE, VALUE_INFINITE) << sync_endl;

  sync_cout << "bestmove " << UCI::move(bestThread->rootMoves[0].pv[0], rootPos.is_chess960());

  if (bestThread->rootMoves[0].pv.size() > 1 || bestThread->rootMoves[0].extract_ponder_from_tt(rootPos))
      std::cout << " ponder " << UCI::move(bestThread->rootMoves[0].pv[1], rootPos.is_chess960());

  std::cout << sync_endl;
}


/// Thread::search() is the main iterative deepening loop. It calls search()
/// repeatedly with increasing depth until the allocated thinking time has been
/// consumed, the user stops the search, or the maximum search depth is reached.

void Thread::search() {

  Stack stack[MAX_PLY+7], *ss = stack+4; // To reference from (ss-4) to (ss+2)
  Move  pv[MAX_PLY+1];
  Value bestValue, alpha, beta, delta;
  Move  lastBestMove = MOVE_NONE;
  Depth lastBestMoveDepth = DEPTH_ZERO;
  MainThread* mainThread = (this == Threads.main() ? Threads.main() : nullptr);
  double timeReduction = 1.0;
  Color us = rootPos.side_to_move();
  bool failedLow;

  std::memset(ss-4, 0, 7 * sizeof(Stack));
  for (int i = 4; i > 0; i--)
     (ss-i)->continuationHistory = &this->continuationHistory[NO_PIECE][0]; // Use as sentinel
  ss->pv = pv;

  bestValue = delta = alpha = -VALUE_INFINITE;
  beta = VALUE_INFINITE;

  if (mainThread)
      mainThread->bestMoveChanges = 0, failedLow = false;

  size_t multiPV = Options["MultiPV"];
  Skill skill(Options["Skill Level"]);

  // When playing with strength handicap enable MultiPV search that we will
  // use behind the scenes to retrieve a set of possible moves.
  if (skill.enabled())
      multiPV = std::max(multiPV, (size_t)4);

  multiPV = std::min(multiPV, rootMoves.size());

  int ct = int(Options["Contempt"]) * PawnValueEg / 100; // From centipawns

  // In analysis mode, adjust contempt in accordance with user preference
  if (Limits.infinite || Options["UCI_AnalyseMode"])
      ct =  Options["Analysis Contempt"] == "Off"  ? 0
          : Options["Analysis Contempt"] == "Both" ? ct
          : Options["Analysis Contempt"] == "White" && us == BLACK ? -ct
          : Options["Analysis Contempt"] == "Black" && us == WHITE ? -ct
          : ct;

  // In evaluate.cpp the evaluation is from the white point of view
  contempt = (us == WHITE ?  make_score(ct, ct / 2)
                          : -make_score(ct, ct / 2));

  // Iterative deepening loop until requested to stop or the target depth is reached
  while (   (rootDepth += ONE_PLY) < DEPTH_MAX
         && !Threads.stop
         && !(Limits.depth && mainThread && rootDepth / ONE_PLY > Limits.depth))
  {
      // Distribute search depths across the helper threads
      if (idx > 0)
      {
          int i = (idx - 1) % 20;
          if (((rootDepth / ONE_PLY + SkipPhase[i]) / SkipSize[i]) % 2)
              continue;  // Retry with an incremented rootDepth
      }

      // Age out PV variability metric
      if (mainThread)
          mainThread->bestMoveChanges *= 0.517, failedLow = false;

      // Save the last iteration's scores before first PV line is searched and
      // all the move scores except the (new) PV are set to -VALUE_INFINITE.
      for (RootMove& rm : rootMoves)
          rm.previousScore = rm.score;

      size_t pvFirst = 0;
      pvLast = 0;

      // MultiPV loop. We perform a full root search for each PV line
      for (pvIdx = 0; pvIdx < multiPV && !Threads.stop; ++pvIdx)
      {
          if (pvIdx == pvLast)
          {
              pvFirst = pvLast;
              for (pvLast++; pvLast < rootMoves.size(); pvLast++)
                  if (rootMoves[pvLast].tbRank != rootMoves[pvFirst].tbRank)
                      break;
          }

          // Reset UCI info selDepth for each depth and each PV line
          selDepth = 0;

          // Reset aspiration window starting size
          if (rootDepth >= 5 * ONE_PLY)
          {
              Value previousScore = rootMoves[pvIdx].previousScore;
              delta = Value(20);
              alpha = std::max(previousScore - delta,-VALUE_INFINITE);
              beta  = std::min(previousScore + delta, VALUE_INFINITE);

              // Adjust contempt based on root move's previousScore (dynamic contempt)
              int dct = ct + 88 * previousScore / (abs(previousScore) + 200);

              contempt = (us == WHITE ?  make_score(dct, dct / 2)
                                      : -make_score(dct, dct / 2));
          }

          // Start with a small aspiration window and, in the case of a fail
          // high/low, re-search with a bigger window until we don't fail
          // high/low anymore.
          int failedHighCnt = 0;
          while (true)
          {
              Depth adjustedDepth = std::max(ONE_PLY, rootDepth - failedHighCnt * ONE_PLY);
              bestValue = ::search<PV>(rootPos, ss, alpha, beta, adjustedDepth, false);

              // Bring the best move to the front. It is critical that sorting
              // is done with a stable algorithm because all the values but the
              // first and eventually the new best one are set to -VALUE_INFINITE
              // and we want to keep the same order for all the moves except the
              // new PV that goes to the front. Note that in case of MultiPV
              // search the already searched PV lines are preserved.
              std::stable_sort(rootMoves.begin() + pvIdx, rootMoves.begin() + pvLast);

              // If search has been stopped, we break immediately. Sorting is
              // safe because RootMoves is still valid, although it refers to
              // the previous iteration.
              if (Threads.stop)
                  break;

              // When failing high/low give some update (without cluttering
              // the UI) before a re-search.
              if (   mainThread
                  && multiPV == 1
                  && (bestValue <= alpha || bestValue >= beta)
                  && Time.elapsed() > 3000)
                  sync_cout << UCI::pv(rootPos, rootDepth, alpha, beta) << sync_endl;

              // In case of failing low/high increase aspiration window and
              // re-search, otherwise exit the loop.
              if (bestValue <= alpha)
              {
                  beta = (alpha + beta) / 2;
                  alpha = std::max(bestValue - delta, -VALUE_INFINITE);

                  if (mainThread)
                  {
                      failedHighCnt = 0;
                      failedLow = true;
                      Threads.stopOnPonderhit = false;
                  }
              }
              else if (bestValue >= beta)
              {
                  beta = std::min(bestValue + delta, VALUE_INFINITE);
                  if (mainThread)
                      ++failedHighCnt;
              }
              else
                  break;

              delta += delta / 4 + 5;

              assert(alpha >= -VALUE_INFINITE && beta <= VALUE_INFINITE);
          }

          // Sort the PV lines searched so far and update the GUI
          std::stable_sort(rootMoves.begin() + pvFirst, rootMoves.begin() + pvIdx + 1);

          if (    mainThread
              && (Threads.stop || pvIdx + 1 == multiPV || Time.elapsed() > 3000))
              sync_cout << UCI::pv(rootPos, rootDepth, alpha, beta) << sync_endl;
      }

      if (!Threads.stop)
          completedDepth = rootDepth;

      if (rootMoves[0].pv[0] != lastBestMove) {
         lastBestMove = rootMoves[0].pv[0];
         lastBestMoveDepth = rootDepth;
      }

      // Have we found a "mate in x"?
      if (   Limits.mate
          && bestValue >= VALUE_MATE_IN_MAX_PLY
          && VALUE_MATE - bestValue <= 2 * Limits.mate)
          Threads.stop = true;

      if (!mainThread)
          continue;

      // If skill level is enabled and time is up, pick a sub-optimal best move
      if (skill.enabled() && skill.time_to_pick(rootDepth))
          skill.pick_best(multiPV);

      // Do we have time for the next iteration? Can we stop searching now?
      if (    Limits.use_time_management()
          && !Threads.stop
          && !Threads.stopOnPonderhit)
          {
              double fallingEval = (306 + 119 * failedLow + 6 * (mainThread->previousScore - bestValue)) / 581.0;
              fallingEval        = std::max(0.5, std::min(1.5, fallingEval));

              // If the bestMove is stable over several iterations, reduce time accordingly
              timeReduction = 1.0;
              for (int i : {3, 4, 5})
                  if (lastBestMoveDepth * i < completedDepth)
                     timeReduction *= 1.25;

              // Use part of the gained time from a previous stable move for the current move
              double bestMoveInstability = 1.0 + mainThread->bestMoveChanges;
              bestMoveInstability *= std::pow(mainThread->previousTimeReduction, 0.528) / timeReduction;

              // Stop the search if we have only one legal move, or if available time elapsed
              if (   rootMoves.size() == 1
                  || Time.elapsed() > Time.optimum() * bestMoveInstability * fallingEval)
              {
                  // If we are allowed to ponder do not stop the search now but
                  // keep pondering until the GUI sends "ponderhit" or "stop".
                  if (Threads.ponder)
                      Threads.stopOnPonderhit = true;
                  else
                      Threads.stop = true;
              }
          }
  }

  if (!mainThread)
      return;

  mainThread->previousTimeReduction = timeReduction;

  // If skill level is enabled, swap best PV line with the sub-optimal one
  if (skill.enabled())
      std::swap(rootMoves[0], *std::find(rootMoves.begin(), rootMoves.end(),
                skill.best ? skill.best : skill.pick_best(multiPV)));
}


namespace {

  // search<>() is the main search function for both PV and non-PV nodes

  template <NodeType NT>
  Value search(Position& pos, Stack* ss, Value alpha, Value beta, Depth depth, bool cutNode) {

    constexpr bool PvNode = NT == PV;
    const bool rootNode = PvNode && ss->ply == 0;

    // Check if we have an upcoming move which draws by repetition, or
    // if the opponent had an alternative move earlier to this position.
    if (   pos.rule50_count() >= 3
        && alpha < VALUE_DRAW
        && !rootNode
        && pos.has_game_cycle(ss->ply))
    {
        alpha = value_draw(depth, pos.this_thread());
        if (alpha >= beta)
            return alpha;
    }

    // Dive into quiescence search when the depth reaches zero
    if (depth < ONE_PLY)
        return qsearch<NT>(pos, ss, alpha, beta);

    assert(-VALUE_INFINITE <= alpha && alpha < beta && beta <= VALUE_INFINITE);
    assert(PvNode || (alpha == beta - 1));
    assert(DEPTH_ZERO < depth && depth < DEPTH_MAX);
    assert(!(PvNode && cutNode));
    assert(depth / ONE_PLY * ONE_PLY == depth);

    Move pv[MAX_PLY+1], capturesSearched[32], quietsSearched[64];
    StateInfo st;
    TTEntry* tte;
    Key posKey;
    Move ttMove, move, excludedMove, bestMove;
    Depth extension, newDepth;
    Value bestValue, value, ttValue, eval, maxValue, pureStaticEval;
    bool ttHit, inCheck, givesCheck, improving;
    bool captureOrPromotion, doFullDepthSearch, moveCountPruning, skipQuiets, ttCapture, pvExact;
    Piece movedPiece;
    int moveCount, captureCount, quietCount;

    // Step 1. Initialize node
    Thread* thisThread = pos.this_thread();
    inCheck = pos.checkers();
    Color us = pos.side_to_move();
    moveCount = captureCount = quietCount = ss->moveCount = 0;
    bestValue = -VALUE_INFINITE;
    maxValue = VALUE_INFINITE;

    // Check for the available remaining time
    if (thisThread == Threads.main())
        static_cast<MainThread*>(thisThread)->check_time();

    // Used to send selDepth info to GUI (selDepth counts from 1, ply from 0)
    if (PvNode && thisThread->selDepth < ss->ply + 1)
        thisThread->selDepth = ss->ply + 1;

    if (!rootNode)
    {
        // Step 2. Check for aborted search and immediate draw
        if (   Threads.stop.load(std::memory_order_relaxed)
            || pos.is_draw(ss->ply)
            || ss->ply >= MAX_PLY)
            return (ss->ply >= MAX_PLY && !inCheck) ? evaluate(pos)
                                                    : value_draw(depth, pos.this_thread());

        // Step 3. Mate distance pruning. Even if we mate at the next move our score
        // would be at best mate_in(ss->ply+1), but if alpha is already bigger because
        // a shorter mate was found upward in the tree then there is no need to search
        // because we will never beat the current alpha. Same logic but with reversed
        // signs applies also in the opposite condition of being mated instead of giving
        // mate. In this case return a fail-high score.
        alpha = std::max(mated_in(ss->ply), alpha);
        beta = std::min(mate_in(ss->ply+1), beta);
        if (alpha >= beta)
            return alpha;
    }

    assert(0 <= ss->ply && ss->ply < MAX_PLY);

    (ss+1)->ply = ss->ply + 1;
    ss->currentMove = (ss+1)->excludedMove = bestMove = MOVE_NONE;
    ss->continuationHistory = &thisThread->continuationHistory[NO_PIECE][0];
    (ss+2)->killers[0] = (ss+2)->killers[1] = MOVE_NONE;
    Square prevSq = to_sq((ss-1)->currentMove);

    // Initialize statScore to zero for the grandchildren of the current position.
    // So statScore is shared between all grandchildren and only the first grandchild
    // starts with statScore = 0. Later grandchildren start with the last calculated
    // statScore of the previous grandchild. This influences the reduction rules in
    // LMR which are based on the statScore of parent position.
    (ss+2)->statScore = 0;

    // Step 4. Transposition table lookup. We don't want the score of a partial
    // search to overwrite a previous full search TT value, so we use a different
    // position key in case of an excluded move.
    excludedMove = ss->excludedMove;
    posKey = pos.key() ^ Key(excludedMove << 16); // Isn't a very good hash
    tte = TT.probe(posKey, ttHit);
    ttValue = ttHit ? value_from_tt(tte->value(), ss->ply) : VALUE_NONE;
    ttMove =  rootNode ? thisThread->rootMoves[thisThread->pvIdx].pv[0]
            : ttHit    ? tte->move() : MOVE_NONE;

    // At non-PV nodes we check for an early TT cutoff
    if (  !PvNode
        && ttHit
        && tte->depth() >= depth
        && ttValue != VALUE_NONE // Possible in case of TT access race
        && (ttValue >= beta ? (tte->bound() & BOUND_LOWER)
                            : (tte->bound() & BOUND_UPPER)))
    {
        // If ttMove is quiet, update move sorting heuristics on TT hit
        if (ttMove)
        {
            if (ttValue >= beta)
            {
                if (!pos.capture_or_promotion(ttMove))
                    update_quiet_stats(pos, ss, ttMove, nullptr, 0, stat_bonus(depth));

                // Extra penalty for a quiet TT move in previous ply when it gets refuted
                if ((ss-1)->moveCount == 1 && !pos.captured_piece())
                    update_continuation_histories(ss-1, pos.piece_on(prevSq), prevSq, -stat_bonus(depth + ONE_PLY));
            }
            // Penalty for a quiet ttMove that fails low
            else if (!pos.capture_or_promotion(ttMove))
            {
                int penalty = -stat_bonus(depth);
                thisThread->mainHistory[us][from_to(ttMove)] << penalty;
                update_continuation_histories(ss, pos.moved_piece(ttMove), to_sq(ttMove), penalty);
            }
        }
        return ttValue;
    }

    // Step 5. Tablebases probe
    if (!rootNode && TB::Cardinality)
    {
        int piecesCount = pos.count<ALL_PIECES>();

        if (    piecesCount <= TB::Cardinality
            && (piecesCount <  TB::Cardinality || depth >= TB::ProbeDepth)
            &&  pos.rule50_count() == 0
            && !pos.can_castle(ANY_CASTLING))
        {
            TB::ProbeState err;
            TB::WDLScore wdl = Tablebases::probe_wdl(pos, &err);

            // Force check of time on the next occasion
            if (thisThread == Threads.main())
                static_cast<MainThread*>(thisThread)->callsCnt = 0;

            if (err != TB::ProbeState::FAIL)
            {
                thisThread->tbHits.fetch_add(1, std::memory_order_relaxed);

                int drawScore = TB::UseRule50 ? 1 : 0;

                value =  wdl < -drawScore ? -VALUE_MATE + MAX_PLY + ss->ply + 1
                       : wdl >  drawScore ?  VALUE_MATE - MAX_PLY - ss->ply - 1
                                          :  VALUE_DRAW + 2 * wdl * drawScore;

                Bound b =  wdl < -drawScore ? BOUND_UPPER
                         : wdl >  drawScore ? BOUND_LOWER : BOUND_EXACT;

                if (    b == BOUND_EXACT
                    || (b == BOUND_LOWER ? value >= beta : value <= alpha))
                {
                    tte->save(posKey, value_to_tt(value, ss->ply), b,
                              std::min(DEPTH_MAX - ONE_PLY, depth + 6 * ONE_PLY),
                              MOVE_NONE, VALUE_NONE);

                    return value;
                }

                if (PvNode)
                {
                    if (b == BOUND_LOWER)
                        bestValue = value, alpha = std::max(alpha, bestValue);
                    else
                        maxValue = value;
                }
            }
        }
    }

    // Step 6. Static evaluation of the position
    if (inCheck)
    {
        ss->staticEval = eval = pureStaticEval = VALUE_NONE;
        improving = false;
        goto moves_loop;  // Skip early pruning when in check
    }
    else if (ttHit)
    {
        // Never assume anything on values stored in TT
        ss->staticEval = eval = pureStaticEval = tte->eval();
        if (eval == VALUE_NONE)
            ss->staticEval = eval = pureStaticEval = evaluate(pos);

        // Can ttValue be used as a better position evaluation?
        if (    ttValue != VALUE_NONE
            && (tte->bound() & (ttValue > eval ? BOUND_LOWER : BOUND_UPPER)))
            eval = ttValue;
    }
    else
    {
        if ((ss-1)->currentMove != MOVE_NULL)
        {
            int p = (ss-1)->statScore;
            int bonus = p > 0 ? (-p - 2500) / 512 :
                        p < 0 ? (-p + 2500) / 512 : 0;

            pureStaticEval = evaluate(pos);
            ss->staticEval = eval = pureStaticEval + bonus;
        }
        else
            ss->staticEval = eval = pureStaticEval = -(ss-1)->staticEval + 2 * Eval::Tempo;

        tte->save(posKey, VALUE_NONE, BOUND_NONE, DEPTH_NONE, MOVE_NONE, pureStaticEval);
    }

<<<<<<< HEAD
    // Step 7. Razoring (~2 Elo)
    if (   !rootNode // The required rootNode PV handling is not available in qsearch
        &&  depth < 2 * ONE_PLY
        &&  eval <= alpha - RazorMargin)
=======
    // Step 7. Razoring
    if (   depth < 2 * ONE_PLY
        &&  ttMove == MOVE_NONE
        &&  eval <= alpha - RazorMargin
        &&  abs(eval) < 2 * VALUE_KNOWN_WIN)
>>>>>>> 9d3256ec
        return qsearch<NT>(pos, ss, alpha, beta);

    improving =   ss->staticEval >= (ss-2)->staticEval
               || (ss-2)->staticEval == VALUE_NONE;

    // Step 8. Futility pruning: child node (~30 Elo)
    if (   !PvNode
        &&  depth < 7 * ONE_PLY
        &&  eval - futility_margin(depth, improving) >= beta
        &&  eval < VALUE_KNOWN_WIN  // Do not return unproven wins
        &&  pos.non_pawn_material(~pos.side_to_move()))
        return eval;

    // Step 9. Null move search with verification search (~40 Elo)
    if (   !PvNode
        && (ss-1)->currentMove != MOVE_NULL
        && (ss-1)->statScore < 23200
        &&  eval >= beta
        &&  pureStaticEval >= beta - 36 * depth / ONE_PLY + 225
        && !excludedMove
        &&  pos.non_pawn_material(us)
        && (ss->ply >= thisThread->nmpMinPly || us != thisThread->nmpColor)
        &&  abs(eval) < 2 * VALUE_KNOWN_WIN
        &&  pos.non_pawn_material(~us)
        && !(depth > 4 * ONE_PLY && (MoveList<LEGAL, KING>(pos).size() < 1 || MoveList<LEGAL>(pos).size() < 6)))
    {
        assert(eval - beta >= 0);

        // Null move dynamic reduction based on depth and value
        Depth R = ((823 + 67 * depth / ONE_PLY) / 256 + std::min(int(eval - beta) / 200, 3)) * ONE_PLY;

        ss->currentMove = MOVE_NULL;
        ss->continuationHistory = &thisThread->continuationHistory[NO_PIECE][0];

        pos.do_null_move(st);

        Value nullValue = -search<NonPV>(pos, ss+1, -beta, -beta+1, depth-R, !cutNode);

        pos.undo_null_move();

        if (nullValue >= beta)
        {
            // Do not return unproven mate scores
            if (nullValue >= VALUE_MATE_IN_MAX_PLY)
                nullValue = beta;

            if (thisThread->nmpMinPly || (abs(beta) < VALUE_KNOWN_WIN && depth < 12 * ONE_PLY))
                return nullValue;

            assert(!thisThread->nmpMinPly); // Recursive verification is not allowed

            // Do verification search at high depths, with null move pruning disabled
            // for us, until ply exceeds nmpMinPly.
            thisThread->nmpMinPly = ss->ply + 3 * (depth-R) / 4;
            thisThread->nmpColor = us;

            Value v = search<NonPV>(pos, ss, beta-1, beta, depth-R, false);

            thisThread->nmpMinPly = 0;

            if (v >= beta)
                return nullValue;
        }
    }

    // Step 10. ProbCut (~10 Elo)
    // If we have a good enough capture and a reduced search returns a value
    // much above beta, we can (almost) safely prune the previous move.
    if (   !PvNode
        &&  depth >= 5 * ONE_PLY
        &&  ss->ply % 2 == 1
        &&  abs(beta) < VALUE_MATE_IN_MAX_PLY
        &&  abs(eval) < 2 * VALUE_KNOWN_WIN)
    {
        Value raisedBeta = std::min(beta + 216 - 48 * improving, VALUE_INFINITE);
        MovePicker mp(pos, ttMove, raisedBeta - ss->staticEval, &thisThread->captureHistory);
        int probCutCount = 0;

        while (  (move = mp.next_move()) != MOVE_NONE
               && probCutCount < 3)
            if (move != excludedMove && pos.legal(move))
            {
                probCutCount++;

                ss->currentMove = move;
                ss->continuationHistory = &thisThread->continuationHistory[pos.moved_piece(move)][to_sq(move)];

                assert(depth >= 5 * ONE_PLY);

                pos.do_move(move, st);

                // Perform a preliminary qsearch to verify that the move holds
                value = -qsearch<NonPV>(pos, ss+1, -raisedBeta, -raisedBeta+1);

                // If the qsearch held perform the regular search
                if (value >= raisedBeta)
                    value = -search<NonPV>(pos, ss+1, -raisedBeta, -raisedBeta+1, depth - 4 * ONE_PLY, !cutNode);

                pos.undo_move(move);

                if (value >= raisedBeta)
                    return value;
            }
    }

    // Step 11. Internal iterative deepening (~2 Elo)
    if (    depth >= 8 * ONE_PLY
        && !ttMove)
    {
        search<NT>(pos, ss, alpha, beta, depth - 7 * ONE_PLY, cutNode);

        tte = TT.probe(posKey, ttHit);
        ttValue = ttHit ? value_from_tt(tte->value(), ss->ply) : VALUE_NONE;
        ttMove = ttHit ? tte->move() : MOVE_NONE;
    }

moves_loop: // When in check, search starts from here

    const PieceToHistory* contHist[] = { (ss-1)->continuationHistory, (ss-2)->continuationHistory, nullptr, (ss-4)->continuationHistory };
    Move countermove = thisThread->counterMoves[pos.piece_on(prevSq)][prevSq];

    MovePicker mp(pos, ttMove, depth, &thisThread->mainHistory,
                                      &thisThread->captureHistory,
                                      contHist,
                                      countermove,
                                      ss->killers);
    value = bestValue; // Workaround a bogus 'uninitialized' warning under gcc

    skipQuiets = false;
    ttCapture = ttMove && pos.capture_or_promotion(ttMove);
    pvExact = PvNode && ttHit && tte->bound() == BOUND_EXACT;

    // Step 12. Loop through all pseudo-legal moves until no moves remain
    // or a beta cutoff occurs.
    while ((move = mp.next_move(skipQuiets)) != MOVE_NONE)
    {
      assert(is_ok(move));

      if (move == excludedMove)
          continue;

      // At root obey the "searchmoves" option and skip moves not listed in Root
      // Move List. As a consequence any illegal move is also skipped. In MultiPV
      // mode we also skip PV moves which have been already searched and those
      // of lower "TB rank" if we are in a TB root position.
      if (rootNode && !std::count(thisThread->rootMoves.begin() + thisThread->pvIdx,
                                  thisThread->rootMoves.begin() + thisThread->pvLast, move))
          continue;

      ss->moveCount = ++moveCount;

      if (rootNode && thisThread == Threads.main() && Time.elapsed() > 3000)
          sync_cout << "info depth " << depth / ONE_PLY
                    << " currmove " << UCI::move(move, pos.is_chess960())
                    << " currmovenumber " << moveCount + thisThread->pvIdx << sync_endl;
      if (PvNode)
          (ss+1)->pv = nullptr;

      extension = DEPTH_ZERO;
      captureOrPromotion = pos.capture_or_promotion(move);
      movedPiece = pos.moved_piece(move);
      givesCheck = gives_check(pos, move);

      moveCountPruning =   depth < 16 * ONE_PLY
                        && moveCount >= FutilityMoveCounts[improving][depth / ONE_PLY];

      // Step 13. Extensions (~70 Elo)

      // Singular extension search (~60 Elo). If all moves but one fail low on a
      // search of (alpha-s, beta-s), and just one fails high on (alpha, beta),
      // then that move is singular and should be extended. To verify this we do
      // a reduced search on all the other moves but the ttMove and if the
      // result is lower than ttValue minus a margin then we will extend the ttMove.
      if (    depth >= 8 * ONE_PLY
          &&  move == ttMove
          && !rootNode
          && !excludedMove // Avoid recursive singular search
          &&  ttValue != VALUE_NONE
          && (tte->bound() & BOUND_LOWER)
          &&  tte->depth() >= depth - 3 * ONE_PLY
          &&  pos.legal(move))
      {
          Value reducedBeta = std::max(ttValue - 2 * depth / ONE_PLY, -VALUE_MATE);
          ss->excludedMove = move;
          value = search<NonPV>(pos, ss, reducedBeta - 1, reducedBeta, depth / 2, cutNode);
          ss->excludedMove = MOVE_NONE;

          if (value < reducedBeta)
              extension = ONE_PLY;
      }
      else if (    givesCheck // Check extension (~2 Elo)
               &&  pos.see_ge(move))
          extension = ONE_PLY;

      // Extension if castling
      else if (type_of(move) == CASTLING)
          extension = ONE_PLY;

      // Calculate new depth for this move
      newDepth = depth - ONE_PLY + extension;

      // Step 14. Pruning at shallow depth
      if (  !PvNode
          && pos.non_pawn_material(us)
          && bestValue > VALUE_MATED_IN_MAX_PLY)
      {
          if (   !captureOrPromotion
              && !givesCheck
              && !pos.advanced_pawn_push(move))
          {
              // Move count based pruning (~30 Elo)
              if (moveCountPruning)
              {
                  skipQuiets = true;
                  continue;
              }

              // Reduced depth of the next LMR search
              int lmrDepth = std::max(newDepth - reduction<PvNode>(improving, depth, moveCount), DEPTH_ZERO) / ONE_PLY;

              // Countermoves based pruning (~20 Elo)
              if (   lmrDepth < 3 + ((ss-1)->statScore > 0 || (ss-1)->moveCount == 1)
                  && (*contHist[0])[movedPiece][to_sq(move)] < CounterMovePruneThreshold
                  && (*contHist[1])[movedPiece][to_sq(move)] < CounterMovePruneThreshold)
                  continue;

              // Futility pruning: parent node (~2 Elo)
              if (   lmrDepth < 7
                  && !inCheck
                  && ss->staticEval + 256 + 200 * lmrDepth <= alpha)
                  continue;

              // Prune moves with negative SEE (~10 Elo)
              if (!pos.see_ge(move, Value(-29 * lmrDepth * lmrDepth)))
                  continue;
          }
          else if (   !extension // (~20 Elo)
                   && !pos.see_ge(move, -PawnValueEg * (depth / ONE_PLY)))
                  continue;
      }

      // Speculative prefetch as early as possible
      prefetch(TT.first_entry(pos.key_after(move)));

      // Check for legality just before making the move
      if (!rootNode && !pos.legal(move))
      {
          ss->moveCount = --moveCount;
          continue;
      }

      // Update the current move (this must be done after singular extension search)
      ss->currentMove = move;
      ss->continuationHistory = &thisThread->continuationHistory[movedPiece][to_sq(move)];

      // Step 15. Make the move
      pos.do_move(move, st, givesCheck);

      // Step 16. Reduced depth search (LMR). If the move fails high it will be
      // re-searched at full depth.
      if (    depth >= 3 * ONE_PLY
          &&  moveCount > 1
          && (!captureOrPromotion || moveCountPruning)
          &&  thisThread->selDepth > depth / ONE_PLY
          && !(depth >= 16 * ONE_PLY && ss->ply <= 3 * ONE_PLY))
      {
          Depth r = reduction<PvNode>(improving, depth, moveCount);

          // Decrease reduction if opponent's move count is high (~10 Elo)
          if ((ss-1)->moveCount > 15)
              r -= ONE_PLY;

          if (!captureOrPromotion)
          {
              // Decrease reduction for exact PV nodes (~0 Elo)
              if (pvExact)
                  r -= ONE_PLY;

              // Increase reduction if ttMove is a capture (~0 Elo)
              if (ttCapture)
                  r += ONE_PLY;

              // Increase reduction for cut nodes (~5 Elo)
              if (cutNode)
                  r += 2 * ONE_PLY;

              // Decrease reduction for moves that escape a capture. Filter out
              // castling moves, because they are coded as "king captures rook" and
              // hence break make_move(). (~5 Elo)
              else if (    type_of(move) == NORMAL
                       && !pos.see_ge(make_move(to_sq(move), from_sq(move))))
                  r -= 2 * ONE_PLY;

              ss->statScore =  thisThread->mainHistory[us][from_to(move)]
                             + (*contHist[0])[movedPiece][to_sq(move)]
                             + (*contHist[1])[movedPiece][to_sq(move)]
                             + (*contHist[3])[movedPiece][to_sq(move)]
                             - 4000;

              // Decrease/increase reduction by comparing opponent's stat score (~10 Elo)
              if (ss->statScore >= 0 && (ss-1)->statScore < 0)
                  r -= ONE_PLY;

              else if ((ss-1)->statScore >= 0 && ss->statScore < 0)
                  r += ONE_PLY;

              // Decrease/increase reduction for moves with a good/bad history (~30 Elo)
              r -= ss->statScore / 20000 * ONE_PLY;
          }

          if (study && ss->ply < depth / 2 - ONE_PLY)
              r = DEPTH_ZERO;

          Depth d = std::max(newDepth - std::max(r, DEPTH_ZERO), ONE_PLY);

          value = -search<NonPV>(pos, ss+1, -(alpha+1), -alpha, d, true);

          doFullDepthSearch = (value > alpha && d != newDepth);
      }
      else
          doFullDepthSearch = !PvNode || moveCount > 1;

      // Step 17. Full depth search when LMR is skipped or fails high
      if (doFullDepthSearch)
          value = -search<NonPV>(pos, ss+1, -(alpha+1), -alpha, newDepth, !cutNode);

      // For PV nodes only, do a full PV search on the first move or after a fail
      // high (in the latter case search only if value < beta), otherwise let the
      // parent node fail low with value <= alpha and try another move.
      if (PvNode && (moveCount == 1 || (value > alpha && (rootNode || value < beta))))
      {
          (ss+1)->pv = pv;
          (ss+1)->pv[0] = MOVE_NONE;

          value = -search<PV>(pos, ss+1, -beta, -alpha, newDepth, false);
      }

      // Step 18. Undo move
      pos.undo_move(move);

      assert(value > -VALUE_INFINITE && value < VALUE_INFINITE);

      // Step 19. Check for a new best move
      // Finished searching the move. If a stop occurred, the return value of
      // the search cannot be trusted, and we return immediately without
      // updating best move, PV and TT.
      if (Threads.stop.load(std::memory_order_relaxed))
          return VALUE_ZERO;

      if (rootNode)
      {
          RootMove& rm = *std::find(thisThread->rootMoves.begin(),
                                    thisThread->rootMoves.end(), move);

          // PV move or new best move?
          if (moveCount == 1 || value > alpha)
          {
              rm.score = value;
              rm.selDepth = thisThread->selDepth;
              rm.pv.resize(1);

              assert((ss+1)->pv);

              for (Move* m = (ss+1)->pv; *m != MOVE_NONE; ++m)
                  rm.pv.push_back(*m);

              // We record how often the best move has been changed in each
              // iteration. This information is used for time management: When
              // the best move changes frequently, we allocate some more time.
              if (moveCount > 1 && thisThread == Threads.main())
                  ++static_cast<MainThread*>(thisThread)->bestMoveChanges;
          }
          else
              // All other moves but the PV are set to the lowest value: this
              // is not a problem when sorting because the sort is stable and the
              // move position in the list is preserved - just the PV is pushed up.
              rm.score = -VALUE_INFINITE;
      }

      if (value > bestValue)
      {
          bestValue = value;

          if (value > alpha)
          {
              bestMove = move;

              if (PvNode && !rootNode) // Update pv even in fail-high case
                  update_pv(ss->pv, move, (ss+1)->pv);

              if (PvNode && value < beta) // Update alpha! Always alpha < beta
                  alpha = value;
              else
              {
                  assert(value >= beta); // Fail high
                  ss->statScore = 0;
                  break;
              }
          }
      }

      if (move != bestMove)
      {
          if (captureOrPromotion && captureCount < 32)
              capturesSearched[captureCount++] = move;

          else if (!captureOrPromotion && quietCount < 64)
              quietsSearched[quietCount++] = move;
      }
    }

    // The following condition would detect a stop only after move loop has been
    // completed. But in this case bestValue is valid because we have fully
    // searched our subtree, and we can anyhow save the result in TT.
    /*
       if (Threads.stop)
        return VALUE_DRAW;
    */

    // Step 20. Check for mate and stalemate
    // All legal moves have been searched and if there are no legal moves, it
    // must be a mate or a stalemate. If we are in a singular extension search then
    // return a fail low score.

    assert(moveCount || !inCheck || excludedMove || !MoveList<LEGAL>(pos).size());

    if (!moveCount)
        bestValue = excludedMove ? alpha
                   :     inCheck ? mated_in(ss->ply) : VALUE_DRAW;
    else if (bestMove)
    {
        // Quiet best move: update move sorting heuristics
        if (!pos.capture_or_promotion(bestMove))
            update_quiet_stats(pos, ss, bestMove, quietsSearched, quietCount,
                               stat_bonus(depth + (bestValue > beta + PawnValueMg ? ONE_PLY : DEPTH_ZERO)));

        update_capture_stats(pos, bestMove, capturesSearched, captureCount, stat_bonus(depth + ONE_PLY));

        // Extra penalty for a quiet TT or main killer move in previous ply when it gets refuted
        if (   (ss-1)->moveCount == 1
            || ((ss-1)->currentMove == (ss-1)->killers[0] && (ss-1)->killers[0]))
            if (!pos.captured_piece())
                update_continuation_histories(ss-1, pos.piece_on(prevSq), prevSq, -stat_bonus(depth + ONE_PLY));

    }
    // Bonus for prior countermove that caused the fail low
    else if (   (depth >= 3 * ONE_PLY || PvNode)
             && !pos.captured_piece()
             && is_ok((ss-1)->currentMove))
        update_continuation_histories(ss-1, pos.piece_on(prevSq), prevSq, stat_bonus(depth));

    if (PvNode)
        bestValue = std::min(bestValue, maxValue);

    if (!excludedMove)
        tte->save(posKey, value_to_tt(bestValue, ss->ply),
                  bestValue >= beta ? BOUND_LOWER :
                  PvNode && bestMove ? BOUND_EXACT : BOUND_UPPER,
                  depth, bestMove, pureStaticEval);

    assert(bestValue > -VALUE_INFINITE && bestValue < VALUE_INFINITE);

    return bestValue;
  }


  // qsearch() is the quiescence search function, which is called by the main
  // search function with depth zero, or recursively with depth less than ONE_PLY.
  template <NodeType NT>
  Value qsearch(Position& pos, Stack* ss, Value alpha, Value beta, Depth depth) {

    constexpr bool PvNode = NT == PV;

    assert(alpha >= -VALUE_INFINITE && alpha < beta && beta <= VALUE_INFINITE);
    assert(PvNode || (alpha == beta - 1));
    assert(depth <= DEPTH_ZERO);
    assert(depth / ONE_PLY * ONE_PLY == depth);

    Move pv[MAX_PLY+1];
    StateInfo st;
    TTEntry* tte;
    Key posKey;
    Move ttMove, move, bestMove;
    Depth ttDepth;
    Value bestValue, value, ttValue, futilityValue, futilityBase, oldAlpha;
    bool ttHit, inCheck, givesCheck, evasionPrunable;
    int moveCount;

    if (PvNode)
    {
        oldAlpha = alpha; // To flag BOUND_EXACT when eval above alpha and no available moves
        (ss+1)->pv = pv;
        ss->pv[0] = MOVE_NONE;
    }

    Thread* thisThread = pos.this_thread();
    (ss+1)->ply = ss->ply + 1;
    ss->currentMove = bestMove = MOVE_NONE;
    ss->continuationHistory = &thisThread->continuationHistory[NO_PIECE][0];
    inCheck = pos.checkers();
    moveCount = 0;

    // Check for an immediate draw or maximum ply reached
    if (   pos.is_draw(ss->ply)
        || ss->ply >= MAX_PLY)
        return (ss->ply >= MAX_PLY && !inCheck) ? evaluate(pos) : VALUE_DRAW;

    assert(0 <= ss->ply && ss->ply < MAX_PLY);

    // Decide whether or not to include checks: this fixes also the type of
    // TT entry depth that we are going to use. Note that in qsearch we use
    // only two types of depth in TT: DEPTH_QS_CHECKS or DEPTH_QS_NO_CHECKS.
    ttDepth = inCheck || depth >= DEPTH_QS_CHECKS ? DEPTH_QS_CHECKS
                                                  : DEPTH_QS_NO_CHECKS;
    // Transposition table lookup
    posKey = pos.key();
    tte = TT.probe(posKey, ttHit);
    ttValue = ttHit ? value_from_tt(tte->value(), ss->ply) : VALUE_NONE;
    ttMove = ttHit ? tte->move() : MOVE_NONE;

    if (  !PvNode
        && ttHit
        && tte->depth() >= ttDepth
        && ttValue != VALUE_NONE // Only in case of TT access race
        && (ttValue >= beta ? (tte->bound() & BOUND_LOWER)
                            : (tte->bound() & BOUND_UPPER)))
        return ttValue;

    // Evaluate the position statically
    if (inCheck)
    {
        ss->staticEval = VALUE_NONE;
        bestValue = futilityBase = -VALUE_INFINITE;
    }
    else
    {
        if (ttHit)
        {
            // Never assume anything on values stored in TT
            if ((ss->staticEval = bestValue = tte->eval()) == VALUE_NONE)
                ss->staticEval = bestValue = evaluate(pos);

            // Can ttValue be used as a better position evaluation?
            if (    ttValue != VALUE_NONE
                && (tte->bound() & (ttValue > bestValue ? BOUND_LOWER : BOUND_UPPER)))
                bestValue = ttValue;
        }
        else
            ss->staticEval = bestValue =
            (ss-1)->currentMove != MOVE_NULL ? evaluate(pos)
                                             : -(ss-1)->staticEval + 2 * Eval::Tempo;

        // Stand pat. Return immediately if static value is at least beta
        if (bestValue >= beta)
        {
            if (!ttHit)
                tte->save(posKey, value_to_tt(bestValue, ss->ply), BOUND_LOWER,
                          DEPTH_NONE, MOVE_NONE, ss->staticEval);

            return bestValue;
        }

        if (PvNode && bestValue > alpha)
            alpha = bestValue;

        futilityBase = bestValue + 128;
    }

    const PieceToHistory* contHist[] = { (ss-1)->continuationHistory, (ss-2)->continuationHistory, nullptr, (ss-4)->continuationHistory };

    // Initialize a MovePicker object for the current position, and prepare
    // to search the moves. Because the depth is <= 0 here, only captures,
    // queen promotions and checks (only if depth >= DEPTH_QS_CHECKS) will
    // be generated.
    MovePicker mp(pos, ttMove, depth, &thisThread->mainHistory,
                                      &thisThread->captureHistory,
                                      contHist,
                                      to_sq((ss-1)->currentMove));

    // Loop through the moves until no moves remain or a beta cutoff occurs
    while ((move = mp.next_move()) != MOVE_NONE)
    {
      assert(is_ok(move));

      givesCheck = gives_check(pos, move);

      moveCount++;

      // Futility pruning
      if (   !inCheck
          && !givesCheck
          &&  futilityBase > -VALUE_KNOWN_WIN
          && !pos.advanced_pawn_push(move))
      {
          assert(type_of(move) != ENPASSANT); // Due to !pos.advanced_pawn_push

          futilityValue = futilityBase + PieceValue[EG][pos.piece_on(to_sq(move))];

          if (futilityValue <= alpha)
          {
              bestValue = std::max(bestValue, futilityValue);
              continue;
          }

          if (futilityBase <= alpha && !pos.see_ge(move, VALUE_ZERO + 1))
          {
              bestValue = std::max(bestValue, futilityBase);
              continue;
          }
      }

      // Detect non-capture evasions that are candidates to be pruned
      evasionPrunable =    inCheck
                       &&  (depth != DEPTH_ZERO || moveCount > 2)
                       &&  bestValue > VALUE_MATED_IN_MAX_PLY
                       && !pos.capture(move);

      // Don't search moves with negative SEE values
      if (  (!inCheck || evasionPrunable)
          && !pos.see_ge(move))
          continue;

      // Speculative prefetch as early as possible
      prefetch(TT.first_entry(pos.key_after(move)));

      // Check for legality just before making the move
      if (!pos.legal(move))
      {
          moveCount--;
          continue;
      }

      ss->currentMove = move;
      ss->continuationHistory = &thisThread->continuationHistory[pos.moved_piece(move)][to_sq(move)];

      // Make and search the move
      pos.do_move(move, st, givesCheck);
      value = -qsearch<NT>(pos, ss+1, -beta, -alpha, depth - ONE_PLY);
      pos.undo_move(move);

      assert(value > -VALUE_INFINITE && value < VALUE_INFINITE);

      // Check for a new best move
      if (value > bestValue)
      {
          bestValue = value;

          if (value > alpha)
          {
              bestMove = move;

              if (PvNode) // Update pv even in fail-high case
                  update_pv(ss->pv, move, (ss+1)->pv);

              if (PvNode && value < beta) // Update alpha here!
                  alpha = value;
              else
                  break; // Fail high
          }
       }
    }

    // All legal moves have been searched. A special case: If we're in check
    // and no legal moves were found, it is checkmate.
    if (inCheck && bestValue == -VALUE_INFINITE)
        return mated_in(ss->ply); // Plies to mate from the root

    tte->save(posKey, value_to_tt(bestValue, ss->ply),
              bestValue >= beta ? BOUND_LOWER :
              PvNode && bestValue > oldAlpha  ? BOUND_EXACT : BOUND_UPPER,
              ttDepth, bestMove, ss->staticEval);

    assert(bestValue > -VALUE_INFINITE && bestValue < VALUE_INFINITE);

    return bestValue;
  }


  // value_to_tt() adjusts a mate score from "plies to mate from the root" to
  // "plies to mate from the current position". Non-mate scores are unchanged.
  // The function is called before storing a value in the transposition table.

  Value value_to_tt(Value v, int ply) {

    assert(v != VALUE_NONE);

    return  v >= VALUE_MATE_IN_MAX_PLY  ? v + ply
          : v <= VALUE_MATED_IN_MAX_PLY ? v - ply : v;
  }


  // value_from_tt() is the inverse of value_to_tt(): It adjusts a mate score
  // from the transposition table (which refers to the plies to mate/be mated
  // from current position) to "plies to mate/be mated from the root".

  Value value_from_tt(Value v, int ply) {

    return  v == VALUE_NONE             ? VALUE_NONE
          : v >= VALUE_MATE_IN_MAX_PLY  ? v - ply
          : v <= VALUE_MATED_IN_MAX_PLY ? v + ply : v;
  }


  // update_pv() adds current move and appends child pv[]

  void update_pv(Move* pv, Move move, Move* childPv) {

    for (*pv++ = move; childPv && *childPv != MOVE_NONE; )
        *pv++ = *childPv++;
    *pv = MOVE_NONE;
  }


  // update_continuation_histories() updates histories of the move pairs formed
  // by moves at ply -1, -2, and -4 with current move.

  void update_continuation_histories(Stack* ss, Piece pc, Square to, int bonus) {

    for (int i : {1, 2, 4})
        if (is_ok((ss-i)->currentMove))
            (*(ss-i)->continuationHistory)[pc][to] << bonus;
  }


  // update_capture_stats() updates move sorting heuristics when a new capture best move is found

  void update_capture_stats(const Position& pos, Move move,
                            Move* captures, int captureCnt, int bonus) {

      CapturePieceToHistory& captureHistory =  pos.this_thread()->captureHistory;
      Piece moved_piece = pos.moved_piece(move);
      PieceType captured = type_of(pos.piece_on(to_sq(move)));

      if (pos.capture_or_promotion(move))
          captureHistory[moved_piece][to_sq(move)][captured] << bonus;

      // Decrease all the other played capture moves
      for (int i = 0; i < captureCnt; ++i)
      {
          moved_piece = pos.moved_piece(captures[i]);
          captured = type_of(pos.piece_on(to_sq(captures[i])));
          captureHistory[moved_piece][to_sq(captures[i])][captured] << -bonus;
      }
  }


  // update_quiet_stats() updates move sorting heuristics when a new quiet best move is found

  void update_quiet_stats(const Position& pos, Stack* ss, Move move,
                          Move* quiets, int quietsCnt, int bonus) {

    if (ss->killers[0] != move)
    {
        ss->killers[1] = ss->killers[0];
        ss->killers[0] = move;
    }

    Color us = pos.side_to_move();
    Thread* thisThread = pos.this_thread();
    thisThread->mainHistory[us][from_to(move)] << bonus;
    update_continuation_histories(ss, pos.moved_piece(move), to_sq(move), bonus);

    if (is_ok((ss-1)->currentMove))
    {
        Square prevSq = to_sq((ss-1)->currentMove);
        thisThread->counterMoves[pos.piece_on(prevSq)][prevSq] = move;
    }

    // Decrease all the other played quiet moves
    for (int i = 0; i < quietsCnt; ++i)
    {
        thisThread->mainHistory[us][from_to(quiets[i])] << -bonus;
        update_continuation_histories(ss, pos.moved_piece(quiets[i]), to_sq(quiets[i]), -bonus);
    }
  }

  // When playing with strength handicap, choose best move among a set of RootMoves
  // using a statistical rule dependent on 'level'. Idea by Heinz van Saanen.

  Move Skill::pick_best(size_t multiPV) {

    const RootMoves& rootMoves = Threads.main()->rootMoves;
    static PRNG rng(now()); // PRNG sequence should be non-deterministic

    // RootMoves are already sorted by score in descending order
    Value topScore = rootMoves[0].score;
    int delta = std::min(topScore - rootMoves[multiPV - 1].score, PawnValueMg);
    int weakness = 120 - 2 * level;
    int maxScore = -VALUE_INFINITE;

    // Choose best move. For each move score we add two terms, both dependent on
    // weakness. One is deterministic and bigger for weaker levels, and one is
    // random. Then we choose the move with the resulting highest score.
    for (size_t i = 0; i < multiPV; ++i)
    {
        // This is our magic formula
        int push = (  weakness * int(topScore - rootMoves[i].score)
                    + delta * (rng.rand<unsigned>() % weakness)) / 128;

        if (rootMoves[i].score + push >= maxScore)
        {
            maxScore = rootMoves[i].score + push;
            best = rootMoves[i].pv[0];
        }
    }

    return best;
  }

} // namespace

/// MainThread::check_time() is used to print debug info and, more importantly,
/// to detect when we are out of available time and thus stop the search.

void MainThread::check_time() {

  if (--callsCnt > 0)
      return;

  // When using nodes, ensure checking rate is not lower than 0.1% of nodes
  callsCnt = Limits.nodes ? std::min(1024, int(Limits.nodes / 1024)) : 1024;

  static TimePoint lastInfoTime = now();

  TimePoint elapsed = Time.elapsed();
  TimePoint tick = Limits.startTime + elapsed;

  if (tick - lastInfoTime >= 1000)
  {
      lastInfoTime = tick;
      dbg_print();
  }

  // We should not stop pondering until told so by the GUI
  if (Threads.ponder)
      return;

  if (   (Limits.use_time_management() && elapsed > Time.maximum() - 10)
      || (Limits.movetime && elapsed >= Limits.movetime)
      || (Limits.nodes && Threads.nodes_searched() >= (uint64_t)Limits.nodes))
      Threads.stop = true;
}


/// UCI::pv() formats PV information according to the UCI protocol. UCI requires
/// that all (if any) unsearched PV lines are sent using a previous search score.

string UCI::pv(const Position& pos, Depth depth, Value alpha, Value beta) {

  std::stringstream ss;
  TimePoint elapsed = Time.elapsed() + 1;
  const RootMoves& rootMoves = pos.this_thread()->rootMoves;
  size_t pvIdx = pos.this_thread()->pvIdx;
  size_t multiPV = std::min((size_t)Options["MultiPV"], rootMoves.size());
  uint64_t nodesSearched = Threads.nodes_searched();
  uint64_t tbHits = Threads.tb_hits() + (TB::RootInTB ? rootMoves.size() : 0);

  for (size_t i = 0; i < multiPV; ++i)
  {
      bool updated = (i <= pvIdx && rootMoves[i].score != -VALUE_INFINITE);

      if (depth == ONE_PLY && !updated)
          continue;

      Depth d = updated ? depth : depth - ONE_PLY;
      Value v = updated ? rootMoves[i].score : rootMoves[i].previousScore;

      bool tb = TB::RootInTB && abs(v) < VALUE_MATE - MAX_PLY;
      v = tb ? rootMoves[i].tbScore : v;

      if (ss.rdbuf()->in_avail()) // Not at first line
          ss << "\n";

      ss << "info"
         << " depth "    << d / ONE_PLY
         << " seldepth " << rootMoves[i].selDepth
         << " multipv "  << i + 1
         << " score "    << UCI::value(v);

      if (!tb && i == pvIdx)
          ss << (v >= beta ? " lowerbound" : v <= alpha ? " upperbound" : "");

      ss << " nodes "    << nodesSearched
         << " nps "      << nodesSearched * 1000 / elapsed;

      if (elapsed > 1000) // Earlier makes little sense
          ss << " hashfull " << TT.hashfull();

      ss << " tbhits "   << tbHits
         << " time "     << elapsed
         << " pv";

      for (Move m : rootMoves[i].pv)
          ss << " " << UCI::move(m, pos.is_chess960());
  }

  return ss.str();
}


/// RootMove::extract_ponder_from_tt() is called in case we have no ponder move
/// before exiting the search, for instance, in case we stop the search during a
/// fail high at root. We try hard to have a ponder move to return to the GUI,
/// otherwise in case of 'ponder on' we have nothing to think on.

bool RootMove::extract_ponder_from_tt(Position& pos) {

    StateInfo st;
    bool ttHit;

    assert(pv.size() == 1);

    if (!pv[0])
        return false;

    pos.do_move(pv[0], st);
    TTEntry* tte = TT.probe(pos.key(), ttHit);

    if (ttHit)
    {
        Move m = tte->move(); // Local copy to be SMP safe
        if (MoveList<LEGAL>(pos).contains(m))
            pv.push_back(m);
    }

    pos.undo_move(pv[0]);
    return pv.size() > 1;
}

void Tablebases::rank_root_moves(Position& pos, Search::RootMoves& rootMoves) {

    RootInTB = false;
    UseRule50 = bool(Options["Syzygy50MoveRule"]);
    ProbeDepth = int(Options["SyzygyProbeDepth"]) * ONE_PLY;
    Cardinality = int(Options["SyzygyProbeLimit"]);
    bool dtz_available = true;

    // Tables with fewer pieces than SyzygyProbeLimit are searched with
    // ProbeDepth == DEPTH_ZERO
    if (Cardinality > MaxCardinality)
    {
        Cardinality = MaxCardinality;
        ProbeDepth = DEPTH_ZERO;
    }

    if (Cardinality >= popcount(pos.pieces()) && !pos.can_castle(ANY_CASTLING))
    {
        // Rank moves using DTZ tables
        RootInTB = root_probe(pos, rootMoves);

        if (!RootInTB)
        {
            // DTZ tables are missing; try to rank moves using WDL tables
            dtz_available = false;
            RootInTB = root_probe_wdl(pos, rootMoves);
        }
    }

    if (RootInTB)
    {
        // Sort moves according to TB rank
        std::sort(rootMoves.begin(), rootMoves.end(),
                  [](const RootMove &a, const RootMove &b) { return a.tbRank > b.tbRank; } );

        // Probe during search only if DTZ is not available and we are winning
        if (dtz_available || rootMoves[0].tbScore <= VALUE_DRAW)
            Cardinality = 0;
    }
    else
    {
        // Assign the same rank to all moves
        for (auto& m : rootMoves)
            m.tbRank = 0;
    }
}<|MERGE_RESOLUTION|>--- conflicted
+++ resolved
@@ -759,18 +759,12 @@
         tte->save(posKey, VALUE_NONE, BOUND_NONE, DEPTH_NONE, MOVE_NONE, pureStaticEval);
     }
 
-<<<<<<< HEAD
-    // Step 7. Razoring (~2 Elo)
+    // Step 7. Razoring
     if (   !rootNode // The required rootNode PV handling is not available in qsearch
         &&  depth < 2 * ONE_PLY
-        &&  eval <= alpha - RazorMargin)
-=======
-    // Step 7. Razoring
-    if (   depth < 2 * ONE_PLY
         &&  ttMove == MOVE_NONE
         &&  eval <= alpha - RazorMargin
         &&  abs(eval) < 2 * VALUE_KNOWN_WIN)
->>>>>>> 9d3256ec
         return qsearch<NT>(pos, ss, alpha, beta);
 
     improving =   ss->staticEval >= (ss-2)->staticEval
