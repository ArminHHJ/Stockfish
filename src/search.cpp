/*
  Stockfish, a UCI chess playing engine derived from Glaurung 2.1
  Copyright (C) 2004-2008 Tord Romstad (Glaurung author)
  Copyright (C) 2008-2015 Marco Costalba, Joona Kiiski, Tord Romstad
  Copyright (C) 2015-2020 Marco Costalba, Joona Kiiski, Gary Linscott, Tord Romstad

  Stockfish is free software: you can redistribute it and/or modify
  it under the terms of the GNU General Public License as published by
  the Free Software Foundation, either version 3 of the License, or
  (at your option) any later version.

  Stockfish is distributed in the hope that it will be useful,
  but WITHOUT ANY WARRANTY; without even the implied warranty of
  MERCHANTABILITY or FITNESS FOR A PARTICULAR PURPOSE.  See the
  GNU General Public License for more details.

  You should have received a copy of the GNU General Public License
  along with this program.  If not, see <http://www.gnu.org/licenses/>.
*/

#include <algorithm>
#include <cassert>
#include <cmath>
#include <cstring>   // For std::memset
#include <iostream>
#include <sstream>

#include "evaluate.h"
#include "misc.h"
#include "movegen.h"
#include "movepick.h"
#include "position.h"
#include "search.h"
#include "thread.h"
#include "timeman.h"
#include "tt.h"
#include "uci.h"
#include "syzygy/tbprobe.h"

namespace Search {

  LimitsType Limits;
}

namespace Tablebases {

  int Cardinality;
  bool RootInTB;
  bool UseRule50;
  Depth ProbeDepth;
}

namespace TB = Tablebases;

using std::string;
using Eval::evaluate;
using namespace Search;

namespace {

  // Different node types, used as a template parameter
  enum NodeType { NonPV, PV };

  constexpr uint64_t ttHitAverageWindow     = 4096;
  constexpr uint64_t ttHitAverageResolution = 1024;

  // Razor and futility margins
  constexpr int RazorMargin = 531;
  Value futility_margin(Depth d, bool improving) {
    return Value(217 * (d - improving));
  }

  // Reductions lookup table, initialized at startup
  int Reductions[MAX_MOVES]; // [depth or moveNumber]

  Depth reduction(bool i, Depth d, int mn) {
    int r = Reductions[d] * Reductions[mn];
    return (r + 511) / 1024 + (!i && r > 1007);
  }

  constexpr int futility_move_count(bool improving, Depth depth) {
    return (5 + depth * depth) * (1 + improving) / 2 - 1;
  }

  // History and stats update bonus, based on depth
  int stat_bonus(Depth d) {
    return d > 15 ? -8 : 19 * d * d + 155 * d - 132;
  }

  // Add a small random component to draw evaluations to avoid 3fold-blindness
  Value value_draw(Thread* thisThread) {
    return VALUE_DRAW + Value(2 * (thisThread->nodes & 1) - 1);
  }

  // Skill structure is used to implement strength limit
  struct Skill {
    explicit Skill(int l) : level(l) {}
    bool enabled() const { return level < 20; }
    bool time_to_pick(Depth depth) const { return depth == 1 + level; }
    Move pick_best(size_t multiPV);

    int level;
    Move best = MOVE_NONE;
  };

  // Breadcrumbs are used to mark nodes as being searched by a given thread
  struct Breadcrumb {
    std::atomic<Thread*> thread;
    std::atomic<Key> key;
  };
  std::array<Breadcrumb, 1024> breadcrumbs;

  // ThreadHolding structure keeps track of which thread left breadcrumbs at the given
  // node for potential reductions. A free node will be marked upon entering the moves
  // loop by the constructor, and unmarked upon leaving that loop by the destructor.
  struct ThreadHolding {
    explicit ThreadHolding(Thread* thisThread, Key posKey, int ply) {
       location = ply < 8 ? &breadcrumbs[posKey & (breadcrumbs.size() - 1)] : nullptr;
       otherThread = false;
       owning = false;
       if (location)
       {
          // See if another already marked this location, if not, mark it ourselves
          Thread* tmp = (*location).thread.load(std::memory_order_relaxed);
          if (tmp == nullptr)
          {
              (*location).thread.store(thisThread, std::memory_order_relaxed);
              (*location).key.store(posKey, std::memory_order_relaxed);
              owning = true;
          }
          else if (   tmp != thisThread
                   && (*location).key.load(std::memory_order_relaxed) == posKey)
              otherThread = true;
       }
    }

    ~ThreadHolding() {
       if (owning) // Free the marked location
           (*location).thread.store(nullptr, std::memory_order_relaxed);
    }

    bool marked() { return otherThread; }

    private:
    Breadcrumb* location;
    bool otherThread, owning;
  };

  bool study = Options["Study"];

  template <NodeType NT>
  Value search(Position& pos, Stack* ss, Value alpha, Value beta, Depth depth, bool cutNode);

  template <NodeType NT>
  Value qsearch(Position& pos, Stack* ss, Value alpha, Value beta, Depth depth = 0);

  Value value_to_tt(Value v, int ply);
  Value value_from_tt(Value v, int ply, int r50c);
  void update_pv(Move* pv, Move move, Move* childPv);
  void update_continuation_histories(Stack* ss, Piece pc, Square to, int bonus);
  void update_quiet_stats(const Position& pos, Stack* ss, Move move, int bonus);
  void update_all_stats(const Position& pos, Stack* ss, Move bestMove, Value bestValue, Value beta, Square prevSq,
                        Move* quietsSearched, int quietCount, Move* capturesSearched, int captureCount, Depth depth);

  // perft() is our utility to verify move generation. All the leaf nodes up
  // to the given depth are generated and counted, and the sum is returned.
  template<bool Root>
  uint64_t perft(Position& pos, Depth depth) {

    StateInfo st;
    uint64_t cnt, nodes = 0;
    const bool leaf = (depth == 2);

    for (const auto& m : MoveList<LEGAL>(pos))
    {
        if (Root && depth <= 1)
            cnt = 1, nodes++;
        else
        {
            pos.do_move(m, st);
            cnt = leaf ? MoveList<LEGAL>(pos).size() : perft<false>(pos, depth - 1);
            nodes += cnt;
            pos.undo_move(m);
        }
        if (Root)
            sync_cout << UCI::move(m, pos.is_chess960()) << ": " << cnt << sync_endl;
    }
    return nodes;
  }

} // namespace


/// Search::init() is called at startup to initialize various lookup tables

void Search::init() {

  for (int i = 1; i < MAX_MOVES; ++i)
      Reductions[i] = int((24.8 + std::log(Threads.size()) / 2) * std::log(i));
}


/// Search::clear() resets search state to its initial value

void Search::clear() {

  Threads.main()->wait_for_search_finished();

  Time.availableNodes = 0;
  TT.clear();
  Threads.clear();
  Tablebases::init(Options["SyzygyPath"]); // Free mapped files
}


/// MainThread::search() is started when the program receives the UCI 'go'
/// command. It searches from the root position and outputs the "bestmove".

void MainThread::search() {

  if (Limits.perft)
  {
      nodes = perft<true>(rootPos, Limits.perft);
      sync_cout << "\nNodes searched: " << nodes << "\n" << sync_endl;
      return;
  }

  Color us = rootPos.side_to_move();
  Time.init(Limits, us, rootPos.game_ply());
  TT.new_search();

  if (rootMoves.empty())
  {
      rootMoves.emplace_back(MOVE_NONE);
      sync_cout << "info depth 0 score "
                << UCI::value(rootPos.checkers() ? -VALUE_MATE : VALUE_DRAW)
                << sync_endl;
  }
  else
  {
      for (Thread* th : Threads)
      {
          th->bestMoveChanges = 0;
          if (th != this)
              th->start_searching();
      }

      Thread::search(); // Let's start searching!
  }

  // When we reach the maximum depth, we can arrive here without a raise of
  // Threads.stop. However, if we are pondering or in an infinite search,
  // the UCI protocol states that we shouldn't print the best move before the
  // GUI sends a "stop" or "ponderhit" command. We therefore simply wait here
  // until the GUI sends one of those commands.

  while (!Threads.stop && (ponder || Limits.infinite))
  {} // Busy wait for a stop or a ponder reset

  // Stop the threads if not already stopped (also raise the stop if
  // "ponderhit" just reset Threads.ponder).
  Threads.stop = true;

  // Wait until all threads have finished
  for (Thread* th : Threads)
      if (th != this)
          th->wait_for_search_finished();

  // When playing in 'nodes as time' mode, subtract the searched nodes from
  // the available ones before exiting.
  if (Limits.npmsec)
      Time.availableNodes += Limits.inc[us] - Threads.nodes_searched();

  Thread* bestThread = this;

  // Check if there are threads with a better score than main thread
  if (    Options["MultiPV"] == 1
      && !Limits.depth
      && !(Skill(Options["Skill Level"]).enabled() || Options["UCI_LimitStrength"])
      &&  rootMoves[0].pv[0] != MOVE_NONE)
  {
      std::map<Move, int64_t> votes;
      Value minScore = this->rootMoves[0].score;

      // Find out minimum score
      for (Thread* th: Threads)
          minScore = std::min(minScore, th->rootMoves[0].score);

      // Vote according to score and depth, and select the best thread
      for (Thread* th : Threads)
      {
          votes[th->rootMoves[0].pv[0]] +=
              (th->rootMoves[0].score - minScore + 14) * int(th->completedDepth);

          if (bestThread->rootMoves[0].score >= VALUE_MATE_IN_MAX_PLY)
          {
              // Make sure we pick the shortest mate
              if (th->rootMoves[0].score > bestThread->rootMoves[0].score)
                  bestThread = th;
          }
          else if (   th->rootMoves[0].score >= VALUE_MATE_IN_MAX_PLY
                   || votes[th->rootMoves[0].pv[0]] > votes[bestThread->rootMoves[0].pv[0]])
              bestThread = th;
      }
  }

  previousScore = bestThread->rootMoves[0].score;

  // Send again PV info if we have a new best thread
  if (bestThread != this)
      sync_cout << UCI::pv(bestThread->rootPos, bestThread->completedDepth, -VALUE_INFINITE, VALUE_INFINITE) << sync_endl;

  sync_cout << "bestmove " << UCI::move(bestThread->rootMoves[0].pv[0], rootPos.is_chess960());

  if (bestThread->rootMoves[0].pv.size() > 1 || bestThread->rootMoves[0].extract_ponder_from_tt(rootPos))
      std::cout << " ponder " << UCI::move(bestThread->rootMoves[0].pv[1], rootPos.is_chess960());

  std::cout << sync_endl;
}


/// Thread::search() is the main iterative deepening loop. It calls search()
/// repeatedly with increasing depth until the allocated thinking time has been
/// consumed, the user stops the search, or the maximum search depth is reached.

void Thread::search() {

  // To allow access to (ss-7) up to (ss+2), the stack must be oversized.
  // The former is needed to allow update_continuation_histories(ss-1, ...),
  // which accesses its argument at ss-6, also near the root.
  // The latter is needed for statScores and killer initialization.
  Stack stack[MAX_PLY+10], *ss = stack+7;
  Move  pv[MAX_PLY+1];
  Value bestValue, alpha, beta, delta;
  Move  lastBestMove = MOVE_NONE;
  Depth lastBestMoveDepth = 0;
  MainThread* mainThread = (this == Threads.main() ? Threads.main() : nullptr);
  double timeReduction = 1, totBestMoveChanges = 0;
  Color us = rootPos.side_to_move();
  int iterIdx = 0;

  std::memset(ss-7, 0, 10 * sizeof(Stack));
  for (int i = 7; i > 0; i--)
      (ss-i)->continuationHistory = &this->continuationHistory[0][0][NO_PIECE][0]; // Use as a sentinel

  ss->pv = pv;

  bestValue = delta = alpha = -VALUE_INFINITE;
  beta = VALUE_INFINITE;

  if (mainThread)
  {
      if (mainThread->previousScore == VALUE_INFINITE)
          for (int i=0; i<4; ++i)
              mainThread->iterValue[i] = VALUE_ZERO;
      else
          for (int i=0; i<4; ++i)
              mainThread->iterValue[i] = mainThread->previousScore;
  }

  size_t multiPV = Options["MultiPV"];

  // Pick integer skill levels, but non-deterministically round up or down
  // such that the average integer skill corresponds to the input floating point one.
  // UCI_Elo is converted to a suitable fractional skill level, using anchoring
  // to CCRL Elo (goldfish 1.13 = 2000) and a fit through Ordo derived Elo
  // for match (TC 60+0.6) results spanning a wide range of k values.
  PRNG rng(now());
  double floatLevel = Options["UCI_LimitStrength"] ?
                        clamp(std::pow((Options["UCI_Elo"] - 1346.6) / 143.4, 1 / 0.806), 0.0, 20.0) :
                        double(Options["Skill Level"]);
  int intLevel = int(floatLevel) +
                 ((floatLevel - int(floatLevel)) * 1024 > rng.rand<unsigned>() % 1024  ? 1 : 0);
  Skill skill(intLevel);

  // When playing with strength handicap enable MultiPV search that we will
  // use behind the scenes to retrieve a set of possible moves.
  if (skill.enabled())
      multiPV = std::max(multiPV, (size_t)4);

  multiPV = std::min(multiPV, rootMoves.size());
  ttHitAverage = ttHitAverageWindow * ttHitAverageResolution / 2;

  int ct = int(Options["Contempt"]) * PawnValueEg / 100; // From centipawns

  // In analysis mode, adjust contempt in accordance with user preference
  if (Limits.infinite || Options["UCI_AnalyseMode"])
      ct =  Options["Analysis Contempt"] == "Off"  ? 0
          : Options["Analysis Contempt"] == "Both" ? ct
          : Options["Analysis Contempt"] == "White" && us == BLACK ? -ct
          : Options["Analysis Contempt"] == "Black" && us == WHITE ? -ct
          : ct;

  // Evaluation score is from the white point of view
  contempt = (us == WHITE ?  make_score(ct, ct / 2)
                          : -make_score(ct, ct / 2));

  int searchAgainCounter = 0;

  // Iterative deepening loop until requested to stop or the target depth is reached
  while (   ++rootDepth < MAX_PLY
         && !Threads.stop
         && !(Limits.depth && mainThread && rootDepth > Limits.depth))
  {
      // Age out PV variability metric
      if (mainThread)
          totBestMoveChanges /= 2;

      // Save the last iteration's scores before first PV line is searched and
      // all the move scores except the (new) PV are set to -VALUE_INFINITE.
      for (RootMove& rm : rootMoves)
          rm.previousScore = rm.score;

      size_t pvFirst = 0;
      pvLast = 0;

      if (!Threads.increaseDepth)
         searchAgainCounter++;

      // MultiPV loop. We perform a full root search for each PV line
      for (pvIdx = 0; pvIdx < multiPV && !Threads.stop; ++pvIdx)
      {
          if (pvIdx == pvLast)
          {
              pvFirst = pvLast;
              for (pvLast++; pvLast < rootMoves.size(); pvLast++)
                  if (rootMoves[pvLast].tbRank != rootMoves[pvFirst].tbRank)
                      break;
          }

          // Reset UCI info selDepth for each depth and each PV line
          selDepth = 0;

          // Reset aspiration window starting size
          if (rootDepth >= 4)
          {
              Value previousScore = rootMoves[pvIdx].previousScore;
              delta = Value(21 + abs(previousScore) / 256);
              alpha = std::max(previousScore - delta,-VALUE_INFINITE);
              beta  = std::min(previousScore + delta, VALUE_INFINITE);

              // Adjust contempt based on root move's previousScore (dynamic contempt)
              int dct = ct + (102 - ct / 2) * previousScore / (abs(previousScore) + 157);

              contempt = (us == WHITE ?  make_score(dct, dct / 2)
                                      : -make_score(dct, dct / 2));
          }

          // Start with a small aspiration window and, in the case of a fail
          // high/low, re-search with a bigger window until we don't fail
          // high/low anymore.
          int failedHighCnt = 0;
          while (true)
          {
              Depth adjustedDepth = std::max(1, rootDepth - failedHighCnt - searchAgainCounter);
              bestValue = ::search<PV>(rootPos, ss, alpha, beta, adjustedDepth, false);

              // Bring the best move to the front. It is critical that sorting
              // is done with a stable algorithm because all the values but the
              // first and eventually the new best one are set to -VALUE_INFINITE
              // and we want to keep the same order for all the moves except the
              // new PV that goes to the front. Note that in case of MultiPV
              // search the already searched PV lines are preserved.
              std::stable_sort(rootMoves.begin() + pvIdx, rootMoves.begin() + pvLast);

              // If search has been stopped, we break immediately. Sorting is
              // safe because RootMoves is still valid, although it refers to
              // the previous iteration.
              if (Threads.stop)
                  break;

              // When failing high/low give some update (without cluttering
              // the UI) before a re-search.
              if (   mainThread
                  && multiPV == 1
                  && (bestValue <= alpha || bestValue >= beta)
                  && Time.elapsed() > 3000)
                  sync_cout << UCI::pv(rootPos, rootDepth, alpha, beta) << sync_endl;

              // In case of failing low/high increase aspiration window and
              // re-search, otherwise exit the loop.
              if (bestValue <= alpha)
              {
                  beta = (alpha + beta) / 2;
                  alpha = std::max(bestValue - delta, -VALUE_INFINITE);

                  failedHighCnt = 0;
                  if (mainThread)
                      mainThread->stopOnPonderhit = false;
              }
              else if (bestValue >= beta)
              {
                  beta = std::min(bestValue + delta, VALUE_INFINITE);
                  ++failedHighCnt;
              }
              else
              {
                  ++rootMoves[pvIdx].bestMoveCount;
                  break;
              }

              delta += delta / 4 + 5;

              assert(alpha >= -VALUE_INFINITE && beta <= VALUE_INFINITE);
          }

          // Sort the PV lines searched so far and update the GUI
          std::stable_sort(rootMoves.begin() + pvFirst, rootMoves.begin() + pvIdx + 1);

          if (    mainThread
              && (Threads.stop || pvIdx + 1 == multiPV || Time.elapsed() > 3000))
              sync_cout << UCI::pv(rootPos, rootDepth, alpha, beta) << sync_endl;
      }

      if (!Threads.stop)
          completedDepth = rootDepth;

      if (rootMoves[0].pv[0] != lastBestMove) {
         lastBestMove = rootMoves[0].pv[0];
         lastBestMoveDepth = rootDepth;
      }

      // Have we found a "mate in x"?
      if (   Limits.mate
          && bestValue >= VALUE_MATE_IN_MAX_PLY
          && VALUE_MATE - bestValue <= 2 * Limits.mate)
          Threads.stop = true;

      if (!mainThread)
          continue;

      // If skill level is enabled and time is up, pick a sub-optimal best move
      if (skill.enabled() && skill.time_to_pick(rootDepth))
          skill.pick_best(multiPV);

      // Do we have time for the next iteration? Can we stop searching now?
      if (    Limits.use_time_management()
          && !Threads.stop
          && !mainThread->stopOnPonderhit)
      {
          double fallingEval = (332 +  6 * (mainThread->previousScore - bestValue)
                                    +  6 * (mainThread->iterValue[iterIdx]  - bestValue)) / 704.0;
          fallingEval = clamp(fallingEval, 0.5, 1.5);

          // If the bestMove is stable over several iterations, reduce time accordingly
          timeReduction = lastBestMoveDepth + 9 < completedDepth ? 1.94 : 0.91;
          double reduction = (1.41 + mainThread->previousTimeReduction) / (2.27 * timeReduction);

          // Use part of the gained time from a previous stable move for the current move
          for (Thread* th : Threads)
          {
              totBestMoveChanges += th->bestMoveChanges;
              th->bestMoveChanges = 0;
          }
          double bestMoveInstability = 1 + totBestMoveChanges / Threads.size();

          // Stop the search if we have only one legal move, or if available time elapsed
          if (   rootMoves.size() == 1
              || Time.elapsed() > Time.optimum() * fallingEval * reduction * bestMoveInstability)
          {
              // If we are allowed to ponder do not stop the search now but
              // keep pondering until the GUI sends "ponderhit" or "stop".
              if (mainThread->ponder)
                  mainThread->stopOnPonderhit = true;
              else
                  Threads.stop = true;
          }
          else if (   Threads.increaseDepth
                   && !mainThread->ponder
                   && Time.elapsed() > Time.optimum() * fallingEval * reduction * bestMoveInstability * 0.6)
                   Threads.increaseDepth = false;
          else
                   Threads.increaseDepth = true;
      }

      mainThread->iterValue[iterIdx] = bestValue;
      iterIdx = (iterIdx + 1) & 3;
  }

  if (!mainThread)
      return;

  mainThread->previousTimeReduction = timeReduction;

  // If skill level is enabled, swap best PV line with the sub-optimal one
  if (skill.enabled())
      std::swap(rootMoves[0], *std::find(rootMoves.begin(), rootMoves.end(),
                skill.best ? skill.best : skill.pick_best(multiPV)));
}


namespace {

  // search<>() is the main search function for both PV and non-PV nodes

  template <NodeType NT>
  Value search(Position& pos, Stack* ss, Value alpha, Value beta, Depth depth, bool cutNode) {

    constexpr bool PvNode = NT == PV;
    const bool rootNode = PvNode && ss->ply == 0;

    // Check if we have an upcoming move which draws by repetition, or
    // if the opponent had an alternative move earlier to this position.
    if (   pos.rule50_count() >= 3
        && alpha < VALUE_DRAW
        && !rootNode
        && pos.has_game_cycle(ss->ply))
    {
        alpha = value_draw(pos.this_thread());
        if (alpha >= beta)
            return alpha;
    }

    // Dive into quiescence search when the depth reaches zero
    if (depth <= 0)
        return qsearch<NT>(pos, ss, alpha, beta);

    assert(-VALUE_INFINITE <= alpha && alpha < beta && beta <= VALUE_INFINITE);
    assert(PvNode || (alpha == beta - 1));
    assert(0 < depth && depth < MAX_PLY);
    assert(!(PvNode && cutNode));

    Move pv[MAX_PLY+1], capturesSearched[32], quietsSearched[64];
    StateInfo st;
    TTEntry* tte;
    Key posKey;
    Move ttMove, move, excludedMove, bestMove;
    Depth extension, newDepth;
    Value bestValue, value, ttValue, eval, maxValue;
    bool ttHit, ttPv, inCheck, givesCheck, improving, didLMR, priorCapture;
    bool captureOrPromotion, doFullDepthSearch, moveCountPruning, ttCapture, singularLMR;
    Piece movedPiece;
    int moveCount, captureCount, quietCount;

    // Step 1. Initialize node
    Thread* thisThread = pos.this_thread();
    inCheck = pos.checkers();
    priorCapture = pos.captured_piece();
    Color us = pos.side_to_move();
    moveCount = captureCount = quietCount = ss->moveCount = 0;
    bestValue = -VALUE_INFINITE;
    maxValue = VALUE_INFINITE;

    // Check for the available remaining time
    if (thisThread == Threads.main())
        static_cast<MainThread*>(thisThread)->check_time();

    // Used to send selDepth info to GUI (selDepth counts from 1, ply from 0)
    if (PvNode && thisThread->selDepth < ss->ply + 1)
        thisThread->selDepth = ss->ply + 1;

    if (!rootNode)
    {
        // Step 2. Check for aborted search and immediate draw
        if (   Threads.stop.load(std::memory_order_relaxed)
            || pos.is_draw(ss->ply)
            || ss->ply >= MAX_PLY)
            return (ss->ply >= MAX_PLY && !inCheck) ? evaluate(pos)
                                                    : value_draw(pos.this_thread());

        // Step 3. Mate distance pruning. Even if we mate at the next move our score
        // would be at best mate_in(ss->ply+1), but if alpha is already bigger because
        // a shorter mate was found upward in the tree then there is no need to search
        // because we will never beat the current alpha. Same logic but with reversed
        // signs applies also in the opposite condition of being mated instead of giving
        // mate. In this case return a fail-high score.
        alpha = std::max(mated_in(ss->ply), alpha);
        beta = std::min(mate_in(ss->ply+1), beta);
        if (alpha >= beta)
            return alpha;
    }

    assert(0 <= ss->ply && ss->ply < MAX_PLY);

    (ss+1)->ply = ss->ply + 1;
    (ss+1)->excludedMove = bestMove = MOVE_NONE;
    (ss+2)->killers[0] = (ss+2)->killers[1] = MOVE_NONE;
    Square prevSq = to_sq((ss-1)->currentMove);

    // Initialize statScore to zero for the grandchildren of the current position.
    // So statScore is shared between all grandchildren and only the first grandchild
    // starts with statScore = 0. Later grandchildren start with the last calculated
    // statScore of the previous grandchild. This influences the reduction rules in
    // LMR which are based on the statScore of parent position.
    if (rootNode)
        (ss+4)->statScore = 0;
    else
        (ss+2)->statScore = 0;

    // Step 4. Transposition table lookup. We don't want the score of a partial
    // search to overwrite a previous full search TT value, so we use a different
    // position key in case of an excluded move.
    excludedMove = ss->excludedMove;
    posKey = pos.key() ^ Key(excludedMove << 16); // Isn't a very good hash
    tte = TT.probe(posKey, ttHit);
    ttValue = ttHit ? value_from_tt(tte->value(), ss->ply, pos.rule50_count()) : VALUE_NONE;
    ttMove =  rootNode ? thisThread->rootMoves[thisThread->pvIdx].pv[0]
            : ttHit    ? tte->move() : MOVE_NONE;
    ttPv = PvNode || (ttHit && tte->is_pv());
    // thisThread->ttHitAverage can be used to approximate the running average of ttHit
    thisThread->ttHitAverage =   (ttHitAverageWindow - 1) * thisThread->ttHitAverage / ttHitAverageWindow
                                + ttHitAverageResolution * ttHit;

    // At non-PV nodes we check for an early TT cutoff
    if (  !PvNode
        && ttHit
        && tte->depth() >= depth
        && ttValue != VALUE_NONE // Possible in case of TT access race
        && (ttValue >= beta ? (tte->bound() & BOUND_LOWER)
                            : (tte->bound() & BOUND_UPPER)))
    {
        // If ttMove is quiet, update move sorting heuristics on TT hit
        if (ttMove)
        {
            if (ttValue >= beta)
            {
                if (!pos.capture_or_promotion(ttMove))
                    update_quiet_stats(pos, ss, ttMove, stat_bonus(depth));

                // Extra penalty for early quiet moves of the previous ply
                if ((ss-1)->moveCount <= 2 && !priorCapture)
                    update_continuation_histories(ss-1, pos.piece_on(prevSq), prevSq, -stat_bonus(depth + 1));
            }
            // Penalty for a quiet ttMove that fails low
            else if (!pos.capture_or_promotion(ttMove))
            {
                int penalty = -stat_bonus(depth);
                thisThread->mainHistory[us][from_to(ttMove)] << penalty;
                update_continuation_histories(ss, pos.moved_piece(ttMove), to_sq(ttMove), penalty);
            }
        }

        if (pos.rule50_count() < 90)
            return ttValue;
    }

    // Step 5. Tablebases probe
    if (!rootNode && TB::Cardinality)
    {
        int piecesCount = pos.count<ALL_PIECES>();

        if (    piecesCount <= TB::Cardinality
            && (piecesCount <  TB::Cardinality || depth >= TB::ProbeDepth)
            &&  pos.rule50_count() == 0
            && !pos.can_castle(ANY_CASTLING))
        {
            TB::ProbeState err;
            TB::WDLScore wdl = Tablebases::probe_wdl(pos, &err);

            // Force check of time on the next occasion
            if (thisThread == Threads.main())
                static_cast<MainThread*>(thisThread)->callsCnt = 0;

            if (err != TB::ProbeState::FAIL)
            {
                thisThread->tbHits.fetch_add(1, std::memory_order_relaxed);

                int drawScore = TB::UseRule50 ? 1 : 0;

                value =  wdl < -drawScore ? -VALUE_MATE + MAX_PLY + ss->ply + 1
                       : wdl >  drawScore ?  VALUE_MATE - MAX_PLY - ss->ply - 1
                                          :  VALUE_DRAW + 2 * wdl * drawScore;

                Bound b =  wdl < -drawScore ? BOUND_UPPER
                         : wdl >  drawScore ? BOUND_LOWER : BOUND_EXACT;

                if (    b == BOUND_EXACT
                    || (b == BOUND_LOWER ? value >= beta : value <= alpha))
                {
                    tte->save(posKey, value_to_tt(value, ss->ply), ttPv, b,
                              std::min(MAX_PLY - 1, depth + 6),
                              MOVE_NONE, VALUE_NONE);

                    return value;
                }

                if (PvNode)
                {
                    if (b == BOUND_LOWER)
                        bestValue = value, alpha = std::max(alpha, bestValue);
                    else
                        maxValue = value;
                }
            }
        }
    }

    // Step 6. Static evaluation of the position
    if (inCheck)
    {
        ss->staticEval = eval = VALUE_NONE;
        improving = false;
        goto moves_loop;  // Skip early pruning when in check
    }
    else if (ttHit)
    {
        // Never assume anything about values stored in TT
        ss->staticEval = eval = tte->eval();
        if (eval == VALUE_NONE)
            ss->staticEval = eval = evaluate(pos);

        if (eval == VALUE_DRAW)
            eval = value_draw(thisThread);

        // Can ttValue be used as a better position evaluation?
        if (    ttValue != VALUE_NONE
            && (tte->bound() & (ttValue > eval ? BOUND_LOWER : BOUND_UPPER)))
            eval = ttValue;
    }
    else
    {
        if ((ss-1)->currentMove != MOVE_NULL)
        {
            int bonus = -(ss-1)->statScore / 512;

            ss->staticEval = eval = evaluate(pos) + bonus;
        }
        else
            ss->staticEval = eval = -(ss-1)->staticEval + 2 * Eval::Tempo;

        tte->save(posKey, VALUE_NONE, ttPv, BOUND_NONE, DEPTH_NONE, MOVE_NONE, eval);
    }

    // Step 7. Razoring
    if (   !rootNode // The required rootNode PV handling is not available in qsearch
        &&  depth < 2
        &&  ttMove == MOVE_NONE
        &&  eval <= alpha - RazorMargin
        &&  abs(eval) < 2 * VALUE_KNOWN_WIN)
        return qsearch<NT>(pos, ss, alpha, beta);

    improving =  (ss-2)->staticEval == VALUE_NONE ? (ss->staticEval > (ss-4)->staticEval
              || (ss-4)->staticEval == VALUE_NONE) : ss->staticEval > (ss-2)->staticEval;

    // Step 8. Futility pruning: child node (~50 Elo)
    if (   !PvNode
        &&  depth < 6
        &&  eval - futility_margin(depth, improving) >= beta
        &&  eval < VALUE_KNOWN_WIN  // Do not return unproven wins
        &&  pos.non_pawn_material(~pos.side_to_move()))
        return eval;

    // Step 9. Null move search with verification search (~40 Elo)
    if (   !PvNode
        && (ss-1)->currentMove != MOVE_NULL
        && (ss-1)->statScore < 23397
        &&  eval >= beta
        &&  eval >= ss->staticEval
        &&  ss->staticEval >= beta - 32 * depth - 30 * improving + 120 * ttPv + 292
        && !excludedMove
        &&  pos.non_pawn_material(us)
        && (ss->ply >= thisThread->nmpMinPly || us != thisThread->nmpColor)
        &&  abs(eval) < 2 * VALUE_KNOWN_WIN
        &&  pos.non_pawn_material(~us)
        && !(depth > 4 && (MoveList<LEGAL, KING>(pos).size() < 1 || MoveList<LEGAL>(pos).size() < 6)))
    {
        assert(eval - beta >= 0);

        // Null move dynamic reduction based on depth and value
        Depth R = (854 + 68 * depth) / 258 + std::min(int(eval - beta) / 192, 3);

        ss->currentMove = MOVE_NULL;
        ss->continuationHistory = &thisThread->continuationHistory[0][0][NO_PIECE][0];

        pos.do_null_move(st);

        Value nullValue = -search<NonPV>(pos, ss+1, -beta, -beta+1, depth-R, !cutNode);

        pos.undo_null_move();

        if (nullValue >= beta)
        {
            // Do not return unproven mate scores
            if (nullValue >= VALUE_MATE_IN_MAX_PLY)
                nullValue = beta;

            if (thisThread->nmpMinPly || (abs(beta) < VALUE_KNOWN_WIN && depth < 13))
                return nullValue;

            assert(!thisThread->nmpMinPly); // Recursive verification is not allowed

            // Do verification search at high depths, with null move pruning disabled
            // for us, until ply exceeds nmpMinPly.
            thisThread->nmpMinPly = ss->ply + 3 * (depth-R) / 4;
            thisThread->nmpColor = us;

            Value v = search<NonPV>(pos, ss, beta-1, beta, depth-R, false);

            thisThread->nmpMinPly = 0;

            if (v >= beta)
                return nullValue;
        }
    }

    // Step 10. ProbCut (~10 Elo)
    // If we have a good enough capture and a reduced search returns a value
    // much above beta, we can (almost) safely prune the previous move.
    if (   !PvNode
        &&  depth >= 5
        &&  ss->ply % 2 == 1
        &&  abs(beta) < VALUE_MATE_IN_MAX_PLY
        &&  abs(eval) < 2 * VALUE_KNOWN_WIN)
    {
        Value raisedBeta = std::min(beta + 189 - 45 * improving, VALUE_INFINITE);
        MovePicker mp(pos, ttMove, raisedBeta - ss->staticEval, &thisThread->captureHistory);
        int probCutCount = 0;

        while (  (move = mp.next_move()) != MOVE_NONE
               && probCutCount < 2 + 2 * cutNode)
            if (move != excludedMove && pos.legal(move))
            {
                assert(pos.capture_or_promotion(move));
                assert(depth >= 5);

                captureOrPromotion = true;
                probCutCount++;

                ss->currentMove = move;
                ss->continuationHistory = &thisThread->continuationHistory[inCheck]
                                                                          [captureOrPromotion]
                                                                          [pos.moved_piece(move)]
                                                                          [to_sq(move)];

                pos.do_move(move, st);

                // Perform a preliminary qsearch to verify that the move holds
                value = -qsearch<NonPV>(pos, ss+1, -raisedBeta, -raisedBeta+1);

                // If the qsearch held, perform the regular search
                if (value >= raisedBeta)
                    value = -search<NonPV>(pos, ss+1, -raisedBeta, -raisedBeta+1, depth - 4, !cutNode);

                pos.undo_move(move);

                if (value >= raisedBeta)
                    return value;
            }
    }

    // Step 11. Internal iterative deepening (~1 Elo)
    if (depth >= 7 && !ttMove)
    {
        search<NT>(pos, ss, alpha, beta, depth - 7, cutNode);

        tte = TT.probe(posKey, ttHit);
        ttValue = ttHit ? value_from_tt(tte->value(), ss->ply, pos.rule50_count()) : VALUE_NONE;
        ttMove = ttHit ? tte->move() : MOVE_NONE;
    }

moves_loop: // When in check, search starts from here

    const PieceToHistory* contHist[] = { (ss-1)->continuationHistory, (ss-2)->continuationHistory,
                                          nullptr                   , (ss-4)->continuationHistory,
                                          nullptr                   , (ss-6)->continuationHistory };

    Move countermove = thisThread->counterMoves[pos.piece_on(prevSq)][prevSq];

    MovePicker mp(pos, ttMove, depth, &thisThread->mainHistory,
                                      &thisThread->captureHistory,
                                      contHist,
                                      countermove,
                                      ss->killers);

    value = bestValue;
    singularLMR = moveCountPruning = false;
    ttCapture = ttMove && pos.capture_or_promotion(ttMove);

    // Mark this node as being searched
    ThreadHolding th(thisThread, posKey, ss->ply);

    // Step 12. Loop through all pseudo-legal moves until no moves remain
    // or a beta cutoff occurs.
    while ((move = mp.next_move(moveCountPruning)) != MOVE_NONE)
    {
      assert(is_ok(move));

      if (move == excludedMove)
          continue;

      // At root obey the "searchmoves" option and skip moves not listed in Root
      // Move List. As a consequence any illegal move is also skipped. In MultiPV
      // mode we also skip PV moves which have been already searched and those
      // of lower "TB rank" if we are in a TB root position.
      if (rootNode && !std::count(thisThread->rootMoves.begin() + thisThread->pvIdx,
                                  thisThread->rootMoves.begin() + thisThread->pvLast, move))
          continue;

      ss->moveCount = ++moveCount;

      if (rootNode && thisThread == Threads.main() && Time.elapsed() > 3000)
          sync_cout << "info depth " << depth
                    << " currmove " << UCI::move(move, pos.is_chess960())
                    << " currmovenumber " << moveCount + thisThread->pvIdx << sync_endl;
      if (PvNode)
          (ss+1)->pv = nullptr;

      extension = 0;
      captureOrPromotion = pos.capture_or_promotion(move);
      movedPiece = pos.moved_piece(move);
      givesCheck = pos.gives_check(move);

      // Calculate new depth for this move
      newDepth = depth - 1 + extension;

      // Step 13. Pruning at shallow depth
      if (  !PvNode
          && pos.non_pawn_material(us)
          && bestValue > VALUE_MATED_IN_MAX_PLY)
      {
          // Skip quiet moves if movecount exceeds our FutilityMoveCount threshold
          moveCountPruning = moveCount >= futility_move_count(improving, depth);

          if (   !captureOrPromotion
              && !givesCheck)
          {
              // Reduced depth of the next LMR search
              int lmrDepth = std::max(newDepth - reduction(improving, depth, moveCount), 0);

              // Countermoves based pruning (~20 Elo)
              if (   lmrDepth < 4 + ((ss-1)->statScore > 0 || (ss-1)->moveCount == 1)
                  && (*contHist[0])[movedPiece][to_sq(move)] < CounterMovePruneThreshold
                  && (*contHist[1])[movedPiece][to_sq(move)] < CounterMovePruneThreshold)
                  continue;

              // Futility pruning: parent node (~5 Elo)
              if (   lmrDepth < 6
                  && !inCheck
                  && ss->staticEval + 235 + 172 * lmrDepth <= alpha
                  &&  thisThread->mainHistory[us][from_to(move)]
                    + (*contHist[0])[movedPiece][to_sq(move)]
                    + (*contHist[1])[movedPiece][to_sq(move)]
                    + (*contHist[3])[movedPiece][to_sq(move)] < 25000)
                  continue;

              // Prune moves with negative SEE (~20 Elo)
              if (!pos.see_ge(move, Value(-(32 - std::min(lmrDepth, 18)) * lmrDepth * lmrDepth)))
                  continue;
          }
<<<<<<< HEAD
          else if (!pos.see_ge(move, Value(-194) * depth)) // (~25 Elo)
=======
          else if (  !(givesCheck && extension)
                   && !pos.see_ge(move, Value(-194) * depth)) // (~20 Elo)
          {
              if (captureOrPromotion && captureCount < 32)
                  capturesSearched[captureCount++] = move;
>>>>>>> 2725e46c
              continue;
      }

      // Step 14. Extensions (~75 Elo)

      // Singular extension search (~70 Elo). If all moves but one fail low on a
      // search of (alpha-s, beta-s), and just one fails high on (alpha, beta),
      // then that move is singular and should be extended. To verify this we do
      // a reduced search on all the other moves but the ttMove and if the
      // result is lower than ttValue minus a margin then we will extend the ttMove.
      if (    depth >= 6
          &&  move == ttMove
          && !rootNode
          && !excludedMove // Avoid recursive singular search
       /* &&  ttValue != VALUE_NONE Already implicit in the next condition */
          &&  abs(ttValue) < VALUE_KNOWN_WIN
          && (tte->bound() & BOUND_LOWER)
          &&  tte->depth() >= depth - 3
          &&  pos.legal(move))
      {
          Value singularBeta = ttValue - 2 * depth;
          Depth halfDepth = depth / 2;
          ss->excludedMove = move;
          value = search<NonPV>(pos, ss, singularBeta - 1, singularBeta, halfDepth, cutNode);
          ss->excludedMove = MOVE_NONE;

          if (value < singularBeta)
          {
              extension = 1;
              singularLMR = true;
          }

          // Multi-cut pruning
          // Our ttMove is assumed to fail high, and now we failed high also on a reduced
          // search without the ttMove. So we assume this expected Cut-node is not singular,
          // that multiple moves fail high, and we can prune the whole subtree by returning
          // a soft bound.
          else if (singularBeta >= beta)
              return singularBeta;
      }

      // Check extension (~2 Elo)
      else if (    givesCheck
               && (pos.is_discovery_check_on_king(~us, move) || pos.see_ge(move)))
          extension = 1;

      // Passed pawn extension
      else if (   move == ss->killers[0]
               && pos.advanced_pawn_push(move)
               && pos.pawn_passed(us, to_sq(move)))
          extension = 1;

      // Last captures extension
      else if (   PieceValue[EG][pos.captured_piece()] > PawnValueEg
               && pos.non_pawn_material() <= 2 * RookValueMg)
          extension = 1;

      // Castling extension
      if (type_of(move) == CASTLING)
          extension = 1;

      // Add extension to new depth
      newDepth += extension;

      // Speculative prefetch as early as possible
      prefetch(TT.first_entry(pos.key_after(move)));

      // Check for legality just before making the move
      if (!rootNode && !pos.legal(move))
      {
          ss->moveCount = --moveCount;
          continue;
      }

      // Update the current move (this must be done after singular extension search)
      ss->currentMove = move;
      ss->continuationHistory = &thisThread->continuationHistory[inCheck]
                                                                [captureOrPromotion]
                                                                [movedPiece]
                                                                [to_sq(move)];

      // Step 15. Make the move
      pos.do_move(move, st, givesCheck);

      // Step 16. Reduced depth search (LMR, ~200 Elo). If the move fails high it will be
      // re-searched at full depth.
      if (    depth >= 3
          &&  moveCount > 1 + rootNode + (rootNode && bestValue < alpha)
          && (!rootNode || thisThread->best_move_count(move) == 0)
          && (!captureOrPromotion || moveCountPruning || thisThread->ttHitAverage < 375 * ttHitAverageResolution * ttHitAverageWindow / 1024)
          &&  thisThread->selDepth > depth
          && !(depth >= 16 && ss->ply <= 3))
      {
          Depth r = reduction(improving, depth, moveCount);

          // Decrease reduction if the ttHit running average is large
          if (thisThread->ttHitAverage > 500 * ttHitAverageResolution * ttHitAverageWindow / 1024)
              r--;

          // Reduction if other threads are searching this position.
          if (th.marked())
              r++;

          // Decrease reduction if position is or has been on the PV (~10 Elo)
          if (ttPv)
              r -= 2;

          // Decrease reduction if opponent's move count is high (~5 Elo)
          if ((ss-1)->moveCount > 14)
              r--;

          // Decrease reduction if ttMove has been singularly extended (~3 Elo)
          if (singularLMR)
              r -= 2;

          if (!captureOrPromotion)
          {
              // Increase reduction if ttMove is a capture (~5 Elo)
              if (ttCapture)
                  r++;

              // Increase reduction for cut nodes (~10 Elo)
              if (cutNode)
                  r += 2;

              // Decrease reduction for moves that escape a capture. Filter out
              // castling moves, because they are coded as "king captures rook" and
              // hence break make_move(). (~2 Elo)
              else if (    type_of(move) == NORMAL
                       && !pos.see_ge(reverse_move(move)))
                  r -= 2 + ttPv;

              ss->statScore =  thisThread->mainHistory[us][from_to(move)]
                             + (*contHist[0])[movedPiece][to_sq(move)]
                             + (*contHist[1])[movedPiece][to_sq(move)]
                             + (*contHist[3])[movedPiece][to_sq(move)]
                             - 4926;

              // Reset statScore to zero if negative and most stats shows >= 0
              if (    ss->statScore < 0
                  && (*contHist[0])[movedPiece][to_sq(move)] >= 0
                  && (*contHist[1])[movedPiece][to_sq(move)] >= 0
                  && thisThread->mainHistory[us][from_to(move)] >= 0)
                  ss->statScore = 0;

              // Decrease/increase reduction by comparing opponent's stat score (~10 Elo)
              if (ss->statScore >= -102 && (ss-1)->statScore < -114)
                  r--;

              else if ((ss-1)->statScore >= -116 && ss->statScore < -154)
                  r++;

              // Decrease/increase reduction for moves with a good/bad history (~30 Elo)
              r -= ss->statScore / 16384;
          }

          // Increase reduction for captures/promotions if late move and at low depth
          else if (depth < 8 && moveCount > 2)
              r++;

          if (study && ss->ply < depth / 2 - 1)
              r = 0;

          Depth d = clamp(newDepth - r, 1, newDepth);

          value = -search<NonPV>(pos, ss+1, -(alpha+1), -alpha, d, true);

          doFullDepthSearch = (value > alpha && d != newDepth), didLMR = true;
      }
      else
          doFullDepthSearch = !PvNode || moveCount > 1, didLMR = false;

      // Step 17. Full depth search when LMR is skipped or fails high
      if (doFullDepthSearch)
      {
          value = -search<NonPV>(pos, ss+1, -(alpha+1), -alpha, newDepth, !cutNode);

          if (didLMR && !captureOrPromotion)
          {
              int bonus = value > alpha ?  stat_bonus(newDepth)
                                        : -stat_bonus(newDepth);

              if (move == ss->killers[0])
                  bonus += bonus / 4;

              update_continuation_histories(ss, movedPiece, to_sq(move), bonus);
          }
      }

      // For PV nodes only, do a full PV search on the first move or after a fail
      // high (in the latter case search only if value < beta), otherwise let the
      // parent node fail low with value <= alpha and try another move.
      if (PvNode && (moveCount == 1 || (value > alpha && (rootNode || value < beta))))
      {
          (ss+1)->pv = pv;
          (ss+1)->pv[0] = MOVE_NONE;

          value = -search<PV>(pos, ss+1, -beta, -alpha, newDepth, false);
      }

      // Step 18. Undo move
      pos.undo_move(move);

      assert(value > -VALUE_INFINITE && value < VALUE_INFINITE);

      // Step 19. Check for a new best move
      // Finished searching the move. If a stop occurred, the return value of
      // the search cannot be trusted, and we return immediately without
      // updating best move, PV and TT.
      if (Threads.stop.load(std::memory_order_relaxed))
          return VALUE_ZERO;

      if (rootNode)
      {
          RootMove& rm = *std::find(thisThread->rootMoves.begin(),
                                    thisThread->rootMoves.end(), move);

          // PV move or new best move?
          if (moveCount == 1 || value > alpha)
          {
              rm.score = value;
              rm.selDepth = thisThread->selDepth;
              rm.pv.resize(1);

              assert((ss+1)->pv);

              for (Move* m = (ss+1)->pv; *m != MOVE_NONE; ++m)
                  rm.pv.push_back(*m);

              // We record how often the best move has been changed in each
              // iteration. This information is used for time management: When
              // the best move changes frequently, we allocate some more time.
              if (moveCount > 1)
                  ++thisThread->bestMoveChanges;
          }
          else
              // All other moves but the PV are set to the lowest value: this
              // is not a problem when sorting because the sort is stable and the
              // move position in the list is preserved - just the PV is pushed up.
              rm.score = -VALUE_INFINITE;
      }

      if (value > bestValue)
      {
          bestValue = value;

          if (value > alpha)
          {
              bestMove = move;

              if (PvNode && !rootNode) // Update pv even in fail-high case
                  update_pv(ss->pv, move, (ss+1)->pv);

              if (PvNode && value < beta) // Update alpha! Always alpha < beta
                  alpha = value;
              else
              {
                  assert(value >= beta); // Fail high
                  ss->statScore = 0;
                  break;
              }
          }
      }

      if (move != bestMove)
      {
          if (captureOrPromotion && captureCount < 32)
              capturesSearched[captureCount++] = move;

          else if (!captureOrPromotion && quietCount < 64)
              quietsSearched[quietCount++] = move;
      }
    }

    // The following condition would detect a stop only after move loop has been
    // completed. But in this case bestValue is valid because we have fully
    // searched our subtree, and we can anyhow save the result in TT.
    /*
       if (Threads.stop)
        return VALUE_DRAW;
    */

    // Step 20. Check for mate and stalemate
    // All legal moves have been searched and if there are no legal moves, it
    // must be a mate or a stalemate. If we are in a singular extension search then
    // return a fail low score.

    assert(moveCount || !inCheck || excludedMove || !MoveList<LEGAL>(pos).size());

    if (!moveCount)
        bestValue = excludedMove ? alpha
                   :     inCheck ? mated_in(ss->ply) : VALUE_DRAW;

    else if (bestMove)
        update_all_stats(pos, ss, bestMove, bestValue, beta, prevSq,
                         quietsSearched, quietCount, capturesSearched, captureCount, depth);

    // Bonus for prior countermove that caused the fail low
    else if (   (depth >= 3 || PvNode)
             && !priorCapture)
        update_continuation_histories(ss-1, pos.piece_on(prevSq), prevSq, stat_bonus(depth));

    if (PvNode)
        bestValue = std::min(bestValue, maxValue);

    if (!excludedMove)
        tte->save(posKey, value_to_tt(bestValue, ss->ply), ttPv,
                  bestValue >= beta ? BOUND_LOWER :
                  PvNode && bestMove ? BOUND_EXACT : BOUND_UPPER,
                  depth, bestMove, ss->staticEval);

    assert(bestValue > -VALUE_INFINITE && bestValue < VALUE_INFINITE);

    return bestValue;
  }


  // qsearch() is the quiescence search function, which is called by the main search
  // function with zero depth, or recursively with further decreasing depth per call.
  template <NodeType NT>
  Value qsearch(Position& pos, Stack* ss, Value alpha, Value beta, Depth depth) {

    constexpr bool PvNode = NT == PV;

    assert(alpha >= -VALUE_INFINITE && alpha < beta && beta <= VALUE_INFINITE);
    assert(PvNode || (alpha == beta - 1));
    assert(depth <= 0);

    Move pv[MAX_PLY+1];
    StateInfo st;
    TTEntry* tte;
    Key posKey;
    Move ttMove, move, bestMove;
    Depth ttDepth;
    Value bestValue, value, ttValue, futilityValue, futilityBase, oldAlpha;
    bool ttHit, pvHit, inCheck, givesCheck, captureOrPromotion, evasionPrunable;
    int moveCount;

    if (PvNode)
    {
        oldAlpha = alpha; // To flag BOUND_EXACT when eval above alpha and no available moves
        (ss+1)->pv = pv;
        ss->pv[0] = MOVE_NONE;
    }

    Thread* thisThread = pos.this_thread();
    (ss+1)->ply = ss->ply + 1;
    bestMove = MOVE_NONE;
    inCheck = pos.checkers();
    moveCount = 0;

    // Check for an immediate draw or maximum ply reached
    if (   pos.is_draw(ss->ply)
        || ss->ply >= MAX_PLY)
        return (ss->ply >= MAX_PLY && !inCheck) ? evaluate(pos) : VALUE_DRAW;

    assert(0 <= ss->ply && ss->ply < MAX_PLY);

    // Decide whether or not to include checks: this fixes also the type of
    // TT entry depth that we are going to use. Note that in qsearch we use
    // only two types of depth in TT: DEPTH_QS_CHECKS or DEPTH_QS_NO_CHECKS.
    ttDepth = inCheck || depth >= DEPTH_QS_CHECKS ? DEPTH_QS_CHECKS
                                                  : DEPTH_QS_NO_CHECKS;
    // Transposition table lookup
    posKey = pos.key();
    tte = TT.probe(posKey, ttHit);
    ttValue = ttHit ? value_from_tt(tte->value(), ss->ply, pos.rule50_count()) : VALUE_NONE;
    ttMove = ttHit ? tte->move() : MOVE_NONE;
    pvHit = ttHit && tte->is_pv();

    if (  !PvNode
        && ttHit
        && tte->depth() >= ttDepth
        && ttValue != VALUE_NONE // Only in case of TT access race
        && (ttValue >= beta ? (tte->bound() & BOUND_LOWER)
                            : (tte->bound() & BOUND_UPPER)))
        return ttValue;

    // Evaluate the position statically
    if (inCheck)
    {
        ss->staticEval = VALUE_NONE;
        bestValue = futilityBase = -VALUE_INFINITE;
    }
    else
    {
        if (ttHit)
        {
            // Never assume anything about values stored in TT
            if ((ss->staticEval = bestValue = tte->eval()) == VALUE_NONE)
                ss->staticEval = bestValue = evaluate(pos);

            // Can ttValue be used as a better position evaluation?
            if (    ttValue != VALUE_NONE
                && (tte->bound() & (ttValue > bestValue ? BOUND_LOWER : BOUND_UPPER)))
                bestValue = ttValue;
        }
        else
            ss->staticEval = bestValue =
            (ss-1)->currentMove != MOVE_NULL ? evaluate(pos)
                                             : -(ss-1)->staticEval + 2 * Eval::Tempo;

        // Stand pat. Return immediately if static value is at least beta
        if (bestValue >= beta)
        {
            if (!ttHit)
                tte->save(posKey, value_to_tt(bestValue, ss->ply), pvHit, BOUND_LOWER,
                          DEPTH_NONE, MOVE_NONE, ss->staticEval);

            return bestValue;
        }

        if (PvNode && bestValue > alpha)
            alpha = bestValue;

        futilityBase = bestValue + 154;
    }

    const PieceToHistory* contHist[] = { (ss-1)->continuationHistory, (ss-2)->continuationHistory,
                                          nullptr                   , (ss-4)->continuationHistory,
                                          nullptr                   , (ss-6)->continuationHistory };

    // Initialize a MovePicker object for the current position, and prepare
    // to search the moves. Because the depth is <= 0 here, only captures,
    // queen promotions and checks (only if depth >= DEPTH_QS_CHECKS) will
    // be generated.
    MovePicker mp(pos, ttMove, depth, &thisThread->mainHistory,
                                      &thisThread->captureHistory,
                                      contHist,
                                      to_sq((ss-1)->currentMove));

    // Loop through the moves until no moves remain or a beta cutoff occurs
    while ((move = mp.next_move()) != MOVE_NONE)
    {
      assert(is_ok(move));

      givesCheck = pos.gives_check(move);
      captureOrPromotion = pos.capture_or_promotion(move);

      moveCount++;

      // Futility pruning
      if (   !inCheck
          && !givesCheck
          &&  futilityBase > -VALUE_KNOWN_WIN
          && !pos.advanced_pawn_push(move))
      {
          assert(type_of(move) != ENPASSANT); // Due to !pos.advanced_pawn_push

          futilityValue = futilityBase + PieceValue[EG][pos.piece_on(to_sq(move))];

          if (futilityValue <= alpha)
          {
              bestValue = std::max(bestValue, futilityValue);
              continue;
          }

          if (futilityBase <= alpha && !pos.see_ge(move, VALUE_ZERO + 1))
          {
              bestValue = std::max(bestValue, futilityBase);
              continue;
          }
      }

      // Detect non-capture evasions that are candidates to be pruned
      evasionPrunable =    inCheck
                       &&  (depth != 0 || moveCount > 2)
                       &&  bestValue > VALUE_MATED_IN_MAX_PLY
                       && !pos.capture(move);

      // Don't search moves with negative SEE values
      if (  (!inCheck || evasionPrunable) && !pos.see_ge(move))
          continue;

      // Speculative prefetch as early as possible
      prefetch(TT.first_entry(pos.key_after(move)));

      // Check for legality just before making the move
      if (!pos.legal(move))
      {
          moveCount--;
          continue;
      }

      ss->currentMove = move;
      ss->continuationHistory = &thisThread->continuationHistory[inCheck]
                                                                [captureOrPromotion]
                                                                [pos.moved_piece(move)]
                                                                [to_sq(move)];

      // Make and search the move
      pos.do_move(move, st, givesCheck);
      value = -qsearch<NT>(pos, ss+1, -beta, -alpha, depth - 1);
      pos.undo_move(move);

      assert(value > -VALUE_INFINITE && value < VALUE_INFINITE);

      // Check for a new best move
      if (value > bestValue)
      {
          bestValue = value;

          if (value > alpha)
          {
              bestMove = move;

              if (PvNode) // Update pv even in fail-high case
                  update_pv(ss->pv, move, (ss+1)->pv);

              if (PvNode && value < beta) // Update alpha here!
                  alpha = value;
              else
                  break; // Fail high
          }
       }
    }

    // All legal moves have been searched. A special case: If we're in check
    // and no legal moves were found, it is checkmate.
    if (inCheck && bestValue == -VALUE_INFINITE)
        return mated_in(ss->ply); // Plies to mate from the root

    tte->save(posKey, value_to_tt(bestValue, ss->ply), pvHit,
              bestValue >= beta ? BOUND_LOWER :
              PvNode && bestValue > oldAlpha  ? BOUND_EXACT : BOUND_UPPER,
              ttDepth, bestMove, ss->staticEval);

    assert(bestValue > -VALUE_INFINITE && bestValue < VALUE_INFINITE);

    return bestValue;
  }


  // value_to_tt() adjusts a mate score from "plies to mate from the root" to
  // "plies to mate from the current position". Non-mate scores are unchanged.
  // The function is called before storing a value in the transposition table.

  Value value_to_tt(Value v, int ply) {

    assert(v != VALUE_NONE);

    return  v >= VALUE_MATE_IN_MAX_PLY  ? v + ply
          : v <= VALUE_MATED_IN_MAX_PLY ? v - ply : v;
  }


  // value_from_tt() is the inverse of value_to_tt(): It adjusts a mate score
  // from the transposition table (which refers to the plies to mate/be mated
  // from current position) to "plies to mate/be mated from the root".

  Value value_from_tt(Value v, int ply, int r50c) {

    return  v == VALUE_NONE             ? VALUE_NONE
          : v >= VALUE_MATE_IN_MAX_PLY  ? VALUE_MATE - v > 99 - r50c ? VALUE_MATE_IN_MAX_PLY  : v - ply
          : v <= VALUE_MATED_IN_MAX_PLY ? VALUE_MATE + v > 99 - r50c ? VALUE_MATED_IN_MAX_PLY : v + ply : v;
  }


  // update_pv() adds current move and appends child pv[]

  void update_pv(Move* pv, Move move, Move* childPv) {

    for (*pv++ = move; childPv && *childPv != MOVE_NONE; )
        *pv++ = *childPv++;
    *pv = MOVE_NONE;
  }


  // update_all_stats() updates stats at the end of search() when a bestMove is found

  void update_all_stats(const Position& pos, Stack* ss, Move bestMove, Value bestValue, Value beta, Square prevSq,
                        Move* quietsSearched, int quietCount, Move* capturesSearched, int captureCount, Depth depth) {

    int bonus1, bonus2;
    Color us = pos.side_to_move();
    Thread* thisThread = pos.this_thread();
    CapturePieceToHistory& captureHistory = thisThread->captureHistory;
    Piece moved_piece = pos.moved_piece(bestMove);
    PieceType captured = type_of(pos.piece_on(to_sq(bestMove)));

    bonus1 = stat_bonus(depth + 1);
    bonus2 = bestValue > beta + PawnValueMg ? bonus1               // larger bonus
                                            : stat_bonus(depth);   // smaller bonus

    if (!pos.capture_or_promotion(bestMove))
    {
        update_quiet_stats(pos, ss, bestMove, bonus2);

        // Decrease all the non-best quiet moves
        for (int i = 0; i < quietCount; ++i)
        {
            thisThread->mainHistory[us][from_to(quietsSearched[i])] << -bonus2;
            update_continuation_histories(ss, pos.moved_piece(quietsSearched[i]), to_sq(quietsSearched[i]), -bonus2);
        }
    }
    else
        captureHistory[moved_piece][to_sq(bestMove)][captured] << bonus1;

    // Extra penalty for a quiet TT or main killer move in previous ply when it gets refuted
    if (   ((ss-1)->moveCount == 1 || ((ss-1)->currentMove == (ss-1)->killers[0]))
        && !pos.captured_piece())
            update_continuation_histories(ss-1, pos.piece_on(prevSq), prevSq, -bonus1);

    // Decrease all the non-best capture moves
    for (int i = 0; i < captureCount; ++i)
    {
        moved_piece = pos.moved_piece(capturesSearched[i]);
        captured = type_of(pos.piece_on(to_sq(capturesSearched[i])));
        captureHistory[moved_piece][to_sq(capturesSearched[i])][captured] << -bonus1;
    }
  }


  // update_continuation_histories() updates histories of the move pairs formed
  // by moves at ply -1, -2, and -4 with current move.

  void update_continuation_histories(Stack* ss, Piece pc, Square to, int bonus) {

    for (int i : {1, 2, 4, 6})
        if (is_ok((ss-i)->currentMove))
            (*(ss-i)->continuationHistory)[pc][to] << bonus;
  }


  // update_quiet_stats() updates move sorting heuristics

  void update_quiet_stats(const Position& pos, Stack* ss, Move move, int bonus) {

    if (ss->killers[0] != move)
    {
        ss->killers[1] = ss->killers[0];
        ss->killers[0] = move;
    }

    Color us = pos.side_to_move();
    Thread* thisThread = pos.this_thread();
    thisThread->mainHistory[us][from_to(move)] << bonus;
    update_continuation_histories(ss, pos.moved_piece(move), to_sq(move), bonus);

    if (type_of(pos.moved_piece(move)) != PAWN)
        thisThread->mainHistory[us][from_to(reverse_move(move))] << -bonus;

    if (is_ok((ss-1)->currentMove))
    {
        Square prevSq = to_sq((ss-1)->currentMove);
        thisThread->counterMoves[pos.piece_on(prevSq)][prevSq] = move;
    }
  }

  // When playing with strength handicap, choose best move among a set of RootMoves
  // using a statistical rule dependent on 'level'. Idea by Heinz van Saanen.

  Move Skill::pick_best(size_t multiPV) {

    const RootMoves& rootMoves = Threads.main()->rootMoves;
    static PRNG rng(now()); // PRNG sequence should be non-deterministic

    // RootMoves are already sorted by score in descending order
    Value topScore = rootMoves[0].score;
    int delta = std::min(topScore - rootMoves[multiPV - 1].score, PawnValueMg);
    int weakness = 120 - 2 * level;
    int maxScore = -VALUE_INFINITE;

    // Choose best move. For each move score we add two terms, both dependent on
    // weakness. One is deterministic and bigger for weaker levels, and one is
    // random. Then we choose the move with the resulting highest score.
    for (size_t i = 0; i < multiPV; ++i)
    {
        // This is our magic formula
        int push = (  weakness * int(topScore - rootMoves[i].score)
                    + delta * (rng.rand<unsigned>() % weakness)) / 128;

        if (rootMoves[i].score + push >= maxScore)
        {
            maxScore = rootMoves[i].score + push;
            best = rootMoves[i].pv[0];
        }
    }

    return best;
  }

} // namespace

/// MainThread::check_time() is used to print debug info and, more importantly,
/// to detect when we are out of available time and thus stop the search.

void MainThread::check_time() {

  if (--callsCnt > 0)
      return;

  // When using nodes, ensure checking rate is not lower than 0.1% of nodes
  callsCnt = Limits.nodes ? std::min(1024, int(Limits.nodes / 1024)) : 1024;

  static TimePoint lastInfoTime = now();

  TimePoint elapsed = Time.elapsed();
  TimePoint tick = Limits.startTime + elapsed;

  if (tick - lastInfoTime >= 1000)
  {
      lastInfoTime = tick;
      dbg_print();
  }

  // We should not stop pondering until told so by the GUI
  if (ponder)
      return;

  if (   (Limits.use_time_management() && (elapsed > Time.maximum() - 10 || stopOnPonderhit))
      || (Limits.movetime && elapsed >= Limits.movetime)
      || (Limits.nodes && Threads.nodes_searched() >= (uint64_t)Limits.nodes))
      Threads.stop = true;
}


/// UCI::pv() formats PV information according to the UCI protocol. UCI requires
/// that all (if any) unsearched PV lines are sent using a previous search score.

string UCI::pv(const Position& pos, Depth depth, Value alpha, Value beta) {

  std::stringstream ss;
  TimePoint elapsed = Time.elapsed() + 1;
  const RootMoves& rootMoves = pos.this_thread()->rootMoves;
  size_t pvIdx = pos.this_thread()->pvIdx;
  size_t multiPV = std::min((size_t)Options["MultiPV"], rootMoves.size());
  uint64_t nodesSearched = Threads.nodes_searched();
  uint64_t tbHits = Threads.tb_hits() + (TB::RootInTB ? rootMoves.size() : 0);

  for (size_t i = 0; i < multiPV; ++i)
  {
      bool updated = rootMoves[i].score != -VALUE_INFINITE;

      if (depth == 1 && !updated)
          continue;

      Depth d = updated ? depth : depth - 1;
      Value v = updated ? rootMoves[i].score : rootMoves[i].previousScore;

      bool tb = TB::RootInTB && abs(v) < VALUE_MATE - MAX_PLY;
      v = tb ? rootMoves[i].tbScore : v;

      if (ss.rdbuf()->in_avail()) // Not at first line
          ss << "\n";

      ss << "info"
         << " depth "    << d
         << " seldepth " << rootMoves[i].selDepth
         << " multipv "  << i + 1
         << " score "    << UCI::value(v);

      if (!tb && i == pvIdx)
          ss << (v >= beta ? " lowerbound" : v <= alpha ? " upperbound" : "");

      ss << " nodes "    << nodesSearched
         << " nps "      << nodesSearched * 1000 / elapsed;

      if (elapsed > 1000) // Earlier makes little sense
          ss << " hashfull " << TT.hashfull();

      ss << " tbhits "   << tbHits
         << " time "     << elapsed
         << " pv";

      for (Move m : rootMoves[i].pv)
          ss << " " << UCI::move(m, pos.is_chess960());
  }

  return ss.str();
}


/// RootMove::extract_ponder_from_tt() is called in case we have no ponder move
/// before exiting the search, for instance, in case we stop the search during a
/// fail high at root. We try hard to have a ponder move to return to the GUI,
/// otherwise in case of 'ponder on' we have nothing to think on.

bool RootMove::extract_ponder_from_tt(Position& pos) {

    StateInfo st;
    bool ttHit;

    assert(pv.size() == 1);

    if (pv[0] == MOVE_NONE)
        return false;

    pos.do_move(pv[0], st);
    TTEntry* tte = TT.probe(pos.key(), ttHit);

    if (ttHit)
    {
        Move m = tte->move(); // Local copy to be SMP safe
        if (MoveList<LEGAL>(pos).contains(m))
            pv.push_back(m);
    }

    pos.undo_move(pv[0]);
    return pv.size() > 1;
}

void Tablebases::rank_root_moves(Position& pos, Search::RootMoves& rootMoves) {

    RootInTB = false;
    UseRule50 = bool(Options["Syzygy50MoveRule"]);
    ProbeDepth = int(Options["SyzygyProbeDepth"]);
    Cardinality = int(Options["SyzygyProbeLimit"]);
    bool dtz_available = true;

    // Tables with fewer pieces than SyzygyProbeLimit are searched with
    // ProbeDepth == 0
    if (Cardinality > MaxCardinality)
    {
        Cardinality = MaxCardinality;
        ProbeDepth = 0;
    }

    if (Cardinality >= popcount(pos.pieces()) && !pos.can_castle(ANY_CASTLING))
    {
        // Rank moves using DTZ tables
        RootInTB = root_probe(pos, rootMoves);

        if (!RootInTB)
        {
            // DTZ tables are missing; try to rank moves using WDL tables
            dtz_available = false;
            RootInTB = root_probe_wdl(pos, rootMoves);
        }
    }

    if (RootInTB)
    {
        // Sort moves according to TB rank
        std::sort(rootMoves.begin(), rootMoves.end(),
                  [](const RootMove &a, const RootMove &b) { return a.tbRank > b.tbRank; } );

        // Probe during search only if DTZ is not available and we are winning
        if (dtz_available || rootMoves[0].tbScore <= VALUE_DRAW)
            Cardinality = 0;
    }
    else
    {
        // Clean up if root_probe() and root_probe_wdl() have failed
        for (auto& m : rootMoves)
            m.tbRank = 0;
    }
}<|MERGE_RESOLUTION|>--- conflicted
+++ resolved
@@ -1037,15 +1037,8 @@
               if (!pos.see_ge(move, Value(-(32 - std::min(lmrDepth, 18)) * lmrDepth * lmrDepth)))
                   continue;
           }
-<<<<<<< HEAD
-          else if (!pos.see_ge(move, Value(-194) * depth)) // (~25 Elo)
-=======
           else if (  !(givesCheck && extension)
                    && !pos.see_ge(move, Value(-194) * depth)) // (~20 Elo)
-          {
-              if (captureOrPromotion && captureCount < 32)
-                  capturesSearched[captureCount++] = move;
->>>>>>> 2725e46c
               continue;
       }
 
