/*
  Stockfish, a UCI chess playing engine derived from Glaurung 2.1
  Copyright (C) 2004-2008 Tord Romstad (Glaurung author)
  Copyright (C) 2008-2015 Marco Costalba, Joona Kiiski, Tord Romstad
  Copyright (C) 2015-2017 Marco Costalba, Joona Kiiski, Gary Linscott, Tord Romstad

  Stockfish is free software: you can redistribute it and/or modify
  it under the terms of the GNU General Public License as published by
  the Free Software Foundation, either version 3 of the License, or
  (at your option) any later version.

  Stockfish is distributed in the hope that it will be useful,
  but WITHOUT ANY WARRANTY; without even the implied warranty of
  MERCHANTABILITY or FITNESS FOR A PARTICULAR PURPOSE.  See the
  GNU General Public License for more details.

  You should have received a copy of the GNU General Public License
  along with this program.  If not, see <http://www.gnu.org/licenses/>.
*/

#include <algorithm>
#include <cassert>
#include <cmath>
#include <cstring>   // For std::memset
#include <iostream>
#include <sstream>

#include "evaluate.h"
#include "misc.h"
#include "movegen.h"
#include "movepick.h"
#include "position.h"
#include "search.h"
#include "timeman.h"
#include "thread.h"
#include "tt.h"
#include "uci.h"
#include "syzygy/tbprobe.h"

namespace Search {

  LimitsType Limits;
}

namespace Tablebases {

  int Cardinality;
  bool RootInTB;
  bool UseRule50;
  Depth ProbeDepth;
  Value Score;
}

namespace TB = Tablebases;

using std::string;
using Eval::evaluate;
using namespace Search;

namespace {

  // Different node types, used as a template parameter
  enum NodeType { NonPV, PV };

  // Sizes and phases of the skip-blocks, used for distributing search depths across the threads
  const int skipSize[]  = { 1, 1, 2, 2, 2, 2, 3, 3, 3, 3, 3, 3, 4, 4, 4, 4, 4, 4, 4, 4 };
  const int skipPhase[] = { 0, 1, 0, 1, 2, 3, 0, 1, 2, 3, 4, 5, 0, 1, 2, 3, 4, 5, 6, 7 };

  // Razoring and futility margin based on depth
  // razor_margin[0] is unused as long as depth >= ONE_PLY in search
  const int razor_margin[VARIANT_NB][4] = {
  { 0, 570, 603, 554 },
#ifdef ANTI
  { 0, 2201, 2334, 2407 },
#endif
#ifdef ATOMIC
  { 0, 2341, 2501, 2218 },
#endif
#ifdef CRAZYHOUSE
  { 0, 590, 651, 622 },
#endif
#ifdef HORDE
  { 0, 706, 625, 555 },
#endif
#ifdef KOTH
  { 0, 587, 676, 582 },
#endif
#ifdef LOSERS
  { 0, 2335, 2351, 2142 },
#endif
#ifdef RACE
  { 0, 1016, 1004, 1012 },
#endif
#ifdef RELAY
  { 0, 570, 603, 554 },
#endif
#ifdef THREECHECK
  { 0, 2060, 2257, 2174 },
#endif
  };
  const int futility_margin_factor[VARIANT_NB] = {
  150,
#ifdef ANTI
  586,
#endif
#ifdef ATOMIC
  560,
#endif
#ifdef CRAZYHOUSE
  125,
#endif
#ifdef HORDE
  151,
#endif
#ifdef KOTH
  192,
#endif
#ifdef LOSERS
  593,
#endif
#ifdef RACE
  336,
#endif
#ifdef RELAY
  150,
#endif
#ifdef THREECHECK
  223,
#endif
  };
  Value futility_margin(Variant var, Depth d) { return Value(futility_margin_factor[var] * d / ONE_PLY); }
  const int futility_margin_parent[VARIANT_NB][2] = {
  { 256, 200 },
#ifdef ANTI
  { 331, 372 },
#endif
#ifdef ATOMIC
  { 512, 400 },
#endif
#ifdef CRAZYHOUSE
  { 256, 200 },
#endif
#ifdef HORDE
  { 261, 162 },
#endif
#ifdef KOTH
  { 418, 305 },
#endif
#ifdef LOSERS
  { 299, 281 },
#endif
#ifdef RACE
  { 305, 311 },
#endif
#ifdef RELAY
  { 256, 200 },
#endif
#ifdef THREECHECK
  { 420, 332 },
#endif
  };
  const int probcut_margin[VARIANT_NB] = {
  200,
#ifdef ANTI
  200,
#endif
#ifdef ATOMIC
  200,
#endif
#ifdef CRAZYHOUSE
  200,
#endif
#ifdef HORDE
  153,
#endif
#ifdef KOTH
  324,
#endif
#ifdef LOSERS
  200,
#endif
#ifdef RACE
  235,
#endif
#ifdef RELAY
  200,
#endif
#ifdef THREECHECK
  418,
#endif
  };

  // Futility and reductions lookup tables, initialized at startup
  int FutilityMoveCounts[VARIANT_NB][2][16]; // [improving][depth]
  int Reductions[2][2][64][64];  // [pv][improving][depth][moveNumber]

  template <bool PvNode> Depth reduction(bool i, Depth d, int mn) {
    return Reductions[PvNode][i][std::min(d / ONE_PLY, 63)][std::min(mn, 63)] * ONE_PLY;
  }

  // History and stats update bonus, based on depth
  int stat_bonus(Depth depth) {
    int d = depth / ONE_PLY;
    return d > 17 ? 0 : d * d + 2 * d - 2;
  }

#ifdef SKILL
  // Skill structure is used to implement strength limit
  struct Skill {
    explicit Skill(int l) : level(l) {}
    bool enabled() const { return level < 20; }
    bool time_to_pick(Depth depth) const { return depth / ONE_PLY == 1 + level; }
    Move pick_best(size_t multiPV);

    int level;
    Move best = MOVE_NONE;
  };
#endif

  // EasyMoveManager structure is used to detect an 'easy move'. When the PV is stable
  // across multiple search iterations, we can quickly return the best move.
  struct EasyMoveManager {

    void clear() {
      stableCnt = 0;
      expectedPosKey = 0;
      pv[0] = pv[1] = pv[2] = MOVE_NONE;
    }

    Move get(Key key) const {
      return expectedPosKey == key ? pv[2] : MOVE_NONE;
    }

    void update(Position& pos, const std::vector<Move>& newPv) {

      assert(newPv.size() >= 3);

      // Keep track of how many times in a row the 3rd ply remains stable
      stableCnt = (newPv[2] == pv[2]) ? stableCnt + 1 : 0;

      if (!std::equal(newPv.begin(), newPv.begin() + 3, pv))
      {
          std::copy(newPv.begin(), newPv.begin() + 3, pv);

          StateInfo st[2];
          pos.do_move(newPv[0], st[0]);
          pos.do_move(newPv[1], st[1]);
          expectedPosKey = pos.key();
          pos.undo_move(newPv[1]);
          pos.undo_move(newPv[0]);
      }
    }

    Key expectedPosKey;
    int stableCnt;
    Move pv[3];
  };

  EasyMoveManager EasyMove;
  Value DrawValue[COLOR_NB];

  template <NodeType NT>
  Value search(Position& pos, Stack* ss, Value alpha, Value beta, Depth depth, bool cutNode, bool skipEarlyPruning);

  template <NodeType NT, bool InCheck>
  Value qsearch(Position& pos, Stack* ss, Value alpha, Value beta, Depth depth = DEPTH_ZERO);

  Value value_to_tt(Value v, int ply);
  Value value_from_tt(Value v, int ply);
  void update_pv(Move* pv, Move move, Move* childPv);
  void update_continuation_histories(Stack* ss, Piece pc, Square to, int bonus);
  void update_stats(const Position& pos, Stack* ss, Move move, Move* quiets, int quietsCnt, int bonus);

  // perft() is our utility to verify move generation. All the leaf nodes up
  // to the given depth are generated and counted, and the sum is returned.
  template<bool Root>
  uint64_t perft(Position& pos, Depth depth) {

    StateInfo st;
    uint64_t cnt, nodes = 0;
    const bool leaf = (depth == 2 * ONE_PLY);

    for (const auto& m : MoveList<LEGAL>(pos))
    {
        if (Root && depth <= ONE_PLY)
            cnt = 1, nodes++;
        else
        {
            pos.do_move(m, st);
            cnt = leaf ? MoveList<LEGAL>(pos).size() : perft<false>(pos, depth - ONE_PLY);
            nodes += cnt;
            pos.undo_move(m);
        }
        if (Root)
            sync_cout << UCI::move(m, pos.is_chess960()) << ": " << cnt << sync_endl;
    }
    return nodes;
  }

} // namespace


/// Search::init() is called during startup to initialize various lookup tables

void Search::init() {

  for (int imp = 0; imp <= 1; ++imp)
      for (int d = 1; d < 64; ++d)
          for (int mc = 1; mc < 64; ++mc)
          {
              double r = log(d) * log(mc) / 1.95;

              Reductions[NonPV][imp][d][mc] = int(std::round(r));
              Reductions[PV][imp][d][mc] = std::max(Reductions[NonPV][imp][d][mc] - 1, 0);

              // Increase reduction for non-PV nodes when eval is not improving
              if (!imp && Reductions[NonPV][imp][d][mc] >= 2)
                Reductions[NonPV][imp][d][mc]++;
          }

  for (Variant var = CHESS_VARIANT; var < VARIANT_NB; ++var)
  {
#ifdef CRAZYHOUSE
  if (var == CRAZYHOUSE_VARIANT)
      for (int d = 0; d < 16; ++d)
      {
          FutilityMoveCounts[var][0][d] = int(10.0 + 0.5 * exp(0.8 * d));
          FutilityMoveCounts[var][1][d] = int(20.0 + 0.5 * exp(0.9 * d));
      }
  else
#endif
#ifdef RACE
  if (var == RACE_VARIANT)
      for (int d = 0; d < 16; ++d)
      {
          FutilityMoveCounts[var][0][d] = int(1.5 + 0.5 * pow(d, 1.50));
          FutilityMoveCounts[var][1][d] = int(4.0 + 0.7 * pow(d, 2.00));
      }
  else
#endif
  for (int d = 0; d < 16; ++d)
  {
      FutilityMoveCounts[var][0][d] = int(2.4 + 0.74 * pow(d, 1.78));
      FutilityMoveCounts[var][1][d] = int(5.0 + 1.00 * pow(d, 2.00));
  }
  }

}


/// Search::clear() resets search state to its initial value

void Search::clear() {

  Threads.main()->wait_for_search_finished();

  Time.availableNodes = 0;
  TT.clear();

  for (Thread* th : Threads)
      th->clear();

  Threads.main()->callsCnt = 0;
  Threads.main()->previousScore = VALUE_INFINITE;
}


/// MainThread::search() is called by the main thread when the program receives
/// the UCI 'go' command. It searches from the root position and outputs the "bestmove".

void MainThread::search() {

  if (Limits.perft)
  {
      nodes = perft<true>(rootPos, Limits.perft * ONE_PLY);
      sync_cout << "\nNodes searched: " << nodes << "\n" << sync_endl;
      return;
  }

  Color us = rootPos.side_to_move();
  Time.init(Limits, us, rootPos.game_ply());
  TT.new_search();

  int contempt = Options["Contempt"] * PawnValueEg / 100; // From centipawns
  DrawValue[ us] = VALUE_DRAW - Value(contempt);
  DrawValue[~us] = VALUE_DRAW + Value(contempt);

  if (rootMoves.empty())
  {
      rootMoves.emplace_back(MOVE_NONE);
      Value score = rootPos.is_variant_end() ? rootPos.variant_result()
                   : rootPos.checkers() ? rootPos.checkmate_value()
                   : rootPos.stalemate_value();
      sync_cout << "info depth 0 score " << UCI::value(score) << sync_endl;
  }
  else
  {
      for (Thread* th : Threads)
          if (th != this)
              th->start_searching();

      Thread::search(); // Let's start searching!
  }

  // When we reach the maximum depth, we can arrive here without a raise of
  // Threads.stop. However, if we are pondering or in an infinite search,
  // the UCI protocol states that we shouldn't print the best move before the
  // GUI sends a "stop" or "ponderhit" command. We therefore simply wait here
  // until the GUI sends one of those commands (which also raises Threads.stop).
  Threads.stopOnPonderhit = true;

  while (!Threads.stop && (Threads.ponder || Limits.infinite))
  {} // Busy wait for a stop or a ponder reset

  // Stop the threads if not already stopped (also raise the stop if
  // "ponderhit" just reset Threads.ponder).
  Threads.stop = true;

  // Wait until all threads have finished
  for (Thread* th : Threads)
      if (th != this)
          th->wait_for_search_finished();

  // When playing in 'nodes as time' mode, subtract the searched nodes from
  // the available ones before exiting.
  if (Limits.npmsec)
      Time.availableNodes += Limits.inc[us] - Threads.nodes_searched();

  // Check if there are threads with a better score than main thread
  Thread* bestThread = this;
#ifdef USELONGESTPV
  size_t longestPlies = 0;
  Thread* longestPVThread = this;
  const size_t minPlies = 6;
  const int maxScoreDiff = 20;
  const int maxDepthDiff = 2;
#endif
  if (   !this->easyMovePlayed
      &&  Options["MultiPV"] == 1
      && !Limits.depth
#ifdef SKILL
      && !Skill(Options["Skill Level"]).enabled()
#endif
      &&  rootMoves[0].pv[0] != MOVE_NONE)
  {
      for (Thread* th : Threads)
      {
          Depth depthDiff = th->completedDepth - bestThread->completedDepth;
          Value scoreDiff = th->rootMoves[0].score - bestThread->rootMoves[0].score;

          // Select the thread with the best score, always if it is a mate
          if (    scoreDiff > 0
              && (depthDiff >= 0 || th->rootMoves[0].score >= VALUE_MATE_IN_MAX_PLY))
              bestThread = th;
#ifdef USELONGESTPV
          longestPlies = std::max(th->rootMoves[0].pv.size(), longestPlies);
#endif
      }

#ifdef USELONGESTPV
      longestPVThread = bestThread;
      if (bestThread->rootMoves[0].pv.size() < std::min(minPlies, longestPlies))
      {
          // Select the best thread that meets the minimum move criteria
          // and is within the appropriate range of score eval
          for (Thread* th : Threads)
          {
              if (th->rootMoves[0].pv.size() <= bestThread->rootMoves[0].pv.size())
                  continue;
              auto begin = bestThread->rootMoves[0].pv.begin(),
                     end = bestThread->rootMoves[0].pv.end();
              if (std::mismatch(begin, end, th->rootMoves[0].pv.begin()).first != end)
                  continue;

              if (longestPVThread->rootMoves[0].pv.size() < std::min(minPlies, longestPlies))
              {
                  // If our current longest is short, allow a weakening of score
                  // and depth to an absolute max of maxScoreDiff / maxDepthDiff
                  // compared to the bestThread
                  if (   th->rootMoves[0].pv.size() >= longestPVThread->rootMoves[0].pv.size()
                      && abs(bestThread->rootMoves[0].score - th->rootMoves[0].score) < maxScoreDiff
                      && (bestThread->completedDepth - th->completedDepth < maxDepthDiff))
                      longestPVThread = th;
              }
              else
              {
                  // Since longestPVThread is already long, only select among
                  // threads with long PVs with strong eval/depth
                  if (   th->rootMoves[0].pv.size() >= std::min(minPlies, longestPlies)
                      && abs(bestThread->rootMoves[0].score - th->rootMoves[0].score) < maxScoreDiff
                      && (   th->rootMoves[0].score >= longestPVThread->rootMoves[0].score
                          || th->completedDepth >= longestPVThread->completedDepth)
                     )
                     longestPVThread = th;
              }
          }
      }
#endif
  }

  previousScore = bestThread->rootMoves[0].score;

#ifdef USELONGESTPV
  if (longestPVThread != this)
      sync_cout << UCI::pv(longestPVThread->rootPos, longestPVThread->completedDepth, -VALUE_INFINITE, VALUE_INFINITE) << sync_endl;
#else
  // Send new PV when needed
  if (bestThread != this)
      sync_cout << UCI::pv(bestThread->rootPos, bestThread->completedDepth, -VALUE_INFINITE, VALUE_INFINITE) << sync_endl;
#endif

  // Best move could be MOVE_NONE when searching on a terminal position
  sync_cout << "bestmove " << UCI::move(bestThread->rootMoves[0].pv[0], rootPos.is_chess960());

  if (bestThread->rootMoves[0].pv.size() > 1 || bestThread->rootMoves[0].extract_ponder_from_tt(rootPos))
      std::cout << " ponder " << UCI::move(bestThread->rootMoves[0].pv[1], rootPos.is_chess960());

  std::cout << sync_endl;
}


/// Thread::search() is the main iterative deepening loop. It calls search()
/// repeatedly with increasing depth until the allocated thinking time has been
/// consumed, the user stops the search, or the maximum search depth is reached.

void Thread::search() {

  Stack stack[MAX_PLY+7], *ss = stack+4; // To reference from (ss-4) to (ss+2)
  Value bestValue, alpha, beta, delta;
  Move easyMove = MOVE_NONE;
  MainThread* mainThread = (this == Threads.main() ? Threads.main() : nullptr);

  std::memset(ss-4, 0, 7 * sizeof(Stack));
  for (int i = 4; i > 0; i--)
     (ss-i)->contHistory = &this->contHistory[NO_PIECE][0]; // Use as sentinel

  bestValue = delta = alpha = -VALUE_INFINITE;
  beta = VALUE_INFINITE;

  if (mainThread)
  {
      easyMove = EasyMove.get(rootPos.key());
      EasyMove.clear();
      mainThread->easyMovePlayed = mainThread->failedLow = false;
      mainThread->bestMoveChanges = 0;
  }

  size_t multiPV = Options["MultiPV"];
#ifdef SKILL
  Skill skill(Options["Skill Level"]);

  // When playing with strength handicap enable MultiPV search that we will
  // use behind the scenes to retrieve a set of possible moves.
  if (skill.enabled())
      multiPV = std::max(multiPV, (size_t)4);
#endif

  multiPV = std::min(multiPV, rootMoves.size());

  // Iterative deepening loop until requested to stop or the target depth is reached
  while (   (rootDepth += ONE_PLY) < DEPTH_MAX
         && !Threads.stop
         && !(Limits.depth && mainThread && rootDepth / ONE_PLY > Limits.depth))
  {
      // Distribute search depths across the threads
      if (idx)
      {
          int i = (idx - 1) % 20;
          if (((rootDepth / ONE_PLY + rootPos.game_ply() + skipPhase[i]) / skipSize[i]) % 2)
              continue;
      }

      // Age out PV variability metric
      if (mainThread)
          mainThread->bestMoveChanges *= 0.505, mainThread->failedLow = false;

      // Save the last iteration's scores before first PV line is searched and
      // all the move scores except the (new) PV are set to -VALUE_INFINITE.
      for (RootMove& rm : rootMoves)
          rm.previousScore = rm.score;

      // MultiPV loop. We perform a full root search for each PV line
      for (PVIdx = 0; PVIdx < multiPV && !Threads.stop; ++PVIdx)
      {
          // Reset UCI info selDepth for each depth and each PV line
          selDepth = 0;

          // Reset aspiration window starting size
          if (rootDepth >= 5 * ONE_PLY)
          {
              delta = Value(18);
              alpha = std::max(rootMoves[PVIdx].previousScore - delta,-VALUE_INFINITE);
              beta  = std::min(rootMoves[PVIdx].previousScore + delta, VALUE_INFINITE);
          }

          // Start with a small aspiration window and, in the case of a fail
          // high/low, re-search with a bigger window until we're not failing
          // high/low anymore.
          while (true)
          {
              bestValue = ::search<PV>(rootPos, ss, alpha, beta, rootDepth, false, false);

              // Bring the best move to the front. It is critical that sorting
              // is done with a stable algorithm because all the values but the
              // first and eventually the new best one are set to -VALUE_INFINITE
              // and we want to keep the same order for all the moves except the
              // new PV that goes to the front. Note that in case of MultiPV
              // search the already searched PV lines are preserved.
              std::stable_sort(rootMoves.begin() + PVIdx, rootMoves.end());

              // If search has been stopped, we break immediately. Sorting and
              // writing PV back to TT is safe because RootMoves is still
              // valid, although it refers to the previous iteration.
              if (Threads.stop)
                  break;

              // When failing high/low give some update (without cluttering
              // the UI) before a re-search.
              if (   mainThread
                  && multiPV == 1
                  && (bestValue <= alpha || bestValue >= beta)
                  && Time.elapsed() > 3000)
                  sync_cout << UCI::pv(rootPos, rootDepth, alpha, beta) << sync_endl;

              // In case of failing low/high increase aspiration window and
              // re-search, otherwise exit the loop.
              if (bestValue <= alpha)
              {
                  beta = (alpha + beta) / 2;
                  alpha = std::max(bestValue - delta, -VALUE_INFINITE);

                  if (mainThread)
                  {
                      mainThread->failedLow = true;
                      Threads.stopOnPonderhit = false;
                  }
              }
              else if (bestValue >= beta)
                  beta = std::min(bestValue + delta, VALUE_INFINITE);
              else
                  break;

              delta += delta / 4 + 5;

              assert(alpha >= -VALUE_INFINITE && beta <= VALUE_INFINITE);
          }

          // Sort the PV lines searched so far and update the GUI
          std::stable_sort(rootMoves.begin(), rootMoves.begin() + PVIdx + 1);

          if (    mainThread
              && (Threads.stop || PVIdx + 1 == multiPV || Time.elapsed() > 3000))
              sync_cout << UCI::pv(rootPos, rootDepth, alpha, beta) << sync_endl;
      }

      if (!Threads.stop)
          completedDepth = rootDepth;

      // Have we found a "mate in x"?
      if (   Limits.mate
          && bestValue >= VALUE_MATE_IN_MAX_PLY
          && VALUE_MATE - bestValue <= 2 * Limits.mate)
          Threads.stop = true;

      if (!mainThread)
          continue;

#ifdef SKILL
      // If skill level is enabled and time is up, pick a sub-optimal best move
      if (skill.enabled() && skill.time_to_pick(rootDepth))
          skill.pick_best(multiPV);
#endif

      // Do we have time for the next iteration? Can we stop searching now?
      if (Limits.use_time_management())
      {
          if (!Threads.stop && !Threads.stopOnPonderhit)
          {
              // Stop the search if only one legal move is available, or if all
              // of the available time has been used, or if we matched an easyMove
              // from the previous search and just did a fast verification.
              const int F[] = { mainThread->failedLow,
                                bestValue - mainThread->previousScore };

              int improvingFactor = std::max(229, std::min(715, 357 + 119 * F[0] - 6 * F[1]));
              double unstablePvFactor = 1 + mainThread->bestMoveChanges;

              bool doEasyMove =   rootMoves[0].pv[0] == easyMove
                               && mainThread->bestMoveChanges < 0.03
                               && Time.elapsed() > Time.optimum() * 5 / 44;

              if (   rootMoves.size() == 1
                  || Time.elapsed() > Time.optimum() * unstablePvFactor * improvingFactor / 628
                  || (mainThread->easyMovePlayed = doEasyMove, doEasyMove))
              {
                  // If we are allowed to ponder do not stop the search now but
                  // keep pondering until the GUI sends "ponderhit" or "stop".
                  if (Threads.ponder)
                      Threads.stopOnPonderhit = true;
                  else
                      Threads.stop = true;
              }
          }

          if (rootMoves[0].pv.size() >= 3)
              EasyMove.update(rootPos, rootMoves[0].pv);
          else
              EasyMove.clear();
      }
  }

  if (!mainThread)
      return;

  // Clear any candidate easy move that wasn't stable for the last search
  // iterations; the second condition prevents consecutive fast moves.
  if (EasyMove.stableCnt < 6 || mainThread->easyMovePlayed)
      EasyMove.clear();

#ifdef SKILL
  // If skill level is enabled, swap best PV line with the sub-optimal one
  if (skill.enabled())
<<<<<<< HEAD
      std::swap(rootMoves[0], *std::find(rootMoves.begin(),
                rootMoves.end(), skill.best_move(multiPV)));
#endif
=======
      std::swap(rootMoves[0], *std::find(rootMoves.begin(), rootMoves.end(),
                skill.best ? skill.best : skill.pick_best(multiPV)));
>>>>>>> 9d791386
}


namespace {

  // search<>() is the main search function for both PV and non-PV nodes

  template <NodeType NT>
  Value search(Position& pos, Stack* ss, Value alpha, Value beta, Depth depth, bool cutNode, bool skipEarlyPruning) {

    const bool PvNode = NT == PV;
    const bool rootNode = PvNode && ss->ply == 0;

    assert(-VALUE_INFINITE <= alpha && alpha < beta && beta <= VALUE_INFINITE);
    assert(PvNode || (alpha == beta - 1));
    assert(DEPTH_ZERO < depth && depth < DEPTH_MAX);
    assert(!(PvNode && cutNode));
    assert(depth / ONE_PLY * ONE_PLY == depth);

    Move pv[MAX_PLY+1], quietsSearched[64];
    StateInfo st;
    TTEntry* tte;
    Key posKey;
    Move ttMove, move, excludedMove, bestMove;
    Depth extension, newDepth;
    Value bestValue, value, ttValue, eval;
    bool ttHit, inCheck, givesCheck, singularExtensionNode, improving;
    bool captureOrPromotion, doFullDepthSearch, moveCountPruning, skipQuiets, ttCapture, pvExact;
    Piece movedPiece;
    int moveCount, quietCount;

    // Step 1. Initialize node
    Thread* thisThread = pos.this_thread();
    inCheck = pos.checkers();
    moveCount = quietCount = ss->moveCount = 0;
    ss->statScore = 0;
    bestValue = -VALUE_INFINITE;

    // Check for the available remaining time
    if (thisThread == Threads.main())
        static_cast<MainThread*>(thisThread)->check_time();

    // Used to send selDepth info to GUI (selDepth counts from 1, ply from 0)
    if (PvNode && thisThread->selDepth < ss->ply + 1)
        thisThread->selDepth = ss->ply + 1;

    if (!rootNode)
    {
        if (pos.is_variant_end())
            return pos.variant_result(ss->ply, DrawValue[pos.side_to_move()]);

        // Step 2. Check for aborted search and immediate draw
        if (Threads.stop.load(std::memory_order_relaxed) || pos.is_draw(ss->ply) || ss->ply >= MAX_PLY)
            return ss->ply >= MAX_PLY && !inCheck ? evaluate(pos)
                                                  : DrawValue[pos.side_to_move()];

        // Step 3. Mate distance pruning. Even if we mate at the next move our score
        // would be at best mate_in(ss->ply+1), but if alpha is already bigger because
        // a shorter mate was found upward in the tree then there is no need to search
        // because we will never beat the current alpha. Same logic but with reversed
        // signs applies also in the opposite condition of being mated instead of giving
        // mate. In this case return a fail-high score.
        alpha = std::max(mated_in(ss->ply), alpha);
        beta = std::min(mate_in(ss->ply+1), beta);
        if (alpha >= beta)
            return alpha;
    }

    assert(0 <= ss->ply && ss->ply < MAX_PLY);

    (ss+1)->ply = ss->ply + 1;
    ss->currentMove = (ss+1)->excludedMove = bestMove = MOVE_NONE;
    ss->contHistory = &thisThread->contHistory[NO_PIECE][0];
    (ss+2)->killers[0] = (ss+2)->killers[1] = MOVE_NONE;
    Square prevSq = to_sq((ss-1)->currentMove);

    // Step 4. Transposition table lookup. We don't want the score of a partial
    // search to overwrite a previous full search TT value, so we use a different
    // position key in case of an excluded move.
    excludedMove = ss->excludedMove;
    posKey = pos.key() ^ Key(excludedMove);
    tte = TT.probe(posKey, ttHit);
    ttValue = ttHit ? value_from_tt(tte->value(), ss->ply) : VALUE_NONE;
    ttMove =  rootNode ? thisThread->rootMoves[thisThread->PVIdx].pv[0]
            : ttHit    ? tte->move() : MOVE_NONE;

    // At non-PV nodes we check for an early TT cutoff
    if (  !PvNode
        && ttHit
        && tte->depth() >= depth
        && ttValue != VALUE_NONE // Possible in case of TT access race
        && (ttValue >= beta ? (tte->bound() & BOUND_LOWER)
                            : (tte->bound() & BOUND_UPPER)))
    {
        // If ttMove is quiet, update move sorting heuristics on TT hit
        if (ttMove)
        {
            if (ttValue >= beta)
            {
                if (!pos.capture_or_promotion(ttMove))
                    update_stats(pos, ss, ttMove, nullptr, 0, stat_bonus(depth));

                // Extra penalty for a quiet TT move in previous ply when it gets refuted
                if ((ss-1)->moveCount == 1 && !pos.captured_piece())
                    update_continuation_histories(ss-1, pos.piece_on(prevSq), prevSq, -stat_bonus(depth + ONE_PLY));
            }
            // Penalty for a quiet ttMove that fails low
            else if (!pos.capture_or_promotion(ttMove))
            {
                int penalty = -stat_bonus(depth);
                thisThread->mainHistory.update(pos.side_to_move(), ttMove, penalty);
                update_continuation_histories(ss, pos.moved_piece(ttMove), to_sq(ttMove), penalty);
            }
        }
        return ttValue;
    }

    // Step 4a. Tablebase probe
#ifdef KOTH
    if (pos.is_koth()) {} else
#endif
#ifdef LOSERS
    if (pos.is_losers()) {} else
#endif
#ifdef RACE
    if (pos.is_race()) {} else
#endif
#ifdef THREECHECK
    if (pos.is_three_check()) {} else
#endif
#ifdef HORDE
    if (pos.is_horde()) {} else
#endif
    if (!rootNode && TB::Cardinality)
    {
        int piecesCount = pos.count<ALL_PIECES>();

        if (    piecesCount <= TB::Cardinality
            && (piecesCount <  TB::Cardinality || depth >= TB::ProbeDepth)
            &&  pos.rule50_count() == 0
            && !pos.can_castle(ANY_CASTLING))
        {
            TB::ProbeState err;
            TB::WDLScore v = Tablebases::probe_wdl(pos, &err);

            if (err != TB::ProbeState::FAIL)
            {
                thisThread->tbHits.fetch_add(1, std::memory_order_relaxed);

                int drawScore = TB::UseRule50 ? 1 : 0;

                value =  v < -drawScore ? -VALUE_MATE + MAX_PLY + ss->ply + 1
                       : v >  drawScore ?  VALUE_MATE - MAX_PLY - ss->ply - 1
                                        :  VALUE_DRAW + 2 * v * drawScore;

                tte->save(posKey, value_to_tt(value, ss->ply), BOUND_EXACT,
                          std::min(DEPTH_MAX - ONE_PLY, depth + 6 * ONE_PLY),
                          MOVE_NONE, VALUE_NONE, TT.generation());

                return value;
            }
        }
    }

    // Step 5. Evaluate the position statically
    if (inCheck)
    {
        ss->staticEval = eval = VALUE_NONE;
        goto moves_loop;
    }

    else if (ttHit)
    {
        // Never assume anything on values stored in TT
        if ((ss->staticEval = eval = tte->eval()) == VALUE_NONE)
            eval = ss->staticEval = evaluate(pos);

        // Can ttValue be used as a better position evaluation?
        if (   ttValue != VALUE_NONE
            && (tte->bound() & (ttValue > eval ? BOUND_LOWER : BOUND_UPPER)))
            eval = ttValue;
    }
    else
    {
        eval = ss->staticEval =
        (ss-1)->currentMove != MOVE_NULL ? evaluate(pos)
                                         : -(ss-1)->staticEval + 2 * Eval::Tempo[pos.variant()];

        tte->save(posKey, VALUE_NONE, BOUND_NONE, DEPTH_NONE, MOVE_NONE,
                  ss->staticEval, TT.generation());
    }
#ifdef ANTI
    if (pos.is_anti() && pos.can_capture())
        goto moves_loop;
#endif
#ifdef LOSERS
    if (pos.is_losers() && pos.can_capture_losers())
        goto moves_loop;
#endif

    if (skipEarlyPruning)
        goto moves_loop;

    // Step 6. Razoring (skipped when in check)
    if (   !PvNode
        &&  depth < 4 * ONE_PLY
        &&  eval + razor_margin[pos.variant()][depth / ONE_PLY] <= alpha)
    {
        if (depth <= ONE_PLY)
            return qsearch<NonPV, false>(pos, ss, alpha, alpha+1);

        Value ralpha = alpha - razor_margin[pos.variant()][depth / ONE_PLY];
        Value v = qsearch<NonPV, false>(pos, ss, ralpha, ralpha+1);
        if (v <= ralpha)
            return v;
    }

    // Step 7. Futility pruning: child node (skipped when in check)
    if (   !rootNode
        &&  depth < 7 * ONE_PLY
        &&  eval - futility_margin(pos.variant(), depth) >= beta
        &&  eval < VALUE_KNOWN_WIN  // Do not return unproven wins
#ifdef HORDE
        &&  (pos.non_pawn_material(pos.side_to_move()) || pos.is_horde()))
#else
        &&  pos.non_pawn_material(pos.side_to_move()))
#endif
        return eval;

    // Step 8. Null move search with verification search (is omitted in PV nodes)
#ifdef HORDE
    if (pos.is_horde()) {} else
#endif
    if (   !PvNode
        &&  eval >= beta
        && (ss->staticEval >= beta - 35 * (depth / ONE_PLY - 6) || depth >= 13 * ONE_PLY)
        &&  pos.non_pawn_material(pos.side_to_move()))
    {

        assert(eval - beta >= 0);

        // Null move dynamic reduction based on depth and value
        Depth R = ((823 + 67 * depth / ONE_PLY) / 256 + std::min((eval - beta) / PawnValueMg, 3)) * ONE_PLY;
#ifdef ANTI
        if (pos.is_anti())
            R = ((823 + 67 * depth / ONE_PLY) / 256 + std::min((eval - beta) / (2 * PawnValueMg), 3)) * ONE_PLY;
#endif
#ifdef ATOMIC
        if (pos.is_atomic())
            R = ((823 + 67 * depth / ONE_PLY) / 256 + std::min((eval - beta) / (2 * PawnValueMg), 3)) * ONE_PLY;
#endif

        ss->currentMove = MOVE_NULL;
        ss->contHistory = &thisThread->contHistory[NO_PIECE][0];

        pos.do_null_move(st);
        Value nullValue = depth-R < ONE_PLY ? -qsearch<NonPV, false>(pos, ss+1, -beta, -beta+1)
                                            : - search<NonPV>(pos, ss+1, -beta, -beta+1, depth-R, !cutNode, true);
        pos.undo_null_move();

        if (nullValue >= beta)
        {
            // Do not return unproven mate scores
            if (nullValue >= VALUE_MATE_IN_MAX_PLY)
                nullValue = beta;

            if (depth < 12 * ONE_PLY && abs(beta) < VALUE_KNOWN_WIN)
                return nullValue;

            // Do verification search at high depths
            Value v = depth-R < ONE_PLY ? qsearch<NonPV, false>(pos, ss, beta-1, beta)
                                        :  search<NonPV>(pos, ss, beta-1, beta, depth-R, false, true);

            if (v >= beta)
                return nullValue;
        }
    }

    // Step 9. ProbCut (skipped when in check)
    // If we have a good enough capture and a reduced search returns a value
    // much above beta, we can (almost) safely prune the previous move.
#ifdef ANTI
    if (pos.is_anti()) {} else
#endif
    if (   !PvNode
        &&  depth >= 5 * ONE_PLY
        &&  abs(beta) < VALUE_MATE_IN_MAX_PLY)
    {
        Value rbeta = std::min(beta + probcut_margin[pos.variant()], VALUE_INFINITE);

        assert(is_ok((ss-1)->currentMove));

        MovePicker mp(pos, ttMove, rbeta - ss->staticEval);

        while ((move = mp.next_move()) != MOVE_NONE)
            if (pos.legal(move))
            {
                ss->currentMove = move;
                ss->contHistory = &thisThread->contHistory[pos.moved_piece(move)][to_sq(move)];

                assert(depth >= 5 * ONE_PLY);
                pos.do_move(move, st);
                value = -search<NonPV>(pos, ss+1, -rbeta, -rbeta+1, depth - 4 * ONE_PLY, !cutNode, false);
                pos.undo_move(move);
                if (value >= rbeta)
                    return value;
            }
    }

    // Step 10. Internal iterative deepening (skipped when in check)
#ifdef CRAZYHOUSE
    if (    depth >= (pos.is_house() ? 4 : 6) * ONE_PLY
#else
    if (    depth >= 6 * ONE_PLY
#endif
        && !ttMove
        && (PvNode || ss->staticEval + 256 >= beta))
    {
        Depth d = (3 * depth / (4 * ONE_PLY) - 2) * ONE_PLY;
        search<NT>(pos, ss, alpha, beta, d, cutNode, true);

        tte = TT.probe(posKey, ttHit);
        ttMove = ttHit ? tte->move() : MOVE_NONE;
    }

moves_loop: // When in check search starts from here

    const PieceToHistory* contHist[] = { (ss-1)->contHistory, (ss-2)->contHistory, nullptr, (ss-4)->contHistory };
    Move countermove = thisThread->counterMoves[pos.piece_on(prevSq)][prevSq];

    MovePicker mp(pos, ttMove, depth, &thisThread->mainHistory, contHist, countermove, ss->killers);
    value = bestValue; // Workaround a bogus 'uninitialized' warning under gcc
    improving =   ss->staticEval >= (ss-2)->staticEval
            /* || ss->staticEval == VALUE_NONE Already implicit in the previous condition */
               ||(ss-2)->staticEval == VALUE_NONE;

    singularExtensionNode =   !rootNode
                           &&  depth >= 8 * ONE_PLY
                           &&  ttMove != MOVE_NONE
                           &&  ttValue != VALUE_NONE
                           && !excludedMove // Recursive singular search is not allowed
                           && (tte->bound() & BOUND_LOWER)
                           &&  tte->depth() >= depth - 3 * ONE_PLY;
    skipQuiets = false;
    ttCapture = false;
    pvExact = PvNode && ttHit && tte->bound() == BOUND_EXACT;

    // Step 11. Loop through moves
    // Loop through all pseudo-legal moves until no moves remain or a beta cutoff occurs
    while ((move = mp.next_move(skipQuiets)) != MOVE_NONE)
    {
      assert(is_ok(move));

      if (move == excludedMove)
          continue;

      // At root obey the "searchmoves" option and skip moves not listed in Root
      // Move List. As a consequence any illegal move is also skipped. In MultiPV
      // mode we also skip PV moves which have been already searched.
      if (rootNode && !std::count(thisThread->rootMoves.begin() + thisThread->PVIdx,
                                  thisThread->rootMoves.end(), move))
          continue;

      ss->moveCount = ++moveCount;
#ifdef PRINTCURRMOVE
      if (rootNode && thisThread == Threads.main() && Time.elapsed() > 3000)
          sync_cout << "info depth " << depth / ONE_PLY
                    << " currmove " << UCI::move(move, pos.is_chess960())
                    << " currmovenumber " << moveCount + thisThread->PVIdx << sync_endl;
#endif

      if (PvNode)
          (ss+1)->pv = nullptr;

      extension = DEPTH_ZERO;
      captureOrPromotion = pos.capture_or_promotion(move);
      movedPiece = pos.moved_piece(move);

      givesCheck =  type_of(move) == NORMAL && !pos.discovered_check_candidates()
#ifdef ATOMIC
                  && !pos.is_atomic()
#endif
                  ? pos.check_squares(type_of(pos.piece_on(from_sq(move)))) & to_sq(move)
                  : pos.gives_check(move);

      moveCountPruning =   depth < 16 * ONE_PLY
                        && moveCount >= FutilityMoveCounts[pos.variant()][improving][depth / ONE_PLY];

      // Step 12. Singular and Gives Check Extensions

      // Singular extension search. If all moves but one fail low on a search of
      // (alpha-s, beta-s), and just one fails high on (alpha, beta), then that move
      // is singular and should be extended. To verify this we do a reduced search
      // on all the other moves but the ttMove and if the result is lower than
      // ttValue minus a margin then we will extend the ttMove.
      if (    singularExtensionNode
          &&  move == ttMove
          &&  pos.legal(move))
      {
          Value rBeta = std::max(ttValue - 2 * depth / ONE_PLY, -VALUE_MATE);
          Depth d = (depth / (2 * ONE_PLY)) * ONE_PLY;
          ss->excludedMove = move;
          value = search<NonPV>(pos, ss, rBeta - 1, rBeta, d, cutNode, true);
          ss->excludedMove = MOVE_NONE;

          if (value < rBeta)
              extension = ONE_PLY;
      }
      else if (    givesCheck
               && !moveCountPruning
               &&  pos.see_ge(move))
          extension = ONE_PLY;
#ifdef ANTI
      else if (   pos.is_anti()
               && !moveCountPruning
               &&  pos.capture(move)
               &&  MoveList<LEGAL>(pos).size() == 1)
          extension = ONE_PLY;
#endif

      // Calculate new depth for this move
      newDepth = depth - ONE_PLY + extension;

      // Step 13. Pruning at shallow depth
      if (  !rootNode
#ifdef HORDE
          && (pos.non_pawn_material(pos.side_to_move()) || pos.is_horde())
#else
          && pos.non_pawn_material(pos.side_to_move())
#endif
          && bestValue > VALUE_MATED_IN_MAX_PLY)
      {
          if (   !captureOrPromotion
              && !givesCheck
#ifdef ANTI
              && (!pos.is_anti() || !(pos.attackers_to(to_sq(move)) & pos.pieces(~pos.side_to_move())))
#endif
#ifdef LOSERS
              && (!pos.is_losers() || !(pos.attackers_to(to_sq(move)) & pos.pieces(~pos.side_to_move())))
#endif
#ifdef HORDE
              && (pos.is_horde() || !pos.advanced_pawn_push(move) || pos.non_pawn_material() >= Value(5000))
#else
              && (!pos.advanced_pawn_push(move) || pos.non_pawn_material() >= Value(5000))
#endif
          )
          {
              // Move count based pruning
              if (moveCountPruning)
              {
                  skipQuiets = true;
                  continue;
              }

              // Reduced depth of the next LMR search
              int lmrDepth = std::max(newDepth - reduction<PvNode>(improving, depth, moveCount), DEPTH_ZERO) / ONE_PLY;

              // Countermoves based pruning
              if (   lmrDepth < 3
                  && (*contHist[0])[movedPiece][to_sq(move)] < CounterMovePruneThreshold
                  && (*contHist[1])[movedPiece][to_sq(move)] < CounterMovePruneThreshold)
                  continue;

              // Futility pruning: parent node
              if (   lmrDepth < 7
                  && !inCheck
                  && ss->staticEval + futility_margin_parent[pos.variant()][0] + futility_margin_parent[pos.variant()][1] * lmrDepth <= alpha)
                  continue;

              // Prune moves with negative SEE
#ifdef ANTI
              if (pos.is_anti()) {} else
#endif
#ifdef RACE
              if (pos.is_race()) {} else
#endif
              if (   lmrDepth < 8
                  && !pos.see_ge(move, Value(-35 * lmrDepth * lmrDepth)))
                  continue;
          }
          else if (    depth < 7 * ONE_PLY
                   && !extension
                   && !pos.see_ge(move, -PawnValueEg * (depth / ONE_PLY)))
                  continue;
      }

      // Speculative prefetch as early as possible
      prefetch(TT.first_entry(pos.key_after(move)));

      // Check for legality just before making the move
      if (!rootNode && !pos.legal(move))
      {
          ss->moveCount = --moveCount;
          continue;
      }

      if (move == ttMove && captureOrPromotion)
          ttCapture = true;

      // Update the current move (this must be done after singular extension search)
      ss->currentMove = move;
      ss->contHistory = &thisThread->contHistory[movedPiece][to_sq(move)];

      // Step 14. Make the move
      pos.do_move(move, st, givesCheck);

      // Step 15. Reduced depth search (LMR). If the move fails high it will be
      // re-searched at full depth.
      if (    depth >= 3 * ONE_PLY
          &&  moveCount > 1
          && (!captureOrPromotion || moveCountPruning))
      {
          Depth r = reduction<PvNode>(improving, depth, moveCount);

#ifdef ANTI
          if (pos.is_anti() && pos.can_capture())
              r -= r ? ONE_PLY : DEPTH_ZERO;
          else
#endif
#ifdef CRAZYHOUSE
          if (pos.is_house() && givesCheck)
              r -= r ? ONE_PLY : DEPTH_ZERO;
          else
#endif
          if (captureOrPromotion)
              r -= r ? ONE_PLY : DEPTH_ZERO;
          else
          {
              // Decrease reduction if opponent's move count is high
              if ((ss-1)->moveCount > 15)
                  r -= ONE_PLY;

              // Decrease reduction for exact PV nodes
              if (pvExact)
                  r -= ONE_PLY;

              // Increase reduction if ttMove is a capture
              if (ttCapture)
                  r += ONE_PLY;

              // Increase reduction for cut nodes
              if (cutNode)
                  r += 2 * ONE_PLY;

              // Decrease reduction for moves that escape a capture. Filter out
              // castling moves, because they are coded as "king captures rook" and
              // hence break make_move().
              else if (    type_of(move) == NORMAL
                       && !pos.see_ge(make_move(to_sq(move), from_sq(move))))
                  r -= 2 * ONE_PLY;

              ss->statScore =  thisThread->mainHistory[~pos.side_to_move()][from_to(move)]
                             + (*contHist[0])[movedPiece][to_sq(move)]
                             + (*contHist[1])[movedPiece][to_sq(move)]
                             + (*contHist[3])[movedPiece][to_sq(move)]
                             - 4000;

              // Decrease/increase reduction by comparing opponent's stat score
              if (ss->statScore >= 0 && (ss-1)->statScore < 0)
                  r -= ONE_PLY;

              else if ((ss-1)->statScore >= 0 && ss->statScore < 0)
                  r += ONE_PLY;

              // Decrease/increase reduction for moves with a good/bad history
              r = std::max(DEPTH_ZERO, (r / ONE_PLY - ss->statScore / 20000) * ONE_PLY);
          }

          Depth d = std::max(newDepth - r, ONE_PLY);

          value = -search<NonPV>(pos, ss+1, -(alpha+1), -alpha, d, true, false);

          doFullDepthSearch = (value > alpha && d != newDepth);
      }
      else
          doFullDepthSearch = !PvNode || moveCount > 1;

      // Step 16. Full depth search when LMR is skipped or fails high
      if (doFullDepthSearch)
          value = newDepth <   ONE_PLY ?
                            givesCheck ? -qsearch<NonPV,  true>(pos, ss+1, -(alpha+1), -alpha)
                                       : -qsearch<NonPV, false>(pos, ss+1, -(alpha+1), -alpha)
                                       : - search<NonPV>(pos, ss+1, -(alpha+1), -alpha, newDepth, !cutNode, false);

      // For PV nodes only, do a full PV search on the first move or after a fail
      // high (in the latter case search only if value < beta), otherwise let the
      // parent node fail low with value <= alpha and try another move.
      if (PvNode && (moveCount == 1 || (value > alpha && (rootNode || value < beta))))
      {
          (ss+1)->pv = pv;
          (ss+1)->pv[0] = MOVE_NONE;

          value = newDepth <   ONE_PLY ?
                            givesCheck ? -qsearch<PV,  true>(pos, ss+1, -beta, -alpha)
                                       : -qsearch<PV, false>(pos, ss+1, -beta, -alpha)
                                       : - search<PV>(pos, ss+1, -beta, -alpha, newDepth, false, false);
      }

      // Step 17. Undo move
      pos.undo_move(move);

      assert(value > -VALUE_INFINITE && value < VALUE_INFINITE);

      // Step 18. Check for a new best move
      // Finished searching the move. If a stop occurred, the return value of
      // the search cannot be trusted, and we return immediately without
      // updating best move, PV and TT.
      if (Threads.stop.load(std::memory_order_relaxed))
          return VALUE_ZERO;

      if (rootNode)
      {
          RootMove& rm = *std::find(thisThread->rootMoves.begin(),
                                    thisThread->rootMoves.end(), move);

          // PV move or new best move ?
          if (moveCount == 1 || value > alpha)
          {
              rm.score = value;
              rm.selDepth = thisThread->selDepth;
              rm.pv.resize(1);

              assert((ss+1)->pv);

              for (Move* m = (ss+1)->pv; *m != MOVE_NONE; ++m)
                  rm.pv.push_back(*m);

              // We record how often the best move has been changed in each
              // iteration. This information is used for time management: When
              // the best move changes frequently, we allocate some more time.
              if (moveCount > 1 && thisThread == Threads.main())
                  ++static_cast<MainThread*>(thisThread)->bestMoveChanges;
          }
          else
              // All other moves but the PV are set to the lowest value: this
              // is not a problem when sorting because the sort is stable and the
              // move position in the list is preserved - just the PV is pushed up.
              rm.score = -VALUE_INFINITE;
      }

      if (value > bestValue)
      {
          bestValue = value;

          if (value > alpha)
          {
              bestMove = move;

              if (PvNode && !rootNode) // Update pv even in fail-high case
                  update_pv(ss->pv, move, (ss+1)->pv);

              if (PvNode && value < beta) // Update alpha! Always alpha < beta
                  alpha = value;
              else
              {
                  assert(value >= beta); // Fail high
                  break;
              }
          }
      }

      if (!captureOrPromotion && move != bestMove && quietCount < 64)
          quietsSearched[quietCount++] = move;
    }

    // The following condition would detect a stop only after move loop has been
    // completed. But in this case bestValue is valid because we have fully
    // searched our subtree, and we can anyhow save the result in TT.
    /*
       if (Threads.stop)
        return VALUE_DRAW;
    */

    // Step 20. Check for mate and stalemate
    // All legal moves have been searched and if there are no legal moves, it
    // must be a mate or a stalemate. If we are in a singular extension search then
    // return a fail low score.

    assert(moveCount || !inCheck || excludedMove || !MoveList<LEGAL>(pos).size());

    if (!moveCount)
    {
        bestValue = excludedMove ? alpha
                    : pos.is_variant_end() ? pos.variant_result(ss->ply, DrawValue[pos.side_to_move()])
                    : inCheck ? pos.checkmate_value(ss->ply)
                    : pos.stalemate_value(ss->ply, DrawValue[pos.side_to_move()]);
    }
    else if (bestMove)
    {
        // Quiet best move: update move sorting heuristics
        if (!pos.capture_or_promotion(bestMove))
            update_stats(pos, ss, bestMove, quietsSearched, quietCount, stat_bonus(depth));

        // Extra penalty for a quiet TT move in previous ply when it gets refuted
        if ((ss-1)->moveCount == 1 && !pos.captured_piece())
            update_continuation_histories(ss-1, pos.piece_on(prevSq), prevSq, -stat_bonus(depth + ONE_PLY));
    }
    // Bonus for prior countermove that caused the fail low
    else if (    depth >= 3 * ONE_PLY
             && !pos.captured_piece()
             && is_ok((ss-1)->currentMove))
        update_continuation_histories(ss-1, pos.piece_on(prevSq), prevSq, stat_bonus(depth));

    if (!excludedMove)
        tte->save(posKey, value_to_tt(bestValue, ss->ply),
                  bestValue >= beta ? BOUND_LOWER :
                  PvNode && bestMove ? BOUND_EXACT : BOUND_UPPER,
                  depth, bestMove, ss->staticEval, TT.generation());

    assert(bestValue > -VALUE_INFINITE && bestValue < VALUE_INFINITE);

    return bestValue;
  }


  // qsearch() is the quiescence search function, which is called by the main
  // search function with depth zero, or recursively with depth less than ONE_PLY.

  template <NodeType NT, bool InCheck>
  Value qsearch(Position& pos, Stack* ss, Value alpha, Value beta, Depth depth) {

    const bool PvNode = NT == PV;

    assert(InCheck == !!pos.checkers());
    assert(alpha >= -VALUE_INFINITE && alpha < beta && beta <= VALUE_INFINITE);
    assert(PvNode || (alpha == beta - 1));
    assert(depth <= DEPTH_ZERO);
    assert(depth / ONE_PLY * ONE_PLY == depth);

    Move pv[MAX_PLY+1];
    StateInfo st;
    TTEntry* tte;
    Key posKey;
    Move ttMove, move, bestMove;
    Value bestValue, value, ttValue, futilityValue, futilityBase, oldAlpha;
    bool ttHit, givesCheck, evasionPrunable;
    Depth ttDepth;
    int moveCount;

    if (PvNode)
    {
        oldAlpha = alpha; // To flag BOUND_EXACT when eval above alpha and no available moves
        (ss+1)->pv = pv;
        ss->pv[0] = MOVE_NONE;
    }

    ss->currentMove = bestMove = MOVE_NONE;
    (ss+1)->ply = ss->ply + 1;
    moveCount = 0;

    if (pos.is_variant_end())
        return pos.variant_result(ss->ply, DrawValue[pos.side_to_move()]);

    // Check for an instant draw or if the maximum ply has been reached
    if (pos.is_draw(ss->ply) || ss->ply >= MAX_PLY)
        return ss->ply >= MAX_PLY && !InCheck ? evaluate(pos)
                                              : DrawValue[pos.side_to_move()];

    assert(0 <= ss->ply && ss->ply < MAX_PLY);

    // Decide whether or not to include checks: this fixes also the type of
    // TT entry depth that we are going to use. Note that in qsearch we use
    // only two types of depth in TT: DEPTH_QS_CHECKS or DEPTH_QS_NO_CHECKS.
    ttDepth = InCheck || depth >= DEPTH_QS_CHECKS ? DEPTH_QS_CHECKS
                                                  : DEPTH_QS_NO_CHECKS;
    // Transposition table lookup
    posKey = pos.key();
    tte = TT.probe(posKey, ttHit);
    ttMove = ttHit ? tte->move() : MOVE_NONE;
    ttValue = ttHit ? value_from_tt(tte->value(), ss->ply) : VALUE_NONE;

    if (  !PvNode
        && ttHit
        && tte->depth() >= ttDepth
        && ttValue != VALUE_NONE // Only in case of TT access race
        && (ttValue >= beta ? (tte->bound() &  BOUND_LOWER)
                            : (tte->bound() &  BOUND_UPPER)))
        return ttValue;

    // Evaluate the position statically
    if (InCheck)
    {
        ss->staticEval = VALUE_NONE;
        bestValue = futilityBase = -VALUE_INFINITE;
    }
    else
    {
        if (ttHit)
        {
            // Never assume anything on values stored in TT
            if ((ss->staticEval = bestValue = tte->eval()) == VALUE_NONE)
                ss->staticEval = bestValue = evaluate(pos);

            // Can ttValue be used as a better position evaluation?
            if (   ttValue != VALUE_NONE
                && (tte->bound() & (ttValue > bestValue ? BOUND_LOWER : BOUND_UPPER)))
                bestValue = ttValue;
        }
        else
            ss->staticEval = bestValue =
            (ss-1)->currentMove != MOVE_NULL ? evaluate(pos)
                                             : -(ss-1)->staticEval + 2 * Eval::Tempo[pos.variant()];

        // Stand pat. Return immediately if static value is at least beta
        if (bestValue >= beta)
        {
            if (!ttHit)
                tte->save(pos.key(), value_to_tt(bestValue, ss->ply), BOUND_LOWER,
                          DEPTH_NONE, MOVE_NONE, ss->staticEval, TT.generation());

            return bestValue;
        }

        if (PvNode && bestValue > alpha)
            alpha = bestValue;

        futilityBase = bestValue + 128;
    }

    // Initialize a MovePicker object for the current position, and prepare
    // to search the moves. Because the depth is <= 0 here, only captures,
    // queen promotions and checks (only if depth >= DEPTH_QS_CHECKS) will
    // be generated.
    MovePicker mp(pos, ttMove, depth, &pos.this_thread()->mainHistory, to_sq((ss-1)->currentMove));

    // Loop through the moves until no moves remain or a beta cutoff occurs
    while ((move = mp.next_move()) != MOVE_NONE)
    {
      assert(is_ok(move));

      givesCheck =  type_of(move) == NORMAL && !pos.discovered_check_candidates()
#ifdef ATOMIC
                  && !pos.is_atomic()
#endif
                  ? pos.check_squares(type_of(pos.piece_on(from_sq(move)))) & to_sq(move)
                  : pos.gives_check(move);

      moveCount++;

      // Futility pruning
      if (   !InCheck
          && !givesCheck
#ifdef RACE
          && !(pos.is_race() && type_of(pos.piece_on(from_sq(move))) == KING && rank_of(to_sq(move)) == RANK_8)
#endif
          &&  futilityBase > -VALUE_KNOWN_WIN
          && !pos.advanced_pawn_push(move))
      {
          assert(type_of(move) != ENPASSANT); // Due to !pos.advanced_pawn_push

#ifdef ATOMIC
          if (pos.is_atomic())
              futilityValue = futilityBase + pos.see<ATOMIC_VARIANT>(move);
          else
#endif
#ifdef CRAZYHOUSE
          if (pos.is_house())
              futilityValue = futilityBase + 2 * PieceValue[CRAZYHOUSE_VARIANT][EG][pos.piece_on(to_sq(move))];
          else
#endif
          futilityValue = futilityBase + PieceValue[pos.variant()][EG][pos.piece_on(to_sq(move))];

          if (futilityValue <= alpha)
          {
              bestValue = std::max(bestValue, futilityValue);
              continue;
          }

          if (futilityBase <= alpha && !pos.see_ge(move, VALUE_ZERO + 1))
          {
              bestValue = std::max(bestValue, futilityBase);
              continue;
          }
      }

      // Detect non-capture evasions that are candidates to be pruned
      evasionPrunable =    InCheck
                       &&  (depth != DEPTH_ZERO || moveCount > 2)
                       &&  bestValue > VALUE_MATED_IN_MAX_PLY
                       && !pos.capture(move);

      // Don't search moves with negative SEE values
      if (  (!InCheck || evasionPrunable)
          &&  type_of(move) != PROMOTION
          &&  !pos.see_ge(move))
          continue;

      // Speculative prefetch as early as possible
      prefetch(TT.first_entry(pos.key_after(move)));

      // Check for legality just before making the move
      if (!pos.legal(move))
      {
          moveCount--;
          continue;
      }

      ss->currentMove = move;

      // Make and search the move
      pos.do_move(move, st, givesCheck);
      value = givesCheck ? -qsearch<NT,  true>(pos, ss+1, -beta, -alpha, depth - ONE_PLY)
                         : -qsearch<NT, false>(pos, ss+1, -beta, -alpha, depth - ONE_PLY);
      pos.undo_move(move);

      assert(value > -VALUE_INFINITE && value < VALUE_INFINITE);

      // Check for a new best move
      if (value > bestValue)
      {
          bestValue = value;

          if (value > alpha)
          {
              if (PvNode) // Update pv even in fail-high case
                  update_pv(ss->pv, move, (ss+1)->pv);

              if (PvNode && value < beta) // Update alpha here!
              {
                  alpha = value;
                  bestMove = move;
              }
              else // Fail high
              {
                  tte->save(posKey, value_to_tt(value, ss->ply), BOUND_LOWER,
                            ttDepth, move, ss->staticEval, TT.generation());

                  return value;
              }
          }
       }
    }

    // All legal moves have been searched. A special case: If we're in check
    // and no legal moves were found, it is checkmate.
    if (InCheck && bestValue == -VALUE_INFINITE)
        return pos.checkmate_value(ss->ply); // Plies to mate from the root

    tte->save(posKey, value_to_tt(bestValue, ss->ply),
              PvNode && bestValue > oldAlpha ? BOUND_EXACT : BOUND_UPPER,
              ttDepth, bestMove, ss->staticEval, TT.generation());

    assert(bestValue > -VALUE_INFINITE && bestValue < VALUE_INFINITE);

    return bestValue;
  }


  // value_to_tt() adjusts a mate score from "plies to mate from the root" to
  // "plies to mate from the current position". Non-mate scores are unchanged.
  // The function is called before storing a value in the transposition table.

  Value value_to_tt(Value v, int ply) {

    assert(v != VALUE_NONE);

    return  v >= VALUE_MATE_IN_MAX_PLY  ? v + ply
          : v <= VALUE_MATED_IN_MAX_PLY ? v - ply : v;
  }


  // value_from_tt() is the inverse of value_to_tt(): It adjusts a mate score
  // from the transposition table (which refers to the plies to mate/be mated
  // from current position) to "plies to mate/be mated from the root".

  Value value_from_tt(Value v, int ply) {

    return  v == VALUE_NONE             ? VALUE_NONE
          : v >= VALUE_MATE_IN_MAX_PLY  ? v - ply
          : v <= VALUE_MATED_IN_MAX_PLY ? v + ply : v;
  }


  // update_pv() adds current move and appends child pv[]

  void update_pv(Move* pv, Move move, Move* childPv) {

    for (*pv++ = move; childPv && *childPv != MOVE_NONE; )
        *pv++ = *childPv++;
    *pv = MOVE_NONE;
  }


  // update_continuation_histories() updates histories of the move pairs formed
  // by moves at ply -1, -2, and -4 with current move.

  void update_continuation_histories(Stack* ss, Piece pc, Square to, int bonus) {

    for (int i : {1, 2, 4})
        if (is_ok((ss-i)->currentMove))
            (ss-i)->contHistory->update(pc, to, bonus);
  }


  // update_stats() updates move sorting heuristics when a new quiet best move is found

  void update_stats(const Position& pos, Stack* ss, Move move,
                    Move* quiets, int quietsCnt, int bonus) {

    if (ss->killers[0] != move)
    {
        ss->killers[1] = ss->killers[0];
        ss->killers[0] = move;
    }

    Color c = pos.side_to_move();
    Thread* thisThread = pos.this_thread();
    thisThread->mainHistory.update(c, move, bonus);
    update_continuation_histories(ss, pos.moved_piece(move), to_sq(move), bonus);

    if (is_ok((ss-1)->currentMove))
    {
        Square prevSq = to_sq((ss-1)->currentMove);
        thisThread->counterMoves[pos.piece_on(prevSq)][prevSq] = move;
    }

    // Decrease all the other played quiet moves
    for (int i = 0; i < quietsCnt; ++i)
    {
        thisThread->mainHistory.update(c, quiets[i], -bonus);
        update_continuation_histories(ss, pos.moved_piece(quiets[i]), to_sq(quiets[i]), -bonus);
    }
  }

#ifdef SKILL
  // When playing with strength handicap, choose best move among a set of RootMoves
  // using a statistical rule dependent on 'level'. Idea by Heinz van Saanen.

  Move Skill::pick_best(size_t multiPV) {

    const RootMoves& rootMoves = Threads.main()->rootMoves;
    static PRNG rng(now()); // PRNG sequence should be non-deterministic

    // RootMoves are already sorted by score in descending order
    Value topScore = rootMoves[0].score;
    int delta = std::min(topScore - rootMoves[multiPV - 1].score, PawnValueMg);
    int weakness = 125 - level * 9/4;
    int maxScore = -VALUE_INFINITE;

    // Choose best move. For each move score we add two terms, both dependent on
    // weakness. One is deterministic and bigger for weaker levels, and one is
    // random. Then we choose the move with the resulting highest score.
    for (size_t i = 0; i < multiPV; ++i)
    {
        // This is our magic formula
        int push = (  weakness * int(topScore - rootMoves[i].score)
                    + delta * (rng.rand<unsigned>() % weakness)) / 128;

        if (rootMoves[i].score + push >= maxScore)
        {
            maxScore = rootMoves[i].score + push;
            best = rootMoves[i].pv[0];
        }
    }

    return best;
  }
#endif

} // namespace

  // check_time() is used to print debug info and, more importantly, to detect
  // when we are out of available time and thus stop the search.

  void MainThread::check_time() {

    if (--callsCnt > 0)
        return;

    // At low node count increase the checking rate to about 0.1% of nodes
    // otherwise use a default value.
    callsCnt = Limits.nodes ? std::min(4096, int(Limits.nodes / 1024)) : 4096;

    static TimePoint lastInfoTime = now();

    int elapsed = Time.elapsed();
    TimePoint tick = Limits.startTime + elapsed;

    if (tick - lastInfoTime >= 1000)
    {
        lastInfoTime = tick;
        dbg_print();
    }

    // An engine may not stop pondering until told so by the GUI
    if (Threads.ponder)
        return;

    if (   (Limits.use_time_management() && elapsed > Time.maximum())
        || (Limits.movetime && elapsed >= Limits.movetime)
        || (Limits.nodes && Threads.nodes_searched() >= (uint64_t)Limits.nodes))
            Threads.stop = true;
  }


/// UCI::pv() formats PV information according to the UCI protocol. UCI requires
/// that all (if any) unsearched PV lines are sent using a previous search score.

string UCI::pv(const Position& pos, Depth depth, Value alpha, Value beta) {

  std::stringstream ss;
  int elapsed = Time.elapsed() + 1;
  const RootMoves& rootMoves = pos.this_thread()->rootMoves;
  size_t PVIdx = pos.this_thread()->PVIdx;
  size_t multiPV = std::min((size_t)Options["MultiPV"], rootMoves.size());
  uint64_t nodesSearched = Threads.nodes_searched();
  uint64_t tbHits = Threads.tb_hits() + (TB::RootInTB ? rootMoves.size() : 0);

  for (size_t i = 0; i < multiPV; ++i)
  {
      bool updated = (i <= PVIdx && rootMoves[i].score != -VALUE_INFINITE);

      if (depth == ONE_PLY && !updated)
          continue;

      Depth d = updated ? depth : depth - ONE_PLY;
      Value v = updated ? rootMoves[i].score : rootMoves[i].previousScore;

      bool tb = TB::RootInTB && abs(v) < VALUE_MATE - MAX_PLY;
      v = tb ? TB::Score : v;

      if (ss.rdbuf()->in_avail()) // Not at first line
          ss << "\n";

      ss << "info"
         << " depth "    << d / ONE_PLY
         << " seldepth " << rootMoves[i].selDepth
         << " multipv "  << i + 1
         << " score "    << UCI::value(v);

      if (!tb && i == PVIdx)
          ss << (v >= beta ? " lowerbound" : v <= alpha ? " upperbound" : "");

      ss << " nodes "    << nodesSearched
         << " nps "      << nodesSearched * 1000 / elapsed;

      if (elapsed > 1000) // Earlier makes little sense
          ss << " hashfull " << TT.hashfull();

      ss << " tbhits "   << tbHits
         << " time "     << elapsed
         << " pv";

      for (Move m : rootMoves[i].pv)
          ss << " " << UCI::move(m, pos.is_chess960());
  }

  return ss.str();
}


/// RootMove::extract_ponder_from_tt() is called in case we have no ponder move
/// before exiting the search, for instance, in case we stop the search during a
/// fail high at root. We try hard to have a ponder move to return to the GUI,
/// otherwise in case of 'ponder on' we have nothing to think on.

bool RootMove::extract_ponder_from_tt(Position& pos) {

    StateInfo st;
    bool ttHit;

    assert(pv.size() == 1);
    if (pv[0] == MOVE_NONE) // Not pondering
        return false;

    if (!pv[0])
        return false;

    pos.do_move(pv[0], st);
    TTEntry* tte = TT.probe(pos.key(), ttHit);

    if (ttHit)
    {
        Move m = tte->move(); // Local copy to be SMP safe
        if (MoveList<LEGAL>(pos).contains(m))
            pv.push_back(m);
    }

    pos.undo_move(pv[0]);
    return pv.size() > 1;
}

void Tablebases::filter_root_moves(Position& pos, Search::RootMoves& rootMoves) {

    RootInTB = false;
    UseRule50 = Options["Syzygy50MoveRule"];
    ProbeDepth = Options["SyzygyProbeDepth"] * ONE_PLY;
    Cardinality = Options["SyzygyProbeLimit"];

    // Skip TB probing when no TB found: !TBLargest -> !TB::Cardinality
    if (Cardinality > MaxCardinality)
    {
        Cardinality = MaxCardinality;
        ProbeDepth = DEPTH_ZERO;
    }

    if (Cardinality < popcount(pos.pieces()) || pos.can_castle(ANY_CASTLING))
        return;

    // If the current root position is in the tablebases, then RootMoves
    // contains only moves that preserve the draw or the win.
    RootInTB = root_probe(pos, rootMoves, TB::Score);

    if (RootInTB)
        Cardinality = 0; // Do not probe tablebases during the search

    else // If DTZ tables are missing, use WDL tables as a fallback
    {
        // Filter out moves that do not preserve the draw or the win.
        RootInTB = root_probe_wdl(pos, rootMoves, TB::Score);

        // Only probe during search if winning
        if (RootInTB && TB::Score <= VALUE_DRAW)
            Cardinality = 0;
    }

    if (RootInTB && !UseRule50)
        TB::Score =  TB::Score > VALUE_DRAW ?  VALUE_MATE - MAX_PLY - 1
                   : TB::Score < VALUE_DRAW ? -VALUE_MATE + MAX_PLY + 1
                                            :  VALUE_DRAW;
}<|MERGE_RESOLUTION|>--- conflicted
+++ resolved
@@ -720,14 +720,9 @@
 #ifdef SKILL
   // If skill level is enabled, swap best PV line with the sub-optimal one
   if (skill.enabled())
-<<<<<<< HEAD
-      std::swap(rootMoves[0], *std::find(rootMoves.begin(),
-                rootMoves.end(), skill.best_move(multiPV)));
-#endif
-=======
       std::swap(rootMoves[0], *std::find(rootMoves.begin(), rootMoves.end(),
                 skill.best ? skill.best : skill.pick_best(multiPV)));
->>>>>>> 9d791386
+#endif
 }
 
 
