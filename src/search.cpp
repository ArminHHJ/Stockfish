/*
 Honey, a UCI chess playing engine derived from Stockfish and Glaurung 2.1
 Copyright (C) 2004-2008 Tord Romstad (Glaurung author)
 Copyright (C) 2008-2015 Marco Costalba, Joona Kiiski, Tord Romstad (Stockfish Authors)
 Copyright (C) 2015-2016 Marco Costalba, Joona Kiiski, Gary Linscott, Tord Romstad (Stockfish Authors)
 Copyright (C) 2017-2020 Michael Byrne, Marco Costalba, Joona Kiiski, Gary Linscott, Tord Romstad (Honey Authors)

 Honey is free software: you can redistribute it and/or modify
 it under the terms of the GNU General Public License as published by
 the Free Software Foundation, either version 3 of the License, or
 (at your option) any later version.

 Honey is distributed in the hope that it will be useful,
 but WITHOUT ANY WARRANTY; without even the implied warranty of
 MERCHANTABILITY or FITNESS FOR A PARTICULAR PURPOSE.  See the
 GNU General Public License for more details.

 You should have received a copy of the GNU General Public License
 along with this program.  If not, see <http://www.gnu.org/licenses/>.
 */

#include <algorithm>
#include <cassert>
#include <cmath>
#include <cstring>   // For std::memset
#include <iostream>
#include <sstream>

#ifdef Add_Features
#include <fstream>
#include <unistd.h> //for sleep //MichaelB7
#endif

#include "evaluate.h"
#include "misc.h"
#include "movegen.h"
#include "movepick.h"
#include "position.h"
#include "search.h"
#include "thread.h"
#include "timeman.h"
#include "tt.h"
#include "uci.h"
#include "syzygy/tbprobe.h"

#ifdef Add_Features
#include "polybook.h" // Cerebellum
#endif
namespace Search {

  LimitsType Limits;

  bool adaptive;
  bool ctempt;
  bool dpa;
  bool mpv;
  bool profound=false;

  int benchKnps;
  int dct;
  int defensive;
  int proValue;
  int profound_v;
}

namespace Tablebases {

  int Cardinality;
  bool RootInTB;
  bool UseRule50;
  Depth ProbeDepth;
#ifdef Add_Features
  bool SevenManProbe; //MichaelB7
#endif
}

namespace TB = Tablebases;

using std::string;
using Eval::evaluate;
using namespace Search;

namespace {

  // Different node types, used as a template parameter
  enum NodeType { NonPV, PV };

  constexpr uint64_t TtHitAverageWindow     = 4096;
  constexpr uint64_t TtHitAverageResolution = 1024;

  // Razor and futility margins
  constexpr int RazorMargin = 531;
  Value futility_margin(Depth d, bool improving) {
    return Value(217 * (d - improving));
  }

  // Reductions lookup table, initialized at startup
  int Reductions[MAX_MOVES]; // [depth or moveNumber]
  Depth reduction(bool i, Depth d, int mn) {
    int r = Reductions[d] * Reductions[mn];
    return (r + 511) / 1024 + (!i && r > 1007);
  }

  constexpr int futility_move_count(bool improving, Depth depth) {
    return (4 + depth * depth) / (2 - improving);
  }

  // History and stats update bonus, based on depth
  int stat_bonus(Depth d) {
    return d > 15 ? -8 : 19 * d * d + 155 * d - 132;
  }

  // Add a small random component to draw evaluations to avoid 3fold-blindness
#ifndef Noir
#if defined (Sullivan)
  Value value_draw(Depth depth, Thread* thisThread) {
    return depth < 4 ? VALUE_DRAW
                   : VALUE_DRAW + Value(2 * (thisThread->nodes & 1) - 1);
  }
#else
  Value value_draw(Thread* thisThread) {
    return VALUE_DRAW + Value(2 * (thisThread->nodes & 1) - 1);
  }
#endif
#endif

  // Skill structure is used to implement strength limit
  struct Skill {
    explicit Skill(int l) : level(l) {}
    bool enabled() const { return level < 40; }
    bool time_to_pick(Depth depth) const { return depth == 1 + level; }
    Move pick_best(size_t multiPV);

    int level;
    Move best = MOVE_NONE;
  };
#ifdef Weakfish
bool  weakFishSearch;
#endif
#ifdef Add_Features
bool  fide, jekyll, minOutput, uci_sleep;
bool limitStrength = false;
int  intLevel = 40, tactical, uci_elo;
#endif

  // Breadcrumbs are used to mark nodes as being searched by a given thread
  struct Breadcrumb {
    std::atomic<Thread*> thread;
    std::atomic<Key> key;
  };
  std::array<Breadcrumb, 1024> breadcrumbs;

  // ThreadHolding structure keeps track of which thread left breadcrumbs at the given
  // node for potential reductions. A free node will be marked upon entering the moves
  // loop by the constructor, and unmarked upon leaving that loop by the destructor.
  struct ThreadHolding {
    explicit ThreadHolding(Thread* thisThread, Key posKey, int ply) {
       location = ply < 8 ? &breadcrumbs[posKey & (breadcrumbs.size() - 1)] : nullptr;
       otherThread = false;
       owning = false;
       if (location)
       {
          // See if another already marked this location, if not, mark it ourselves
          Thread* tmp = (*location).thread.load(std::memory_order_relaxed);
          if (tmp == nullptr)
          {
              (*location).thread.store(thisThread, std::memory_order_relaxed);
              (*location).key.store(posKey, std::memory_order_relaxed);
              owning = true;
          }
          else if (   tmp != thisThread
                   && (*location).key.load(std::memory_order_relaxed) == posKey)
              otherThread = true;
       }
    }

    ~ThreadHolding() {
       if (owning) // Free the marked location
           (*location).thread.store(nullptr, std::memory_order_relaxed);
    }

    bool marked() { return otherThread; }

    private:
    Breadcrumb* location;
    bool otherThread, owning;
  };

  template <NodeType NT>
  Value search(Position& pos, Stack* ss, Value alpha, Value beta, Depth depth, bool cutNode);

  template <NodeType NT>
  Value qsearch(Position& pos, Stack* ss, Value alpha, Value beta, Depth depth = 0);

  Value value_to_tt(Value v, int ply);
  Value value_from_tt(Value v, int ply, int r50c);
  void update_pv(Move* pv, Move move, Move* childPv);
  void update_continuation_histories(Stack* ss, Piece pc, Square to, int bonus);
  void update_quiet_stats(const Position& pos, Stack* ss, Move move, int bonus, int depth);
  void update_all_stats(const Position& pos, Stack* ss, Move bestMove, Value bestValue, Value beta, Square prevSq,
                        Move* quietsSearched, int quietCount, Move* capturesSearched, int captureCount, Depth depth);

  // perft() is our utility to verify move generation. All the leaf nodes up
  // to the given depth are generated and counted, and the sum is returned.
  template<bool Root>
  uint64_t perft(Position& pos, Depth depth) {

    StateInfo st;
    uint64_t cnt, nodes = 0;
    const bool leaf = (depth == 2);

    for (const auto& m : MoveList<LEGAL>(pos))
    {
        if (Root && depth <= 1)
            cnt = 1, nodes++;
        else
        {
            pos.do_move(m, st);
            cnt = leaf ? MoveList<LEGAL>(pos).size() : perft<false>(pos, depth - 1);
            nodes += cnt;
            pos.undo_move(m);
        }
        if (Root)
            sync_cout << UCI::move(m, pos.is_chess960()) << ": " << cnt << sync_endl;
    }
    return nodes;
  }

} // namespace


/// Search::init() is called at startup to initialize various lookup tables

void Search::init() {

  for (int i = 1; i < MAX_MOVES; ++i)
      Reductions[i] = int((24.8 + std::log(Threads.size())) * std::log(i));
}
/// Search::clear() resets search state to its initial value

void Search::clear() {

  Threads.main()->wait_for_search_finished();

  Time.availableNodes = 0;
  TT.clear();
  Threads.clear();
  Tablebases::init(Options["SyzygyPath"]); // Free mapped files
}


/// MainThread::search() is started when the program receives the UCI 'go'
/// command. It searches from the root position and outputs the "bestmove".

void MainThread::search() {

  if (Limits.perft)
  {
      nodes = perft<true>(rootPos, Limits.perft);
      sync_cout << "\nNodes searched: " << nodes << "\n" << sync_endl;
      return;
  }
#ifdef Add_Features
    PRNG rng(now());
    int shallow_adjust = 35; //to roughly anchor 1712 rating to CCRL Shallow  2.0 rating of 1712
	/* Reset on 11/14/2019:
  500 game(s) loaded
  Rank Name                    Rating   Δ     +    -     #     Σ    Σ%     W    L    D   W%    =%   OppR
  ---------------------------------------------------------------------------------------------------------
  1 Honey-XR7-1712  11/14/2019  1055   0.0   25   25   500  251.5  50.3  169  166  165  33.8  33.0  1053
  2 Honey-CCRL-1712 10/02/2019  1053   1.3   25   25   500  248.5  49.7  166  169  165  33.2  33.0  1055
  ---------------------------------------------------------------------------------------------------------*/
    adaptive            = Options["Adaptive_Play"];
#ifdef Weakfish
    weakFishSearch      = Options["WeakFish"];
#endif
    defensive           = Options["Defensive"];
    fide                = Options["FIDE_Ratings"];
    jekyll              = Options["Variety"];
    minOutput           = Options["Min Output"];
    tactical            = Options["Tactical"];
    uci_elo             = Options["Engine_Elo"];
    uci_sleep           = Options["Sleep"];
    proValue            = Options["Pro Value"];
    profound            = Options["Pro Analysis"];
    dpa                 = Options["Deep Pro Analysis"];
    mpv                 =Options["MultiPV"];


#endif

  Color us = rootPos.side_to_move();
  Time.init(Limits, us, rootPos.game_ply());
  TT.new_search();

  if (rootMoves.empty())
  {
      rootMoves.emplace_back(MOVE_NONE);
      sync_cout << "info depth 0 score "
                << UCI::value(rootPos.checkers() ? -VALUE_MATE : VALUE_DRAW)
                << sync_endl;
  }
  else
  {
#ifdef Add_Features
      Move bookMove = MOVE_NONE;

      if (bool(Options["Use_Book_1"]) && !Limits.infinite && !Limits.mate)
          bookMove = polybook1.probe(rootPos);
      if (bool(Options["Use_Book_2"]) && !bookMove && !Limits.infinite && !Limits.mate)
          bookMove = polybook2.probe(rootPos);
      if (bool(Options["Use_Book_3"]) && !bookMove && !Limits.infinite && !Limits.mate)
          bookMove = polybook3.probe(rootPos);
      if (bool(Options["Use_Book_4"]) && !bookMove && !Limits.infinite && !Limits.mate)
          bookMove = polybook4.probe(rootPos);

      if (bookMove && std::count(rootMoves.begin(), rootMoves.end(), bookMove))
      {
          for (Thread* th : Threads)
              std::swap(th->rootMoves[0], *std::find(th->rootMoves.begin(), th->rootMoves.end(), bookMove));
      }
      else
      {
         if (Options["NPS_Level"])
         {
             benchKnps = 1000 * (Options["Bench_KNPS"]);
             sync_cout << "Bknps: " << benchKnps  << sync_endl;// for debug
             int nps = 64 * pow(1.1486, (Options["NPS_Level"] - 1 ));
             Limits.nodes = nps;
             Limits.nodes *= Time.optimum()/1000 + 1 ;
             std::this_thread::sleep_for (std::chrono::milliseconds(Time.optimum()) * double(1 - Limits.nodes/benchKnps));
         }
         else if (Options["UCI_LimitStrength"] && Options["Engine_Level"] == "None")
         {
             uci_elo = (Options["UCI_Elo"]);
             limitStrength = true;
             jekyll=true; //on with uci_elo, variety gets turned off with adaptive
             goto skipLevels;
         }
         if (Options["Engine_Level"] == "None")
         {
             limitStrength = false;
             goto skipLevels;
         }
         else
             {
				 limitStrength = true;
				 jekyll = true;
			 }

         if (Options["Engine_Level"] == "World_Champion")
             uci_elo = 2900;
         else if (Options["Engine_Level"] == "Super_GM")
             uci_elo = 2800;
         else if (Options["Engine_Level"] == "GM")
             uci_elo = 2650;
         else if (Options["Engine_Level"] == "Deep_Thought")
             uci_elo = 2500;
         else if (Options["Engine_Level"] == "SIM")
             uci_elo = 2400;
		 else if (Options["Engine_Level"] == "IM")
             uci_elo = 2300;
         else if (Options["Engine_Level"] == "Cray_Blitz")
             uci_elo = 2200;
         else if (Options["Engine_Level"] == "Master")
             uci_elo = 2100;
         else if (Options["Engine_Level"] == "Expert")
             uci_elo = 1950;
         else if (Options["Engine_Level"] == "Class_A")
             uci_elo = 1800;
         else if (Options["Engine_Level"] == "Class_B")
             uci_elo = 1650;
         else if (Options["Engine_Level"] == "Class_C")
             uci_elo = 1500;
         else if (Options["Engine_Level"] == "Class_D")
             uci_elo = 1350;
         else if (Options["Engine_Level"] == "Boris")
             uci_elo = 1200;
         else if (Options["Engine_Level"] == "Novice")
             uci_elo = 1000;
skipLevels:
         if (limitStrength)
         {  //note varietry strength is capped around ~2150-2200 due to its robustness
             benchKnps = 1000 * (Options["Bench_KNPS"]);
             int random = (rand() % 20 - 10);
             uci_elo = uci_elo + random + shallow_adjust;
             //sync_cout << "Elo " << uci_elo << sync_endl;// for debug
             int ccrlELo = uci_elo;
             if (fide)
                 uci_elo = (((uci_elo * 10) / 7) - 1200);  //shallow adj was only required to get CCRL rating correct
             uci_elo += 200; //  to offset Elo loss with variety
             uci_elo = std::min(uci_elo, 3200);

             int NodesToSearch  =  pow(1.00382, (uci_elo - 999)) * 48;
             //sync_cout << "Nodes To Search: " << NodesToSearch << sync_endl;//for debug
             Limits.nodes = NodesToSearch;
             Limits.nodes *= Time.optimum()/1000;
             Limits.nodes = Utility::clamp(Limits.nodes, (int64_t) 48,Limits.nodes);
             //int sleepValue = Time.optimum() * double(1 - Limits.nodes/benchKnps);
             //sync_cout << "Sleep time: " << sleepValue << sync_endl;//for debug
             //sync_cout << "Limit Nodes: " <<  Limits.nodes << sync_endl;//for debug
             if (uci_sleep)
                 std::this_thread::sleep_for (std::chrono::milliseconds(Time.optimum()) * double(1 - Limits.nodes/benchKnps));
             uci_elo =  ccrlELo - shallow_adjust;
         }
#endif
      if (!tactical && profound)
      {

          if (proValue && !dpa)
               profound_v = proValue * (std::max(Time.optimum(),Limits.movetime));
          else if (dpa)
              {
                profound_v = proValue * 900000;
                //std::cerr << "\nPro Analysis value2: " << profound_v << "\n" << sync_endl; //debug
              }
          std::cerr << "\nPro Analysis value: " << profound_v << "\n" << sync_endl; //debug
        }

      for (Thread* th : Threads)
      {
          th->bestMoveChanges = 0;
          if (th != this)
              th->start_searching();
      }

      Thread::search(); // Let's start searching!
#ifdef Add_Features
    }
#endif
  }

  // When we reach the maximum depth, we can arrive here without a raise of
  // Threads.stop. However, if we are pondering or in an infinite search,
  // the UCI protocol states that we shouldn't print the best move before the
  // GUI sends a "stop" or "ponderhit" command. We therefore simply wait here
  // until the GUI sends one of those commands.

  while (!Threads.stop && (ponder || Limits.infinite))
  {} // Busy wait for a stop or a ponder reset

  // Stop the threads if not already stopped (also raise the stop if
  // "ponderhit" just reset Threads.ponder).
  Threads.stop = true;

  // Wait until all threads have finished
  for (Thread* th : Threads)
      if (th != this)
          th->wait_for_search_finished();

  // When playing in 'nodes as time' mode, subtract the searched nodes from
  // the available ones before exiting.
  if (Limits.npmsec)
      Time.availableNodes += Limits.inc[us] - Threads.nodes_searched();

  Thread* bestThread = this;

  // Check if there are threads with a better score than main thread
#if defined (Sullivan) || (Noir)  //joergoster 3240f204 - check all threads of rmate -in -x
  if (   (int(Options["MultiPV"]) == 1 || Limits.mate)
#else
  if (    int(Options["MultiPV"]) == 1
#endif
      && !Limits.depth
#ifdef Add_Features
      && !(Skill(Options["Skill Level"]).enabled() || int(Options["UCI_LimitStrength"]) || limitStrength)
#else
      && !(Skill(Options["Skill Level"]).enabled())
#endif
      &&  rootMoves[0].pv[0] != MOVE_NONE)
  {
      std::map<Move, int64_t> votes;
      Value minScore = this->rootMoves[0].score;

      // Find minimum score
      for (Thread* th: Threads)
          minScore = std::min(minScore, th->rootMoves[0].score);

      // Vote according to score and depth, and select the best thread
      for (Thread* th : Threads)
      {
          votes[th->rootMoves[0].pv[0]] +=
              (th->rootMoves[0].score - minScore + 14) * int(th->completedDepth);

          if (abs(bestThread->rootMoves[0].score) >= VALUE_TB_WIN_IN_MAX_PLY)
          {
              // Make sure we pick the shortest mate / TB conversion or stave off mate the longest
              if (th->rootMoves[0].score > bestThread->rootMoves[0].score)
                  bestThread = th;
          }
          else if (   th->rootMoves[0].score >= VALUE_TB_WIN_IN_MAX_PLY
                   || (   th->rootMoves[0].score > VALUE_TB_LOSS_IN_MAX_PLY
                       && votes[th->rootMoves[0].pv[0]] > votes[bestThread->rootMoves[0].pv[0]]))
              bestThread = th;
      }
  }

  bestPreviousScore = bestThread->rootMoves[0].score;

  // Send again PV info if we have a new best thread

  if (bestThread != this || Skill(Options["Skill Level"]).enabled())
      sync_cout << UCI::pv(bestThread->rootPos, bestThread->completedDepth, -VALUE_INFINITE, VALUE_INFINITE) << sync_endl;


  if  (adaptive ) //mutually exclusive with variety
  {
#ifdef Add_Features
	  jekyll = false;
#endif
      size_t i = 0;
      if ( bestPreviousScore >= -PawnValueMg && bestPreviousScore <= PawnValueMg * 4 )
	  {
          while (i+1 < rootMoves.size() && bestThread->rootMoves[i+1].score > bestPreviousScore)
          ++i;
          bestPreviousScore = bestThread->rootMoves[i].score;
          sync_cout << UCI::pv(bestThread->rootPos, bestThread->completedDepth, -VALUE_INFINITE, VALUE_INFINITE) << sync_endl;
          sync_cout << "bestmove " << UCI::move(bestThread->rootMoves[i].pv[0], rootPos.is_chess960());
	  }
      else if ( bestPreviousScore > PawnValueMg * 4  && bestPreviousScore <  PawnValueMg * 7 )
      {
          while (i+1 < rootMoves.size() && bestThread->rootMoves[i+1].score < bestPreviousScore
                && bestPreviousScore + PawnValueMg/2  > bestThread->rootMoves[i+1].score)
		  {
              ++i;
              break;
          }
          bestPreviousScore = bestThread->rootMoves[i].score;
          while (i+1 < rootMoves.size() && bestThread->rootMoves[i+1].score > bestPreviousScore
                && bestPreviousScore + PawnValueMg/2  < bestThread->rootMoves[i+1].score)
          {
              ++i;
              bestPreviousScore = bestThread->rootMoves[i-1].score;

          }
          bestPreviousScore = bestThread->rootMoves[i].score;
          sync_cout << UCI::pv(bestThread->rootPos, bestThread->completedDepth, -VALUE_INFINITE, VALUE_INFINITE) << sync_endl;
          sync_cout << "bestmove " << UCI::move(bestThread->rootMoves[i].pv[0], rootPos.is_chess960());
      }
      else
      {
          sync_cout << "bestmove " << UCI::move(bestThread->rootMoves[0].pv[0], rootPos.is_chess960());
          if (bestThread->rootMoves[0].pv.size() > 1 || bestThread->rootMoves[0].extract_ponder_from_tt(rootPos))
              std::cout << " ponder " << UCI::move(bestThread->rootMoves[0].pv[1], rootPos.is_chess960());
      }
  }
  else
  {
  sync_cout << "bestmove " << UCI::move(bestThread->rootMoves[0].pv[0], rootPos.is_chess960());

  if (bestThread->rootMoves[0].pv.size() > 1 || bestThread->rootMoves[0].extract_ponder_from_tt(rootPos))
      std::cout << " ponder " << UCI::move(bestThread->rootMoves[0].pv[1], rootPos.is_chess960());
  }
  std::cout << sync_endl;
}


/// Thread::search() is the main iterative deepening loop. It calls search()
/// repeatedly with increasing depth until the allocated thinking time has been
/// consumed, the user stops the search, or the maximum search depth is reached.

void Thread::search() {

  // To allow access to (ss-7) up to (ss+2), the stack must be oversized.
  // The former is needed to allow update_continuation_histories(ss-1, ...),
  // which accesses its argument at ss-6, also near the root.
  // The latter is needed for statScores and killer initialization.
  Stack stack[MAX_PLY+10], *ss = stack+7;
  Move  pv[MAX_PLY+1];
  Value bestValue, alpha, beta, delta;
  Move  lastBestMove = MOVE_NONE;
  Depth lastBestMoveDepth = 0;
  MainThread* mainThread = (this == Threads.main() ? Threads.main() : nullptr);
  double timeReduction = 1, totBestMoveChanges = 0;
  Color us = rootPos.side_to_move();
  ctempt= Options["Contempt"];
  defensive = -34 * (int(Options["Defensive"]));  //about 16 cp

#ifdef Add_Features
  TB::SevenManProbe = Options["7 Man Probing"];
#endif

  int iterIdx = 0;
  std::memset(ss-7, 0, 10 * sizeof(Stack));
  for (int i = 7; i > 0; i--)

      (ss-i)->continuationHistory = &this->continuationHistory[0][0][NO_PIECE][0]; // Use as a sentinel

  ss->pv = pv;

  bestValue = delta = alpha = -VALUE_INFINITE;
  beta = VALUE_INFINITE;
#if defined (Stockfish) || (Weakfish)
  if (mainThread)
  {
      if (mainThread->bestPreviousScore == VALUE_INFINITE)
          for (int i = 0; i < 4; ++i)
              mainThread->iterValue[i] = VALUE_ZERO;
      else
          for (int i = 0; i < 4; ++i)
              mainThread->iterValue[i] = mainThread->bestPreviousScore;
  }
#endif
  std::copy(&lowPlyHistory[2][0], &lowPlyHistory.back().back() + 1, &lowPlyHistory[0][0]);
  std::fill(&lowPlyHistory[MAX_LPH - 2][0], &lowPlyHistory.back().back() + 1, 0);

  size_t multiPV = size_t(Options["MultiPV"]);
  PRNG rng(now());
#ifndef Add_Features
  // Pick integer skill levels, but non-deterministically round up or down
  // such that the average integer skill corresponds to the input floating point one.
  // UCI_Elo is converted to a suitable fractional skill level, using anchoring
  // to CCRL Elo (goldfish 1.13 = 2000) and a fit through Ordo derived Elo
  // for match (TC 60+0.6) results spanning a wide range of k values.

  double floatLevel = Options["UCI_LimitStrength"] ?
                      Utility::clamp(std::pow((Options["UCI_Elo"] - 1346.6) / 71.7, 1 / 0.806), 0.0, 40.0) :
                        double(Options["Skill Level"]);
  int intLevel = int(floatLevel) +
                 ((floatLevel - int(floatLevel)) * 1024 > rng.rand<unsigned>() % 1024  ? 1 : 0);
#endif
	Skill skill(intLevel);

#ifdef Add_Features
    if (tactical) {
      multiPV = pow(2, tactical);
      profound = false;}
#endif

  // When playing with strength handicap enable MultiPV search that we will
  // use behind the scenes to retrieve a set of possible moves.
  if (skill.enabled())
      multiPV = std::max(multiPV, (size_t)4);

  multiPV = std::min(multiPV, rootMoves.size());
  ttHitAverage = TtHitAverageWindow * TtHitAverageResolution / 2;

int ct = int(ctempt) * (int(Options["Contempt_Value"]) * PawnValueEg / 100); // From centipawns
  // In analysis mode, adjust contempt in accordance with user preference
  if (Limits.infinite || Options["UCI_AnalyseMode"])
      ct =  Options["Analysis_Contempt"] == "Off"  ? 0
          : Options["Analysis_Contempt"] == "Both" ? ct
          : Options["Analysis_Contempt"] == "White" && us == BLACK ? -ct
          : Options["Analysis_Contempt"] == "Black" && us == WHITE ? -ct
          : ct;

  // Evaluation score is from the white point of view
  contempt = (us == WHITE ?  make_score(ct, ct / 2)
                          : -make_score(ct, ct / 2));

  int searchAgainCounter = 0;


  // Iterative deepening loop until requested to stop or the target depth is reached
  while (   ++rootDepth < MAX_PLY
         && !Threads.stop
         && !(Limits.depth && mainThread && rootDepth > Limits.depth))
  {
      // Age out PV variability metric
      if (mainThread)
          totBestMoveChanges /= 2;

      // Save the last iteration's scores before first PV line is searched and
      // all the move scores except the (new) PV are set to -VALUE_INFINITE.
      for (RootMove& rm : rootMoves)
          rm.previousScore = rm.score;

      size_t pvFirst = 0;
      pvLast = 0;

      if (!Threads.increaseDepth)
         searchAgainCounter++;

      // MultiPV loop. We perform a full root search for each PV line

  profound_test = false;
  //std::cerr << "\nPro Analysis value test 2: " << profound_v << "\n" << sync_endl;//debug
  if ((profound) && (!tactical)){
    if ( mpv == 1 && profound_v ){
        if (Threads.nodes_searched() <= (uint64_t)profound_v)
          {
            profound_test = true;
            multiPV = std::min(8, int(rootMoves.size()));
          }

         else if (Threads.nodes_searched() > (uint64_t)profound_v){
            profound_test = false;
            multiPV = Options["MultiPV"];}
          }
}

      for (pvIdx = 0; pvIdx < multiPV && !Threads.stop; ++pvIdx)
      {
          if (pvIdx == pvLast)
          {
              pvFirst = pvLast;
              for (pvLast++; pvLast < rootMoves.size(); pvLast++)
                  if (rootMoves[pvLast].tbRank != rootMoves[pvFirst].tbRank)
                      break;
          }

          // Reset UCI info selDepth for each depth and each PV line
          selDepth = 0;

          // Reset aspiration window starting size
          if (rootDepth >= 4)
          {
              Value prev = rootMoves[pvIdx].previousScore;

#if defined (Sullivan) || (Blau) || (Fortress) || (Noir)
              delta = Value(20 + abs(prev) / 64);
#else
              delta = Value(21);
#endif
              alpha = std::max(prev - delta,-VALUE_INFINITE);
              beta  = std::min(prev + delta, VALUE_INFINITE);
#if defined (Sullivan) || (Blau) || (Fortress) || (Noir)
			  // Adjust contempt based on root move's bestPreviousScore (dynamic contempt)
              dct = ctempt * (ct + (111 - ct / 2) * prev / (abs(prev) + 176)) + defensive;
#else
              dct = ctempt * (ct + (102 - ct / 2) * prev / (abs(prev) + 157)) + defensive;
#endif
              contempt = (us == WHITE ?  make_score(dct, dct / 2)
                       : -make_score(dct, dct / 2));
       }

          // Start with a small aspiration window and, in the case of a fail
          // high/low, re-search with a bigger window until we don't fail
          // high/low anymore.
#ifndef Noir
          int failedHighCnt = 0;
#endif
          while (true)
          {
#ifdef Noir
              bestValue = ::search<PV>(rootPos, ss, alpha, beta, rootDepth, false);
#else
              Depth adjustedDepth = std::max(1, rootDepth - failedHighCnt - searchAgainCounter);
              bestValue = ::search<PV>(rootPos, ss, alpha, beta, adjustedDepth, false);
#endif

              // Bring the best move to the front. It is critical that sorting
              // is done with a stable algorithm because all the values but the
              // first and eventually the new best one are set to -VALUE_INFINITE
              // and we want to keep the same order for all the moves except the
              // new PV that goes to the front. Note that in case of MultiPV
              // search the already searched PV lines are preserved.
              std::stable_sort(rootMoves.begin() + pvIdx, rootMoves.begin() + pvLast);

              // If search has been stopped, we break immediately. Sorting is
              // safe because RootMoves is still valid, although it refers to
              // the previous iteration.
              if (Threads.stop)
                  break;

                // When failing high/low give some update (without cluttering
                // the UI) before a re-search.
                if (

                    !minOutput &&

                    mainThread
                    && multiPV == 1
                    && (bestValue <= alpha || bestValue >= beta)
                    && Time.elapsed() > 5000)
                    sync_cout << UCI::pv(rootPos, rootDepth, alpha, beta) << sync_endl;

              // In case of failing low/high increase aspiration window and
              // re-search, otherwise exit the loop.

              if (bestValue <= alpha)
              {
                  beta = (alpha + beta) / 2;
                  alpha = std::max(bestValue - delta, -VALUE_INFINITE);

#ifndef Noir
                  failedHighCnt = 0;
#endif
                  if (mainThread)

                      mainThread->stopOnPonderhit = false;
              }
              else if (bestValue >= beta)
              {
                  beta = std::min(bestValue + delta, VALUE_INFINITE);
#ifndef Noir
                  ++failedHighCnt;
#endif
              }
              else
			  {
                  ++rootMoves[pvIdx].bestMoveCount;
				  break;
              }
              delta += delta / 4 + 5;

              assert(alpha >= -VALUE_INFINITE && beta <= VALUE_INFINITE);
          }

          // Sort the PV lines searched so far and update the GUI
          std::stable_sort(rootMoves.begin() + pvFirst, rootMoves.begin() + pvIdx + 1);

          if (    mainThread
              && (Threads.stop || pvIdx + 1 == multiPV || Time.elapsed() > 3000))
              sync_cout << UCI::pv(rootPos, rootDepth, alpha, beta) << sync_endl;
              //int dctcp = dct * 100/PawnValueEg; //for debug
              //sync_cout << "Contempt MG: " << dctcp  << sync_endl;// for debug
              //sync_cout << "Contempt EG: " << dctcp/2  << "\n" << sync_endl;// for debug
      }

        if (!Threads.stop)
          completedDepth = rootDepth;
      if (rootMoves[0].pv[0] != lastBestMove) {
         lastBestMove = rootMoves[0].pv[0];
         lastBestMoveDepth = rootDepth;
      }

      // Have we found a "mate in x"?
      if (   Limits.mate
             && bestValue >= VALUE_MATE_IN_MAX_PLY
             && VALUE_MATE - bestValue <= 2 * Limits.mate)
         Threads.stop = true;

	  if (!mainThread)
		  continue;

#ifdef Add_Features
        if (Options["FastPlay"])
        {
            if ( Time.elapsed() > Time.optimum() / 256
                 && ( abs(bestValue) > 12300 ||  abs(bestValue) >= VALUE_MATE_IN_MAX_PLY ))
                 Threads.stop = true;
        }
#endif
      // If skill level is enabled and time is up, pick a sub-optimal best move
      if (skill.enabled() && skill.time_to_pick(rootDepth))
          skill.pick_best(multiPV);

      // Do we have time for the next iteration? Can we stop searching now?
      if (    Limits.use_time_management()
          && !Threads.stop
          && !mainThread->stopOnPonderhit)
      {
          double fallingEval = (332 + 6 * (mainThread->bestPreviousScore - bestValue)
                                    + 6 * (mainThread->iterValue[iterIdx] - bestValue)) / 704.0;
          fallingEval = Utility::clamp(fallingEval, 0.5, 1.5);

          // If the bestMove is stable over several iterations, reduce time accordingly
          timeReduction = lastBestMoveDepth + 9 < completedDepth ? 1.94 : 0.91;
          double reduction = (1.41 + mainThread->previousTimeReduction) / (2.27 * timeReduction);

          // Use part of the gained time from a previous stable move for the current move
          for (Thread* th : Threads)
          {
              totBestMoveChanges += th->bestMoveChanges;
              th->bestMoveChanges = 0;
          }
          double bestMoveInstability = 1 + totBestMoveChanges / Threads.size();

          double totalTime = rootMoves.size() == 1 ? 0 :
                             Time.optimum() * fallingEval * reduction * bestMoveInstability;

          // Stop the search if the optimal time is exceeded
          if (Time.elapsed() > totalTime)
          {
              // If we are allowed to ponder do not stop the search now but
              // keep pondering until the GUI sends "ponderhit" or "stop".
              if (mainThread->ponder)
                  mainThread->stopOnPonderhit = true;
              else
                  Threads.stop = true;
          }
          else if (   Threads.increaseDepth
                   && !mainThread->ponder
                   && Time.elapsed() > totalTime * 0.6)
                   Threads.increaseDepth = false;
          else
                   Threads.increaseDepth = true;
      }

      mainThread->iterValue[iterIdx] = bestValue;
      iterIdx = (iterIdx + 1) & 3;

  }

  if (!mainThread)
      return;

  mainThread->previousTimeReduction = timeReduction;

  // If skill level is enabled, swap best PV line with the sub-optimal one
  if (skill.enabled())
      std::swap(rootMoves[0], *std::find(rootMoves.begin(), rootMoves.end(),
                skill.best ? skill.best : skill.pick_best(multiPV)));
}


namespace {
#if defined (Sullivan) || (Blau) || (Fortress)
  static TTEntry *probeTT(const Position &pos, Stack* ss, Key posKey,
                          bool &ttHit, Value &ttValue, Move &ttMove) {

    TTEntry *tte = TT.probe(posKey, ttHit);
    ttValue = tte->value();
    // Disregard TT hit if mate score is shorter than remaining 50 MR plies.
    if (   ttHit
        && ttValue != VALUE_NONE
        && std::abs(ttValue) >= VALUE_MATE_IN_MAX_PLY
        && VALUE_MATE - std::abs(ttValue) >= 100 - pos.rule50_count())
        ttHit = false;
    if (   ttHit
        && ttValue != VALUE_NONE
		&& std::abs(ttValue) >= VALUE_MATE_IN_MAX_PLY
        && pos.count<ALL_PIECES>() < 8)
        ttHit = true;
    ttValue = ttHit ? value_from_tt(tte->value(), ss->ply, pos.rule50_count()) : VALUE_NONE;
    ttMove = ttHit ? tte->move() : MOVE_NONE;
    return tte;
  }
#endif
  // search<>() is the main search function for both PV and non-PV nodes

  template <NodeType NT>
  Value search(Position& pos, Stack* ss, Value alpha, Value beta, Depth depth, bool cutNode) {

    constexpr bool PvNode = NT == PV;
    const bool rootNode = PvNode && ss->ply == 0;
#ifndef Fortress
#ifndef Noir
    // Check if we have an upcoming move which draws by repetition, or
    // if the opponent had an alternative move earlier to this position.
#if defined (Sullivan) || (Blau) || (Noir)
    if (   pos.rule50_count() >= 5
#else
    if (   pos.rule50_count() >= 3
#endif
        && alpha < VALUE_DRAW
        && !rootNode
        && pos.has_game_cycle(ss->ply))
    {
#if defined (Sullivan) || (Noir)
        alpha = value_draw(depth, pos.this_thread());
#else
        alpha = value_draw(pos.this_thread());
#endif
        if (alpha >= beta)
            return alpha;
    }
#endif
#endif
    // Dive into quiescence search when the depth reaches zero
    if (depth <= 0)
        return qsearch<NT>(pos, ss, alpha, beta);

    assert(-VALUE_INFINITE <= alpha && alpha < beta && beta <= VALUE_INFINITE);
    assert(PvNode || (alpha == beta - 1));
    assert(0 < depth && depth < MAX_PLY);
    assert(!(PvNode && cutNode));

    Move pv[MAX_PLY+1], capturesSearched[32], quietsSearched[64];
	  StateInfo st;
    TTEntry* tte;
    Key posKey;
    Move ttMove, move, excludedMove, bestMove;
    Depth extension, newDepth;
#ifdef Noir
    Value bestValue, value, ttValue, eval;
    bool ttHit, ttPv, formerPv, givesCheck, improving, didLMR, priorCapture, isMate, gameCycle;
#elif defined Fortress
    bool ttHit, ttPv, formerPv, givesCheck, improving, didLMR, priorCapture, gameCycle;
    Value bestValue, value, ttValue, eval, maxValue;
#else
    bool ttHit, ttPv, formerPv, givesCheck, improving, didLMR, priorCapture;
<<<<<<< HEAD
    Value bestValue, value, ttValue, eval, maxValue;
#endif
    bool captureOrPromotion, doFullDepthSearch, moveCountPruning, ttCapture, singularLMR;
=======
    bool captureOrPromotion, doFullDepthSearch, moveCountPruning,
         ttCapture, singularQuietLMR;
>>>>>>> 16566a8f
    Piece movedPiece;
    int moveCount, captureCount, quietCount;

    // Step 1. Initialize node
    Thread* thisThread = pos.this_thread();
    ss->inCheck = pos.checkers();
    priorCapture = pos.captured_piece();
    Color us = pos.side_to_move();
    moveCount = captureCount = quietCount = ss->moveCount = 0;
    bestValue = -VALUE_INFINITE;

#ifndef Noir
    maxValue = VALUE_INFINITE;
#endif
#if defined (Fortress) || (Noir)
    gameCycle = false;
#endif
    // Check for the available remaining time
    if (thisThread == Threads.main())
        static_cast<MainThread*>(thisThread)->check_time();

    // Used to send selDepth info to GUI (selDepth counts from 1, ply from 0)
    if (PvNode && thisThread->selDepth < ss->ply + 1)
        thisThread->selDepth = ss->ply + 1;

#if defined (Noir) || (Fortress)
    // Transposition table lookup. We don't want the score of a partial
    // search to overwrite a previous full search TT value, so we use a different
    // position key in case of an excluded move.
    excludedMove = ss->excludedMove;
#ifdef Noir
    posKey = pos.key() ^ Key(excludedMove);
#endif
#ifdef Fortress
    posKey = pos.key() ^ Key(excludedMove) << 16;
#endif
    tte = TT.probe(posKey, ttHit);
    ttValue = ttHit ? value_from_tt(tte->value(), ss->ply, pos.rule50_count()) : VALUE_NONE;

    ttMove =  rootNode ? thisThread->rootMoves[thisThread->pvIdx].pv[0]
              : ttHit    ? tte->move() : MOVE_NONE;
    ttPv = PvNode || (ttHit && tte->is_pv());
    formerPv = ttPv && !PvNode;
#ifdef Noir
 if (ttPv && depth > 12 && ss->ply - 1 < MAX_LPH && !pos.captured_piece() && is_ok((ss-1)->currentMove))
    thisThread->lowPlyHistory[ss->ply - 1][from_to((ss-1)->currentMove)] << stat_bonus(depth - 5);
#endif
    // thisThread->ttHitAverage can be used to approximate the running average of ttHit
    thisThread->ttHitAverage =   (TtHitAverageWindow - 1) * thisThread->ttHitAverage / TtHitAverageWindow
    + TtHitAverageResolution * ttHit;
#endif
    if (!rootNode)
    {
#if defined (Fortress) || (Noir)
        // Check if we have an upcoming move which draws by repetition, or
        // if the opponent had an alternative move earlier to this position.
        if (pos.has_game_cycle(ss->ply))
        {
            if (VALUE_DRAW >= beta)
            {
                tte->save(posKey, VALUE_DRAW, ttPv, BOUND_EXACT,
                          depth, MOVE_NONE, VALUE_NONE);

                return VALUE_DRAW;
            }
            gameCycle = true;
            alpha = std::max(alpha, VALUE_DRAW);
        }

        // Step 2. Check for aborted search and immediate draw
        if (pos.is_draw(ss->ply))
            return VALUE_DRAW;
#endif

        // Step 2. Check for aborted search and immediate draw
#if defined (Fortress) || (Noir)
        if (   Threads.stop.load(std::memory_order_relaxed) || ss->ply >= MAX_PLY)
#else
        if (   Threads.stop.load(std::memory_order_relaxed)
            || pos.is_draw(ss->ply)
            || ss->ply >= MAX_PLY)
#endif
            return ss->ply >= MAX_PLY && !ss->inCheck ? evaluate(pos)
#if defined (Fortress) || (Noir)
                                                    : VALUE_DRAW;
#elif defined (Sullivan)
                                                    : value_draw(depth, pos.this_thread());
#else
                                                    : value_draw(pos.this_thread());
#endif
        // Step 3. Mate distance pruning. Even if we mate at the next move our score
        // would be at best mate_in(ss->ply+1), but if alpha is already bigger because
        // a shorter mate was found upward in the tree then there is no need to search
        // because we will never beat the current alpha. Same logic but with reversed
        // signs applies also in the opposite condition of being mated instead of giving
        // mate. In this case return a fail-high score.
#ifdef Noir
        if (alpha >= mate_in(ss->ply+1))
#else
        alpha = std::max(mated_in(ss->ply), alpha);
        beta = std::min(mate_in(ss->ply+1), beta);
        if (alpha >= beta)
#endif

            return alpha;
    }

    assert(0 <= ss->ply && ss->ply < MAX_PLY);

    (ss+1)->ply = ss->ply + 1;
    (ss+1)->excludedMove = bestMove = MOVE_NONE;
    (ss+2)->killers[0] = (ss+2)->killers[1] = MOVE_NONE;
    Square prevSq = to_sq((ss-1)->currentMove);

    // Initialize statScore to zero for the grandchildren of the current position.
    // So statScore is shared between all grandchildren and only the first grandchild
    // starts with statScore = 0. Later grandchildren start with the last calculated
    // statScore of the previous grandchild. This influences the reduction rules in
    // LMR which are based on the statScore of parent position.
    if (rootNode)
        (ss+4)->statScore = 0;
    else
        (ss+2)->statScore = 0;
#ifndef Noir
#ifndef Fortress

    // Step 4. Transposition table lookup. We don't want the score of a partial
    // search to overwrite a previous full search TT value, so we use a different
    // position key in case of an excluded move.
    excludedMove = ss->excludedMove;
    posKey = pos.key() ^ Key(excludedMove << 16); // Isn't a very good hash
#if defined (Sullivan) || (Blau)
    tte = probeTT(pos, ss, posKey, ttHit, ttValue, ttMove);
#else
    tte = TT.probe(posKey, ttHit);
#endif
    ttValue = ttHit ? value_from_tt(tte->value(), ss->ply, pos.rule50_count()) : VALUE_NONE;
    ttMove =  rootNode ? thisThread->rootMoves[thisThread->pvIdx].pv[0]
              : ttHit    ? tte->move() : MOVE_NONE;

    ttPv = PvNode || (ttHit && tte->is_pv());
    formerPv = ttPv && !PvNode;

    if (ttPv && depth > 12 && ss->ply - 1 < MAX_LPH && !pos.captured_piece() && is_ok((ss-1)->currentMove))
        thisThread->lowPlyHistory[ss->ply - 1][from_to((ss-1)->currentMove)] << stat_bonus(depth - 5);

    // thisThread->ttHitAverage can be used to approximate the running average of ttHit
    thisThread->ttHitAverage =   (TtHitAverageWindow - 1) * thisThread->ttHitAverage / TtHitAverageWindow
                                + TtHitAverageResolution * ttHit;
#endif
#endif

#ifdef Noir
    int piecesCount = popcount(pos.pieces());
#else
    int piecesCount = pos.count<ALL_PIECES>();
#endif
    // At non-PV nodes we check for an early TT cutoff
    if (  !PvNode
        && ttHit
#if defined (Sullivan) || (Blau)
    && (pos.rule50_count() < 92 || (piecesCount < 8  && TB::Cardinality ))
#endif
#if defined (Fortress) || (Noir)
        && !gameCycle
#endif
        && tte->depth() >= depth
        && ttValue != VALUE_NONE // Possible in case of TT access race
#if defined (Fortress) || (Noir)
        && (ttValue != VALUE_DRAW || VALUE_DRAW >= beta)
#endif
        && (ttValue >= beta ? (tte->bound() & BOUND_LOWER)
                            : (tte->bound() & BOUND_UPPER)))
    {
        // If ttMove is quiet, update move sorting heuristics on TT hit
        if (ttMove)
        {
            if (ttValue >= beta)
            {
                if (!pos.capture_or_promotion(ttMove))
                    update_quiet_stats(pos, ss, ttMove, stat_bonus(depth), depth);

                // Extra penalty for early quiet moves of the previous ply
                if ((ss-1)->moveCount <= 2 && !priorCapture)
                    update_continuation_histories(ss-1, pos.piece_on(prevSq), prevSq, -stat_bonus(depth + 1));
            }
            // Penalty for a quiet ttMove that fails low
            else if (!pos.capture_or_promotion(ttMove))
            {
                int penalty = -stat_bonus(depth);
                thisThread->mainHistory[us][from_to(ttMove)] << penalty;
                update_continuation_histories(ss, pos.moved_piece(ttMove), to_sq(ttMove), penalty);
            }
        }

        if (pos.rule50_count() < 90)
            return ttValue;
    }

    // Step 5. Tablebases probe
    if (!rootNode && TB::Cardinality)
    {
#ifdef Noir
        piecesCount = popcount(pos.pieces());
#else
        piecesCount = pos.count<ALL_PIECES>();
#endif
        if (    piecesCount <= TB::Cardinality
#ifdef Add_Features //MB less probing with 7 MAN EGTB
		  &&  (piecesCount < TB::Cardinality
		  || (depth >= TB::ProbeDepth && (TB::Cardinality < 7 || TB::SevenManProbe)))
#else
		        && (piecesCount < TB::Cardinality || depth >= TB::ProbeDepth)
#endif
                &&  pos.rule50_count() == 0
                && !pos.can_castle(ANY_CASTLING))
        {
            TB::ProbeState err;

#ifdef Noir
            TB::WDLScore v = Tablebases::probe_wdl(pos, &err);

            // Force check of time on the next occasion
            if (thisThread == Threads.main())
                static_cast<MainThread*>(thisThread)->callsCnt = 0;

            if (err != TB::ProbeState::FAIL)
            {
                thisThread->tbHits.fetch_add(1, std::memory_order_relaxed);

                int drawScore = TB::UseRule50 ? 1 : 0;

                int centiPly = PawnValueEg * ss->ply / 100;

                if (    abs(v) <= drawScore
                    || !ttHit
                    || (v < -drawScore && ttValue > -VALUE_TB_WIN + centiPly + PawnValueEg * popcount(pos.pieces( pos.side_to_move())))
                    || (v >  drawScore && ttValue <  VALUE_TB_WIN - centiPly - PawnValueEg * popcount(pos.pieces(~pos.side_to_move()))))
                {
                    value =  v < -drawScore ? -VALUE_TB_WIN + centiPly + PawnValueEg * popcount(pos.pieces( pos.side_to_move()))
                           : v >  drawScore ?  VALUE_TB_WIN - centiPly - PawnValueEg * popcount(pos.pieces(~pos.side_to_move()))
                                            :  VALUE_DRAW - v < 0 ? 2 * Tempo : VALUE_ZERO;

                    tte->save(posKey, value, ttPv,
                              v > drawScore ? BOUND_LOWER : v < -drawScore ? BOUND_UPPER : BOUND_EXACT,
                              depth, MOVE_NONE, VALUE_NONE);

                    if (abs(v) <= drawScore)
                        return value;
                }
#else

            TB::WDLScore wdl = Tablebases::probe_wdl(pos, &err);

            // Force check of time on the next occasion
            if (thisThread == Threads.main())
                static_cast<MainThread*>(thisThread)->callsCnt = 0;

            if (err != TB::ProbeState::FAIL)
            {
                thisThread->tbHits.fetch_add(1, std::memory_order_relaxed);

                int drawScore = TB::UseRule50 ? 1 : 0;

                // use the range VALUE_MATE_IN_MAX_PLY to VALUE_TB_WIN_IN_MAX_PLY to score
                value =  wdl < -drawScore ? VALUE_MATED_IN_MAX_PLY + ss->ply + 1
                       : wdl >  drawScore ? VALUE_MATE_IN_MAX_PLY - ss->ply - 1
                                          : VALUE_DRAW + 2 * wdl * drawScore;

                Bound b =  wdl < -drawScore ? BOUND_UPPER
                         : wdl >  drawScore ? BOUND_LOWER : BOUND_EXACT;

                if (    b == BOUND_EXACT
                    || (b == BOUND_LOWER ? value >= beta : value <= alpha))
                {
                    tte->save(posKey, value_to_tt(value, ss->ply), ttPv, b,
                              std::min(MAX_PLY - 1, depth + 6),
                              MOVE_NONE, VALUE_NONE);
                    return value;
                }

                if (PvNode)
                {
                    if (b == BOUND_LOWER)
                        bestValue = value, alpha = std::max(alpha, bestValue);
                    else
                        maxValue = value;
                }
#endif
            }
        }
    }

    CapturePieceToHistory& captureHistory = thisThread->captureHistory;

    // Step 6. Static evaluation of the position
    if (ss->inCheck)
    {
        ss->staticEval = eval = VALUE_NONE;
        improving = false;
        goto moves_loop;  // Skip early pruning when in check
    }
    else if (ttHit)
    {
        // Never assume anything about values stored in TT
        ss->staticEval = eval = tte->eval();
        if (eval == VALUE_NONE)
            ss->staticEval = eval = evaluate(pos);
#ifndef Noir
        if (eval == VALUE_DRAW)
#ifdef Sullivan
            eval = value_draw(depth, thisThread);
#else
            eval = value_draw(thisThread);
#endif
#endif
        // Can ttValue be used as a better position evaluation?
        if (    ttValue != VALUE_NONE
            && (tte->bound() & (ttValue > eval ? BOUND_LOWER : BOUND_UPPER)))
            eval = ttValue;
    }
    else
    {
        if ((ss-1)->currentMove != MOVE_NULL)
        {
            int bonus = -(ss-1)->statScore / 512;

            ss->staticEval = eval = evaluate(pos) + bonus;
        }
        else
            ss->staticEval = eval = -(ss-1)->staticEval + 2 * Tempo;

        tte->save(posKey, VALUE_NONE, ttPv, BOUND_NONE, DEPTH_NONE, MOVE_NONE, eval);
    }
#ifdef Noir
  if (gameCycle)
        ss->staticEval = eval = ss->staticEval * std::max(0, (100 - pos.rule50_count())) / 100;

    improving =  (ss-2)->staticEval == VALUE_NONE ? (ss->staticEval > (ss-4)->staticEval
              || (ss-4)->staticEval == VALUE_NONE) : ss->staticEval > (ss-2)->staticEval;

    // Begin early pruning.
    if (   !PvNode
        && !excludedMove
        && !gameCycle
        &&  abs(eval) < 2 * VALUE_KNOWN_WIN)
    {
       // Step 7. Razoring (~2 Elo)
       if (   depth < 2
           &&  ss->ply > 2 * thisThread->rootDepth / 3
           && eval <= alpha - RazorMargin)
       {
           Value q = qsearch<NonPV>(pos, ss, alpha, beta);

           if (q <= alpha)
               return q;
       }

       // Step 8. Futility pruning: child node (~30 Elo)
       if (    depth < 7
           &&  !thisThread->nmpGuard
           &&  eval - futility_margin(depth, improving) >= beta
           &&  eval < VALUE_KNOWN_WIN) // Do not return unproven wins
           return eval;

       // Step 9. Null move search with verification search (~40 Elo)
       if (   (ss-1)->currentMove != MOVE_NULL
           && (ss-1)->statScore < 22661
           &&  eval >= beta
           &&  eval >= ss->staticEval
           &&  ss->staticEval >= beta - 33 * depth + 299 - improving * 30
           &&  pos.non_pawn_material(us)
           && !thisThread->nmpGuard
           && !(depth > 4 && (MoveList<LEGAL, KING>(pos).size() < 1 || MoveList<LEGAL>(pos).size() < 6)))
#else
#ifndef Noir
#ifdef Fortress
      if (gameCycle)
          ss->staticEval = eval = ss->staticEval * std::max(0, (100 - pos.rule50_count())) / 100;
#endif
#if defined Stockfish || (Weakfish) || (Fortress)
    // Step 7. Razoring (~0 Elo)
    if (   !rootNode // The required rootNode PV handling is not available in qsearch
#ifdef Weakfish
        && !weakFishSearch
#endif
        &&  depth == 1
#ifdef Fortress
        &&  !gameCycle
#endif
        &&  !(pos.this_thread()->profound_test)
        &&  eval <= alpha - RazorMargin)
        return qsearch<NT>(pos, ss, alpha, beta);
#endif
    improving =  (ss-2)->staticEval == VALUE_NONE ? (ss->staticEval > (ss-4)->staticEval
              || (ss-4)->staticEval == VALUE_NONE) : ss->staticEval > (ss-2)->staticEval;

    // Step 8. Futility pruning: child node (~50 Elo)
    if (   !PvNode
#ifdef Weakfish
        && !weakFishSearch
#endif
		&&  depth < 6
#ifdef Fortress
        &&  !gameCycle
#endif
        &&  !(pos.this_thread()->profound_test)
        &&  eval - futility_margin(depth, improving) >= beta
        &&  eval < VALUE_KNOWN_WIN) // Do not return unproven wins
        return eval;

    // Step 9. Null move search with verification search (~39 Elo)
    if (   !PvNode
        && (ss-1)->currentMove != MOVE_NULL
	      && (ss-1)->statScore < 23397
      	&&  eval >= beta
        &&  eval >= ss->staticEval
        &&  ss->staticEval >= beta - 32 * depth - 30 * improving + 120 * ttPv + 292
        && !excludedMove
#if defined (Sullivan) || (Blau) || (Noir)  //authored by Jörg Oster originally, in corchess by Ivan Ilvec
        && thisThread->selDepth + 3 > thisThread->rootDepth
#endif
        &&  pos.non_pawn_material(us)
        && (ss->ply >= thisThread->nmpMinPly || us != thisThread->nmpColor))
#endif
#endif
    {
        assert(eval - beta >= 0);

        // Null move dynamic reduction based on depth and value
        Depth R = (854 + 68 * depth) / 258 + std::min(int(eval - beta) / 192, 3);

        ss->currentMove = MOVE_NULL;
        ss->continuationHistory = &thisThread->continuationHistory[0][0][NO_PIECE][0];

        pos.do_null_move(st);
        Value nullValue = -search<NonPV>(pos, ss+1, -beta, -beta+1, depth-R, !cutNode);
        pos.undo_null_move();

        if (nullValue >= beta)
        {
            // Do not return unproven mate or TB scores
            if (nullValue >= VALUE_TB_WIN_IN_MAX_PLY)
                nullValue = beta;
#ifdef Noir
              if (abs(beta) < VALUE_KNOWN_WIN && depth < 11)
                   return nullValue;

               // Do verification search at high depths
               thisThread->nmpGuard = true;

               Value v = search<NonPV>(pos, ss, beta-1, beta, depth-R, false);

               thisThread->nmpGuard = false;
#else

            if (thisThread->nmpMinPly || (abs(beta) < VALUE_KNOWN_WIN && depth < 13))
                return nullValue;

            assert(!thisThread->nmpMinPly); // Recursive verification is not allowed

            // Do verification search at high depths, with null move pruning disabled
            // for us, until ply exceeds nmpMinPly.
            thisThread->nmpMinPly = ss->ply + 3 * (depth-R) / 4;
            thisThread->nmpColor = us;

            Value v = search<NonPV>(pos, ss, beta-1, beta, depth-R, false);

            thisThread->nmpMinPly = 0;
#endif
            if (v >= beta)
                return nullValue;
        }
    }

    // Step 10. ProbCut (~10 Elo)
    // If we have a good enough capture and a reduced search returns a value
    // much above beta, we can (almost) safely prune the previous move.
#ifdef Noir
       if (    depth >= 5
           &&  ss->ply % 2 == 0
           &&  !thisThread->nmpGuard
           &&  abs(beta) < VALUE_TB_WIN_IN_MAX_PLY)
       {
           Value raisedBeta = std::min(beta + 191 - 46 * improving, VALUE_INFINITE);
           MovePicker mp(pos, ttMove, raisedBeta - ss->staticEval, &thisThread->captureHistory);
           int probCutCount = 0;

#else
    if (   !PvNode
#ifdef Weakfish
        && !weakFishSearch
#endif
        &&  depth >= 5
        &&  abs(beta) < VALUE_TB_WIN_IN_MAX_PLY)
    {
        Value raisedBeta = beta + 189 - 45 * improving;
        assert(raisedBeta < VALUE_INFINITE);
        MovePicker mp(pos, ttMove, raisedBeta - ss->staticEval, &captureHistory);
        int probCutCount = 0;
#endif
        while (   (move = mp.next_move()) != MOVE_NONE
               && probCutCount < 2 + 2 * cutNode
               && !(   move == ttMove
                    && tte->depth() >= depth - 4
                    && ttValue < raisedBeta))
            if (move != excludedMove && pos.legal(move))
            {
                assert(pos.capture_or_promotion(move));
                assert(depth >= 5);

                captureOrPromotion = true;
                probCutCount++;

                ss->currentMove = move;
                ss->continuationHistory = &thisThread->continuationHistory[ss->inCheck]
                                                                          [captureOrPromotion]
                                                                          [pos.moved_piece(move)]
                                                                          [to_sq(move)];

                pos.do_move(move, st);

                // Perform a preliminary qsearch to verify that the move holds
                value = -qsearch<NonPV>(pos, ss+1, -raisedBeta, -raisedBeta+1);

                // If the qsearch held, perform the regular search
                if (value >= raisedBeta)
                    value = -search<NonPV>(pos, ss+1, -raisedBeta, -raisedBeta+1, depth - 4, !cutNode);

                pos.undo_move(move);

                   if (value >= raisedBeta)
                       return value;
               }
       }
#ifdef Noir
    } //End early Pruning
#endif

    // Step 11. Internal iterative deepening (~1 Elo)
    if (depth >= 7 && !ttMove)
    {
        search<NT>(pos, ss, alpha, beta, depth - 7, cutNode);

#if defined (Sullivan) || (Blau) || (Fortress)
        tte = probeTT(pos, ss, posKey, ttHit, ttValue, ttMove);
#else
        tte = TT.probe(posKey, ttHit);
#endif
        ttValue = ttHit ? value_from_tt(tte->value(), ss->ply, pos.rule50_count()) : VALUE_NONE;
        ttMove = ttHit ? tte->move() : MOVE_NONE;
    }

moves_loop: // When in check, search starts from here

    const PieceToHistory* contHist[] = { (ss-1)->continuationHistory, (ss-2)->continuationHistory,
                                          nullptr                   , (ss-4)->continuationHistory,
                                          nullptr                   , (ss-6)->continuationHistory };

    Move countermove = thisThread->counterMoves[pos.piece_on(prevSq)][prevSq];

    MovePicker mp(pos, ttMove, depth, &thisThread->mainHistory,
                                      &thisThread->lowPlyHistory,
                                      &captureHistory,
                                      contHist,
                                      countermove,
                                      ss->killers,
                                      depth > 12 ? ss->ply : MAX_PLY);

    value = bestValue;
    singularQuietLMR = moveCountPruning = false;
    ttCapture = ttMove && pos.capture_or_promotion(ttMove);

    // Mark this node as being searched
    ThreadHolding th(thisThread, posKey, ss->ply);

    // Step 12. Loop through all pseudo-legal moves until no moves remain
    // or a beta cutoff occurs.
    while ((move = mp.next_move(moveCountPruning)) != MOVE_NONE)
    {
      assert(is_ok(move));

      if (move == excludedMove)
          continue;

      // At root obey the "searchmoves" option and skip moves not listed in Root
      // Move List. As a consequence any illegal move is also skipped. In MultiPV
      // mode we also skip PV moves which have been already searched and those
      // of lower "TB rank" if we are in a TB root position.
      if (rootNode && !std::count(thisThread->rootMoves.begin() + thisThread->pvIdx,
                                  thisThread->rootMoves.begin() + thisThread->pvLast, move))
          continue;

      ss->moveCount = ++moveCount;


#ifdef Add_Features
      if (!minOutput && rootNode && thisThread == Threads.main()
           && Time.elapsed() > 5000)
#else
      if (rootNode && thisThread == Threads.main() && Time.elapsed() > 5000)
#endif
               sync_cout << "info depth " << depth
                         << " currmove " << UCI::move(move, pos.is_chess960())
                         << " currmovenumber " << moveCount + thisThread->pvIdx << sync_endl;

      if (PvNode)
          (ss+1)->pv = nullptr;

      extension = 0;
      captureOrPromotion = pos.capture_or_promotion(move);
      movedPiece = pos.moved_piece(move);
      givesCheck = pos.gives_check(move);
#ifdef Noir
      isMate = false;

      if (givesCheck)
      {
          pos.do_move(move, st, givesCheck);
          isMate = MoveList<LEGAL>(pos).size() == 0;
          pos.undo_move(move);

          if (!isMate) // Don't double count nodes
              thisThread->nodes.fetch_sub(1, std::memory_order_relaxed);
      }

      if (isMate)
      // Step 13. Pruning at shallow depth (~200 Elo)
      {
          ss->currentMove = move;
          ss->continuationHistory = &thisThread->continuationHistory[ss->inCheck][priorCapture][movedPiece][to_sq(move)];
          value = mate_in(ss->ply+1);

          // Reduced depth of the next LMR search
          int lmrDepth = std::max(newDepth - reduction(improving, depth, moveCount), 0);

          if (   !captureOrPromotion
              && !givesCheck)
          {
              // Countermoves based pruning (~20 Elo)
              if (   lmrDepth < 4 + ((ss-1)->statScore > 0 || (ss-1)->moveCount == 1)
                  && (*contHist[0])[movedPiece][to_sq(move)] < CounterMovePruneThreshold
                  && (*contHist[1])[movedPiece][to_sq(move)] < CounterMovePruneThreshold)
                  continue;

              // Futility pruning: parent node (~5 Elo)
              if (   lmrDepth < 6
                  && !ss->inCheck
                  && ss->staticEval + 235 + 172 * lmrDepth <= alpha
                  &&  (*contHist[0])[movedPiece][to_sq(move)]
                    + (*contHist[1])[movedPiece][to_sq(move)]
                    + (*contHist[3])[movedPiece][to_sq(move)] < 27400)
                  continue;

              // Prune moves with negative SEE (~20 Elo)
              if (!pos.see_ge(move, Value(-(32 - std::min(lmrDepth, 18)) * lmrDepth * lmrDepth)))
                  continue;
          }
          else
          {
              // Capture history based pruning when the move doesn't give check
              if (   !givesCheck
                  && lmrDepth < 1
                  && captureHistory[movedPiece][to_sq(move)][type_of(pos.piece_on(to_sq(move)))] < 0)
                  continue;

              // See based pruning
              if (!pos.see_ge(move, Value(-194) * depth)) // (~25 Elo)
                  continue;
          }
      }
      else
      {
#endif

		// Calculate new depth for this move
                newDepth = depth - 1;
#if defined (Fortress) || (Noir)
                // Step 13. Pruning at shallow depth (~204 Elo)
                if (  !PvNode
#else
		// Step 13. Pruning at shallow depth (~204 Elo)
		if (  !rootNode
#endif
#ifdef Weakfish
			&& !weakFishSearch
#endif
#ifdef Stockfish
#else
// Below by by https://github.com/joergoster https://github.com/joergoster/Stockfish/commit/6d92435ffd0a5c3cb7d080125cb0524d642b44de
      && thisThread->rootDepth > 4
#endif
			&& pos.non_pawn_material(us)
			&& bestValue > VALUE_TB_LOSS_IN_MAX_PLY)
		{
			// Skip quiet moves if movecount exceeds our FutilityMoveCount threshold
			moveCountPruning = moveCount >= futility_move_count(improving, depth);

      // Reduced depth of the next LMR search
      int lmrDepth = std::max(newDepth - reduction(improving, depth, moveCount), 0);

			if (
				!captureOrPromotion
				&& !givesCheck
#if defined (Sullivan) || (Blau) || (Fortress) || (Noir)
        && (!PvNode || !pos.advanced_pawn_push(move) || pos.non_pawn_material(~us) > BishopValueMg )
#endif
                )
			{

        // Countermoves based pruning (~20 Elo)
        if (   lmrDepth < 4 + ((ss-1)->statScore > 0 || (ss-1)->moveCount == 1)
            && (*contHist[0])[movedPiece][to_sq(move)] < CounterMovePruneThreshold
            && (*contHist[1])[movedPiece][to_sq(move)] < CounterMovePruneThreshold)
            continue;

				// Futility pruning: parent node (~2 Elo)
#if defined (Fortress) || (Noir)
                if (   lmrDepth < 3
#else
                if (   lmrDepth < 6
#endif
                   && !ss->inCheck
                   && ss->staticEval + 235 + 172 * lmrDepth <= alpha
                   &&  (*contHist[0])[movedPiece][to_sq(move)]
                     + (*contHist[1])[movedPiece][to_sq(move)]
                     + (*contHist[3])[movedPiece][to_sq(move)] < 27400)
                   continue;

							// Prune moves with negative SEE (~20 Elo)
							if (!pos.see_ge(move, Value(-(32 - std::min(lmrDepth, 18)) * lmrDepth * lmrDepth)))
								 continue;
					}
          else
          {
            // Capture history based pruning when the move doesn't give check
            if (   !givesCheck
                && lmrDepth < 1
                && captureHistory[movedPiece][to_sq(move)][type_of(pos.piece_on(to_sq(move)))] < 0)
                continue;
#ifdef Stockfish
           // Futility pruning for captures
           if (   !givesCheck
               && lmrDepth < 6
               && !(PvNode && abs(bestValue) < 2)
               && !ss->inCheck
               && ss->staticEval + 270 + 384 * lmrDepth + PieceValue[MG][type_of(pos.piece_on(to_sq(move)))] <= alpha)
               continue;
#endif
            // See based pruning
            if (!pos.see_ge(move, Value(-194) * depth)) // (~25 Elo)
                continue;
           }
		}


      // Step 14. Extensions (~74 Elo)

#if defined (Fortress) || (Noir)
      if (   gameCycle
          && (depth < 5 || PvNode))
              extension = (2 - (ss->ply % 2 == 0 && !PvNode));
#endif
      // Singular extension search (~67 Elo). If all moves but one fail low on a
      // search of (alpha-s, beta-s), and just one fails high on (alpha, beta),
      // then that move is singular and should be extended. To verify this we do
      // a reduced search on all the other moves but the ttMove and if the
      // result is lower than ttValue minus a margin then we will extend the ttMove.
#if defined (Fortress) || (Noir)
      else if (    depth >= 6
#else
      if (    depth >= 6
#endif
          &&  move == ttMove
#if defined (Fortress) || (Noir)
          &&  !gameCycle
#endif
          && !rootNode

          && !excludedMove // Avoid recursive singular search
#if defined (Fortress) || (Noir)
          &&  ttValue != VALUE_NONE //Already implicit in the next condition */
#else
          &&  abs(ttValue) < VALUE_KNOWN_WIN
#endif
          && (tte->bound() & BOUND_LOWER)
          &&  tte->depth() >= depth - 3
#ifndef Noir
          &&  pos.legal(move)
#endif
		  )
      {
#if defined (Fortress) || (Noir)
          Value singularBeta = std::max(ttValue - 2 * depth, mated_in(ss->ply));
#else
          Value singularBeta = ttValue - ((formerPv + 4) * depth) / 2;
#endif

          Depth singularDepth = (depth - 1 + 3 * formerPv) / 2;
          ss->excludedMove = move;
          value = search<NonPV>(pos, ss, singularBeta - 1, singularBeta, singularDepth, cutNode);
          ss->excludedMove = MOVE_NONE;
          if (value < singularBeta)
          {
              extension = 1;
              singularQuietLMR = !ttCapture;
          }

          // Multi-cut pruning
          // Our ttMove is assumed to fail high, and now we failed high also on a reduced
          // search without the ttMove. So we assume this expected Cut-node is not singular,

          // that multiple moves fail high, and we can prune the whole subtree by returning
          // a soft bound.
#if defined (Stockfish) || (Weakfish)
          else if (singularBeta >= beta)
#else
          else if (   eval >= beta
                   && singularBeta >= beta)
#endif
              return singularBeta;

          // If the eval of ttMove is greater than beta we try also if there is an other move that
          // pushes it over beta, if so also produce a cutoff
          else if (ttValue >= beta)
          {
              ss->excludedMove = move;
              value = search<NonPV>(pos, ss, beta - 1, beta, (depth + 3) / 2, cutNode);
              ss->excludedMove = MOVE_NONE;

              if (value >= beta)
                  return beta;
          }
      }

      // Check extension (~2 Elo)

#if defined (Sullivan) || (Blau) || (Fortress) || (Noir)

       else if (    givesCheck
               && (pos.is_discovery_check_on_king(~us, move) || pos.see_ge(move))
#ifndef Noir
               && ++thisThread->extension < thisThread->nodes.load(std::memory_order_relaxed) /4 //MichaelB7
#endif
                )
               extension = 1;

     // MichaelB7 Passed pawn extension
      else if ( move == ss->killers[0] && !extension
			  && (pos.promotion_pawn_push(move)
                          || (pos.advanced_pawn_push(move)
                          && pos.pawn_passed(us, to_sq(move)))))
          extension = 1;

#else
      else if (    givesCheck
               && (pos.is_discovery_check_on_king(~us, move) || pos.see_ge(move)))
          extension = 1;

      // Passed pawn extension
      else if (   move == ss->killers[0]
               && pos.advanced_pawn_push(move)
               && pos.pawn_passed(us, to_sq(move)))
          extension = 1;
#endif

      // Last captures extension
      else if (   PieceValue[EG][pos.captured_piece()] > PawnValueEg
               && pos.non_pawn_material() <= 2 * RookValueMg)
          extension = 1;

      // Castling extension
      if (type_of(move) == CASTLING)
          extension = 1;

      // Late irreversible move extension
      if (   move == ttMove
          && pos.rule50_count() > 80
          && (captureOrPromotion || type_of(movedPiece) == PAWN))
          extension = 2;

      // Add extension to new depth
      newDepth += extension;

      // Speculative prefetch as early as possible
      prefetch(TT.first_entry(pos.key_after(move)));

      // Check for legality just before making the move
#ifndef Noir
      if (!rootNode && !pos.legal(move))
      {
          ss->moveCount = --moveCount;
          continue;
      }
#endif
      // Update the current move (this must be done after singular extension search)
      ss->currentMove = move;
      ss->continuationHistory = &thisThread->continuationHistory[ss->inCheck]
                                                                [captureOrPromotion]
                                                                [movedPiece]
                                                                [to_sq(move)];

      // Step 15. Make the move
      pos.do_move(move, st, givesCheck);

      // Step 16. Reduced depth search (LMR, ~210 Elo). If the move fails high it will be
      // re-searched at full depth..
#ifdef Weakfish
      if (    !weakFishSearch && depth >= 3
#else
      if (    depth >= 3
#endif
#if defined (Fortress) || (Noir)
          &&  !gameCycle
#endif
          &&  moveCount > 1 + 2 * rootNode

          && (!rootNode || thisThread->best_move_count(move) == 0)
#if defined (Fortress) || (Noir)
          &&  thisThread->selDepth > depth
#endif
          && (  !captureOrPromotion
              || moveCountPruning
              || ss->staticEval + PieceValue[EG][pos.captured_piece()] <= alpha
              || cutNode
#ifndef Noir
#if defined (Stockfish) || (Weakfish)
              || thisThread->ttHitAverage < 375 * TtHitAverageResolution * TtHitAverageWindow / 1024
#else
			  || thisThread->ttHitAverage < 384 * TtHitAverageResolution * TtHitAverageWindow / 1024
#endif
#endif
      ))
      {
           Depth r = reduction(improving, depth, moveCount);
#ifndef Noir
#if defined (Stockfish) || (Weakfish)
           if (thisThread->ttHitAverage > 500 * TtHitAverageResolution * TtHitAverageWindow / 1024)
#else
           // Decrease reduction if the ttHit running average is large
           if (thisThread->ttHitAverage > 544 * TtHitAverageResolution * TtHitAverageWindow / 1024)
#endif
               r--;
#endif

          // Reduction if other threads are searching this position.
          if (th.marked())
              r++;

          // Decrease reduction if position is or has been on the PV (~8 Elo)
          if (ttPv)
              r -= 2;

          if (moveCountPruning && !formerPv)
              r++;

          // Decrease reduction if opponent's move count is high (~5 Elo)
          if ((ss-1)->moveCount > 14)
              r--;

          // Decrease reduction if ttMove has been singularly extended (~3 Elo)
          if (singularQuietLMR)
              r -= 1 + formerPv;

#if defined (Fortress) || (Noir)
          if (!PvNode && !captureOrPromotion)
#else
          if (!captureOrPromotion)
#endif
          {
              // Increase reduction if ttMove is a capture (~5 Elo)
              if (ttCapture)
                  r++;

              // Increase reduction for cut nodes (~10 Elo)
              if (cutNode)
                  r += 2;

              // Decrease reduction for moves that escape a capture. Filter out
              // castling moves, because they are coded as "king captures rook" and
              // hence break make_move(). (~2 Elo)
              else if (    type_of(move) == NORMAL
                       && !pos.see_ge(reverse_move(move)))
                  r -= 2 + ttPv;

              ss->statScore =  thisThread->mainHistory[us][from_to(move)]
                             + (*contHist[0])[movedPiece][to_sq(move)]
                             + (*contHist[1])[movedPiece][to_sq(move)]
                             + (*contHist[3])[movedPiece][to_sq(move)]
                             - 4926;

              // Decrease/increase reduction by comparing opponent's stat score (~10 Elo)
              if (ss->statScore >= -102 && (ss-1)->statScore < -114)
                  r--;
              else if ((ss-1)->statScore >= -116 && ss->statScore < -154)
                  r++;

              // Decrease/increase reduction for moves with a good/bad history (~30 Elo)
              r -= ss->statScore / 16434;
          }
          else
          {
            // Increase reduction for captures/promotions if late move and at low depth
            if (depth < 8 && moveCount > 2)
                r++;

            // Unless giving check, this capture is likely bad
            if (   !givesCheck
                && ss->staticEval + PieceValue[EG][pos.captured_piece()] + 200 * depth <= alpha)
                r++;
          }

#if defined (Fortress) || (Noir)
          Depth rr = newDepth / (2 + ss->ply / 3);
          r -= rr;
#endif

          Depth d = Utility::clamp(newDepth - r, 1, newDepth);

          value = -search<NonPV>(pos, ss+1, -(alpha+1), -alpha, d, true);

          doFullDepthSearch = value > alpha && d != newDepth;

          didLMR = true;
      }
      else
      {
          doFullDepthSearch = !PvNode || moveCount > 1;

          didLMR = false;
      }

      // Step 17. Full depth search when LMR is skipped or fails high
      if (doFullDepthSearch)
      {
          value = -search<NonPV>(pos, ss+1, -(alpha+1), -alpha, newDepth, !cutNode);

          if (didLMR && !captureOrPromotion)
          {
              int bonus = value > alpha ?  stat_bonus(newDepth)
                                        : -stat_bonus(newDepth);

              if (move == ss->killers[0])
                  bonus += bonus / 4;

              update_continuation_histories(ss, movedPiece, to_sq(move), bonus);
          }
      }

      // For PV nodes only, do a full PV search on the first move or after a fail
      // high (in the latter case search only if value < beta), otherwise let the
      // parent node fail low with value <= alpha and try another move.
      if (PvNode && (moveCount == 1 || (value > alpha && (rootNode || value < beta))))
      {
          (ss+1)->pv = pv;
          (ss+1)->pv[0] = MOVE_NONE;

          value = -search<PV>(pos, ss+1, -beta, -alpha, newDepth, false);
      }

      // Step 18. Undo move
      pos.undo_move(move);
#ifdef Noir
   }
#endif

      assert(value > -VALUE_INFINITE && value < VALUE_INFINITE);

      // Step 19. Check for a new best move
      // Finished searching the move. If a stop occurred, the return value of
      // the search cannot be trusted, and we return immediately without
      // updating best move, PV and TT.
      if (Threads.stop.load(std::memory_order_relaxed))
          return VALUE_ZERO;

      if (rootNode)
      {
          RootMove& rm = *std::find(thisThread->rootMoves.begin(),
                                    thisThread->rootMoves.end(), move);

          // PV move or new best move?
          if (moveCount == 1 || value > alpha)
          {
              rm.score = value;
              rm.selDepth = thisThread->selDepth;
              rm.pv.resize(1);

              assert((ss+1)->pv);

              for (Move* m = (ss+1)->pv; *m != MOVE_NONE; ++m)
                  rm.pv.push_back(*m);

              // We record how often the best move has been changed in each
              // iteration. This information is used for time management: When
              // the best move changes frequently, we allocate some more time.

			  if (moveCount > 1)
				  ++thisThread->bestMoveChanges;

          }
          else
              // All other moves but the PV are set to the lowest value: this
              // is not a problem when sorting because the sort is stable and the
              // move position in the list is preserved - just the PV is pushed up.
              rm.score = -VALUE_INFINITE;
      }

      if (value > bestValue)
      {
          bestValue = value;

          if (value > alpha)
          {
              bestMove = move;

              if (PvNode && !rootNode) // Update pv even in fail-high case
                  update_pv(ss->pv, move, (ss+1)->pv);

              if (PvNode && value < beta) // Update alpha! Always alpha < beta
                  alpha = value;
              else
              {
                  assert(value >= beta); // Fail high
                  ss->statScore = 0;
				   break;
              }
          }
      }

      if (move != bestMove)
      {
          if (captureOrPromotion && captureCount < 32)
              capturesSearched[captureCount++] = move;

          else if (!captureOrPromotion && quietCount < 64)
              quietsSearched[quietCount++] = move;
      }
    }

    // The following condition would detect a stop only after move loop has been
    // completed. But in this case bestValue is valid because we have fully
    // searched our subtree, and we can anyhow save the result in TT.
    /*
       if (Threads.stop)
        return VALUE_DRAW;
    */

    // Step 20. Check for mate and stalemate
    // All legal moves have been searched and if there are no legal moves, it
    // must be a mate or a stalemate. If we are in a singular extension search then
    // return a fail low score.

    assert(moveCount || !ss->inCheck || excludedMove || !MoveList<LEGAL>(pos).size());

    if (!moveCount)
        bestValue = excludedMove ? alpha
                   :     ss->inCheck ? mated_in(ss->ply) : VALUE_DRAW;

    else if (bestMove)
        update_all_stats(pos, ss, bestMove, bestValue, beta, prevSq,
                         quietsSearched, quietCount, capturesSearched, captureCount, depth);

    // Bonus for prior countermove that caused the fail low
    else if (   (depth >= 3 || PvNode)
             && !priorCapture)
        update_continuation_histories(ss-1, pos.piece_on(prevSq), prevSq, stat_bonus(depth));
#ifndef Noir
    if (PvNode)
        bestValue = std::min(bestValue, maxValue);
#endif
    if (!excludedMove && !(rootNode && thisThread->pvIdx))
        tte->save(posKey, value_to_tt(bestValue, ss->ply), ttPv,
                  bestValue >= beta ? BOUND_LOWER :
                  PvNode && bestMove ? BOUND_EXACT : BOUND_UPPER,
#if defined (Sullivan) || (Blau) || (Fortress) || (Noir)
                  std::min(depth + 6 * int(pos.rule50_count() > 90), MAX_PLY - 1),
                       bestMove, ss->staticEval); // joergoster patch
#else
                  depth, bestMove, ss->staticEval);
#endif

    assert(bestValue > -VALUE_INFINITE && bestValue < VALUE_INFINITE);

    return bestValue;
  }

  // qsearch() is the quiescence search function, which is called by the main search
  // function with zero depth, or recursively with further decreasing depth per call.
  template <NodeType NT>
  Value qsearch(Position& pos, Stack* ss, Value alpha, Value beta, Depth depth) {

    constexpr bool PvNode = NT == PV;

    assert(alpha >= -VALUE_INFINITE && alpha < beta && beta <= VALUE_INFINITE);
    assert(PvNode || (alpha == beta - 1));
    assert(depth <= 0);

    Move pv[MAX_PLY+1];
    StateInfo st;
    TTEntry* tte;
    Key posKey;
    Move ttMove, move, bestMove;
    Depth ttDepth;
    Value bestValue, value, ttValue, futilityValue, futilityBase, oldAlpha;

#if defined (Fortress) || (Noir)
    bool ttHit, pvHit, givesCheck, captureOrPromotion, evasionPrunable, gameCycle;
#elif defined (Sullivan) || (Blau)
    bool ttHit, pvHit, givesCheck, captureOrPromotion, evasionPrunable;
#else
    bool ttHit, pvHit, givesCheck, captureOrPromotion;
#endif

    int moveCount;

    if (PvNode)
    {
        oldAlpha = alpha; // To flag BOUND_EXACT when eval above alpha and no available moves
        (ss+1)->pv = pv;
        ss->pv[0] = MOVE_NONE;
    }

    Thread* thisThread = pos.this_thread();
    (ss+1)->ply = ss->ply + 1;
    bestMove = MOVE_NONE;
    ss->inCheck = pos.checkers();
    moveCount = 0;
#if defined (Fortress) || (Noir)
    gameCycle = false;

    if (pos.has_game_cycle(ss->ply))
    {
       if (VALUE_DRAW >= beta)
           return VALUE_DRAW;

       alpha = std::max(alpha, VALUE_DRAW);
       gameCycle = true;
    }

    if (pos.is_draw(ss->ply))
        return VALUE_DRAW;

    // Check for an immediate draw or maximum ply reached
    if (ss->ply >= MAX_PLY)
        return !ss->inCheck ? evaluate(pos) : VALUE_DRAW;

    if (alpha >= mate_in(ss->ply+1))
        return alpha;
#else
    // Check for an immediate draw or maximum ply reached
    if (   pos.is_draw(ss->ply)
        || ss->ply >= MAX_PLY)
        return (ss->ply >= MAX_PLY && !ss->inCheck) ? evaluate(pos) : VALUE_DRAW;
#endif
    assert(0 <= ss->ply && ss->ply < MAX_PLY);

    // Decide whether or not to include checks: this fixes also the type of
    // TT entry depth that we are going to use. Note that in qsearch we use
    // only two types of depth in TT: DEPTH_QS_CHECKS or DEPTH_QS_NO_CHECKS.
    ttDepth = ss->inCheck || depth >= DEPTH_QS_CHECKS ? DEPTH_QS_CHECKS
                                                  : DEPTH_QS_NO_CHECKS;
    // Transposition table lookup
    posKey = pos.key();
#if defined (Sullivan) || (Blau) || (Fortress)
   tte = probeTT(pos, ss, posKey, ttHit, ttValue, ttMove);
   int piecesCountqs = pos.count<ALL_PIECES>();
#else
    tte = TT.probe(posKey, ttHit);
#endif
    ttValue = ttHit ? value_from_tt(tte->value(), ss->ply, pos.rule50_count()) : VALUE_NONE;
    ttMove = ttHit ? tte->move() : MOVE_NONE;
    pvHit = ttHit && tte->is_pv();

    if (  !PvNode
        && ttHit
#if defined (Sullivan) || (Blau) || (Fortress)
        && (pos.rule50_count() < 92 || (piecesCountqs < 8  && TB::Cardinality ))
#endif
#if defined (Fortress) || (Noir)
        && !gameCycle
#endif
        && tte->depth() >= ttDepth
        && ttValue != VALUE_NONE // Only in case of TT access race
#if defined (Fortress) || (Noir)
        && (ttValue != VALUE_DRAW || VALUE_DRAW >= beta)
#endif
        && (ttValue >= beta ? (tte->bound() & BOUND_LOWER)
                            : (tte->bound() & BOUND_UPPER)))
        return ttValue;

    // Evaluate the position statically
    if (ss->inCheck)
    {
        ss->staticEval = VALUE_NONE;
        bestValue = futilityBase = -VALUE_INFINITE;
    }
    else
    {
        if (ttHit)
        {
            // Never assume anything about values stored in TT
            if ((ss->staticEval = bestValue = tte->eval()) == VALUE_NONE)
                ss->staticEval = bestValue = evaluate(pos);

            // Can ttValue be used as a better position evaluation?
            if (    ttValue != VALUE_NONE
                && (tte->bound() & (ttValue > bestValue ? BOUND_LOWER : BOUND_UPPER)))
                bestValue = ttValue;
        }
        else
            ss->staticEval = bestValue =
            (ss-1)->currentMove != MOVE_NULL ? evaluate(pos)
                                             : -(ss-1)->staticEval + 2 * Tempo;

        // Stand pat. Return immediately if static value is at least beta
        if (bestValue >= beta)
        {
            if (!ttHit)
                tte->save(posKey, value_to_tt(bestValue, ss->ply), false, BOUND_LOWER,
                          DEPTH_NONE, MOVE_NONE, ss->staticEval);

            return bestValue;
        }

        if (PvNode && bestValue > alpha)
            alpha = bestValue;

        futilityBase = bestValue + 154;
    }
#if defined (Fortress) || (Noir)
    if (gameCycle && !ss->inCheck)
        ss->staticEval = bestValue = ss->staticEval * std::max(0, (100 - pos.rule50_count())) / 100;
#endif
    const PieceToHistory* contHist[] = { (ss-1)->continuationHistory, (ss-2)->continuationHistory,
                                          nullptr                   , (ss-4)->continuationHistory,
                                          nullptr                   , (ss-6)->continuationHistory };

    // Initialize a MovePicker object for the current position, and prepare
    // to search the moves. Because the depth is <= 0 here, only captures,
    // queen promotions and checks (only if depth >= DEPTH_QS_CHECKS) will
    // be generated.
    MovePicker mp(pos, ttMove, depth, &thisThread->mainHistory,
                                      &thisThread->captureHistory,
                                      contHist,
                                      to_sq((ss-1)->currentMove));

    // Loop through the moves until no moves remain or a beta cutoff occurs
    while ((move = mp.next_move()) != MOVE_NONE)
    {
      assert(is_ok(move));

      givesCheck = pos.gives_check(move);
      captureOrPromotion = pos.capture_or_promotion(move);

      moveCount++;

#ifdef Noir
      if (!PvNode)
      {
#endif
      // Futility pruning
      if (   !ss->inCheck
          && !givesCheck
          &&  futilityBase > -VALUE_KNOWN_WIN
          && !pos.advanced_pawn_push(move))
      {
          assert(type_of(move) != ENPASSANT); // Due to !pos.advanced_pawn_push

          futilityValue = futilityBase + PieceValue[EG][pos.piece_on(to_sq(move))];

          if (futilityValue <= alpha)
          {
              bestValue = std::max(bestValue, futilityValue);
              continue;
          }

          if (futilityBase <= alpha && !pos.see_ge(move, VALUE_ZERO + 1))
          {
              bestValue = std::max(bestValue, futilityBase);
              continue;
          }
      }

#if defined (Sullivan) || (Blau) || (Noir) || (Fortress)
      // Detect non-capture evasions that are candidates to be pruned
      evasionPrunable =    ss->inCheck
                           &&  (depth != 0 || moveCount > 2)
                           &&  bestValue > VALUE_TB_LOSS_IN_MAX_PLY
                           && !pos.capture(move);
      // Don't search moves with negative SEE values
#endif
#if defined (Sullivan) || (Blau) || (Noir) || (Fortress)
      if ( (!ss->inCheck || evasionPrunable)
                    && !(givesCheck && pos.is_discovery_check_on_king(~pos.side_to_move(), move))
                    && !pos.see_ge(move))
#else
      if (!ss->inCheck && !pos.see_ge(move))
#endif
          continue;
#ifdef Noir
      }
#endif

      // Speculative prefetch as early as possible
      prefetch(TT.first_entry(pos.key_after(move)));
#ifndef Noir
      // Check for legality just before making the move
      if (!pos.legal(move))
      {
          moveCount--;
          continue;
      }
#endif
      ss->currentMove = move;
      ss->continuationHistory = &thisThread->continuationHistory[ss->inCheck]
                                                                [captureOrPromotion]
                                                                [pos.moved_piece(move)]
                                                                [to_sq(move)];

      // Make and search the move
      pos.do_move(move, st, givesCheck);
      value = -qsearch<NT>(pos, ss+1, -beta, -alpha, depth - 1);
      pos.undo_move(move);

      assert(value > -VALUE_INFINITE && value < VALUE_INFINITE);

      // Check for a new best move
      if (value > bestValue)
      {
          bestValue = value;

          if (value > alpha)
          {
              bestMove = move;

              if (PvNode) // Update pv even in fail-high case
                  update_pv(ss->pv, move, (ss+1)->pv);

              if (PvNode && value < beta) // Update alpha here!
                  alpha = value;
              else
                  break; // Fail high
          }
       }
    }

#if defined (Add_Features)
	  if (!adaptive && jekyll && (bestValue + (255 * PawnValueEg / (uci_elo/10)) >= 0 ))
        {
			//int o_value = bestValue;// for debug
			//sync_cout << "Value " << bestValue << sync_endl;// for debug
			bestValue += (rand() % 64 * 2001/uci_elo + 1);
			//sync_cout << "Random Value " << bestValue << sync_endl;// for debug
			//sync_cout << "Change " << bestValue - o_value << sync_endl;// for debug
	  }
#endif

    // All legal moves have been searched. A special case: If we're in check
    // and no legal moves were found, it is checkmate.
    if (ss->inCheck && bestValue == -VALUE_INFINITE)
        return mated_in(ss->ply); // Plies to mate from the root

    tte->save(posKey, value_to_tt(bestValue, ss->ply), pvHit,
              bestValue >= beta ? BOUND_LOWER :
              PvNode && bestValue > oldAlpha  ? BOUND_EXACT : BOUND_UPPER,
              ttDepth, bestMove, ss->staticEval);

    assert(bestValue > -VALUE_INFINITE && bestValue < VALUE_INFINITE);

    return bestValue;
  }


  // value_to_tt() adjusts a mate or TB score from "plies to mate from the root" to
  // "plies to mate from the current position". standard scores are unchanged.
  // The function is called before storing a value in the transposition table.

  Value value_to_tt(Value v, int ply) {

    assert(v != VALUE_NONE);

    return  v >= VALUE_TB_WIN_IN_MAX_PLY  ? v + ply
          : v <= VALUE_TB_LOSS_IN_MAX_PLY ? v - ply : v;
  }


  // value_from_tt() is the inverse of value_to_tt(): It adjusts a mate or TB score
  // from the transposition table (which refers to the plies to mate/be mated
  // from current position) to "plies to mate/be mated (TB win/loss) from the root".
  // However, for mate scores, to avoid potentially false mate scores related to the 50 moves rule,
  // and the graph history interaction, return an optimal TB score instead.

  Value value_from_tt(Value v, int ply, int r50c) {

    if (v == VALUE_NONE)
        return VALUE_NONE;

    if (v >= VALUE_TB_WIN_IN_MAX_PLY)  // TB win or better
    {
        if (v >= VALUE_MATE_IN_MAX_PLY && VALUE_MATE - v > 99 - r50c)
            return VALUE_MATE_IN_MAX_PLY - 1; // do not return a potentially false mate score

        return v - ply;
    }

    if (v <= VALUE_TB_LOSS_IN_MAX_PLY) // TB loss or worse
    {
        if (v <= VALUE_MATED_IN_MAX_PLY && VALUE_MATE + v > 99 - r50c)
            return VALUE_MATED_IN_MAX_PLY + 1; // do not return a potentially false mate score

        return v + ply;
    }

    return v;
  }


  // update_pv() adds current move and appends child pv[]

  void update_pv(Move* pv, Move move, Move* childPv) {

    for (*pv++ = move; childPv && *childPv != MOVE_NONE; )
        *pv++ = *childPv++;
    *pv = MOVE_NONE;
  }


  // update_all_stats() updates stats at the end of search() when a bestMove is found

  void update_all_stats(const Position& pos, Stack* ss, Move bestMove, Value bestValue, Value beta, Square prevSq,
                        Move* quietsSearched, int quietCount, Move* capturesSearched, int captureCount, Depth depth) {

    int bonus1, bonus2;
    Color us = pos.side_to_move();
    Thread* thisThread = pos.this_thread();
    CapturePieceToHistory& captureHistory = thisThread->captureHistory;
    Piece moved_piece = pos.moved_piece(bestMove);
    PieceType captured = type_of(pos.piece_on(to_sq(bestMove)));

    bonus1 = stat_bonus(depth + 1);
    bonus2 = bestValue > beta + PawnValueMg ? bonus1               // larger bonus
                                            : stat_bonus(depth);   // smaller bonus

    if (!pos.capture_or_promotion(bestMove))
    {
        update_quiet_stats(pos, ss, bestMove, bonus2, depth);

        // Decrease all the non-best quiet moves
        for (int i = 0; i < quietCount; ++i)
        {
            thisThread->mainHistory[us][from_to(quietsSearched[i])] << -bonus2;
            update_continuation_histories(ss, pos.moved_piece(quietsSearched[i]), to_sq(quietsSearched[i]), -bonus2);
        }
    }
    else
        captureHistory[moved_piece][to_sq(bestMove)][captured] << bonus1;

    // Extra penalty for a quiet TT or main killer move in previous ply when it gets refuted
    if (   ((ss-1)->moveCount == 1 || ((ss-1)->currentMove == (ss-1)->killers[0]))
        && !pos.captured_piece())
            update_continuation_histories(ss-1, pos.piece_on(prevSq), prevSq, -bonus1);

    // Decrease all the non-best capture moves
    for (int i = 0; i < captureCount; ++i)
    {
        moved_piece = pos.moved_piece(capturesSearched[i]);
        captured = type_of(pos.piece_on(to_sq(capturesSearched[i])));
        captureHistory[moved_piece][to_sq(capturesSearched[i])][captured] << -bonus1;
    }
  }


  // update_continuation_histories() updates histories of the move pairs formed
  // by moves at ply -1, -2, -4, and -6 with current move.

  void update_continuation_histories(Stack* ss, Piece pc, Square to, int bonus) {

    for (int i : {1, 2, 4, 6})
    {
        if (ss->inCheck && i > 2)
            break;
        if (is_ok((ss-i)->currentMove))
            (*(ss-i)->continuationHistory)[pc][to] << bonus;
    }
  }


  // update_quiet_stats() updates move sorting heuristics

  void update_quiet_stats(const Position& pos, Stack* ss, Move move, int bonus, int depth) {

    if (ss->killers[0] != move)
    {
        ss->killers[1] = ss->killers[0];
        ss->killers[0] = move;
    }

    Color us = pos.side_to_move();
    Thread* thisThread = pos.this_thread();
    thisThread->mainHistory[us][from_to(move)] << bonus;
    update_continuation_histories(ss, pos.moved_piece(move), to_sq(move), bonus);

    if (type_of(pos.moved_piece(move)) != PAWN)
        thisThread->mainHistory[us][from_to(reverse_move(move))] << -bonus;

    if (is_ok((ss-1)->currentMove))
    {
        Square prevSq = to_sq((ss-1)->currentMove);
        thisThread->counterMoves[pos.piece_on(prevSq)][prevSq] = move;
    }

    if (depth > 12 && ss->ply < MAX_LPH)
        thisThread->lowPlyHistory[ss->ply][from_to(move)] << stat_bonus(depth - 7);
  }

  // When playing with strength handicap, choose best move among a set of RootMoves
  // using a statistical rule dependent on 'level'. Idea by Heinz van Saanen.

  Move Skill::pick_best(size_t multiPV) {

    const RootMoves& rootMoves = Threads.main()->rootMoves;
    static PRNG rng(now()); // PRNG sequence should be non-deterministic

    // RootMoves are already sorted by score in descending order
    Value topScore = rootMoves[0].score;
    int delta = std::min(topScore - rootMoves[multiPV - 1].score, PawnValueMg);
    int weakness = 120 - level;
    int maxScore = -VALUE_INFINITE;

    // Choose best move. For each move score we add two terms, both dependent on
    // weakness. One is deterministic and bigger for weaker levels, and one is
    // random. Then we choose the move with the resulting highest score.
    for (size_t i = 0; i < multiPV; ++i)
    {
        // This is our magic formula
        int push = (  weakness * int(topScore - rootMoves[i].score)
                    + delta * (rng.rand<unsigned>() % weakness)) / 128;

        if (rootMoves[i].score + push >= maxScore)
        {
            maxScore = rootMoves[i].score + push;
            best = rootMoves[i].pv[0];
        }
    }

    return best;
  }

} // namespace

/// MainThread::check_time() is used to print debug info and, more importantly,
/// to detect when we are out of available time and thus stop the search.

void MainThread::check_time() {

  if (--callsCnt > 0)
      return;

  // When using nodes, ensure checking rate is not lower than 0.1% of nodes
  callsCnt = Limits.nodes ? std::min(1024, int(Limits.nodes / 1024)) : 1024;

  static TimePoint tick = now();

  TimePoint elapsed = Time.elapsed();
  TimePoint tock = Limits.startTime + elapsed;
  Thread* bestThread = this;
  if (elapsed <= 120050)
  {
    if (tock - tick >= 10000 && minOutput)
    {
      tick = tock;
      sync_cout << "\ninfo " << elapsed/1000 << " seconds" << sync_endl;
      sync_cout << UCI::pv(bestThread->rootPos, bestThread->completedDepth, -VALUE_INFINITE, VALUE_INFINITE)  << sync_endl;
      //dbg_print();
    }
  }
  else if (elapsed <= 600100)
  {
    if (tock - tick >= 60000 && minOutput)
    {
      tick = tock;
      sync_cout << "\ninfo " << elapsed/60000 << " minutes" << sync_endl;
      sync_cout << UCI::pv(bestThread->rootPos, bestThread->completedDepth, -VALUE_INFINITE, VALUE_INFINITE)  << sync_endl;
      //dbg_print();
    }
  }
  else
  {
    if (tock - tick >= 300000 && minOutput)
    {
      tick = tock;
      sync_cout << "\ninfo " << elapsed/60000 << " minutes" << sync_endl;
      sync_cout << UCI::pv(bestThread->rootPos, bestThread->completedDepth, -VALUE_INFINITE, VALUE_INFINITE)  << sync_endl;
      //dbg_print();
    }
  }

  // We should not stop pondering until told so by the GUI
  if (ponder)
      return;

  if (   (Limits.use_time_management() && (elapsed > Time.maximum() - 10 || stopOnPonderhit))
      || (Limits.movetime && elapsed >= Limits.movetime)
      || (Limits.nodes && Threads.nodes_searched() >= (uint64_t)Limits.nodes))
      Threads.stop = true;
}


/// UCI::pv() formats PV information according to the UCI protocol. UCI requires
/// that all (if any) unsearched PV lines are sent using a previous search score.

string UCI::pv(const Position& pos, Depth depth, Value alpha, Value beta) {

  std::stringstream ss;
  TimePoint elapsed = Time.elapsed() + 1;
  const RootMoves& rootMoves = pos.this_thread()->rootMoves;
  size_t pvIdx = pos.this_thread()->pvIdx;
  size_t multiPV = std::min((size_t)Options["MultiPV"], rootMoves.size());
  uint64_t nodesSearched = Threads.nodes_searched();
  uint64_t tbHits = Threads.tb_hits() + (TB::RootInTB ? rootMoves.size() : 0);

  for (size_t i = 0; i < multiPV; ++i)
  {
#if defined (Stockfish) || (Weakfish)
      bool updated = rootMoves[i].score != -VALUE_INFINITE;
#else
      bool updated = (i <= pvIdx && rootMoves[i].score != -VALUE_INFINITE);
#endif

      if (depth == 1 && !updated)
          continue;

      Depth d = updated ? depth : depth - 1;
      Value v = updated ? rootMoves[i].score : rootMoves[i].previousScore;
#ifdef Noir
      bool tb = TB::RootInTB && abs(v) < VALUE_TB_WIN - 5 * PawnValueEg;
#else
      bool tb = TB::RootInTB && abs(v) < VALUE_MATE_IN_MAX_PLY;
#endif
      v = tb ? rootMoves[i].tbScore : v;

      if (ss.rdbuf()->in_avail()) // Not at first line
          ss << "\n";

      ss << "info"
         << " depth "    << d
         << " seldepth " << rootMoves[i].selDepth
         << " multipv "  << i + 1
         << " score "    << UCI::value(v);

      if (!tb && i == pvIdx)
          ss << (v >= beta ? " lowerbound" : v <= alpha ? " upperbound" : "");

      ss << " nodes "    << nodesSearched
         << " nps "      << nodesSearched * 1000 / elapsed;

      if (elapsed > 1000) // Earlier makes little sense
          ss << " hashfull " << TT.hashfull();

      ss << " tbhits "   << tbHits
         << " time "     << elapsed
         << " pv";

      for (Move m : rootMoves[i].pv)
          ss << " " << UCI::move(m, pos.is_chess960());
  }

  return ss.str();
}


/// RootMove::extract_ponder_from_tt() is called in case we have no ponder move
/// before exiting the search, for instance, in case we stop the search during a
/// fail high at root. We try hard to have a ponder move to return to the GUI,
/// otherwise in case of 'ponder on' we have nothing to think on.

bool RootMove::extract_ponder_from_tt(Position& pos) {

    StateInfo st;
    bool ttHit;

    assert(pv.size() == 1);

    if (pv[0] == MOVE_NONE)
        return false;

    pos.do_move(pv[0], st);
    TTEntry* tte = TT.probe(pos.key(), ttHit);

    if (ttHit)
    {
        Move m = tte->move(); // Local copy to be SMP safe
        if (MoveList<LEGAL>(pos).contains(m))
            pv.push_back(m);
    }

    pos.undo_move(pv[0]);
    return pv.size() > 1;
}

void Tablebases::rank_root_moves(Position& pos, Search::RootMoves& rootMoves) {

    RootInTB = false;
    UseRule50 = bool(Options["Syzygy50MoveRule"]);
    ProbeDepth = int(Options["SyzygyProbeDepth"]);
    Cardinality = int(Options["SyzygyProbeLimit"]);
#ifndef Noir
    bool dtz_available = true;
#endif
    // Tables with fewer pieces than SyzygyProbeLimit are searched with
    // ProbeDepth == DEPTH_ZERO
    if (Cardinality > MaxCardinality)
    {
        Cardinality = MaxCardinality;
        ProbeDepth = 0;
    }

    if (Cardinality >= popcount(pos.pieces()) && !pos.can_castle(ANY_CASTLING))
    {
        // Rank moves using DTZ tables
        RootInTB = root_probe(pos, rootMoves);

        if (!RootInTB)
        {
            // DTZ tables are missing; try to rank moves using WDL tables
#ifndef Noir
            dtz_available = false;
#endif
            RootInTB = root_probe_wdl(pos, rootMoves);
        }
    }

    if (RootInTB)
    {
        // Sort moves according to TB rank
        std::sort(rootMoves.begin(), rootMoves.end(),
                  [](const RootMove &a, const RootMove &b) { return a.tbRank > b.tbRank; } );

        // Probe during search only if DTZ is not available and we are winning
#ifndef Noir
        if (dtz_available || rootMoves[0].tbScore <= VALUE_DRAW)
            Cardinality = 0;
#endif
    }

    else
    {
        // Clean up if root_probe() and root_probe_wdl() have failed
        for (auto& m : rootMoves)
            m.tbRank = 0;
    }
}<|MERGE_RESOLUTION|>--- conflicted
+++ resolved
@@ -971,14 +971,9 @@
     Value bestValue, value, ttValue, eval, maxValue;
 #else
     bool ttHit, ttPv, formerPv, givesCheck, improving, didLMR, priorCapture;
-<<<<<<< HEAD
     Value bestValue, value, ttValue, eval, maxValue;
 #endif
-    bool captureOrPromotion, doFullDepthSearch, moveCountPruning, ttCapture, singularLMR;
-=======
-    bool captureOrPromotion, doFullDepthSearch, moveCountPruning,
-         ttCapture, singularQuietLMR;
->>>>>>> 16566a8f
+    bool captureOrPromotion, doFullDepthSearch, moveCountPruning,  ttCapture, singularQuietLMR;
     Piece movedPiece;
     int moveCount, captureCount, quietCount;
 
