--- conflicted
+++ resolved
@@ -931,13 +931,8 @@
       newDepth = depth - ONE_PLY + extension;
 
       // Step 13. Pruning at shallow depth
-<<<<<<< HEAD
-      if (   !PvNode
-          &&  bestValue > VALUE_MATED_IN_MAX_PLY)
-=======
-      if (  !rootNode
+      if (  !PvNode
           && bestValue > VALUE_MATED_IN_MAX_PLY)
->>>>>>> ca677526
       {
           if (   !captureOrPromotion
               && !givesCheck
@@ -1660,25 +1655,10 @@
     if (!RootInTB) // If DTZ tables are missing, use WDL tables as a fallback
         RootInTB = root_probe_wdl(pos, rootMoves, TB::Score);
 
-<<<<<<< HEAD
-    if (RootInTB)
-    {
-        Hits = rootMoves.size();
-
-        if (!UseRule50)
-            TB::Score =  TB::Score > VALUE_DRAW ?  VALUE_MATE - MAX_PLY - 1
-                       : TB::Score < VALUE_DRAW ? -VALUE_MATE + MAX_PLY + 1
-                                                :  VALUE_DRAW;
-    }
-=======
-        // Only probe during search if winning
-        if (RootInTB && TB::Score <= VALUE_DRAW)
-            Cardinality = 0;
-    }
-
     if (RootInTB && !UseRule50)
+    {
         TB::Score =  TB::Score > VALUE_DRAW ?  VALUE_MATE - MAX_PLY - 1
                    : TB::Score < VALUE_DRAW ? -VALUE_MATE + MAX_PLY + 1
                                             :  VALUE_DRAW;
->>>>>>> ca677526
+    }
 }