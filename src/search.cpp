--- conflicted
+++ resolved
@@ -98,7 +98,11 @@
   int Reductions[MAX_MOVES]; // [depth or moveNumber]
   Depth reduction(bool i, Depth d, int mn) {
     int r = Reductions[d] * Reductions[mn];
+#if defined (Stockfish) || (Weakfish)
     return (r + 511) / 1024 + (!i && r > 1007);
+#else
+    return (r + 520) / 1024 + (!i && r > 999);
+#endif
   }
 
   constexpr int futility_move_count(bool improving, Depth depth) {
@@ -107,7 +111,11 @@
 
   // History and stats update bonus, based on depth
   int stat_bonus(Depth d) {
-    return d > 15 ? -8 : 19 * d * d + 155 * d - 132;
+#if defined (Stockfish) || (Weakfish)
+  return d > 15 ? -8 : 19 * d * d + 155 * d - 132;
+#else
+  return d > 17 ? -8 : 22 * d * d + 151 * d - 140;
+#endif
   }
 
   // Add a small random component to draw evaluations to avoid 3fold-blindness
@@ -234,7 +242,11 @@
 void Search::init() {
 	
   for (int i = 1; i < MAX_MOVES; ++i)
+#if defined (Stockfish) || (Weakfish)
       Reductions[i] = int((24.8 + std::log(Threads.size()) / 2) * std::log(i));
+#else
+      Reductions[i] = int((23.4 + std::log(Threads.size()) / 2) * std::log(i));
+#endif
 }
 /// Search::clear() resets search state to its initial value
 
@@ -658,26 +670,20 @@
           if (rootDepth >= 4)
           {
               Value previousScore = rootMoves[pvIdx].previousScore;
-<<<<<<< HEAD
+
 #if defined (Sullivan) || (Blau) || (Fortress) || (Noir)
               delta = Value(20 + abs(previousScore) / 64);
 #else
-              delta = Value(21 + abs(previousScore) / 128);
+              delta = Value(21 + abs(previousScore) / 256);
 #endif
               alpha = std::max(previousScore - delta,-VALUE_INFINITE);
               beta  = std::min(previousScore + delta, VALUE_INFINITE);
-
-		// Adjust contempt based on root move's previousScore (dynamic contempt)
+#if defined (Sullivan) || (Blau) || (Fortress) || (Noir)
+			  // Adjust contempt based on root move's previousScore (dynamic contempt)
               dct = ctempt * (ct + (111 - ct / 2) * previousScore / (abs(previousScore) + 176)) + defensive;
-=======
-              delta = Value(21 + abs(previousScore) / 256);
-              alpha = std::max(previousScore - delta,-VALUE_INFINITE);
-              beta  = std::min(previousScore + delta, VALUE_INFINITE);
-
-              // Adjust contempt based on root move's previousScore (dynamic contempt)
-              int dct = ct + (102 - ct / 2) * previousScore / (abs(previousScore) + 157);
->>>>>>> 13f70d03
-
+#else
+              dct = ctempt * (ct + (102 - ct / 2) * previousScore / (abs(previousScore) + 157)) + defensive;
+#endif
               contempt = (us == WHITE ?  make_score(dct, dct / 2)
                        : -make_score(dct, dct / 2));
        }
@@ -798,17 +804,12 @@
           && !Threads.stop
           && !mainThread->stopOnPonderhit)
       {
-<<<<<<< HEAD
 #if defined (Stockfish) || (Weakfish)
-          double fallingEval = (354 +  6 * (mainThread->previousScore - bestValue)
-                                    +  6 * (mainThread->iterValue[iterIdx]  - bestValue)) / 692.0;
-#else
-          double fallingEval = (354 + 10 * (mainThread->previousScore - bestValue)) / 692.0;
-#endif
-=======
           double fallingEval = (332 +  6 * (mainThread->previousScore - bestValue)
                                     +  6 * (mainThread->iterValue[iterIdx]  - bestValue)) / 704.0;
->>>>>>> 13f70d03
+#else
+          double fallingEval = (354 + 10 * (mainThread->previousScore - bestValue)) / 692.0;
+#endif
           fallingEval = clamp(fallingEval, 0.5, 1.5);
 
           // If the bestMove is stable over several iterations, reduce time accordingly
@@ -1320,17 +1321,17 @@
 
     // Step 8. Futility pruning: child node (~49 Elo)
     if (   !PvNode
-<<<<<<< HEAD
 #ifdef Weakfish
         && !weakFishSearch
 #endif
-        &&  depth < 7
+#if defined (Stockfish) || (Weakfish)
+		&&  depth < 6
+#else
+		&&  depth < 7
+#endif
 #ifdef Fortress
         &&  !gameCycle
 #endif
-=======
-        &&  depth < 6
->>>>>>> 13f70d03
         &&  eval - futility_margin(depth, improving) >= beta
         &&  eval < VALUE_KNOWN_WIN) // Do not return unproven wins
         return eval;
@@ -1338,19 +1339,18 @@
     // Step 9. Null move search with verification search (~39 Elo)
     if (   !PvNode
         && (ss-1)->currentMove != MOVE_NULL
-        && (ss-1)->statScore < 23405
-        &&  eval >= beta
+#if defined (Stockfish) || (Weakfish)
+		&& (ss-1)->statScore < 23405
+#else
+		&& (ss-1)->statScore < 22661
+#endif
+		&&  eval >= beta
 #ifdef Sullivan
         &&  ss->staticEval >= beta - 33 * depth + 299
 #else  /// commit 0e295feev NMP Tweaks by VoyageOne
         &&  eval >= ss->staticEval
-<<<<<<< HEAD
-        &&  ss->staticEval >= beta - 33 * depth + 299 - improving * 30
-
-#endif
-=======
         &&  ss->staticEval >= beta - 32 * depth + 317 - improving * 30
->>>>>>> 13f70d03
+#endif
         && !excludedMove
 #ifdef Sullivan  //authored by Jörg Oster originally, in corchess by Ivan Ilvec
         && thisThread->selDepth + 3 > thisThread->rootDepth
@@ -1363,11 +1363,11 @@
         assert(eval - beta >= 0);
 
         // Null move dynamic reduction based on depth and value
-<<<<<<< HEAD
-        Depth R = ((835 + 70 * depth) / 256 + std::min(int(eval - beta) / 185, 3));
-=======
+#if defined (Stockfish) || (Weakfish)
         Depth R = (854 + 68 * depth) / 258 + std::min(int(eval - beta) / 192, 3);
->>>>>>> 13f70d03
+#else
+		Depth R = ((835 + 70 * depth) / 256 + std::min(int(eval - beta) / 185, 3));
+#endif
 
         ss->currentMove = MOVE_NULL;
         ss->continuationHistory = &thisThread->continuationHistory[0][0][NO_PIECE][0];
@@ -1436,7 +1436,11 @@
         &&  depth >= 5
         &&  abs(beta) < VALUE_MATE_IN_MAX_PLY)
     {
+#if defined (Stockfish) || (Weakfish)
         Value raisedBeta = std::min(beta + 189 - 45 * improving, VALUE_INFINITE);
+#else
+        Value raisedBeta = std::min(beta + 191 - 46 * improving, VALUE_INFINITE);
+#endif
         MovePicker mp(pos, ttMove, raisedBeta - ss->staticEval, &thisThread->captureHistory);
         int probCutCount = 0;
 
@@ -1558,7 +1562,6 @@
               thisThread->nodes.fetch_sub(1, std::memory_order_relaxed);
       }
 
-<<<<<<< HEAD
       if (isMate)
       {
           ss->currentMove = move;
@@ -1570,20 +1573,6 @@
               (ss+1)->pv = pv;
               (ss+1)->pv[0] = MOVE_NONE;
           }
-=======
-              // Futility pruning: parent node (~2 Elo)
-              if (   lmrDepth < 6
-                  && !inCheck
-                  && ss->staticEval + 255 + 182 * lmrDepth <= alpha)
-                  continue;
-
-              // Prune moves with negative SEE (~10 Elo)
-              if (!pos.see_ge(move, Value(-(32 - std::min(lmrDepth, 18)) * lmrDepth * lmrDepth)))
-                  continue;
-          }
-          else if (!pos.see_ge(move, Value(-194) * depth)) // (~20 Elo)
-                  continue;
->>>>>>> 13f70d03
       }
       else
       {
@@ -1631,14 +1620,25 @@
                                 if (   lmrDepth < 6
 #endif
 					&& !inCheck
-					&& ss->staticEval + 250 + 211 * lmrDepth <= alpha)
-					continue;
-				// Prune moves with negative SEE (~10 Elo)
-				if (!pos.see_ge(move, Value(-(31 - std::min(lmrDepth, 18)) * lmrDepth * lmrDepth)))
-					continue;
+#if defined (Stockfish) || (Weakfish)
+                    && ss->staticEval + 255 + 182 * lmrDepth <= alpha)
+                         continue;
+                    // Prune moves with negative SEE (~10 Elo)
+                    if (!pos.see_ge(move, Value(-(32 - std::min(lmrDepth, 18)) * lmrDepth * lmrDepth)))
+                        continue;
+             }
+                    else if (!pos.see_ge(move, Value(-194) * depth)) // (~20 Elo)
+                        continue;
+#else
+                    && ss->staticEval + 250 + 211 * lmrDepth <= alpha)
+                         continue;
+                    // Prune moves with negative SEE (~10 Elo)
+				    if (!pos.see_ge(move, Value(-(31 - std::min(lmrDepth, 18)) * lmrDepth * lmrDepth)))
+                         continue;
 			}
-			else if (!pos.see_ge(move, Value(-199) * depth)) // (~20 Elo)
-                  continue;
+                    else if (!pos.see_ge(move, Value(-199) * depth)) // (~20 Elo)
+                         continue;
+#endif
 		}
 
       // Step 14. Extensions (~74 Elo)
@@ -1800,20 +1800,24 @@
               || moveCountPruning
               || ss->staticEval + PieceValue[EG][pos.captured_piece()] <= alpha
               || cutNode
-<<<<<<< HEAD
 #ifndef Noir
-              || thisThread->ttHitAverage < 384 * ttHitAverageResolution * ttHitAverageWindow / 1024
-#endif
-               ))
-=======
-              || thisThread->ttHitAverage < 375 * ttHitAverageResolution * ttHitAverageWindow / 1024))
->>>>>>> 13f70d03
+#if defined (Stockfish) || (Weakfish)
+              || thisThread->ttHitAverage < 375 * ttHitAverageResolution * ttHitAverageWindow / 1024
+#else
+			  || thisThread->ttHitAverage < 384 * ttHitAverageResolution * ttHitAverageWindow / 1024
+#endif
+#endif
+      ))
       {
-          Depth r = reduction(improving, depth, moveCount);
+           Depth r = reduction(improving, depth, moveCount);
 #ifndef Noir
-          // Decrease reduction if the ttHit running average is large
-          if (thisThread->ttHitAverage > 500 * ttHitAverageResolution * ttHitAverageWindow / 1024)
-              r--;
+#if defined (Stockfish) || (Weakfish)
+           if (thisThread->ttHitAverage > 500 * ttHitAverageResolution * ttHitAverageWindow / 1024)
+#else
+           // Decrease reduction if the ttHit running average is large
+           if (thisThread->ttHitAverage > 544 * ttHitAverageResolution * ttHitAverageWindow / 1024)
+#endif
+               r--;
 #endif
 
           // Reduction if other threads are searching this position.
@@ -1824,13 +1828,12 @@
           if (ttPv)
               r -= 2;
 
-<<<<<<< HEAD
-          // Decrease reduction if opponent's move count is high (~4 Elo)
+           // Decrease reduction if opponent's move count is high (~10 Elo)
+#if defined (Stockfish) || (Weakfish)
+          if ((ss-1)->moveCount > 14)
+#else
           if ((ss-1)->moveCount > 15)
-=======
-          // Decrease reduction if opponent's move count is high (~10 Elo)
-          if ((ss-1)->moveCount > 14)
->>>>>>> 13f70d03
+#endif
               r--;
 
           // Decrease reduction if ttMove has been singularly extended (~3 Elo)
@@ -1870,17 +1873,18 @@
                   && thisThread->mainHistory[us][from_to(move)] >= 0)
                   ss->statScore = 0;
 
-<<<<<<< HEAD
-              // Decrease/increase reduction by comparing opponent's stat score (~8 Elo)
+              // Decrease/increase reduction by comparing opponent's stat score (~10 Elo)
+#if defined (Stockfish) || (Weakfish)
+              if (ss->statScore >= -102 && (ss-1)->statScore < -114)
+                  r--;
+              else if ((ss-1)->statScore >= -116 && ss->statScore < -154)
+                 r++;
+#else
               if (ss->statScore >= -99 && (ss-1)->statScore < -116)
-=======
-              // Decrease/increase reduction by comparing opponent's stat score (~10 Elo)
-              if (ss->statScore >= -102 && (ss-1)->statScore < -114)
->>>>>>> 13f70d03
                   r--;
-
-              else if ((ss-1)->statScore >= -116 && ss->statScore < -154)
-                  r++;
+              else if ((ss-1)->statScore >= -117 && ss->statScore < -144)
+                 r++;
+#endif
 
               // Decrease/increase reduction for moves with a good/bad history (~26 Elo)
               r -= ss->statScore / 16384;
