/*
 McCain, a UCI chess playing engine derived from Stockfish and Glaurung 2.1
 Copyright (C) 2004-2008 Tord Romstad (Glaurung author)
 Copyright (C) 2008-2015 Marco Costalba, Joona Kiiski, Tord Romstad (Stockfish Authors)
 Copyright (C) 2015-2016 Marco Costalba, Joona Kiiski, Gary Linscott, Tord Romstad (Stockfish Authors)
 Copyright (C) 2017-2019 Michael Byrne, Marco Costalba, Joona Kiiski, Gary Linscott, Tord Romstad (McCain Authors)

 McCain is free software: you can redistribute it and/or modify
 it under the terms of the GNU General Public License as published by
 the Free Software Foundation, either version 3 of the License, or
 (at your option) any later version.

 McCain is distributed in the hope that it will be useful,
 but WITHOUT ANY WARRANTY; without even the implied warranty of
 MERCHANTABILITY or FITNESS FOR A PARTICULAR PURPOSE.  See the
 GNU General Public License for more details.

 You should have received a copy of the GNU General Public License
 along with this program.  If not, see <http://www.gnu.org/licenses/>.
 */

#include <algorithm>
#include <cassert>
#include <cmath>
#include <cstring>   // For std::memset
#include <iostream>
#include <sstream>

#include "evaluate.h"
#include "misc.h"
#include "movegen.h"
#include "movepick.h"
#include "position.h"
#include "search.h"
#include "thread.h"
#include "timeman.h"
#include "tt.h"
#include "uci.h"
#include "syzygy/tbprobe.h"

#ifdef Add_Features
#include <unistd.h> //for sleep //MichaelB7
#include <random> // ELO MichaelB7
#include "polybook.h" // Cerebellum
#endif
namespace Search {

  LimitsType Limits;
}

namespace Tablebases {

  int Cardinality;
  bool RootInTB;
  bool UseRule50;
  Depth ProbeDepth;
#ifdef Add_Features
  bool SevenManProbe;
#endif
}

namespace TB = Tablebases;

using std::string;
using Eval::evaluate;
using namespace Search;

namespace {

  // Different node types, used as a template parameter
  enum NodeType { NonPV, PV };

  // Razor and futility margins
  constexpr int RazorMargin = 600;
  Value futility_margin(Depth d, bool improving) {
    return Value((175 - 50 * improving) * d / ONE_PLY);
  }

<<<<<<< HEAD
#ifdef Maverick
    // Reductions lookup table, initialized at startup
	int Reductions[2][32][80];  // [improving][depth][moveNumber]
#else
	// Reductions lookup table, initialized at startup
	int Reductions[MAX_MOVES]; // [depth or moveNumber]
#endif
#ifdef Maverick // MichaelB7
	template <bool PvNode> Depth reduction(bool i, Depth d, int mn) {
		return (Reductions[i][std::min(d / ONE_PLY, 31)][mn] - PvNode ) * ONE_PLY;
#else
  template <bool PvNode> Depth reduction(bool i, Depth d, int mn) {
    int r = Reductions[d / ONE_PLY] * Reductions[mn] / 1024;
    return ((r + 512) / 1024 + (!i && r > 1024) - PvNode) * ONE_PLY;
#endif
=======
  // Reductions lookup table, initialized at startup
  int Reductions[MAX_MOVES]; // [depth or moveNumber]

  Depth reduction(bool i, Depth d, int mn) {
    int r = Reductions[d / ONE_PLY] * Reductions[mn] / 1024;
    return ((r + 512) / 1024 + (!i && r > 1024)) * ONE_PLY;
>>>>>>> 8a0af100
  }
		
  constexpr int futility_move_count(bool improving, int depth) {
    return (5 + depth * depth) * (1 + improving) / 2;
  }

  // History and stats update bonus, based on depth
  int stat_bonus(Depth depth) {
    int d = depth / ONE_PLY;
    return d > 17 ? 0 : 29 * d * d + 138 * d - 134;
  }

  // Add a small random component to draw evaluations to avoid 3fold-blindness
  Value value_draw(Depth depth, Thread* thisThread) {
    return depth < 4 * ONE_PLY ? VALUE_DRAW
                               : VALUE_DRAW + Value(2 * (thisThread->nodes & 1) - 1);
  }

  // Skill structure is used to implement strength limit
  struct Skill {
    explicit Skill(int l) : level(l) {}
    bool enabled() const { return level < 20; }
    bool time_to_pick(Depth depth) const { return depth / ONE_PLY == 1 + level; }
    Move pick_best(size_t multiPV);

    int level;
    Move best = MOVE_NONE;
  };
#ifdef Add_Features
bool  bruteForce, cleanSearch, minOutput, limitStrength, noNULL;
int   aggressiveness, attack, jekyll, tactical, uci_elo, variety;
#endif

  template <NodeType NT>
  Value search(Position& pos, Stack* ss, Value alpha, Value beta, Depth depth, bool cutNode);

  template <NodeType NT>
  Value qsearch(Position& pos, Stack* ss, Value alpha, Value beta, Depth depth = DEPTH_ZERO);

  Value value_to_tt(Value v, int ply);
  Value value_from_tt(Value v, int ply);
  void update_pv(Move* pv, Move move, Move* childPv);
  void update_continuation_histories(Stack* ss, Piece pc, Square to, int bonus);
  void update_quiet_stats(const Position& pos, Stack* ss, Move move, Move* quiets, int quietCount, int bonus);
  void update_capture_stats(const Position& pos, Move move, Move* captures, int captureCount, int bonus);

  // perft() is our utility to verify move generation. All the leaf nodes up
  // to the given depth are generated and counted, and the sum is returned.
  template<bool Root>
  uint64_t perft(Position& pos, Depth depth) {

    StateInfo st;
    uint64_t cnt, nodes = 0;
    const bool leaf = (depth == 2 * ONE_PLY);

    for (const auto& m : MoveList<LEGAL>(pos))
    {
        if (Root && depth <= ONE_PLY)
            cnt = 1, nodes++;
        else
        {
            pos.do_move(m, st);
            cnt = leaf ? MoveList<LEGAL>(pos).size() : perft<false>(pos, depth - ONE_PLY);
            nodes += cnt;
            pos.undo_move(m);
        }
        if (Root)
            sync_cout << UCI::move(m, pos.is_chess960()) << ": " << cnt << sync_endl;
    }
    return nodes;
  }

} // namespace


/// Search::init() is called at startup to initialize various lookup tables

void Search::init() {
	
#ifdef Maverick   // MichaelB7
	for (int imp = 0; imp <= 1; ++imp)
		for (int d = 1; d < 32; ++d)
			for (int mc = 1; mc < 80; ++mc) // record in a "real" game is 79 moves,
				// in a search of one million games, found one posiiton with 78 possible moves.
				// more weight on depth for LMR reductions than move count
				// (from Crafty) MichaelB7
				{
					int red = int(log( d * 1.87 ) * log( mc * .95 )) / 2;
					Reductions[imp][d][mc] = red;
					// Increase reduction for non-PV nodes when eval is not improving
					if (!imp && red > 1)
						Reductions[imp][d][mc]++;
				}
#else
  for (int i = 1; i < MAX_MOVES; ++i)
      Reductions[i] = int(1024 * std::log(i) / std::sqrt(1.95));
#endif
}
/// Search::clear() resets search state to its initial value

void Search::clear() {

  Threads.main()->wait_for_search_finished();

  Time.availableNodes = 0;
  TT.clear();
  Threads.clear();
  Tablebases::init(Options["SyzygyPath"]); // Free mapped files
}


/// MainThread::search() is started when the program receives the UCI 'go'
/// command. It searches from the root position and outputs the "bestmove".

void MainThread::search() {

  if (Limits.perft)
  {
      nodes = perft<true>(rootPos, Limits.perft * ONE_PLY);
      sync_cout << "\nNodes searched: " << nodes << "\n" << sync_endl;
      return;
  }
#ifdef Add_Features
    aggressiveness	= Options["DC_Slider"];
    bruteForce		= Options["BruteForce"];
    cleanSearch		= Options["Clean Search"];
    jekyll		    = Options["Jekyll_&_Hyde"];
    limitStrength	= Options["UCI_LimitStrength"];
    minOutput		= Options["Minimal_Output"];
    noNULL		    = Options["No_Null_Moves"];
    tactical		= Options["Tactical"];
    uci_elo		    = Options["UCI_Elo"];
    variety 		= Options["Variety"];
#endif

  Color us = rootPos.side_to_move();
  Time.init(Limits, us, rootPos.game_ply());
  TT.new_search();

  if (rootMoves.empty())
  {
      rootMoves.emplace_back(MOVE_NONE);
      sync_cout << "info depth 0 score "
                << UCI::value(rootPos.checkers() ? -VALUE_MATE : VALUE_DRAW)
                << sync_endl;
  }
  else
  {
#ifdef Add_Features
      Move bookMove = MOVE_NONE;

      if (bool(Options["Use_Book_1"]) && !Limits.infinite && !Limits.mate)
          bookMove = polybook1.probe(rootPos);
      if (bool(Options["Use_Book_2"]) && !bookMove && !Limits.infinite && !Limits.mate)
          bookMove = polybook2.probe(rootPos);
      if (bool(Options["Use_Book_3"]) && !bookMove && !Limits.infinite && !Limits.mate)
          bookMove = polybook3.probe(rootPos);

      if (bookMove && std::count(rootMoves.begin(), rootMoves.end(), bookMove))
      {
          for (Thread* th : Threads)
              std::swap(th->rootMoves[0], *std::find(th->rootMoves.begin(), th->rootMoves.end(), bookMove));
      }
      else
      {
            if (limitStrength)
            {
				
				if (Options["Levels"] == "World_Champion")
						uci_elo = 2750;
				else if (Options["Levels"] == "Super_GM")
						uci_elo = 2625;
				else if (Options["Levels"] == "GM")
						uci_elo = 2500;
				else if (Options["Levels"] == "Deep_Thought")
						uci_elo = 2400;
				else if (Options["Levels"] == "SIM")
						uci_elo = 2300;
				else if (Options["Levels"] == "Cray_Blitz")
						uci_elo = 2200;
				else if (Options["Levels"] == "IM")
						uci_elo = 2100;
				else if (Options["Levels"] == "Master")
						uci_elo = 2000;
				else if (Options["Levels"] == "Expert")
						uci_elo = 1900;
				else if (Options["Levels"] == "Class_A")
						uci_elo = 1800;
				else if (Options["Levels"] == "Class_B")
						uci_elo = 1700;
				else if (Options["Levels"] == "Class_C")
						uci_elo = 1600;
				else if (Options["Levels"] == "Class_D")
						uci_elo = 1500;
				else if (Options["Levels"] == "Boris")
						uci_elo = 1400;
				else if (Options["Levels"] == "Novice")
						uci_elo = 1300;
				else if (Options["Levels"] == "None")
						uci_elo = (Options["UCI_ELO"]) - 100;
				int benchKnps = 1000 * (Options["Bench_KNPS"]);
                std::mt19937 gen(now());
                std::uniform_int_distribution<int> dis(-8, 8);
                int rand = dis(gen);
                uci_elo += rand;
                int NodesToSearch   = pow(1.006, (uci_elo - 1200)) * 8;
                Limits.nodes = NodesToSearch;

                Limits.nodes *= Time.optimum()/1000 ;
                std::this_thread::sleep_for (std::chrono::seconds(Time.optimum()/1000) * (1 - Limits.nodes/benchKnps));
            }
#endif
      for (Thread* th : Threads)
      {
          th->bestMoveChanges = 0;
          if (th != this)
              th->start_searching();
      }

      Thread::search(); // Let's start searching!
#ifdef Add_Features
    }
#endif
  }

  // When we reach the maximum depth, we can arrive here without a raise of
  // Threads.stop. However, if we are pondering or in an infinite search,
  // the UCI protocol states that we shouldn't print the best move before the
  // GUI sends a "stop" or "ponderhit" command. We therefore simply wait here
  // until the GUI sends one of those commands.

  while (!Threads.stop && (ponder || Limits.infinite))
  {} // Busy wait for a stop or a ponder reset

  // Stop the threads if not already stopped (also raise the stop if
  // "ponderhit" just reset Threads.ponder).
  Threads.stop = true;

  // Wait until all threads have finished
  for (Thread* th : Threads)
      if (th != this)
          th->wait_for_search_finished();

  // When playing in 'nodes as time' mode, subtract the searched nodes from
  // the available ones before exiting.
  if (Limits.npmsec)
      Time.availableNodes += Limits.inc[us] - Threads.nodes_searched();

  Thread* bestThread = this;

  // Check if there are threads with a better score than main thread
  if (    Options["MultiPV"] == 1
      && !Limits.depth
      && !Skill(Options["Skill Level"]).enabled()
      &&  rootMoves[0].pv[0] != MOVE_NONE)
  {
      std::map<Move, int64_t> votes;
      Value minScore = this->rootMoves[0].score;

      // Find out minimum score and reset votes for moves which can be voted
      for (Thread* th: Threads)
          minScore = std::min(minScore, th->rootMoves[0].score);

      // Vote according to score and depth
      for (Thread* th : Threads)
      {
          int64_t s = th->rootMoves[0].score - minScore + 1;
          votes[th->rootMoves[0].pv[0]] += 200 + s * s * int(th->completedDepth);
      }

      // Select best thread
      auto bestVote = votes[this->rootMoves[0].pv[0]];
      for (Thread* th : Threads)
          if (votes[th->rootMoves[0].pv[0]] > bestVote)
          {
              bestVote = votes[th->rootMoves[0].pv[0]];
              bestThread = th;
          }
  }

  previousScore = bestThread->rootMoves[0].score;

  // Send again PV info if we have a new best thread
  if (bestThread != this)
      sync_cout << UCI::pv(bestThread->rootPos, bestThread->completedDepth, -VALUE_INFINITE, VALUE_INFINITE) << sync_endl;

  sync_cout << "bestmove " << UCI::move(bestThread->rootMoves[0].pv[0], rootPos.is_chess960());

  if (bestThread->rootMoves[0].pv.size() > 1 || bestThread->rootMoves[0].extract_ponder_from_tt(rootPos))
      std::cout << " ponder " << UCI::move(bestThread->rootMoves[0].pv[1], rootPos.is_chess960());

  std::cout << sync_endl;
}


/// Thread::search() is the main iterative deepening loop. It calls search()
/// repeatedly with increasing depth until the allocated thinking time has been
/// consumed, the user stops the search, or the maximum search depth is reached.

void Thread::search() {

  // To allow access to (ss-7) up to (ss+2), the stack must be oversized.
  // The former is needed to allow update_continuation_histories(ss-1, ...),
  // which accesses its argument at ss-6, also near the root.
  // The latter is needed for statScores and killer initialization.
  Stack stack[MAX_PLY+10], *ss = stack+7;
  Move  pv[MAX_PLY+1];
#ifdef Maverick
  Value bestValue, alpha, beta, delta1, delta2;
#else
  Value bestValue, alpha, beta, delta;
#endif
  Move  lastBestMove = MOVE_NONE;
  Depth lastBestMoveDepth = DEPTH_ZERO;
  MainThread* mainThread = (this == Threads.main() ? Threads.main() : nullptr);
  double timeReduction = 1, totBestMoveChanges = 0;
  Color us = rootPos.side_to_move();

#ifdef Add_Features
  TB::SevenManProbe = Options["7 Man Probing"];

#endif
	
  std::memset(ss-7, 0, 10 * sizeof(Stack));
  for (int i = 7; i > 0; i--)

     (ss-i)->continuationHistory = &this->continuationHistory[NO_PIECE][0]; // Use as sentinel
ss->pv = pv;

#ifdef Add_Features
  if (cleanSearch)
	  Search::clear();
#endif
#ifdef Maverick
  bestValue = delta1 = delta2 = alpha = -VALUE_INFINITE; //corchess by Ivan Ivec
#else
  bestValue = delta = alpha = -VALUE_INFINITE;
#endif

  beta = VALUE_INFINITE;

  size_t multiPV = Options["MultiPV"];
  Skill skill(Options["Skill Level"]);

#ifdef Maverick //zugzwangMates
  zugzwangMates=0;
#endif

#ifdef Add_Features
    if (tactical) multiPV = pow(2, tactical);
	if (aggressiveness) attack = aggressiveness;
#endif
  // When playing with strength handicap enable MultiPV search that we will
  // use behind the scenes to retrieve a set of possible moves.
  if (skill.enabled())
      multiPV = std::max(multiPV, (size_t)4);

  multiPV = std::min(multiPV, rootMoves.size());
#ifdef Maverick
  int w_ct = int(Options["W_Contempt"]) * PawnValueEg / 100; // From centipawns
  int b_ct = int(Options["B_Contempt"]) * PawnValueEg / 100; // From centipawns
  int ct = (us == WHITE ) ? w_ct : b_ct ;
#else
  int ct = int(Options["Contempt"]) * PawnValueEg / 100; // From centipawns
#endif
  // In analysis mode, adjust contempt in accordance with user preference
  if (Limits.infinite || Options["UCI_AnalyseMode"])
      ct =  Options["Analysis Contempt"] == "Off"  ? 0
          : Options["Analysis Contempt"] == "Both" ? ct
          : Options["Analysis Contempt"] == "White" && us == BLACK ? -ct
          : Options["Analysis Contempt"] == "Black" && us == WHITE ? -ct
          : ct;

  // Evaluation score is from the white point of view
  contempt = (us == WHITE ?  make_score(ct, ct / 2)
                          : -make_score(ct, ct / 2));

  // Iterative deepening loop until requested to stop or the target depth is reached
  while (   (rootDepth += ONE_PLY) < DEPTH_MAX
         && !Threads.stop
         && !(Limits.depth && mainThread && rootDepth / ONE_PLY > Limits.depth))
  {
      // Age out PV variability metric
      if (mainThread)
          totBestMoveChanges /= 2;

      // Save the last iteration's scores before first PV line is searched and
      // all the move scores except the (new) PV are set to -VALUE_INFINITE.
      for (RootMove& rm : rootMoves)
          rm.previousScore = rm.score;

      size_t pvFirst = 0;
      pvLast = 0;

#if Maverick  //Vondele - Fix issues from using adjustedDepth too broadly #1792
      Depth adjustedDepth = rootDepth;

#endif

      // MultiPV loop. We perform a full root search for each PV line
      for (pvIdx = 0; pvIdx < multiPV && !Threads.stop; ++pvIdx)
      {
          if (pvIdx == pvLast)
          {
              pvFirst = pvLast;
              for (pvLast++; pvLast < rootMoves.size(); pvLast++)
                  if (rootMoves[pvLast].tbRank != rootMoves[pvFirst].tbRank)
                      break;
          }

          // Reset UCI info selDepth for each depth and each PV line
          selDepth = 0;
#ifdef Maverick
          // Reset aspiration window starting size
          if (rootDepth >= 5 * ONE_PLY)
          {
              Value previousScore = rootMoves[pvIdx].previousScore;
              delta1 = (previousScore < 0) ? Value(int(12.0 + 0.07 * abs(previousScore))) : Value(16);
              delta2 = (previousScore > 0) ? Value(int(12.0 + 0.07 * abs(previousScore))) : Value(16);
              alpha = std::max(previousScore - delta1,-VALUE_INFINITE);
              beta  = std::min(previousScore + delta2, VALUE_INFINITE);
#else
           // Reset aspiration window starting size
          if (rootDepth >= 5 * ONE_PLY)
          {
              Value previousScore = rootMoves[pvIdx].previousScore;
              delta = Value(20);
              alpha = std::max(previousScore - delta,-VALUE_INFINITE);
              beta  = std::min(previousScore + delta, VALUE_INFINITE);
#endif
		// Adjust contempt based on root move's previousScore (dynamic contempt)
		int dct;
#ifdef Add_Features
		bool dc = Options["Dynamic_Contempt"];
		if (!dc)
		{
			dct = 0;
			contempt = Score(0);
		}
		else
#endif
				{
#ifdef Add_Features
					dct = ct + 88 * previousScore / (abs(previousScore) + 200)
					+ (attack * (ct + 88 * previousScore / (abs(previousScore) + 200)))/1000;
#else
				dct = ct + 88 * previousScore / (abs(previousScore) + 200);
#endif
                contempt = (us == WHITE ?  make_score(dct, dct / 2)
                            : -make_score(dct, dct / 2));
				}
            }

          // Start with a small aspiration window and, in the case of a fail
          // high/low, re-search with a bigger window until we don't fail
          // high/low anymore.
          int failedHighCnt = 0;
          while (true )
          {

#ifdef Maverick
		adjustedDepth = std::max(ONE_PLY, rootDepth - failedHighCnt * ONE_PLY);
#else
              Depth adjustedDepth = std::max(ONE_PLY, rootDepth - failedHighCnt * ONE_PLY);
#endif
              bestValue = ::search<PV>(rootPos, ss, alpha, beta, adjustedDepth, false);

              // Bring the best move to the front. It is critical that sorting
              // is done with a stable algorithm because all the values but the
              // first and eventually the new best one are set to -VALUE_INFINITE
              // and we want to keep the same order for all the moves except the
              // new PV that goes to the front. Note that in case of MultiPV
              // search the already searched PV lines are preserved.
              std::stable_sort(rootMoves.begin() + pvIdx, rootMoves.begin() + pvLast);

              // If search has been stopped, we break immediately. Sorting is
              // safe because RootMoves is still valid, although it refers to
              // the previous iteration.
              if (Threads.stop)
                  break;

                // When failing high/low give some update (without cluttering
                // the UI) before a re-search.
                if (
#ifdef Add_Features
                    !minOutput &&
#endif
                    mainThread
                    && multiPV == 1
                    && (bestValue <= alpha || bestValue >= beta)
                    && Time.elapsed() > 3000)
                    sync_cout << UCI::pv(rootPos, rootDepth, alpha, beta) << sync_endl;

              // In case of failing low/high increase aspiration window and
              // re-search, otherwise exit the loop.

              if (bestValue <= alpha)
              {
                  beta = (alpha + beta) / 2;
#ifdef Maverick
                  alpha = std::max(bestValue - delta1, -VALUE_INFINITE); //corchess by Ivan Ivec
#else
                  alpha = std::max(bestValue - delta, -VALUE_INFINITE);
#endif
                  if (mainThread)
                  {
                      failedHighCnt = 0;
                      mainThread->stopOnPonderhit = false;
                  }
              }
              else if (bestValue >= beta)
              {

#ifdef Maverick //  Gunther Demetz zugzwangSolver
                  beta = std::min(bestValue + delta2, VALUE_INFINITE);  //corchess by Ivan Ivec
                  if (zugzwangMates > 5)
                      zugzwangMates-=100;
#else
                  beta = std::min(bestValue + delta, VALUE_INFINITE);
#endif

                  if (mainThread)
                      ++failedHighCnt;
              }
              else
                  break;

#ifdef Maverick //corchess by Ivan Ivec
              delta1 += delta1 / 4 + 5;
              delta2 += delta2 / 4 + 5;
#else
              delta += delta / 4 + 5;
#endif

              assert(alpha >= -VALUE_INFINITE && beta <= VALUE_INFINITE);
          }

          // Sort the PV lines searched so far and update the GUI
          std::stable_sort(rootMoves.begin() + pvFirst, rootMoves.begin() + pvIdx + 1);

          if (    mainThread
              && (Threads.stop || pvIdx + 1 == multiPV || Time.elapsed() > 3000))
              sync_cout << UCI::pv(rootPos, rootDepth, alpha, beta) << sync_endl;
      }

        if (!Threads.stop)
#ifdef Maverick
		completedDepth = adjustedDepth;
#else
          completedDepth = rootDepth;
#endif
      if (rootMoves[0].pv[0] != lastBestMove) {
         lastBestMove = rootMoves[0].pv[0];
#ifdef Maverick
		lastBestMoveDepth = adjustedDepth;
#else
         lastBestMoveDepth = rootDepth;
#endif
      }

      // Have we found a "mate in x"?
      if (   Limits.mate
          && bestValue >= VALUE_MATE_IN_MAX_PLY
          && VALUE_MATE - bestValue <= 2 * Limits.mate)
          Threads.stop = true;

      if (!mainThread)
          continue;
#ifdef Add_Features
        if (Options["FastPlay"])
        {
            if ( Time.elapsed() > Time.optimum() / 256
                 && ( abs(bestValue) > 12300 ||  abs(bestValue) >= VALUE_MATE_IN_MAX_PLY ))
                 Threads.stop = true;
        }
#endif
      // If skill level is enabled and time is up, pick a sub-optimal best move
      if (skill.enabled() && skill.time_to_pick(rootDepth))
          skill.pick_best(multiPV);

      // Do we have time for the next iteration? Can we stop searching now?
      if (    Limits.use_time_management()
          && !Threads.stop
          && !mainThread->stopOnPonderhit)
      {
          double fallingEval = (314 + 9 * (mainThread->previousScore - bestValue)) / 581.0;
          fallingEval = clamp(fallingEval, 0.5, 1.5);

          // If the bestMove is stable over several iterations, reduce time accordingly
          timeReduction = lastBestMoveDepth + 10 * ONE_PLY < completedDepth ? 1.95 : 1.0;

          double reduction = std::pow(mainThread->previousTimeReduction, 0.528) / timeReduction;

          // Use part of the gained time from a previous stable move for the current move
          for (Thread* th : Threads)
          {
              totBestMoveChanges += th->bestMoveChanges;
              th->bestMoveChanges = 0;
          }
          double bestMoveInstability = 1 + totBestMoveChanges / Threads.size();

          // Stop the search if we have only one legal move, or if available time elapsed
          if (   rootMoves.size() == 1
              || Time.elapsed() > Time.optimum() * fallingEval * reduction * bestMoveInstability)
          {
              // If we are allowed to ponder do not stop the search now but
              // keep pondering until the GUI sends "ponderhit" or "stop".
              if (mainThread->ponder)
                  mainThread->stopOnPonderhit = true;
              else
                  Threads.stop = true;
          }
      }
  }

  if (!mainThread)
      return;

  mainThread->previousTimeReduction = timeReduction;

  // If skill level is enabled, swap best PV line with the sub-optimal one
  if (skill.enabled())
      std::swap(rootMoves[0], *std::find(rootMoves.begin(), rootMoves.end(),
                skill.best ? skill.best : skill.pick_best(multiPV)));
}


namespace {

  // search<>() is the main search function for both PV and non-PV nodes

  template <NodeType NT>
  Value search(Position& pos, Stack* ss, Value alpha, Value beta, Depth depth, bool cutNode) {

    constexpr bool PvNode = NT == PV;
    const bool rootNode = PvNode && ss->ply == 0;

    // Check if we have an upcoming move which draws by repetition, or
    // if the opponent had an alternative move earlier to this position.
    if (   pos.rule50_count() >= 3
        && alpha < VALUE_DRAW
        && !rootNode
        && pos.has_game_cycle(ss->ply))
    {
        alpha = value_draw(depth, pos.this_thread());

        if (alpha >= beta)
            return alpha;
    }

    // Dive into quiescence search when the depth reaches zero
    if (depth < ONE_PLY)
		return qsearch<NT>(pos, ss, alpha, beta);

    assert(-VALUE_INFINITE <= alpha && alpha < beta && beta <= VALUE_INFINITE);
    //  assert(PvNode || (alpha == beta - 1));
    assert(DEPTH_ZERO < depth && depth < DEPTH_MAX);
    assert(!(PvNode && cutNode));
    assert(depth / ONE_PLY * ONE_PLY == depth);

    Move pv[MAX_PLY+1], capturesSearched[32], quietsSearched[64];
    StateInfo st;
    TTEntry* tte;
    Key posKey;
    Move ttMove, move, excludedMove, bestMove;
    Depth extension, newDepth;
    Value bestValue, value, ttValue, eval, maxValue;
    bool ttHit, ttPv, inCheck, givesCheck, improving;
    bool captureOrPromotion, doFullDepthSearch, moveCountPruning, ttCapture;

    Piece movedPiece;
    int moveCount, captureCount, quietCount;

    // Step 1. Initialize node
    Thread* thisThread = pos.this_thread();
    inCheck = pos.checkers();
    Color us = pos.side_to_move();
    moveCount = captureCount = quietCount = ss->moveCount = 0;
    bestValue = -VALUE_INFINITE;
    maxValue = VALUE_INFINITE;

    // Check for the available remaining time
    if (thisThread == Threads.main())
        static_cast<MainThread*>(thisThread)->check_time();

    // Used to send selDepth info to GUI (selDepth counts from 1, ply from 0)
    if (PvNode && thisThread->selDepth < ss->ply + 1)
        thisThread->selDepth = ss->ply + 1;

    if (!rootNode)
    {
        // Step 2. Check for aborted search and immediate draw
        if (   Threads.stop.load(std::memory_order_relaxed)
            || pos.is_draw(ss->ply)
            || ss->ply >= MAX_PLY)

            return (ss->ply >= MAX_PLY && !inCheck) ? evaluate(pos)
							: value_draw(depth, pos.this_thread());

        // Step 3. Mate distance pruning. Even if we mate at the next move our score
        // would be at best mate_in(ss->ply+1), but if alpha is already bigger because
        // a shorter mate was found upward in the tree then there is no need to search
        // because we will never beat the current alpha. Same logic but with reversed
        // signs applies also in the opposite condition of being mated instead of giving
        // mate. In this case return a fail-high score.

        alpha = std::max(mated_in(ss->ply), alpha);
        beta = std::min(mate_in(ss->ply+1), beta);
        if (alpha >= beta)

            return alpha;
    }

    assert(0 <= ss->ply && ss->ply < MAX_PLY);

    (ss+1)->ply = ss->ply + 1;
    (ss+1)->excludedMove = bestMove = MOVE_NONE;
    (ss+2)->killers[0] = (ss+2)->killers[1] = MOVE_NONE;
    Square prevSq = to_sq((ss-1)->currentMove);

    // Initialize statScore to zero for the grandchildren of the current position.
    // So statScore is shared between all grandchildren and only the first grandchild
    // starts with statScore = 0. Later grandchildren start with the last calculated
    // statScore of the previous grandchild. This influences the reduction rules in
    // LMR which are based on the statScore of parent position.
	if (rootNode)
		(ss + 4)->statScore = 0;
	else
		(ss + 2)->statScore = 0;

    // Step 4. Transposition table lookup. We don't want the score of a partial
    // search to overwrite a previous full search TT value, so we use a different
    // position key in case of an excluded move.
    excludedMove = ss->excludedMove;
    posKey = pos.key() ^ Key(excludedMove << 16); // Isn't a very good hash
    tte = TT.probe(posKey, ttHit);
    ttValue = ttHit ? value_from_tt(tte->value(), ss->ply) : VALUE_NONE;
    ttMove =  rootNode ? thisThread->rootMoves[thisThread->pvIdx].pv[0]
            : ttHit    ? tte->move() : MOVE_NONE;
    ttPv = (ttHit && tte->is_pv()) || (PvNode && depth > 4 * ONE_PLY);

    // At non-PV nodes we check for an early TT cutoff
    if (  !PvNode
        && ttHit
        && tte->depth() >= depth
        && ttValue != VALUE_NONE // Possible in case of TT access race
        && (ttValue >= beta ? (tte->bound() & BOUND_LOWER)
                            : (tte->bound() & BOUND_UPPER)))
    {
        // If ttMove is quiet, update move sorting heuristics on TT hit
        if (ttMove)
        {
            if (ttValue >= beta)
            {
                if (!pos.capture_or_promotion(ttMove))
                    update_quiet_stats(pos, ss, ttMove, nullptr, 0, stat_bonus(depth));

                // Extra penalty for early quiet moves of the previous ply
                if ((ss-1)->moveCount <= 2 && !pos.captured_piece())
                        update_continuation_histories(ss-1, pos.piece_on(prevSq), prevSq, -stat_bonus(depth + ONE_PLY));
            }
            // Penalty for a quiet ttMove that fails low
            else if (!pos.capture_or_promotion(ttMove))
            {
                int penalty = -stat_bonus(depth);
                thisThread->mainHistory[us][from_to(ttMove)] << penalty;
                update_continuation_histories(ss, pos.moved_piece(ttMove), to_sq(ttMove), penalty);
            }
        }
        return ttValue;
    }

    // Step 5. Tablebases probe
    if (!rootNode && TB::Cardinality)
    {
        int piecesCount = pos.count<ALL_PIECES>();

        if (    piecesCount <= TB::Cardinality
#if defined (Add_Features) || (Maverick) //MB less probing with 7 MAN EGTB
		&&  (piecesCount < TB::Cardinality
		|| (depth >= TB::ProbeDepth && (TB::Cardinality < 7 || TB::SevenManProbe)))
#else
		&& (piecesCount < TB::Cardinality || depth >= TB::ProbeDepth)
#endif
            &&  pos.rule50_count() == 0
            && !pos.can_castle(ANY_CASTLING))
        {
            TB::ProbeState err;
            TB::WDLScore wdl = Tablebases::probe_wdl(pos, &err);

            // Force check of time on the next occasion
            if (thisThread == Threads.main())
                static_cast<MainThread*>(thisThread)->callsCnt = 0;

            if (err != TB::ProbeState::FAIL)
            {
                thisThread->tbHits.fetch_add(1, std::memory_order_relaxed);

                int drawScore = TB::UseRule50 ? 1 : 0;

                value =  wdl < -drawScore ? -VALUE_MATE + MAX_PLY + ss->ply + 1
                       : wdl >  drawScore ?  VALUE_MATE - MAX_PLY - ss->ply - 1
                                          :  VALUE_DRAW + 2 * wdl * drawScore;

                Bound b =  wdl < -drawScore ? BOUND_UPPER
                         : wdl >  drawScore ? BOUND_LOWER : BOUND_EXACT;

                if (    b == BOUND_EXACT
                    || (b == BOUND_LOWER ? value >= beta : value <= alpha))
                {
                    tte->save(posKey, value_to_tt(value, ss->ply), ttPv, b,
                              std::min(DEPTH_MAX - ONE_PLY, depth + 6 * ONE_PLY),
                              MOVE_NONE, VALUE_NONE);
                    return value;
                }

                if (PvNode)
                {
                    if (b == BOUND_LOWER)
                        bestValue = value, alpha = std::max(alpha, bestValue);
                    else
                        maxValue = value;
                }
            }
        }
    }

    // Step 6. Static evaluation of the position

#ifdef Maverick
    if (inCheck || (PvNode && depth < 3 * ONE_PLY))
#else
    if (inCheck)
#endif

    {
        ss->staticEval = eval = VALUE_NONE;
        improving = false;
        goto moves_loop;  // Skip early pruning when in check
    }
    else if (ttHit)
    {
        // Never assume anything on values stored in TT
        ss->staticEval = eval = tte->eval();
        if (eval == VALUE_NONE)
            ss->staticEval = eval = evaluate(pos);

        // Can ttValue be used as a better position evaluation?
        if (    ttValue != VALUE_NONE
            && (tte->bound() & (ttValue > eval ? BOUND_LOWER : BOUND_UPPER)))
            eval = ttValue;
    }
    else
    {
        if ((ss-1)->currentMove != MOVE_NULL)
        {
            int bonus = -(ss-1)->statScore / 512;

            ss->staticEval = eval = evaluate(pos) + bonus;
        }
        else
            ss->staticEval = eval = -(ss-1)->staticEval + 2 * Eval::Tempo;

        tte->save(posKey, VALUE_NONE, ttPv, BOUND_NONE, DEPTH_NONE, MOVE_NONE, eval);
    }

    // Step 7. Razoring (~2 Elo)
    if (   !rootNode // The required rootNode PV handling is not available in qsearch
#ifdef Add_Features
		&& !bruteForce
#endif
        &&  depth < 2 * ONE_PLY
        &&  eval <= alpha - RazorMargin
		
		)
        return qsearch<NT>(pos, ss, alpha, beta);

    improving =   ss->staticEval >= (ss-2)->staticEval
               || (ss-2)->staticEval == VALUE_NONE;

    // Step 8. Futility pruning: child node (~30 Elo)
    if (   !PvNode
#ifdef Add_Features
        && !bruteForce
#endif
        &&  depth < 7 * ONE_PLY
        &&  eval - futility_margin(depth, improving) >= beta
        &&  eval < VALUE_KNOWN_WIN) // Do not return unproven wins
		return eval;

    // Step 9. Null move search with verification search (~40 Elo)
#ifdef Add_Features
    if (   !noNULL && !PvNode
#else
    if (   !PvNode
#endif
        && (ss-1)->currentMove != MOVE_NULL
        && (ss-1)->statScore < 23200
        &&  eval >= beta
        &&  ss->staticEval >= beta - 36 * depth / ONE_PLY + 225
        && !excludedMove
#ifdef Maverick
        && thisThread->selDepth + 3 > thisThread->rootDepth / ONE_PLY  //idea from corchess by Ivan Ivec (modfied here)
        &&  pos.non_pawn_material(us) > BishopValueMg  //corchess by Ivan Ivec
#else
        &&  pos.non_pawn_material(us)
#endif
        && (ss->ply >= thisThread->nmpMinPly || us != thisThread->nmpColor)
)
    {
        assert(eval - beta >= 0);

        Depth R = ((823 + 67 * depth / ONE_PLY) / 256 + std::min(int(eval - beta) / 200, 3)) * ONE_PLY;
        ss->currentMove = MOVE_NULL;
        ss->continuationHistory = &thisThread->continuationHistory[NO_PIECE][0];
        pos.do_null_move(st);
        Value nullValue = -search<NonPV>(pos, ss+1, -beta, -beta+1, depth-R, !cutNode);
        pos.undo_null_move();

        if (nullValue >= beta)
        {
            // Do not return unproven mate scores
            if (nullValue >= VALUE_MATE_IN_MAX_PLY)
                nullValue = beta;

            if (thisThread->nmpMinPly || (abs(beta) < VALUE_KNOWN_WIN && depth < 12 * ONE_PLY))
                return nullValue;

            assert(!thisThread->nmpMinPly); // Recursive verification is not allowed
			
#ifdef Maverick //Gunther Demetz zugzwangSolver
		    if  ( depth % 2 == 1 ){
				thisThread->nmpColor = us;
				Pawns::Entry* pe;
				if (  !inCheck
					&& thisThread->zugzwangMates < 1000000
                    && (pe = Pawns::probe(pos)) != nullptr
                    && popcount(pe->passedPawns[us])
                    && popcount(pe->passedPawns[us]) <= 2
                    && popcount(pos.pieces(us)) <= 7
                    && popcount(pos.pieces())   <= 12
                    && MoveList<LEGAL, KING>(pos).size() < 1)
				{
					bool oneOpponentPasser = popcount(pe->passedPawns[~us]) == 1 &&
						!(pos.pieces() & forward_file_bb(~us, lsb(pe->passedPawns[~us])));
					Bitboard passed = pe->passedPawns[us] & ~pos.blockers_for_king(us) &  ~pos.blockers_for_king(~us);
					while (passed)
					{
						Square s = pop_lsb(&passed);
						Square promo = make_square(file_of(s), us == WHITE ? RANK_8 : RANK_1);
						if ((pos.pieces() & between_bb(promo, s)) || promo == pos.square<KING>(us)) // king can't move
							continue; // passer blocked
						Move directPromotion = make_move(s, promo);
						bool killPromo =  (pos.pieces(~us) & promo) || !pos.see_ge(directPromotion); // opponent controls promotion-square
						if (!killPromo && !oneOpponentPasser)
							continue;
						
						StateInfo s1,s2,s3;
						Square p2, p3 = SQ_NONE;
						if (oneOpponentPasser && !killPromo)
						{
							Rank r1 = relative_rank(~us, rank_of(lsb(pe->passedPawns[~us])));
							Rank r2 = relative_rank( us, rank_of(s));
							if (r2 > r1)
								continue; // if our passed is more advanced we will promote earlier and probably defend with success
							if (pawn_attack_span(us, s) & pos.pieces(~us, PAWN))
							{   // pseudo passed pawn: will be passed after levers
								p2 = lsb(pawn_attack_span(us, s) & pos.pieces(~us, PAWN));
								Bitboard removeLevers = forward_file_bb(~us, p2) & pos.pieces( us, PAWN);
								if (removeLevers)
								{
									p3 = lsb(removeLevers);
									pos.removePawn(p2, s2);
									pos.removePawn(p3, s3);
								}
							}
						}

						thisThread->nmpMinPly = MAX_PLY;
						pos.removePawn(s, s1);
						Move pv1[MAX_PLY+1];
						(ss)->pv = pv1;
						(ss)->pv[0] = MOVE_NONE;
						Depth nd = (oneOpponentPasser && !killPromo) ? depth - R - 2 * ONE_PLY : depth - 4 * ONE_PLY;
						Value v = search<PV>(pos, ss, mated_in(0), VALUE_MATED_IN_MAX_PLY, nd, false);
						
						pos.undo_removePawn(s, us);
						if (p3 != SQ_NONE) // reput the lever pawns
							pos.undo_removePawn(p3, us), pos.undo_removePawn(p2, ~us);
						if (v > mated_in(0) && v < VALUE_MATED_IN_MAX_PLY)

						{
                        //sync_cout << pos << "info mate " << UCI::value(v) << " detected with depth " << nd << " !  at score " << thisThread->rootMoves[0].score << sync_endl;
							thisThread->zugzwangMates++;
							thisThread->nmpMinPly = 0;
                        // Early return here with a low value, this will spotlight this promising variation
							return Value(thisThread->rootMoves[0].score * (thisThread->rootPos.side_to_move() != us ? 1 : -1) - 80);
						}
					} // end processing of passed pawns
				}
			}
#endif
			
			// Do verification search at high depths, with null move pruning disabled
            // for us, until ply exceeds nmpMinPly.
			thisThread->nmpMinPly = ss->ply + 3 * (depth-R) / (4 * ONE_PLY);
            thisThread->nmpColor = us;

            Value v = search<NonPV>(pos, ss, beta-1, beta, depth-R, false);

            thisThread->nmpMinPly = 0;

            if (v >= beta)
                return nullValue;
        }
    }

    // Step 10. ProbCut (~10 Elo)
    // If we have a good enough capture and a reduced search returns a value
    // much above beta, we can (almost) safely prune the previous move.
    if (   !PvNode
#ifdef Add_Features
		&& !bruteForce
#endif
        &&  depth >= 5 * ONE_PLY
        &&  abs(beta) < VALUE_MATE_IN_MAX_PLY)
    {
        Value raisedBeta = std::min(beta + 216 - 48 * improving, VALUE_INFINITE);
        MovePicker mp(pos, ttMove, raisedBeta - ss->staticEval, &thisThread->captureHistory);
        int probCutCount = 0;

        while (  (move = mp.next_move()) != MOVE_NONE
               && probCutCount < 2 + 2 * cutNode)
            if (move != excludedMove && pos.legal(move))
            {
                probCutCount++;

                ss->currentMove = move;
                ss->continuationHistory = &thisThread->continuationHistory[pos.moved_piece(move)][to_sq(move)];

                assert(depth >= 5 * ONE_PLY);

                pos.do_move(move, st);

                // Perform a preliminary qsearch to verify that the move holds
                value = -qsearch<NonPV>(pos, ss+1, -raisedBeta, -raisedBeta+1);

                // If the qsearch held, perform the regular search
                if (value >= raisedBeta)
                    value = -search<NonPV>(pos, ss+1, -raisedBeta, -raisedBeta+1, depth - 4 * ONE_PLY, !cutNode);

                pos.undo_move(move);

                if (value >= raisedBeta)

#ifdef Maverick  //  Moez Jellouli -> Save_probcut #e05dc73

				{
					if (!excludedMove)
					tte->save(posKey, value_to_tt(value, ss->ply), ttPv,
							  BOUND_LOWER, depth - 4 * ONE_PLY, move, ss->staticEval);
					
					thisThread->visits++;
					thisThread->allScores += (ss->ply % 2 == 0) ? value : -value;
					
                    return value;
                }
#else
                    return value;
#endif
        }
    }

    // Step 11. Internal iterative deepening (~2 Elo)
    if (depth >= 8 * ONE_PLY && !ttMove)
    {
        search<NT>(pos, ss, alpha, beta, depth - 7 * ONE_PLY, cutNode);

        tte = TT.probe(posKey, ttHit);
        ttValue = ttHit ? value_from_tt(tte->value(), ss->ply) : VALUE_NONE;
        ttMove = ttHit ? tte->move() : MOVE_NONE;
    }

moves_loop: // When in check, search starts from here

    const PieceToHistory* contHist[] = { (ss-1)->continuationHistory, (ss-2)->continuationHistory,
                                          nullptr, (ss-4)->continuationHistory,
                                          nullptr, (ss-6)->continuationHistory };

    Move countermove = thisThread->counterMoves[pos.piece_on(prevSq)][prevSq];

    MovePicker mp(pos, ttMove, depth, &thisThread->mainHistory,
                                      &thisThread->captureHistory,
                                      contHist,
                                      countermove,
                                      ss->killers);

    value = bestValue; // Workaround a bogus 'uninitialized' warning under gcc
    moveCountPruning = false;
    ttCapture = ttMove && pos.capture_or_promotion(ttMove);

    // Step 12. Loop through all pseudo-legal moves until no moves remain
    // or a beta cutoff occurs.
    while ((move = mp.next_move(moveCountPruning)) != MOVE_NONE)
    {
      assert(is_ok(move));

      if (move == excludedMove)
          continue;

      // At root obey the "searchmoves" option and skip moves not listed in Root
      // Move List. As a consequence any illegal move is also skipped. In MultiPV
      // mode we also skip PV moves which have been already searched and those
      // of lower "TB rank" if we are in a TB root position.
      if (rootNode && !std::count(thisThread->rootMoves.begin() + thisThread->pvIdx,
                                  thisThread->rootMoves.begin() + thisThread->pvLast, move))
          continue;

      ss->moveCount = ++moveCount;

#ifdef Add_Features
      if (!minOutput && rootNode && thisThread == Threads.main() && Time.elapsed() > 3000)
#else
      if (rootNode && thisThread == Threads.main() && Time.elapsed() > 3000)
#endif
          sync_cout << "info depth " << depth / ONE_PLY
                    << " currmove " << UCI::move(move, pos.is_chess960())
                    << " currmovenumber " << moveCount + thisThread->pvIdx << sync_endl;
      if (PvNode)
          (ss+1)->pv = nullptr;

      extension = DEPTH_ZERO;
      captureOrPromotion = pos.capture_or_promotion(move);
      movedPiece = pos.moved_piece(move);
      givesCheck = pos.gives_check(move);

      // Step 13. Extensions (~70 Elo)

      // Singular extension search (~60 Elo). If all moves but one fail low on a
      // search of (alpha-s, beta-s), and just one fails high on (alpha, beta),
      // then that move is singular and should be extended. To verify this we do
      // a reduced search on all the other moves but the ttMove and if the
      // result is lower than ttValue minus a margin then we will extend the ttMove.
#ifdef Maverick
      if (    depth  > 4 * ONE_PLY
          &&  move == ttMove
#else
      if (    depth >= 8 * ONE_PLY
          &&  move == ttMove
#endif
          && !rootNode
          && !excludedMove // Avoid recursive singular search
       /* &&  ttValue != VALUE_NONE Already implicit in the next condition */
          &&  abs(ttValue) < VALUE_KNOWN_WIN
          && (tte->bound() & BOUND_LOWER)
          &&  tte->depth() >= depth - 3 * ONE_PLY
          &&  pos.legal(move))
      {
#ifdef Maverick  //70 - 4 * d by NKONSTANTAKIS & Stéphane Nicolet
          int d = depth / ONE_PLY;
          int margin = 2 * d + std::max(0, (70 - 4 * d)) * ttPv;
          Value singularBeta = std::max(ttValue - margin, -VALUE_MATE + 1);
#else
          Value singularBeta = ttValue - 2 * depth / ONE_PLY;

#endif

          Depth halfDepth = depth / (2 * ONE_PLY) * ONE_PLY; // ONE_PLY invariant
          ss->excludedMove = move;
          value = search<NonPV>(pos, ss, singularBeta - 1, singularBeta, halfDepth, cutNode);
          ss->excludedMove = MOVE_NONE;

          if (value < singularBeta)
              extension = ONE_PLY;

          // Multi-cut pruning
          // Our ttMove is assumed to fail high, and now we failed high also on a reduced
          // search without the ttMove. So we assume this expected Cut-node is not singular,
          // that is multiple moves fail high, and we can prune the whole subtree by returning
          // the hard beta bound.
          else if (cutNode && singularBeta > beta)
              return beta;
      }

      // Check extension (~2 Elo)
#ifdef Maverick
      else if (    givesCheck)
		  extension = ONE_PLY;

     // MichaelB7 Passed pawn extension
     else if ( move == ss->killers[0]
			  && (pos.promotion_pawn_push(move)
				  || (pos.advanced_pawn_push(move)
				  && pos.pawn_passed(us, to_sq(move)))))
		  extension = ONE_PLY;
		  
#else
      else if (    givesCheck
               && (pos.blockers_for_king(~us) & from_sq(move) || pos.see_ge(move)))
		  extension = ONE_PLY;
#endif

      // Castling extension
      else if (type_of(move) == CASTLING)
          extension = ONE_PLY;

#ifdef Maverick  // Shuffle extension. If a reduced search returns the same score of
				 // current position then extend one ply.
                 // by Marco Costalba
		  
      else if (   PvNode
			   && depth >= 8 * ONE_PLY
			   && pos.rule50_count() > 8
			   && ttHit
			   && move == ttMove // Only once per node
			   && tte->depth() > depth
			   && abs(ttValue) < VALUE_KNOWN_WIN
			   && abs(ttValue) < PawnValueMg * pos.rule50_count() / 8)  // See note below.
		  
		       //  Note: Previous condition includes both the shuffle detection and the
			   // stop condition. It stops when rule50_count() becomes so high that ttValue
			   // can no more stay above it.
		  
		  {
			  Value shufflerAlpha = ttValue - 2 * depth / ONE_PLY;
			  Value shufflerBeta = ttValue + 2 * depth / ONE_PLY;
			  Depth halfDepth = depth / (2 * ONE_PLY) * ONE_PLY; // ONE_PLY invariant
			  
			  value = search<PV>(pos, ss, shufflerAlpha, shufflerBeta, halfDepth, false);
			  
			  if (value > shufflerAlpha && value < shufflerBeta)
			extension = ONE_PLY;
		  }
#else
      // Shuffle extension
      else if (   PvNode
               && pos.rule50_count() > 18
               && depth < 3 * ONE_PLY
               && ss->ply < 3 * thisThread->rootDepth / ONE_PLY) // To avoid too deep searches
          extension = ONE_PLY;

      // Passed pawn extension
      else if (   move == ss->killers[0]
			   && pos.advanced_pawn_push(move)
			   && pos.pawn_passed(us, to_sq(move)))
		  extension = ONE_PLY;
#endif
		  
#ifdef Maverick //Moez Jellouli endgame extension
	  else if (pos.non_pawn_material() == 0
               &&  abs(ss->staticEval) <= Value(160)
               &&  abs(ss->staticEval) >= Value(10)
               &&  pos.rule50_count() <= 10
               &&  depth >= 4 * ONE_PLY
               &&  (PvNode || (!PvNode && improving)))	// Endgame extension
		  extension = ONE_PLY;
#endif
      // Calculate new depth for this move
      newDepth = depth - ONE_PLY + extension;

      // Step 14. Pruning at shallow depth (~170 Elo)
      if (  !rootNode
#ifdef Add_Features
          && !bruteForce
#endif			
          && pos.non_pawn_material(us)
          && bestValue > VALUE_MATED_IN_MAX_PLY)
      {
          // Skip quiet moves if movecount exceeds our FutilityMoveCount threshold

          moveCountPruning = moveCount >= futility_move_count(improving, depth / ONE_PLY);

          if (   !captureOrPromotion
              && !givesCheck
              && !pos.advanced_pawn_push(move))
          {
              // Move count based pruning (~30 Elo)
              if (moveCountPruning)
                  continue;

              // Reduced depth of the next LMR search
              int lmrDepth = std::max(newDepth - reduction(improving, depth, moveCount), DEPTH_ZERO);
              lmrDepth /= ONE_PLY;

              // Countermoves based pruning (~20 Elo)
              if (   lmrDepth < 3 + ((ss-1)->statScore > 0 || (ss-1)->moveCount == 1)
                  && (*contHist[0])[movedPiece][to_sq(move)] < CounterMovePruneThreshold
                  && (*contHist[1])[movedPiece][to_sq(move)] < CounterMovePruneThreshold)
                  continue;

              // Futility pruning: parent node (~2 Elo)
              if (   lmrDepth < 7
                  && !inCheck
                  && ss->staticEval + 256 + 200 * lmrDepth <= alpha)
                  continue;
#ifdef Maverick
              // Prune moves with negative SEE (~10 Elo)
              if (!inCheck && !pos.see_ge(move, Value(-29 * lmrDepth * lmrDepth)))
                  continue;
#else
			  // Prune moves with negative SEE (~10 Elo)
			  if (!pos.see_ge(move, Value(-29 * lmrDepth * lmrDepth)))
			  continue;
#endif
          }
#ifdef Maverick
          else if (!inCheck && !pos.see_ge(move, -PawnValueEg * (depth / ONE_PLY))) // (~20 Elo)
                  continue;
#else
		  else if (!pos.see_ge(move, -PawnValueEg * (depth / ONE_PLY))) // (~20 Elo)
		  continue;
#endif
      }

      // Speculative prefetch as early as possible
      prefetch(TT.first_entry(pos.key_after(move)));

      // Check for legality just before making the move
      if (!rootNode && !pos.legal(move))
      {
          ss->moveCount = --moveCount;
          continue;
      }

      // Update the current move (this must be done after singular extension search)
      ss->currentMove = move;
      ss->continuationHistory = &thisThread->continuationHistory[movedPiece][to_sq(move)];

      // Step 15. Make the move
      pos.do_move(move, st, givesCheck);

      // Step 16. Reduced depth search (LMR). If the move fails high it will be
      // re-searched at full depth..
#ifdef Add_Features
        if (    !bruteForce && depth >= 3 * ONE_PLY
#else
        if (    depth >= 3 * ONE_PLY
#endif
          &&  moveCount > 1 + 3 * rootNode
          && (  !captureOrPromotion
              || moveCountPruning
              || ss->staticEval + PieceValue[EG][pos.captured_piece()] <= alpha))
      {
          Depth r = reduction(improving, depth, moveCount);

          // Decrease reduction if position is or has been on the PV
          if (ttPv)
              r -= 2 * ONE_PLY;

          // Decrease reduction if opponent's move count is high (~10 Elo)
          if ((ss-1)->moveCount > 15)
              r -= ONE_PLY;

          if (!captureOrPromotion)
          {
              // Increase reduction if ttMove is a capture (~0 Elo)
              if (ttCapture)
                  r += ONE_PLY;

              // Increase reduction for cut nodes (~5 Elo)
              if (cutNode)
                  r += 2 * ONE_PLY;

              // Decrease reduction for moves that escape a capture. Filter out
              // castling moves, because they are coded as "king captures rook" and
              // hence break make_move(). (~5 Elo)
              else if (    type_of(move) == NORMAL
                       && !pos.see_ge(make_move(to_sq(move), from_sq(move))))
                  r -= 2 * ONE_PLY;
#ifdef Maverick  //  miguel-l/Stockfish/tree/d2a6f..d10ad7
			  else if (type_of(movedPiece) == PAWN
					   && relative_rank(us, rank_of(from_sq(move))) > RANK_5)  // changed Rank by Michael B7
				  r -= ONE_PLY;
#endif
              ss->statScore =  thisThread->mainHistory[us][from_to(move)]
                             + (*contHist[0])[movedPiece][to_sq(move)]
                             + (*contHist[1])[movedPiece][to_sq(move)]
                             + (*contHist[3])[movedPiece][to_sq(move)]
                             - 4000;

              // Decrease/increase reduction by comparing opponent's stat score (~10 Elo)
              if (ss->statScore >= 0 && (ss-1)->statScore < 0)
                  r -= ONE_PLY;

              else if ((ss-1)->statScore >= 0 && ss->statScore < 0)
                  r += ONE_PLY;

              // Decrease/increase reduction for moves with a good/bad history (~30 Elo)
              r -= ss->statScore / 20000 * ONE_PLY;
            }
		  
          Depth d = std::max(newDepth - std::max(r, DEPTH_ZERO), ONE_PLY);

          value = -search<NonPV>(pos, ss+1, -(alpha+1), -alpha, d, true);

          doFullDepthSearch = (value > alpha && d != newDepth);
      }
      else
          doFullDepthSearch = !PvNode || moveCount > 1;

      // Step 17. Full depth search when LMR is skipped or fails high
      if (doFullDepthSearch)
          value = -search<NonPV>(pos, ss+1, -(alpha+1), -alpha, newDepth, !cutNode);

      // For PV nodes only, do a full PV search on the first move or after a fail
      // high (in the latter case search only if value < beta), otherwise let the
      // parent node fail low with value <= alpha and try another move.
      if (PvNode && (moveCount == 1 || (value > alpha && (rootNode || value < beta))))
      {
          (ss+1)->pv = pv;
          (ss+1)->pv[0] = MOVE_NONE;

          value = -search<PV>(pos, ss+1, -beta, -alpha, newDepth, false);
      }

      // Step 18. Undo move
      pos.undo_move(move);

      assert(value > -VALUE_INFINITE && value < VALUE_INFINITE);

      // Step 19. Check for a new best move
      // Finished searching the move. If a stop occurred, the return value of
      // the search cannot be trusted, and we return immediately without
      // updating best move, PV and TT.
      if (Threads.stop.load(std::memory_order_relaxed))
          return VALUE_ZERO;

      if (rootNode)
      {
          RootMove& rm = *std::find(thisThread->rootMoves.begin(),
                                    thisThread->rootMoves.end(), move);
          
          // PV move or new best move?
          if (moveCount == 1 || value > alpha)
          {
              rm.score = value;
              rm.selDepth = thisThread->selDepth;
              rm.pv.resize(1);

              assert((ss+1)->pv);

              for (Move* m = (ss+1)->pv; *m != MOVE_NONE; ++m)
                  rm.pv.push_back(*m);

              // We record how often the best move has been changed in each
              // iteration. This information is used for time management: When
              // the best move changes frequently, we allocate some more time.

			  if (moveCount > 1)
				  ++thisThread->bestMoveChanges;
#ifdef Maverick //zugzwangMates
                if (moveCount == 1 && thisThread->zugzwangMates > 100 && static_cast<MainThread*>(thisThread)->bestMoveChanges < 2)
                    thisThread->zugzwangMates = 1000000; // give up
#endif

          }
          else
              // All other moves but the PV are set to the lowest value: this
              // is not a problem when sorting because the sort is stable and the
              // move position in the list is preserved - just the PV is pushed up.
              rm.score = -VALUE_INFINITE;
      }

      if (value > bestValue)
      {
          bestValue = value;

          if (value > alpha)
          {
              bestMove = move;

              if (PvNode && !rootNode) // Update pv even in fail-high case
                  update_pv(ss->pv, move, (ss+1)->pv);

              if (PvNode && value < beta) // Update alpha! Always alpha < beta
                  alpha = value;
              else
              {
                 //assert(value >= beta); // Fail high
                  ss->statScore = 0;

#ifdef Maverick// Gunther Demetz
                    if ( !PvNode
                            && depth % 2 == 1
                            && !inCheck
                            && thisThread->zugzwangMates < 20
                            && make_move(to_sq((ss-2)->currentMove), from_sq((ss-2)->currentMove)) == move
                            && alpha > VALUE_MATED_IN_MAX_PLY
                            && MoveList<LEGAL, KING>(pos).size() == 0)
                    {
                        int matecount=0;
                        Move m;
                        while ((m = mp.next_move(false)) != MOVE_NONE)
                        {
                            if (pos.moved_piece(m) != movedPiece || !pos.legal(m))
                                continue;
                            StateInfo s;
                            pos.do_move(m, s);
                            Value v = -search<NonPV>(pos, ss+1, -(alpha+1), -alpha, ONE_PLY, true);
                            pos.undo_move(m);
                            if (v < VALUE_MATED_IN_MAX_PLY) // movedPiece must babysit a square and is bouncing
                                matecount++;
                            if (matecount > 2)
                            {
                                thisThread->zugzwangMates++;
                                return Value(thisThread->rootMoves[0].score * (thisThread->rootPos.side_to_move() != us ? 1 : -1) - 80);
                            }
                        }
                    }
#endif
				   break;

				  
              }
          }
      }

      if (move != bestMove)
      {
          if (captureOrPromotion && captureCount < 32)
              capturesSearched[captureCount++] = move;

          else if (!captureOrPromotion && quietCount < 64)
              quietsSearched[quietCount++] = move;
      }
    }

    // The following condition would detect a stop only after move loop has been
    // completed. But in this case bestValue is valid because we have fully
    // searched our subtree, and we can anyhow save the result in TT.
    /*
       if (Threads.stop)
        return VALUE_DRAW;
    */

    // Step 20. Check for mate and stalemate
    // All legal moves have been searched and if there are no legal moves, it
    // must be a mate or a stalemate. If we are in a singular extension search then
    // return a fail low score.

    assert(moveCount || !inCheck || excludedMove || !MoveList<LEGAL>(pos).size());

    if (!moveCount)
        bestValue = excludedMove ? alpha
                   :     inCheck ? mated_in(ss->ply) : VALUE_DRAW;
    else if (bestMove)
    {
        // Quiet best move: update move sorting heuristics
        if (!pos.capture_or_promotion(bestMove))
            update_quiet_stats(pos, ss, bestMove, quietsSearched, quietCount,
                               stat_bonus(depth + (bestValue > beta + PawnValueMg ? ONE_PLY : DEPTH_ZERO)));

        update_capture_stats(pos, bestMove, capturesSearched, captureCount, stat_bonus(depth + ONE_PLY));

        // Extra penalty for a quiet TT or main killer move in previous ply when it gets refuted
        if (   ((ss-1)->moveCount == 1 || ((ss-1)->currentMove == (ss-1)->killers[0]))
            && !pos.captured_piece())
                update_continuation_histories(ss-1, pos.piece_on(prevSq), prevSq, -stat_bonus(depth + ONE_PLY));

    }
    // Bonus for prior countermove that caused the fail low
    else if (   (depth >= 3 * ONE_PLY || PvNode)
             && !pos.captured_piece())
        update_continuation_histories(ss-1, pos.piece_on(prevSq), prevSq, stat_bonus(depth));

    if (PvNode)
        bestValue = std::min(bestValue, maxValue);

    if (!excludedMove)
        tte->save(posKey, value_to_tt(bestValue, ss->ply), ttPv,
                  bestValue >= beta ? BOUND_LOWER :
                  PvNode && bestMove ? BOUND_EXACT : BOUND_UPPER,
                  depth, bestMove, ss->staticEval);

    assert(bestValue > -VALUE_INFINITE && bestValue < VALUE_INFINITE);
			
#ifdef Add_Features
			if (jekyll && variety && bestValue > 100 && popcount(pos.pieces()) > 10)
			{
				std::mt19937 gen2(now());
				std::uniform_int_distribution<int> dis(0, 2 * variety * jekyll);
				bestValue -= dis(gen2);
			}
#endif
			
    assert(bestValue > -VALUE_INFINITE && bestValue < VALUE_INFINITE);

    return bestValue;
  }


  // qsearch() is the quiescence search function, which is called by the main search
  // function with zero depth, or recursively with further decreasing depth per call.
  template <NodeType NT>
  Value qsearch(Position& pos, Stack* ss, Value alpha, Value beta, Depth depth) {

    constexpr bool PvNode = NT == PV;

    assert(alpha >= -VALUE_INFINITE && alpha < beta && beta <= VALUE_INFINITE);
    assert(PvNode || (alpha == beta - 1));
    assert(depth <= DEPTH_ZERO);
    assert(depth / ONE_PLY * ONE_PLY == depth);

    Move pv[MAX_PLY+1];
    StateInfo st;
    TTEntry* tte;
    Key posKey;
    Move ttMove, move, bestMove;
    Depth ttDepth;
    Value bestValue, value, ttValue, futilityValue, futilityBase, oldAlpha;
    bool ttHit, pvHit, inCheck, givesCheck, evasionPrunable;
    int moveCount;

    if (PvNode)
    {
        oldAlpha = alpha; // To flag BOUND_EXACT when eval above alpha and no available moves
        (ss+1)->pv = pv;
        ss->pv[0] = MOVE_NONE;
    }

    Thread* thisThread = pos.this_thread();
    (ss+1)->ply = ss->ply + 1;
    bestMove = MOVE_NONE;
    inCheck = pos.checkers();
    moveCount = 0;

    // Check for an immediate draw or maximum ply reached
    if (   pos.is_draw(ss->ply)
        || ss->ply >= MAX_PLY)
        return (ss->ply >= MAX_PLY && !inCheck) ? evaluate(pos) : VALUE_DRAW;

    assert(0 <= ss->ply && ss->ply < MAX_PLY);

    // Decide whether or not to include checks: this fixes also the type of
    // TT entry depth that we are going to use. Note that in qsearch we use
    // only two types of depth in TT: DEPTH_QS_CHECKS or DEPTH_QS_NO_CHECKS.
    ttDepth = inCheck || depth >= DEPTH_QS_CHECKS ? DEPTH_QS_CHECKS
                                                  : DEPTH_QS_NO_CHECKS;
    // Transposition table lookup
    posKey = pos.key();
    tte = TT.probe(posKey, ttHit);
    ttValue = ttHit ? value_from_tt(tte->value(), ss->ply) : VALUE_NONE;
    ttMove = ttHit ? tte->move() : MOVE_NONE;
    pvHit = ttHit && tte->is_pv();

    if (  !PvNode
        && ttHit
        && tte->depth() >= ttDepth
        && ttValue != VALUE_NONE // Only in case of TT access race
        && (ttValue >= beta ? (tte->bound() & BOUND_LOWER)
                            : (tte->bound() & BOUND_UPPER)))
        return ttValue;

    // Evaluate the position statically
    if (inCheck)
    {
        ss->staticEval = VALUE_NONE;
        bestValue = futilityBase = -VALUE_INFINITE;
    }
    else
    {
        if (ttHit)
        {
            // Never assume anything on values stored in TT
            if ((ss->staticEval = bestValue = tte->eval()) == VALUE_NONE)
                ss->staticEval = bestValue = evaluate(pos);

            // Can ttValue be used as a better position evaluation?
            if (    ttValue != VALUE_NONE
                && (tte->bound() & (ttValue > bestValue ? BOUND_LOWER : BOUND_UPPER)))
                bestValue = ttValue;
        }
        else
            ss->staticEval = bestValue =
            (ss-1)->currentMove != MOVE_NULL ? evaluate(pos)
                                             : -(ss-1)->staticEval + 2 * Eval::Tempo;

        // Stand pat. Return immediately if static value is at least beta
        if (bestValue >= beta)
        {
            if (!ttHit)
                tte->save(posKey, value_to_tt(bestValue, ss->ply), pvHit, BOUND_LOWER,
                          DEPTH_NONE, MOVE_NONE, ss->staticEval);
			
#ifdef Add_Features
            if (jekyll && variety && bestValue > 100 && popcount(pos.pieces()) > 10)
			{
                          std::mt19937 gen3(now());
                          std::uniform_int_distribution<int> dis(0, 2 * variety * jekyll);
                          bestValue -= dis(gen3);
			}
#endif

            return bestValue;
        }

        if (PvNode && bestValue > alpha)
            alpha = bestValue;

        futilityBase = bestValue + 128;
    }

    const PieceToHistory* contHist[] = { (ss-1)->continuationHistory, (ss-2)->continuationHistory,
                                          nullptr, (ss-4)->continuationHistory,
                                          nullptr, (ss-6)->continuationHistory };

    // Initialize a MovePicker object for the current position, and prepare
    // to search the moves. Because the depth is <= 0 here, only captures,
    // queen promotions and checks (only if depth >= DEPTH_QS_CHECKS) will
    // be generated.
    MovePicker mp(pos, ttMove, depth, &thisThread->mainHistory,
                                      &thisThread->captureHistory,
                                      contHist,
                                      to_sq((ss-1)->currentMove));

    // Loop through the moves until no moves remain or a beta cutoff occurs
    while ((move = mp.next_move()) != MOVE_NONE)
    {
      assert(is_ok(move));

      givesCheck = pos.gives_check(move);

      moveCount++;

      // Futility pruning
      if (   !inCheck
          && !givesCheck
          &&  futilityBase > -VALUE_KNOWN_WIN
          && !pos.advanced_pawn_push(move))
      {
          assert(type_of(move) != ENPASSANT); // Due to !pos.advanced_pawn_push

          futilityValue = futilityBase + PieceValue[EG][pos.piece_on(to_sq(move))];

          if (futilityValue <= alpha)
          {
              bestValue = std::max(bestValue, futilityValue);
              continue;
          }

          if (futilityBase <= alpha && !pos.see_ge(move, VALUE_ZERO + 1))
          {
              bestValue = std::max(bestValue, futilityBase);
              continue;
          }
      }

      // Detect non-capture evasions that are candidates to be pruned
      evasionPrunable =    inCheck
                       &&  (depth != DEPTH_ZERO || moveCount > 2)
                       &&  bestValue > VALUE_MATED_IN_MAX_PLY
                       && !pos.capture(move);

      // Don't search moves with negative SEE values
      if (  (!inCheck || evasionPrunable)
#ifdef Maverick // Günther Demetz - Avoid pruning disocver checks with negative SEE value
          && !(givesCheck && (pos.blockers_for_king(~pos.side_to_move()) & from_sq(move)))
#endif
          && !pos.see_ge(move))
          continue;

      // Speculative prefetch as early as possible
      prefetch(TT.first_entry(pos.key_after(move)));

      // Check for legality just before making the move
      if (!pos.legal(move))
      {
          moveCount--;
          continue;
      }

      ss->currentMove = move;
      ss->continuationHistory = &thisThread->continuationHistory[pos.moved_piece(move)][to_sq(move)];

      // Make and search the move
      pos.do_move(move, st, givesCheck);
      value = -qsearch<NT>(pos, ss+1, -beta, -alpha, depth - ONE_PLY);
      pos.undo_move(move);

      assert(value > -VALUE_INFINITE && value < VALUE_INFINITE);

      // Check for a new best move

		
      if (value > bestValue)
      {
          bestValue = value;

          if (value > alpha)
          {
              bestMove = move;

              if (PvNode) // Update pv even in fail-high case
                  update_pv(ss->pv, move, (ss+1)->pv);

              if (PvNode && value < beta) // Update alpha here!
                  alpha = value;
              else
                  break; // Fail high
          }
       }
    }

    // All legal moves have been searched. A special case: If we're in check
    // and no legal moves were found, it is checkmate.
    if (inCheck && bestValue == -VALUE_INFINITE)
        return mated_in(ss->ply); // Plies to mate from the root

    tte->save(posKey, value_to_tt(bestValue, ss->ply), pvHit,
              bestValue >= beta ? BOUND_LOWER :
              PvNode && bestValue > oldAlpha  ? BOUND_EXACT : BOUND_UPPER,
              ttDepth, bestMove, ss->staticEval);

    assert(bestValue > -VALUE_INFINITE && bestValue < VALUE_INFINITE);
	  
#ifdef Add_Features
	if (jekyll && variety && bestValue > 100 && popcount(pos.pieces()) > 10)
	  {
              std::mt19937 gen4(now());
              std::uniform_int_distribution<int> dis(0, 2 * variety * jekyll);
              bestValue -= dis(gen4);
	  }
#endif

    return bestValue;
  }


  // value_to_tt() adjusts a mate score from "plies to mate from the root" to
  // "plies to mate from the current position". Non-mate scores are unchanged.
  // The function is called before storing a value in the transposition table.

  Value value_to_tt(Value v, int ply) {

    assert(v != VALUE_NONE);

    return  v >= VALUE_MATE_IN_MAX_PLY  ? v + ply
          : v <= VALUE_MATED_IN_MAX_PLY ? v - ply : v;
  }


  // value_from_tt() is the inverse of value_to_tt(): It adjusts a mate score
  // from the transposition table (which refers to the plies to mate/be mated
  // from current position) to "plies to mate/be mated from the root".

  Value value_from_tt(Value v, int ply) {

    return  v == VALUE_NONE             ? VALUE_NONE
          : v >= VALUE_MATE_IN_MAX_PLY  ? v - ply
          : v <= VALUE_MATED_IN_MAX_PLY ? v + ply : v;
  }


  // update_pv() adds current move and appends child pv[]

  void update_pv(Move* pv, Move move, Move* childPv) {

    for (*pv++ = move; childPv && *childPv != MOVE_NONE; )
        *pv++ = *childPv++;
    *pv = MOVE_NONE;
  }


  // update_continuation_histories() updates histories of the move pairs formed
  // by moves at ply -1, -2, and -4 with current move.

  void update_continuation_histories(Stack* ss, Piece pc, Square to, int bonus) {

    for (int i : {1, 2, 4, 6})
        if (is_ok((ss-i)->currentMove))
            (*(ss-i)->continuationHistory)[pc][to] << bonus;
  }


  // update_capture_stats() updates move sorting heuristics when a new capture best move is found

  void update_capture_stats(const Position& pos, Move move,
                            Move* captures, int captureCount, int bonus) {

      CapturePieceToHistory& captureHistory =  pos.this_thread()->captureHistory;
      Piece moved_piece = pos.moved_piece(move);
      PieceType captured = type_of(pos.piece_on(to_sq(move)));

      if (pos.capture_or_promotion(move))
          captureHistory[moved_piece][to_sq(move)][captured] << bonus;

      // Decrease all the other played capture moves
      for (int i = 0; i < captureCount; ++i)
      {
          moved_piece = pos.moved_piece(captures[i]);
          captured = type_of(pos.piece_on(to_sq(captures[i])));
          captureHistory[moved_piece][to_sq(captures[i])][captured] << -bonus;
      }
  }


  // update_quiet_stats() updates move sorting heuristics when a new quiet best move is found

  void update_quiet_stats(const Position& pos, Stack* ss, Move move,
                          Move* quiets, int quietCount, int bonus) {

    if (ss->killers[0] != move)
    {
        ss->killers[1] = ss->killers[0];
        ss->killers[0] = move;
    }

    Color us = pos.side_to_move();
    Thread* thisThread = pos.this_thread();
    thisThread->mainHistory[us][from_to(move)] << bonus;
    update_continuation_histories(ss, pos.moved_piece(move), to_sq(move), bonus);

    if (is_ok((ss-1)->currentMove))
    {
        Square prevSq = to_sq((ss-1)->currentMove);
        thisThread->counterMoves[pos.piece_on(prevSq)][prevSq] = move;
    }

    // Decrease all the other played quiet moves
    for (int i = 0; i < quietCount; ++i)
    {
        thisThread->mainHistory[us][from_to(quiets[i])] << -bonus;
        update_continuation_histories(ss, pos.moved_piece(quiets[i]), to_sq(quiets[i]), -bonus);
    }
  }

  // When playing with strength handicap, choose best move among a set of RootMoves
  // using a statistical rule dependent on 'level'. Idea by Heinz van Saanen.

  Move Skill::pick_best(size_t multiPV) {

    const RootMoves& rootMoves = Threads.main()->rootMoves;
    static PRNG rng(now()); // PRNG sequence should be non-deterministic

    // RootMoves are already sorted by score in descending order
    Value topScore = rootMoves[0].score;
    int delta = std::min(topScore - rootMoves[multiPV - 1].score, PawnValueMg);
    int weakness = 120 - 2 * level;
    int maxScore = -VALUE_INFINITE;

    // Choose best move. For each move score we add two terms, both dependent on
    // weakness. One is deterministic and bigger for weaker levels, and one is
    // random. Then we choose the move with the resulting highest score.
    for (size_t i = 0; i < multiPV; ++i)
    {
        // This is our magic formula
        int push = (  weakness * int(topScore - rootMoves[i].score)
                    + delta * (rng.rand<unsigned>() % weakness)) / 128;

        if (rootMoves[i].score + push >= maxScore)
        {
            maxScore = rootMoves[i].score + push;
            best = rootMoves[i].pv[0];
        }
    }

    return best;
  }

} // namespace

/// MainThread::check_time() is used to print debug info and, more importantly,
/// to detect when we are out of available time and thus stop the search.

void MainThread::check_time() {

  if (--callsCnt > 0)
      return;

  // When using nodes, ensure checking rate is not lower than 0.1% of nodes
  callsCnt = Limits.nodes ? std::min(1024, int(Limits.nodes / 1024)) : 1024;

  static TimePoint lastInfoTime = now();

  TimePoint elapsed = Time.elapsed();
  TimePoint tick = Limits.startTime + elapsed;

  if (tick - lastInfoTime >= 1000)
  {
      lastInfoTime = tick;
      dbg_print();
  }

  // We should not stop pondering until told so by the GUI
  if (ponder)
      return;

  if (   (Limits.use_time_management() && (elapsed > Time.maximum() - 10 || stopOnPonderhit))
      || (Limits.movetime && elapsed >= Limits.movetime)
      || (Limits.nodes && Threads.nodes_searched() >= (uint64_t)Limits.nodes))
      Threads.stop = true;
}


/// UCI::pv() formats PV information according to the UCI protocol. UCI requires
/// that all (if any) unsearched PV lines are sent using a previous search score.

string UCI::pv(const Position& pos, Depth depth, Value alpha, Value beta) {

  std::stringstream ss;
  TimePoint elapsed = Time.elapsed() + 1;
  const RootMoves& rootMoves = pos.this_thread()->rootMoves;
  size_t pvIdx = pos.this_thread()->pvIdx;
  size_t multiPV = std::min((size_t)Options["MultiPV"], rootMoves.size());
  uint64_t nodesSearched = Threads.nodes_searched();
  uint64_t tbHits = Threads.tb_hits() + (TB::RootInTB ? rootMoves.size() : 0);

  for (size_t i = 0; i < multiPV; ++i)
  {
      bool updated = (i <= pvIdx && rootMoves[i].score != -VALUE_INFINITE);

      if (depth == ONE_PLY && !updated)
          continue;

      Depth d = updated ? depth : depth - ONE_PLY;
      Value v = updated ? rootMoves[i].score : rootMoves[i].previousScore;

      bool tb = TB::RootInTB && abs(v) < VALUE_MATE - MAX_PLY;
      v = tb ? rootMoves[i].tbScore : v;

      if (ss.rdbuf()->in_avail()) // Not at first line
          ss << "\n";

      ss << "info"
         << " depth "    << d / ONE_PLY
         << " seldepth " << rootMoves[i].selDepth
         << " multipv "  << i + 1
         << " score "    << UCI::value(v);

      if (!tb && i == pvIdx)
          ss << (v >= beta ? " lowerbound" : v <= alpha ? " upperbound" : "");

      ss << " nodes "    << nodesSearched
         << " nps "      << nodesSearched * 1000 / elapsed;

      if (elapsed > 1000) // Earlier makes little sense
          ss << " hashfull " << TT.hashfull();

      ss << " tbhits "   << tbHits
         << " time "     << elapsed
         << " pv";

      for (Move m : rootMoves[i].pv)
          ss << " " << UCI::move(m, pos.is_chess960());
  }

  return ss.str();
}


/// RootMove::extract_ponder_from_tt() is called in case we have no ponder move
/// before exiting the search, for instance, in case we stop the search during a
/// fail high at root. We try hard to have a ponder move to return to the GUI,
/// otherwise in case of 'ponder on' we have nothing to think on.

bool RootMove::extract_ponder_from_tt(Position& pos) {

    StateInfo st;
    bool ttHit;

    assert(pv.size() == 1);

    if (pv[0] == MOVE_NONE)
        return false;

    pos.do_move(pv[0], st);
    TTEntry* tte = TT.probe(pos.key(), ttHit);

    if (ttHit)
    {
        Move m = tte->move(); // Local copy to be SMP safe
        if (MoveList<LEGAL>(pos).contains(m))
            pv.push_back(m);
    }

    pos.undo_move(pv[0]);
    return pv.size() > 1;
}

void Tablebases::rank_root_moves(Position& pos, Search::RootMoves& rootMoves) {

    RootInTB = false;
    UseRule50 = bool(Options["Syzygy50MoveRule"]);
    ProbeDepth = int(Options["SyzygyProbeDepth"]) * ONE_PLY;
    Cardinality = int(Options["SyzygyProbeLimit"]);
    bool dtz_available = true;

    // Tables with fewer pieces than SyzygyProbeLimit are searched with
    // ProbeDepth == DEPTH_ZERO
    if (Cardinality > MaxCardinality)
    {
        Cardinality = MaxCardinality;
        ProbeDepth = DEPTH_ZERO;
    }

    if (Cardinality >= popcount(pos.pieces()) && !pos.can_castle(ANY_CASTLING))
    {
        // Rank moves using DTZ tables
        RootInTB = root_probe(pos, rootMoves);

        if (!RootInTB)
        {
            // DTZ tables are missing; try to rank moves using WDL tables
            dtz_available = false;
            RootInTB = root_probe_wdl(pos, rootMoves);
        }
    }

    if (RootInTB)
    {
        // Sort moves according to TB rank
        std::sort(rootMoves.begin(), rootMoves.end(),
                  [](const RootMove &a, const RootMove &b) { return a.tbRank > b.tbRank; } );

        // Probe during search only if DTZ is not available and we are winning
        if (dtz_available || rootMoves[0].tbScore <= VALUE_DRAW)
            Cardinality = 0;
    }
    else
    {
        // Assign the same rank to all moves
        for (auto& m : rootMoves)
            m.tbRank = 0;
    }
}<|MERGE_RESOLUTION|>--- conflicted
+++ resolved
@@ -76,7 +76,6 @@
     return Value((175 - 50 * improving) * d / ONE_PLY);
   }
 
-<<<<<<< HEAD
 #ifdef Maverick
     // Reductions lookup table, initialized at startup
 	int Reductions[2][32][80];  // [improving][depth][moveNumber]
@@ -88,18 +87,10 @@
 	template <bool PvNode> Depth reduction(bool i, Depth d, int mn) {
 		return (Reductions[i][std::min(d / ONE_PLY, 31)][mn] - PvNode ) * ONE_PLY;
 #else
-  template <bool PvNode> Depth reduction(bool i, Depth d, int mn) {
-    int r = Reductions[d / ONE_PLY] * Reductions[mn] / 1024;
-    return ((r + 512) / 1024 + (!i && r > 1024) - PvNode) * ONE_PLY;
-#endif
-=======
-  // Reductions lookup table, initialized at startup
-  int Reductions[MAX_MOVES]; // [depth or moveNumber]
-
   Depth reduction(bool i, Depth d, int mn) {
     int r = Reductions[d / ONE_PLY] * Reductions[mn] / 1024;
     return ((r + 512) / 1024 + (!i && r > 1024)) * ONE_PLY;
->>>>>>> 8a0af100
+#endif
   }
 		
   constexpr int futility_move_count(bool improving, int depth) {
@@ -1381,7 +1372,11 @@
                   continue;
 
               // Reduced depth of the next LMR search
+#ifdef Maverick
+			  int lmrDepth = std::max(newDepth - reduction<PvNode>(improving, depth, moveCount), DEPTH_ZERO);
+#else
               int lmrDepth = std::max(newDepth - reduction(improving, depth, moveCount), DEPTH_ZERO);
+#endif
               lmrDepth /= ONE_PLY;
 
               // Countermoves based pruning (~20 Elo)
@@ -1443,12 +1438,18 @@
               || moveCountPruning
               || ss->staticEval + PieceValue[EG][pos.captured_piece()] <= alpha))
       {
+#ifdef Maverick
+		  Depth r = reduction<PvNode>(improving, depth, moveCount);
+#else
           Depth r = reduction(improving, depth, moveCount);
-
+#endif
           // Decrease reduction if position is or has been on the PV
           if (ttPv)
+#ifdef Maverick
+			  r -= ONE_PLY;
+#else
               r -= 2 * ONE_PLY;
-
+#endif
           // Decrease reduction if opponent's move count is high (~10 Elo)
           if ((ss-1)->moveCount > 15)
               r -= ONE_PLY;
