/*
  Stockfish, a UCI chess playing engine derived from Glaurung 2.1
  Copyright (C) 2004-2008 Tord Romstad (Glaurung author)
  Copyright (C) 2008-2015 Marco Costalba, Joona Kiiski, Tord Romstad
  Copyright (C) 2015-2018 Marco Costalba, Joona Kiiski, Gary Linscott, Tord Romstad

  Stockfish is free software: you can redistribute it and/or modify
  it under the terms of the GNU General Public License as published by
  the Free Software Foundation, either version 3 of the License, or
  (at your option) any later version.

  Stockfish is distributed in the hope that it will be useful,
  but WITHOUT ANY WARRANTY; without even the implied warranty of
  MERCHANTABILITY or FITNESS FOR A PARTICULAR PURPOSE.  See the
  GNU General Public License for more details.

  You should have received a copy of the GNU General Public License
  along with this program.  If not, see <http://www.gnu.org/licenses/>.
*/

#include <algorithm>
#include <cassert>
#include <cmath>
#include <cstring>   // For std::memset
#include <iostream>
#include <sstream>

#include "evaluate.h"
#include "misc.h"
#include "movegen.h"
#include "movepick.h"
#include "position.h"
#include "search.h"
#include "timeman.h"
#include "thread.h"
#include "tt.h"
#include "uci.h"
#include "syzygy/tbprobe.h"

namespace Search {

  LimitsType Limits;
}

namespace Tablebases {

  int Cardinality;
  bool RootInTB;
  bool UseRule50;
  Depth ProbeDepth;
  Value Score;
}

namespace TB = Tablebases;

using std::string;
using Eval::evaluate;
using namespace Search;

namespace {

  // Different node types, used as a template parameter
  enum NodeType { NonPV, PV };

  // Sizes and phases of the skip-blocks, used for distributing search depths across the threads
  const int SkipSize[]  = { 1, 1, 2, 2, 2, 2, 3, 3, 3, 3, 3, 3, 4, 4, 4, 4, 4, 4, 4, 4 };
  const int SkipPhase[] = { 0, 1, 0, 1, 2, 3, 0, 1, 2, 3, 4, 5, 0, 1, 2, 3, 4, 5, 6, 7 };

  // Razoring and futility margins
  const int RazorMargin = 590;
  Value futility_margin(Depth d) { return Value(150 * d / ONE_PLY); }

  // Futility and reductions lookup tables, initialized at startup
  int FutilityMoveCounts[2][16]; // [improving][depth]
  int Reductions[2][2][64][64];  // [pv][improving][depth][moveNumber]

  template <bool PvNode> Depth reduction(bool i, Depth d, int mn) {
    return Reductions[PvNode][i][std::min(d / ONE_PLY, 63)][std::min(mn, 63)] * ONE_PLY;
  }

  // History and stats update bonus, based on depth
  int stat_bonus(Depth depth) {
    int d = depth / ONE_PLY;
    return d > 17 ? 0 : d * d + 2 * d - 2;
  }

  // Skill structure is used to implement strength limit
  struct Skill {
    explicit Skill(int l) : level(l) {}
    bool enabled() const { return level < 20; }
    bool time_to_pick(Depth depth) const { return depth / ONE_PLY == 1 + level; }
    Move pick_best(size_t multiPV);

    int level;
    Move best = MOVE_NONE;
  };

  bool study = Options["Study"];

  template <NodeType NT>
  Value search(Position& pos, Stack* ss, Value alpha, Value beta, Depth depth, bool cutNode, bool skipEarlyPruning);

  template <NodeType NT, bool InCheck>
  Value qsearch(Position& pos, Stack* ss, Value alpha, Value beta, Depth depth = DEPTH_ZERO);

  Value value_to_tt(Value v, int ply);
  Value value_from_tt(Value v, int ply);
  void update_pv(Move* pv, Move move, Move* childPv);
  void update_continuation_histories(Stack* ss, Piece pc, Square to, int bonus);
  void update_quiet_stats(const Position& pos, Stack* ss, Move move, Move* quiets, int quietsCnt, int bonus);
  void update_capture_stats(const Position& pos, Move move, Move* captures, int captureCnt, int bonus);

  // perft() is our utility to verify move generation. All the leaf nodes up
  // to the given depth are generated and counted, and the sum is returned.
  template<bool Root>
  uint64_t perft(Position& pos, Depth depth) {

    StateInfo st;
    uint64_t cnt, nodes = 0;
    const bool leaf = (depth == 2 * ONE_PLY);

    for (const auto& m : MoveList<LEGAL>(pos))
    {
        if (Root && depth <= ONE_PLY)
            cnt = 1, nodes++;
        else
        {
            pos.do_move(m, st);
            cnt = leaf ? MoveList<LEGAL>(pos).size() : perft<false>(pos, depth - ONE_PLY);
            nodes += cnt;
            pos.undo_move(m);
        }
        if (Root)
            sync_cout << UCI::move(m, pos.is_chess960()) << ": " << cnt << sync_endl;
    }
    return nodes;
  }

} // namespace


/// Search::init() is called at startup to initialize various lookup tables

void Search::init() {

  for (int imp = 0; imp <= 1; ++imp)
      for (int d = 1; d < 64; ++d)
          for (int mc = 1; mc < 64; ++mc)
          {
              double r = log(d) * log(mc) / 1.95;

              Reductions[NonPV][imp][d][mc] = int(std::round(r));
              Reductions[PV][imp][d][mc] = std::max(Reductions[NonPV][imp][d][mc] - 1, 0);

              // Increase reduction for non-PV nodes when eval is not improving
              if (!imp && Reductions[NonPV][imp][d][mc] >= 2)
                Reductions[NonPV][imp][d][mc]++;
          }

  for (int d = 0; d < 16; ++d)
  {
      FutilityMoveCounts[0][d] = int(2.4 + 0.74 * pow(d, 1.78));
      FutilityMoveCounts[1][d] = int(5.0 + 1.00 * pow(d, 2.00));
  }
}


/// Search::clear() resets search state to its initial value

void Search::clear() {

  Threads.main()->wait_for_search_finished();

  Time.availableNodes = 0;
  TT.clear();
  Threads.clear();
}


/// MainThread::search() is called by the main thread when the program receives
/// the UCI 'go' command. It searches from the root position and outputs the "bestmove".

void MainThread::search() {

  if (Limits.perft)
  {
      nodes = perft<true>(rootPos, Limits.perft * ONE_PLY);
      sync_cout << "\nNodes searched: " << nodes << "\n" << sync_endl;
      return;
  }

  Color us = rootPos.side_to_move();
  Time.init(Limits, us, rootPos.game_ply());
  TT.new_search();

  if (rootMoves.empty())
  {
      rootMoves.emplace_back(MOVE_NONE);
      sync_cout << "info depth 0 score "
                << UCI::value(rootPos.checkers() ? -VALUE_MATE : VALUE_DRAW)
                << sync_endl;
  }
  else
  {
      for (Thread* th : Threads)
          if (th != this)
              th->start_searching();

      Thread::search(); // Let's start searching!
  }

  // When we reach the maximum depth, we can arrive here without a raise of
  // Threads.stop. However, if we are pondering or in an infinite search,
  // the UCI protocol states that we shouldn't print the best move before the
  // GUI sends a "stop" or "ponderhit" command. We therefore simply wait here
  // until the GUI sends one of those commands (which also raises Threads.stop).
  Threads.stopOnPonderhit = true;

  while (!Threads.stop && (Threads.ponder || Limits.infinite))
  {} // Busy wait for a stop or a ponder reset

  // Stop the threads if not already stopped (also raise the stop if
  // "ponderhit" just reset Threads.ponder).
  Threads.stop = true;

  // Wait until all threads have finished
  for (Thread* th : Threads)
      if (th != this)
          th->wait_for_search_finished();

  // When playing in 'nodes as time' mode, subtract the searched nodes from
  // the available ones before exiting.
  if (Limits.npmsec)
      Time.availableNodes += Limits.inc[us] - Threads.nodes_searched();

  // Check if there are threads with a better score than main thread
  Thread* bestThread = this;
  if (    Options["MultiPV"] == 1
      && !Limits.depth
      && !Skill(Options["Skill Level"]).enabled()
      &&  rootMoves[0].pv[0] != MOVE_NONE)
  {
      for (Thread* th : Threads)
      {
          Depth depthDiff = th->completedDepth - bestThread->completedDepth;
          Value scoreDiff = th->rootMoves[0].score - bestThread->rootMoves[0].score;

          // Select the thread with the best score, always if it is a mate
          if (    scoreDiff > 0
              && (depthDiff >= 0 || th->rootMoves[0].score >= VALUE_MATE_IN_MAX_PLY))
              bestThread = th;
      }
  }

  previousScore = bestThread->rootMoves[0].score;

  // Send again PV info if we have a new best thread
  if (bestThread != this)
      sync_cout << UCI::pv(bestThread->rootPos, bestThread->completedDepth, -VALUE_INFINITE, VALUE_INFINITE) << sync_endl;

  sync_cout << "bestmove " << UCI::move(bestThread->rootMoves[0].pv[0], rootPos.is_chess960());

  if (bestThread->rootMoves[0].pv.size() > 1 || bestThread->rootMoves[0].extract_ponder_from_tt(rootPos))
      std::cout << " ponder " << UCI::move(bestThread->rootMoves[0].pv[1], rootPos.is_chess960());

  std::cout << sync_endl;
}


/// Thread::search() is the main iterative deepening loop. It calls search()
/// repeatedly with increasing depth until the allocated thinking time has been
/// consumed, the user stops the search, or the maximum search depth is reached.

void Thread::search() {

  Stack stack[MAX_PLY+7], *ss = stack+4; // To reference from (ss-4) to (ss+2)
  Value bestValue, alpha, beta, delta;
  Move  lastBestMove = MOVE_NONE;
  Depth lastBestMoveDepth = DEPTH_ZERO;
  MainThread* mainThread = (this == Threads.main() ? Threads.main() : nullptr);
  double timeReduction = 1.0;
  Color us = rootPos.side_to_move();

  std::memset(ss-4, 0, 7 * sizeof(Stack));
  for (int i = 4; i > 0; i--)
     (ss-i)->contHistory = &this->contHistory[NO_PIECE][0]; // Use as sentinel

  bestValue = delta = alpha = -VALUE_INFINITE;
  beta = VALUE_INFINITE;

  if (mainThread)
      mainThread->bestMoveChanges = 0, mainThread->failedLow = false;

  size_t multiPV = Options["MultiPV"];
  Skill skill(Options["Skill Level"]);

  // When playing with strength handicap enable MultiPV search that we will
  // use behind the scenes to retrieve a set of possible moves.
  if (skill.enabled())
      multiPV = std::max(multiPV, (size_t)4);

  multiPV = std::min(multiPV, rootMoves.size());

  int ct = Options["Contempt"] * PawnValueEg / 100; // From centipawns
  Eval::Contempt = (us == WHITE ?  make_score(ct, ct / 2)
                                : -make_score(ct, ct / 2));

  // Iterative deepening loop until requested to stop or the target depth is reached
  while (   (rootDepth += ONE_PLY) < DEPTH_MAX
         && !Threads.stop
         && !(Limits.depth && mainThread && rootDepth / ONE_PLY > Limits.depth))
  {
      // Distribute search depths across the helper threads
      if (idx > 0)
      {
          int i = (idx - 1) % 20;
          if (((rootDepth / ONE_PLY + rootPos.game_ply() + SkipPhase[i]) / SkipSize[i]) % 2)
              continue;  // Retry with an incremented rootDepth
      }

      // Age out PV variability metric
      if (mainThread)
          mainThread->bestMoveChanges *= 0.505, mainThread->failedLow = false;

      // Save the last iteration's scores before first PV line is searched and
      // all the move scores except the (new) PV are set to -VALUE_INFINITE.
      for (RootMove& rm : rootMoves)
          rm.previousScore = rm.score;

      // MultiPV loop. We perform a full root search for each PV line
      for (PVIdx = 0; PVIdx < multiPV && !Threads.stop; ++PVIdx)
      {
          // Reset UCI info selDepth for each depth and each PV line
          selDepth = 0;

          // Reset aspiration window starting size
          if (rootDepth >= 5 * ONE_PLY)
          {
              delta = Value(18);
              alpha = std::max(rootMoves[PVIdx].previousScore - delta,-VALUE_INFINITE);
              beta  = std::min(rootMoves[PVIdx].previousScore + delta, VALUE_INFINITE);

              // Adjust contempt based on current bestValue
              ct =  Options["Contempt"] * PawnValueEg / 100 // From centipawns
                  + (bestValue >  500 ?  50:                // Dynamic contempt
                     bestValue < -500 ? -50:
                     bestValue / 10);

              Eval::Contempt = (us == WHITE ?  make_score(ct, ct / 2)
                                            : -make_score(ct, ct / 2));
          }

          // Start with a small aspiration window and, in the case of a fail
          // high/low, re-search with a bigger window until we don't fail
          // high/low anymore.
          while (true)
          {
              bestValue = ::search<PV>(rootPos, ss, alpha, beta, rootDepth, false, false);

              // Bring the best move to the front. It is critical that sorting
              // is done with a stable algorithm because all the values but the
              // first and eventually the new best one are set to -VALUE_INFINITE
              // and we want to keep the same order for all the moves except the
              // new PV that goes to the front. Note that in case of MultiPV
              // search the already searched PV lines are preserved.
              std::stable_sort(rootMoves.begin() + PVIdx, rootMoves.end());

              // If search has been stopped, we break immediately. Sorting is
              // safe because RootMoves is still valid, although it refers to
              // the previous iteration.
              if (Threads.stop)
                  break;

              // When failing high/low give some update (without cluttering
              // the UI) before a re-search.
              if (   mainThread
                  && multiPV == 1
                  && (bestValue <= alpha || bestValue >= beta)
                  && Time.elapsed() > 3000)
                  sync_cout << UCI::pv(rootPos, rootDepth, alpha, beta) << sync_endl;

              // In case of failing low/high increase aspiration window and
              // re-search, otherwise exit the loop.
              if (bestValue <= alpha)
              {
                  beta = (alpha + beta) / 2;
                  alpha = std::max(bestValue - delta, -VALUE_INFINITE);

                  if (mainThread)
                  {
                      mainThread->failedLow = true;
                      Threads.stopOnPonderhit = false;
                  }
              }
              else if (bestValue >= beta)
                  beta = std::min(bestValue + delta, VALUE_INFINITE);
              else
                  break;

              delta += delta / 4 + 5;

              assert(alpha >= -VALUE_INFINITE && beta <= VALUE_INFINITE);
          }

          // Sort the PV lines searched so far and update the GUI
          std::stable_sort(rootMoves.begin(), rootMoves.begin() + PVIdx + 1);

          if (    mainThread
              && (Threads.stop || PVIdx + 1 == multiPV || Time.elapsed() > 3000))
              sync_cout << UCI::pv(rootPos, rootDepth, alpha, beta) << sync_endl;
      }

      if (!Threads.stop)
          completedDepth = rootDepth;

      if (rootMoves[0].pv[0] != lastBestMove) {
         lastBestMove = rootMoves[0].pv[0];
         lastBestMoveDepth = rootDepth;
      }

      // Have we found a "mate in x"?
      if (   Limits.mate
          && bestValue >= VALUE_MATE_IN_MAX_PLY
          && VALUE_MATE - bestValue <= 2 * Limits.mate)
          Threads.stop = true;

      if (!mainThread)
          continue;

      // If skill level is enabled and time is up, pick a sub-optimal best move
      if (skill.enabled() && skill.time_to_pick(rootDepth))
          skill.pick_best(multiPV);

      // Do we have time for the next iteration? Can we stop searching now?
      if (    Limits.use_time_management()
          && !Threads.stop
          && !Threads.stopOnPonderhit)
          {
              const int F[] = { mainThread->failedLow,
                                bestValue - mainThread->previousScore };

              int improvingFactor = std::max(229, std::min(715, 357 + 119 * F[0] - 6 * F[1]));

              // If the bestMove is stable over several iterations, reduce time accordingly
              timeReduction = 1.0;
              for (int i : {3, 4, 5})
                  if (lastBestMoveDepth * i < completedDepth)
                     timeReduction *= 1.3;

              // Use part of the gained time from a previous stable move for the current move
              double unstablePvFactor = 1.0 + mainThread->bestMoveChanges;
              unstablePvFactor *= std::pow(mainThread->previousTimeReduction, 0.51) / timeReduction;

              // Stop the search if we have only one legal move, or if available time elapsed
              if (   rootMoves.size() == 1
                  || Time.elapsed() > Time.optimum() * unstablePvFactor * improvingFactor / 605)
              {
                  // If we are allowed to ponder do not stop the search now but
                  // keep pondering until the GUI sends "ponderhit" or "stop".
                  if (Threads.ponder)
                      Threads.stopOnPonderhit = true;
                  else
                      Threads.stop = true;
              }
          }
  }

  if (!mainThread)
      return;

  mainThread->previousTimeReduction = timeReduction;

  // If skill level is enabled, swap best PV line with the sub-optimal one
  if (skill.enabled())
      std::swap(rootMoves[0], *std::find(rootMoves.begin(), rootMoves.end(),
                skill.best ? skill.best : skill.pick_best(multiPV)));
}


namespace {

  // search<>() is the main search function for both PV and non-PV nodes

  template <NodeType NT>
  Value search(Position& pos, Stack* ss, Value alpha, Value beta, Depth depth, bool cutNode, bool skipEarlyPruning) {

    const bool PvNode = NT == PV;
    const bool rootNode = PvNode && ss->ply == 0;

    assert(-VALUE_INFINITE <= alpha && alpha < beta && beta <= VALUE_INFINITE);
    assert(PvNode || (alpha == beta - 1));
    assert(DEPTH_ZERO < depth && depth < DEPTH_MAX);
    assert(!(PvNode && cutNode));
    assert(depth / ONE_PLY * ONE_PLY == depth);

    Move pv[MAX_PLY+1], capturesSearched[32], quietsSearched[64];
    StateInfo st;
    TTEntry* tte;
    Key posKey;
    Move ttMove, move, excludedMove, bestMove;
    Depth extension, newDepth;
    Value bestValue, value, ttValue, eval, maxValue;
    bool ttHit, inCheck, givesCheck, singularExtensionNode, improving;
    bool captureOrPromotion, doFullDepthSearch, moveCountPruning, skipQuiets, ttCapture, pvExact;
    Piece movedPiece;
    int moveCount, captureCount, quietCount;

    // Step 1. Initialize node
    Thread* thisThread = pos.this_thread();
    inCheck = pos.checkers();
    moveCount = captureCount = quietCount = ss->moveCount = 0;
    ss->statScore = 0;
    bestValue = -VALUE_INFINITE;
    maxValue = VALUE_INFINITE;

    // Check for the available remaining time
    if (thisThread == Threads.main())
        static_cast<MainThread*>(thisThread)->check_time();

    // Used to send selDepth info to GUI (selDepth counts from 1, ply from 0)
    if (PvNode && thisThread->selDepth < ss->ply + 1)
        thisThread->selDepth = ss->ply + 1;

    if (!rootNode)
    {
        // Step 2. Check for aborted search and immediate draw
        if (   Threads.stop.load(std::memory_order_relaxed)
            || pos.is_draw(ss->ply)
            || ss->ply >= MAX_PLY)
            return (ss->ply >= MAX_PLY && !inCheck) ? evaluate(pos) : VALUE_DRAW;

        // Step 3. Mate distance pruning. Even if we mate at the next move our score
        // would be at best mate_in(ss->ply+1), but if alpha is already bigger because
        // a shorter mate was found upward in the tree then there is no need to search
        // because we will never beat the current alpha. Same logic but with reversed
        // signs applies also in the opposite condition of being mated instead of giving
        // mate. In this case return a fail-high score.
        alpha = std::max(mated_in(ss->ply), alpha);
        beta = std::min(mate_in(ss->ply+1), beta);
        if (alpha >= beta)
            return alpha;
    }

    assert(0 <= ss->ply && ss->ply < MAX_PLY);

    (ss+1)->ply = ss->ply + 1;
    ss->currentMove = (ss+1)->excludedMove = bestMove = MOVE_NONE;
    ss->contHistory = &thisThread->contHistory[NO_PIECE][0];
    (ss+2)->killers[0] = (ss+2)->killers[1] = MOVE_NONE;
    Square prevSq = to_sq((ss-1)->currentMove);

    // Step 4. Transposition table lookup. We don't want the score of a partial
    // search to overwrite a previous full search TT value, so we use a different
    // position key in case of an excluded move.
    excludedMove = ss->excludedMove;
    posKey = pos.key() ^ Key(excludedMove << 16); // Isn't a very good hash
    tte = TT.probe(posKey, ttHit);
    ttValue = ttHit ? value_from_tt(tte->value(), ss->ply) : VALUE_NONE;
    ttMove =  rootNode ? thisThread->rootMoves[thisThread->PVIdx].pv[0]
            : ttHit    ? tte->move() : MOVE_NONE;

    // At non-PV nodes we check for an early TT cutoff
    if (  !PvNode
        && ttHit
        && tte->depth() >= depth
        && ttValue != VALUE_NONE // Possible in case of TT access race
        && (ttValue >= beta ? (tte->bound() & BOUND_LOWER)
                            : (tte->bound() & BOUND_UPPER)))
    {
        // If ttMove is quiet, update move sorting heuristics on TT hit
        if (ttMove)
        {
            if (ttValue >= beta)
            {
                if (!pos.capture_or_promotion(ttMove))
                    update_quiet_stats(pos, ss, ttMove, nullptr, 0, stat_bonus(depth));

                // Extra penalty for a quiet TT move in previous ply when it gets refuted
                if ((ss-1)->moveCount == 1 && !pos.captured_piece())
                    update_continuation_histories(ss-1, pos.piece_on(prevSq), prevSq, -stat_bonus(depth + ONE_PLY));
            }
            // Penalty for a quiet ttMove that fails low
            else if (!pos.capture_or_promotion(ttMove))
            {
                int penalty = -stat_bonus(depth);
                thisThread->mainHistory.update(pos.side_to_move(), ttMove, penalty);
                update_continuation_histories(ss, pos.moved_piece(ttMove), to_sq(ttMove), penalty);
            }
        }
        return ttValue;
    }

    // Step 5. Tablebases probe
    if (!rootNode && TB::Cardinality)
    {
        int piecesCount = pos.count<ALL_PIECES>();

        if (    piecesCount <= TB::Cardinality
            && (piecesCount <  TB::Cardinality || depth >= TB::ProbeDepth)
            &&  pos.rule50_count() == 0
            && !pos.can_castle(ANY_CASTLING))
        {
            TB::ProbeState err;
            TB::WDLScore wdl = Tablebases::probe_wdl(pos, &err);

            if (err != TB::ProbeState::FAIL)
            {
                thisThread->tbHits.fetch_add(1, std::memory_order_relaxed);

                int drawScore = TB::UseRule50 ? 1 : 0;

                value =  wdl < -drawScore ? -VALUE_MATE + MAX_PLY + ss->ply + 1
                       : wdl >  drawScore ?  VALUE_MATE - MAX_PLY - ss->ply - 1
                                          :  VALUE_DRAW + 2 * wdl * drawScore;

                Bound b =  wdl < -drawScore ? BOUND_UPPER
                         : wdl >  drawScore ? BOUND_LOWER : BOUND_EXACT;

                if (    b == BOUND_EXACT
                    || (b == BOUND_LOWER ? value >= beta : value <= alpha))
                {
                    tte->save(posKey, value_to_tt(value, ss->ply), b,
                              std::min(DEPTH_MAX - ONE_PLY, depth + 6 * ONE_PLY),
                              MOVE_NONE, VALUE_NONE, TT.generation());

                    return value;
                }

                if (PvNode)
                {
                    if (b == BOUND_LOWER)
                        bestValue = value, alpha = std::max(alpha, bestValue);
                    else
                        maxValue = value;
                }
            }
        }
    }

    // Step 6. Evaluate the position statically
    if (inCheck)
    {
        ss->staticEval = eval = VALUE_NONE;
        goto moves_loop;
    }
    else if (ttHit)
    {
        // Never assume anything on values stored in TT
        if ((ss->staticEval = eval = tte->eval()) == VALUE_NONE)
            eval = ss->staticEval = evaluate(pos);

        // Can ttValue be used as a better position evaluation?
        if (    ttValue != VALUE_NONE
            && (tte->bound() & (ttValue > eval ? BOUND_LOWER : BOUND_UPPER)))
            eval = ttValue;
    }
    else
    {
        ss->staticEval = eval =
        (ss-1)->currentMove != MOVE_NULL ? evaluate(pos)
                                         : -(ss-1)->staticEval + 2 * Eval::Tempo;

        tte->save(posKey, VALUE_NONE, BOUND_NONE, DEPTH_NONE, MOVE_NONE,
                  ss->staticEval, TT.generation());
    }

    if (skipEarlyPruning || !pos.non_pawn_material(pos.side_to_move()))
        goto moves_loop;

    // Step 7. Razoring (skipped when in check)
    if (   !PvNode
<<<<<<< HEAD
        &&  depth <= ONE_PLY
        &&  eval + RazorMargin <= alpha)
        return qsearch<NonPV, false>(pos, ss, alpha, alpha+1);
=======
        &&  depth < 4 * ONE_PLY
        &&  ttMove == MOVE_NONE
        &&  eval + RazorMargin <= alpha
        &&  abs(eval) < 2 * VALUE_KNOWN_WIN)
    {
        if (depth <= ONE_PLY)
            return qsearch<NonPV, false>(pos, ss, alpha, alpha+1);

        Value ralpha = alpha - RazorMargin;
        Value v = qsearch<NonPV, false>(pos, ss, ralpha, ralpha+1);
        if (v <= ralpha)
            return v;
    }
>>>>>>> 1444f352

    // Step 8. Futility pruning: child node (skipped when in check)
    if (   !PvNode
        &&  depth < 7 * ONE_PLY
        &&  eval - futility_margin(depth) >= beta
        &&  eval < VALUE_KNOWN_WIN  // Do not return unproven wins
        &&  pos.non_pawn_material(~pos.side_to_move()))
        return eval;

    // Step 9. Null move search with verification search
    if (   !PvNode
        &&  eval >= beta
        &&  ss->staticEval >= beta - 36 * depth / ONE_PLY + 225
        && (ss->ply >= thisThread->nmp_ply || ss->ply % 2 != thisThread->nmp_odd)
        &&  abs(eval) < 2 * VALUE_KNOWN_WIN
        &&  pos.non_pawn_material(~pos.side_to_move())
        && !(depth > 4 * ONE_PLY && (MoveList<LEGAL, KING>(pos).size() < 1 || MoveList<LEGAL>(pos).size() < 6)))
    {
        assert(eval - beta >= 0);

        // Null move dynamic reduction based on depth and value
        Depth R = ((823 + 67 * depth / ONE_PLY) / 256 + std::min((eval - beta) / PawnValueMg, 3)) * ONE_PLY;

        ss->currentMove = MOVE_NULL;
        ss->contHistory = &thisThread->contHistory[NO_PIECE][0];

        pos.do_null_move(st);
        Value nullValue = depth-R < ONE_PLY ? -qsearch<NonPV, false>(pos, ss+1, -beta, -beta+1)
                                            : - search<NonPV>(pos, ss+1, -beta, -beta+1, depth-R, !cutNode, true);
        pos.undo_null_move();

        if (nullValue >= beta)
        {
            // Do not return unproven mate scores
            if (nullValue >= VALUE_MATE_IN_MAX_PLY)
                nullValue = beta;

            if (abs(beta) < VALUE_KNOWN_WIN && (depth < 12 * ONE_PLY || thisThread->nmp_ply))
                return nullValue;

            // Do verification search at high depths. Disable null move pruning
            // for side to move for the first part of the remaining search tree.
            thisThread->nmp_ply = ss->ply + 3 * (depth-R) / 4;
            thisThread->nmp_odd = ss->ply % 2;

            Value v = depth-R < ONE_PLY ? qsearch<NonPV, false>(pos, ss, beta-1, beta)
                                        :  search<NonPV>(pos, ss, beta-1, beta, depth-R, false, true);

            thisThread->nmp_odd = thisThread->nmp_ply = 0;

            if (v >= beta)
                return nullValue;
        }
    }

    // Step 10. ProbCut (skipped when in check)
    // If we have a good enough capture and a reduced search returns a value
    // much above beta, we can (almost) safely prune the previous move.
    if (   !PvNode
        &&  depth >= 5 * ONE_PLY
        &&  ss->ply % 2 == 1
        &&  abs(beta) < VALUE_MATE_IN_MAX_PLY
        &&  abs(eval) < 2 * VALUE_KNOWN_WIN)
    {
        assert(is_ok((ss-1)->currentMove));

        Value rbeta = std::min(beta + 200, VALUE_INFINITE);
        MovePicker mp(pos, ttMove, rbeta - ss->staticEval, &thisThread->captureHistory);

        while ((move = mp.next_move()) != MOVE_NONE)
            if (pos.legal(move))
            {
                ss->currentMove = move;
                ss->contHistory = &thisThread->contHistory[pos.moved_piece(move)][to_sq(move)];

                assert(depth >= 5 * ONE_PLY);

                pos.do_move(move, st);
                value = -search<NonPV>(pos, ss+1, -rbeta, -rbeta+1, depth - 4 * ONE_PLY, !cutNode, false);
                pos.undo_move(move);
                if (value >= rbeta)
                    return value;
            }
    }

    // Step 11. Internal iterative deepening (skipped when in check)
    if (    depth >= 6 * ONE_PLY
        && !ttMove
        && (PvNode || ss->staticEval + 256 >= beta))
    {
        Depth d = 3 * depth / 4 - 2 * ONE_PLY;
        search<NT>(pos, ss, alpha, beta, d, cutNode, true);

        tte = TT.probe(posKey, ttHit);
        ttValue = ttHit ? value_from_tt(tte->value(), ss->ply) : VALUE_NONE;
        ttMove = ttHit ? tte->move() : MOVE_NONE;
    }

moves_loop: // When in check, search starts from here

    const PieceToHistory* contHist[] = { (ss-1)->contHistory, (ss-2)->contHistory, nullptr, (ss-4)->contHistory };
    Move countermove = thisThread->counterMoves[pos.piece_on(prevSq)][prevSq];

    MovePicker mp(pos, ttMove, depth, &thisThread->mainHistory, &thisThread->captureHistory, contHist, countermove, ss->killers);
    value = bestValue; // Workaround a bogus 'uninitialized' warning under gcc
    improving =   ss->staticEval >= (ss-2)->staticEval
            /* || ss->staticEval == VALUE_NONE Already implicit in the previous condition */
               ||(ss-2)->staticEval == VALUE_NONE;

    singularExtensionNode =   !rootNode
                           &&  depth >= 8 * ONE_PLY
                           &&  ttMove != MOVE_NONE
                           &&  ttValue != VALUE_NONE
                           && !excludedMove // Recursive singular search is not allowed
                           && (tte->bound() & BOUND_LOWER)
                           &&  tte->depth() >= depth - 3 * ONE_PLY;
    skipQuiets = false;
    ttCapture = false;
    pvExact = PvNode && ttHit && tte->bound() == BOUND_EXACT;

    // Step 12. Loop through all pseudo-legal moves until no moves remain
    // or a beta cutoff occurs.
    while ((move = mp.next_move(skipQuiets)) != MOVE_NONE)
    {
      assert(is_ok(move));

      if (move == excludedMove)
          continue;

      // At root obey the "searchmoves" option and skip moves not listed in Root
      // Move List. As a consequence any illegal move is also skipped. In MultiPV
      // mode we also skip PV moves which have been already searched.
      if (rootNode && !std::count(thisThread->rootMoves.begin() + thisThread->PVIdx,
                                  thisThread->rootMoves.end(), move))
          continue;

      ss->moveCount = ++moveCount;

      if (rootNode && thisThread == Threads.main() && Time.elapsed() > 3000)
          sync_cout << "info depth " << depth / ONE_PLY
                    << " currmove " << UCI::move(move, pos.is_chess960())
                    << " currmovenumber " << moveCount + thisThread->PVIdx << sync_endl;
      if (PvNode)
          (ss+1)->pv = nullptr;

      extension = DEPTH_ZERO;
      captureOrPromotion = pos.capture_or_promotion(move);
      movedPiece = pos.moved_piece(move);

      givesCheck =  type_of(move) == NORMAL && !pos.discovered_check_candidates()
                  ? pos.check_squares(type_of(movedPiece)) & to_sq(move)
                  : pos.gives_check(move);

      moveCountPruning =   depth < 16 * ONE_PLY
                        && moveCount >= FutilityMoveCounts[improving][depth / ONE_PLY];

      // Step 13. Extensions

      // Singular extension search. If all moves but one fail low on a search
      // of (alpha-s, beta-s), and just one fails high on (alpha, beta), then
      // that move is singular and should be extended. To verify this we do a
      // reduced search on on all the other moves but the ttMove and if the
      // result is lower than ttValue minus a margin then we will extend the ttMove.
      if (    singularExtensionNode
          &&  move == ttMove
          &&  pos.legal(move))
      {
          Value rBeta = std::max(ttValue - 2 * depth / ONE_PLY, -VALUE_MATE);
          ss->excludedMove = move;
          value = search<NonPV>(pos, ss, rBeta - 1, rBeta, depth / 2, cutNode, true);
          ss->excludedMove = MOVE_NONE;

          if (value < rBeta)
              extension = ONE_PLY;
      }
      else if (    givesCheck // Check extension
               && !moveCountPruning
               &&  pos.see_ge(move))
          extension = ONE_PLY;

      // Calculate new depth for this move
      newDepth = depth - ONE_PLY + extension;

      // Step 14. Pruning at shallow depth
      if (  !PvNode
          && pos.non_pawn_material(pos.side_to_move())
          && bestValue > VALUE_MATED_IN_MAX_PLY)
      {
          if (   !captureOrPromotion
              && !givesCheck
              && (!pos.advanced_pawn_push(move) || pos.non_pawn_material() >= Value(5000)))
          {
              // Move count based pruning
              if (moveCountPruning)
              {
                  skipQuiets = true;
                  continue;
              }

              // Reduced depth of the next LMR search
              int lmrDepth = std::max(newDepth - reduction<PvNode>(improving, depth, moveCount), DEPTH_ZERO) / ONE_PLY;

              // Countermoves based pruning
              if (   lmrDepth < 3
                  && (*contHist[0])[movedPiece][to_sq(move)] < CounterMovePruneThreshold
                  && (*contHist[1])[movedPiece][to_sq(move)] < CounterMovePruneThreshold)
                  continue;

              // Futility pruning: parent node
              if (   lmrDepth < 7
                  && !inCheck
                  && ss->staticEval + 256 + 200 * lmrDepth <= alpha)
                  continue;

              // Prune moves with negative SEE
              if (   lmrDepth < 8
                  && !pos.see_ge(move, Value(-35 * lmrDepth * lmrDepth)))
                  continue;
          }
          else if (    depth < 7 * ONE_PLY
                   && !extension
                   && !pos.see_ge(move, -PawnValueEg * (depth / ONE_PLY)))
                  continue;
      }

      // Speculative prefetch as early as possible
      prefetch(TT.first_entry(pos.key_after(move)));

      // Check for legality just before making the move
      if (!rootNode && !pos.legal(move))
      {
          ss->moveCount = --moveCount;
          continue;
      }

      if (move == ttMove && captureOrPromotion)
          ttCapture = true;

      // Update the current move (this must be done after singular extension search)
      ss->currentMove = move;
      ss->contHistory = &thisThread->contHistory[movedPiece][to_sq(move)];

      // Step 15. Make the move
      pos.do_move(move, st, givesCheck);

      // Step 16. Reduced depth search (LMR). If the move fails high it will be
      // re-searched at full depth.
      if (    depth >= 3 * ONE_PLY
          &&  moveCount > 1
          && (!captureOrPromotion || moveCountPruning)
          &&  thisThread->selDepth > depth / ONE_PLY
          && !(depth >= 16 * ONE_PLY && ss->ply <= 3 * ONE_PLY))
      {
          Depth r = reduction<PvNode>(improving, depth, moveCount);

          if (captureOrPromotion)
              r -= r ? ONE_PLY : DEPTH_ZERO;
          else
          {
              // Decrease reduction if opponent's move count is high
              if ((ss-1)->moveCount > 15)
                  r -= ONE_PLY;

              // Decrease reduction for exact PV nodes
              if (pvExact)
                  r -= ONE_PLY;

              // Increase reduction if ttMove is a capture
              if (ttCapture)
                  r += ONE_PLY;

              // Increase reduction for cut nodes
              if (cutNode)
                  r += 2 * ONE_PLY;

              // Decrease reduction for moves that escape a capture. Filter out
              // castling moves, because they are coded as "king captures rook" and
              // hence break make_move().
              else if (    type_of(move) == NORMAL
                       && !pos.see_ge(make_move(to_sq(move), from_sq(move))))
                  r -= 2 * ONE_PLY;

              ss->statScore =  thisThread->mainHistory[~pos.side_to_move()][from_to(move)]
                             + (*contHist[0])[movedPiece][to_sq(move)]
                             + (*contHist[1])[movedPiece][to_sq(move)]
                             + (*contHist[3])[movedPiece][to_sq(move)]
                             - 4000;

              // Decrease/increase reduction by comparing opponent's stat score
              if (ss->statScore >= 0 && (ss-1)->statScore < 0)
                  r -= ONE_PLY;

              else if ((ss-1)->statScore >= 0 && ss->statScore < 0)
                  r += ONE_PLY;

              // Decrease/increase reduction for moves with a good/bad history
              r = std::max(DEPTH_ZERO, (r / ONE_PLY - ss->statScore / 20000) * ONE_PLY);
          }

          if (study && ss->ply < depth / 2 - ONE_PLY)
              r = DEPTH_ZERO;

          Depth d = std::max(newDepth - r, ONE_PLY);

          value = -search<NonPV>(pos, ss+1, -(alpha+1), -alpha, d, true, false);

          doFullDepthSearch = (value > alpha && d != newDepth);
      }
      else
          doFullDepthSearch = !PvNode || moveCount > 1;

      // Step 17. Full depth search when LMR is skipped or fails high
      if (doFullDepthSearch)
          value = newDepth <   ONE_PLY ?
                            givesCheck ? -qsearch<NonPV,  true>(pos, ss+1, -(alpha+1), -alpha)
                                       : -qsearch<NonPV, false>(pos, ss+1, -(alpha+1), -alpha)
                                       : - search<NonPV>(pos, ss+1, -(alpha+1), -alpha, newDepth, !cutNode, false);

      // For PV nodes only, do a full PV search on the first move or after a fail
      // high (in the latter case search only if value < beta), otherwise let the
      // parent node fail low with value <= alpha and try another move.
      if (PvNode && (moveCount == 1 || (value > alpha && (rootNode || value < beta))))
      {
          (ss+1)->pv = pv;
          (ss+1)->pv[0] = MOVE_NONE;

          value = newDepth <   ONE_PLY ?
                            givesCheck ? -qsearch<PV,  true>(pos, ss+1, -beta, -alpha)
                                       : -qsearch<PV, false>(pos, ss+1, -beta, -alpha)
                                       : - search<PV>(pos, ss+1, -beta, -alpha, newDepth, false, false);
      }

      // Step 18. Undo move
      pos.undo_move(move);

      assert(value > -VALUE_INFINITE && value < VALUE_INFINITE);

      // Step 19. Check for a new best move
      // Finished searching the move. If a stop occurred, the return value of
      // the search cannot be trusted, and we return immediately without
      // updating best move, PV and TT.
      if (Threads.stop.load(std::memory_order_relaxed))
          return VALUE_ZERO;

      if (rootNode)
      {
          RootMove& rm = *std::find(thisThread->rootMoves.begin(),
                                    thisThread->rootMoves.end(), move);

          // PV move or new best move?
          if (moveCount == 1 || value > alpha)
          {
              rm.score = value;
              rm.selDepth = thisThread->selDepth;
              rm.pv.resize(1);

              assert((ss+1)->pv);

              for (Move* m = (ss+1)->pv; *m != MOVE_NONE; ++m)
                  rm.pv.push_back(*m);

              // We record how often the best move has been changed in each
              // iteration. This information is used for time management: When
              // the best move changes frequently, we allocate some more time.
              if (moveCount > 1 && thisThread == Threads.main())
                  ++static_cast<MainThread*>(thisThread)->bestMoveChanges;
          }
          else
              // All other moves but the PV are set to the lowest value: this
              // is not a problem when sorting because the sort is stable and the
              // move position in the list is preserved - just the PV is pushed up.
              rm.score = -VALUE_INFINITE;
      }

      if (value > bestValue)
      {
          bestValue = value;

          if (value > alpha)
          {
              bestMove = move;

              if (PvNode && !rootNode) // Update pv even in fail-high case
                  update_pv(ss->pv, move, (ss+1)->pv);

              if (PvNode && value < beta) // Update alpha! Always alpha < beta
                  alpha = value;
              else
              {
                  assert(value >= beta); // Fail high
                  break;
              }
          }
      }

      if (move != bestMove)
      {
          if (captureOrPromotion && captureCount < 32)
              capturesSearched[captureCount++] = move;

          else if (!captureOrPromotion && quietCount < 64)
              quietsSearched[quietCount++] = move;
      }
    }

    // The following condition would detect a stop only after move loop has been
    // completed. But in this case bestValue is valid because we have fully
    // searched our subtree, and we can anyhow save the result in TT.
    /*
       if (Threads.stop)
        return VALUE_DRAW;
    */

    // Step 20. Check for mate and stalemate
    // All legal moves have been searched and if there are no legal moves, it
    // must be a mate or a stalemate. If we are in a singular extension search then
    // return a fail low score.

    assert(moveCount || !inCheck || excludedMove || !MoveList<LEGAL>(pos).size());

    if (!moveCount)
        bestValue = excludedMove ? alpha
                   :     inCheck ? mated_in(ss->ply) : VALUE_DRAW;
    else if (bestMove)
    {
        // Quiet best move: update move sorting heuristics
        if (!pos.capture_or_promotion(bestMove))
            update_quiet_stats(pos, ss, bestMove, quietsSearched, quietCount, stat_bonus(depth));
        else
            update_capture_stats(pos, bestMove, capturesSearched, captureCount, stat_bonus(depth));

        // Extra penalty for a quiet TT move in previous ply when it gets refuted
        if ((ss-1)->moveCount == 1 && !pos.captured_piece())
            update_continuation_histories(ss-1, pos.piece_on(prevSq), prevSq, -stat_bonus(depth + ONE_PLY));
    }
    // Bonus for prior countermove that caused the fail low
    else if (    depth >= 3 * ONE_PLY
             && !pos.captured_piece()
             && is_ok((ss-1)->currentMove))
        update_continuation_histories(ss-1, pos.piece_on(prevSq), prevSq, stat_bonus(depth));

    if (PvNode)
        bestValue = std::min(bestValue, maxValue);

    if (!excludedMove)
        tte->save(posKey, value_to_tt(bestValue, ss->ply),
                  bestValue >= beta ? BOUND_LOWER :
                  PvNode && bestMove ? BOUND_EXACT : BOUND_UPPER,
                  depth, bestMove, ss->staticEval, TT.generation());

    assert(bestValue > -VALUE_INFINITE && bestValue < VALUE_INFINITE);

    return bestValue;
  }


  // qsearch() is the quiescence search function, which is called by the main
  // search function with depth zero, or recursively with depth less than ONE_PLY.

  template <NodeType NT, bool InCheck>
  Value qsearch(Position& pos, Stack* ss, Value alpha, Value beta, Depth depth) {

    const bool PvNode = NT == PV;

    assert(alpha >= -VALUE_INFINITE && alpha < beta && beta <= VALUE_INFINITE);
    assert(PvNode || (alpha == beta - 1));
    assert(depth <= DEPTH_ZERO);
    assert(depth / ONE_PLY * ONE_PLY == depth);
    assert(InCheck == bool(pos.checkers()));

    Move pv[MAX_PLY+1];
    StateInfo st;
    TTEntry* tte;
    Key posKey;
    Move ttMove, move, bestMove;
    Depth ttDepth;
    Value bestValue, value, ttValue, futilityValue, futilityBase, oldAlpha;
    bool ttHit, givesCheck, evasionPrunable;
    int moveCount;

    if (PvNode)
    {
        oldAlpha = alpha; // To flag BOUND_EXACT when eval above alpha and no available moves
        (ss+1)->pv = pv;
        ss->pv[0] = MOVE_NONE;
    }

    (ss+1)->ply = ss->ply + 1;
    ss->currentMove = bestMove = MOVE_NONE;
    moveCount = 0;

    // Check for an immediate draw or maximum ply reached
    if (   pos.is_draw(ss->ply)
        || ss->ply >= MAX_PLY)
        return (ss->ply >= MAX_PLY && !InCheck) ? evaluate(pos) : VALUE_DRAW;

    assert(0 <= ss->ply && ss->ply < MAX_PLY);

    // Decide whether or not to include checks: this fixes also the type of
    // TT entry depth that we are going to use. Note that in qsearch we use
    // only two types of depth in TT: DEPTH_QS_CHECKS or DEPTH_QS_NO_CHECKS.
    ttDepth = InCheck || depth >= DEPTH_QS_CHECKS ? DEPTH_QS_CHECKS
                                                  : DEPTH_QS_NO_CHECKS;
    // Transposition table lookup
    posKey = pos.key();
    tte = TT.probe(posKey, ttHit);
    ttValue = ttHit ? value_from_tt(tte->value(), ss->ply) : VALUE_NONE;
    ttMove = ttHit ? tte->move() : MOVE_NONE;

    if (  !PvNode
        && ttHit
        && tte->depth() >= ttDepth
        && ttValue != VALUE_NONE // Only in case of TT access race
        && (ttValue >= beta ? (tte->bound() &  BOUND_LOWER)
                            : (tte->bound() &  BOUND_UPPER)))
        return ttValue;

    // Evaluate the position statically
    if (InCheck)
    {
        ss->staticEval = VALUE_NONE;
        bestValue = futilityBase = -VALUE_INFINITE;
    }
    else
    {
        if (ttHit)
        {
            // Never assume anything on values stored in TT
            if ((ss->staticEval = bestValue = tte->eval()) == VALUE_NONE)
                ss->staticEval = bestValue = evaluate(pos);

            // Can ttValue be used as a better position evaluation?
            if (   ttValue != VALUE_NONE
                && (tte->bound() & (ttValue > bestValue ? BOUND_LOWER : BOUND_UPPER)))
                bestValue = ttValue;
        }
        else
            ss->staticEval = bestValue =
            (ss-1)->currentMove != MOVE_NULL ? evaluate(pos)
                                             : -(ss-1)->staticEval + 2 * Eval::Tempo;

        // Stand pat. Return immediately if static value is at least beta
        if (bestValue >= beta)
        {
            if (!ttHit)
                tte->save(posKey, value_to_tt(bestValue, ss->ply), BOUND_LOWER,
                          DEPTH_NONE, MOVE_NONE, ss->staticEval, TT.generation());

            return bestValue;
        }

        if (PvNode && bestValue > alpha)
            alpha = bestValue;

        futilityBase = bestValue + 128;
    }

    // Initialize a MovePicker object for the current position, and prepare
    // to search the moves. Because the depth is <= 0 here, only captures,
    // queen promotions and checks (only if depth >= DEPTH_QS_CHECKS) will
    // be generated.
    MovePicker mp(pos, ttMove, depth, &pos.this_thread()->mainHistory, &pos.this_thread()->captureHistory, to_sq((ss-1)->currentMove));

    // Loop through the moves until no moves remain or a beta cutoff occurs
    while ((move = mp.next_move()) != MOVE_NONE)
    {
      assert(is_ok(move));

      givesCheck =  type_of(move) == NORMAL && !pos.discovered_check_candidates()
                  ? pos.check_squares(type_of(pos.moved_piece(move))) & to_sq(move)
                  : pos.gives_check(move);

      moveCount++;

      // Futility pruning
      if (   !InCheck
          && !givesCheck
          &&  futilityBase > -VALUE_KNOWN_WIN
          && !pos.advanced_pawn_push(move))
      {
          assert(type_of(move) != ENPASSANT); // Due to !pos.advanced_pawn_push

          futilityValue = futilityBase + PieceValue[EG][pos.piece_on(to_sq(move))];

          if (futilityValue <= alpha)
          {
              bestValue = std::max(bestValue, futilityValue);
              continue;
          }

          if (futilityBase <= alpha && !pos.see_ge(move, VALUE_ZERO + 1))
          {
              bestValue = std::max(bestValue, futilityBase);
              continue;
          }
      }

      // Detect non-capture evasions that are candidates to be pruned
      evasionPrunable =    InCheck
                       &&  (depth != DEPTH_ZERO || moveCount > 2)
                       &&  bestValue > VALUE_MATED_IN_MAX_PLY
                       && !pos.capture(move);

      // Don't search moves with negative SEE values
      if (  (!InCheck || evasionPrunable)
          && !pos.see_ge(move))
          continue;

      // Speculative prefetch as early as possible
      prefetch(TT.first_entry(pos.key_after(move)));

      // Check for legality just before making the move
      if (!pos.legal(move))
      {
          moveCount--;
          continue;
      }

      ss->currentMove = move;

      // Make and search the move
      pos.do_move(move, st, givesCheck);
      value = givesCheck ? -qsearch<NT,  true>(pos, ss+1, -beta, -alpha, depth - ONE_PLY)
                         : -qsearch<NT, false>(pos, ss+1, -beta, -alpha, depth - ONE_PLY);
      pos.undo_move(move);

      assert(value > -VALUE_INFINITE && value < VALUE_INFINITE);

      // Check for a new best move
      if (value > bestValue)
      {
          bestValue = value;

          if (value > alpha)
          {
              if (PvNode) // Update pv even in fail-high case
                  update_pv(ss->pv, move, (ss+1)->pv);

              if (PvNode && value < beta) // Update alpha here!
              {
                  alpha = value;
                  bestMove = move;
              }
              else // Fail high
              {
                  tte->save(posKey, value_to_tt(value, ss->ply), BOUND_LOWER,
                            ttDepth, move, ss->staticEval, TT.generation());

                  return value;
              }
          }
       }
    }

    // All legal moves have been searched. A special case: If we're in check
    // and no legal moves were found, it is checkmate.
    if (InCheck && bestValue == -VALUE_INFINITE)
        return mated_in(ss->ply); // Plies to mate from the root

    tte->save(posKey, value_to_tt(bestValue, ss->ply),
              PvNode && bestValue > oldAlpha ? BOUND_EXACT : BOUND_UPPER,
              ttDepth, bestMove, ss->staticEval, TT.generation());

    assert(bestValue > -VALUE_INFINITE && bestValue < VALUE_INFINITE);

    return bestValue;
  }


  // value_to_tt() adjusts a mate score from "plies to mate from the root" to
  // "plies to mate from the current position". Non-mate scores are unchanged.
  // The function is called before storing a value in the transposition table.

  Value value_to_tt(Value v, int ply) {

    assert(v != VALUE_NONE);

    return  v >= VALUE_MATE_IN_MAX_PLY  ? v + ply
          : v <= VALUE_MATED_IN_MAX_PLY ? v - ply : v;
  }


  // value_from_tt() is the inverse of value_to_tt(): It adjusts a mate score
  // from the transposition table (which refers to the plies to mate/be mated
  // from current position) to "plies to mate/be mated from the root".

  Value value_from_tt(Value v, int ply) {

    return  v == VALUE_NONE             ? VALUE_NONE
          : v >= VALUE_MATE_IN_MAX_PLY  ? v - ply
          : v <= VALUE_MATED_IN_MAX_PLY ? v + ply : v;
  }


  // update_pv() adds current move and appends child pv[]

  void update_pv(Move* pv, Move move, Move* childPv) {

    for (*pv++ = move; childPv && *childPv != MOVE_NONE; )
        *pv++ = *childPv++;
    *pv = MOVE_NONE;
  }


  // update_continuation_histories() updates histories of the move pairs formed
  // by moves at ply -1, -2, and -4 with current move.

  void update_continuation_histories(Stack* ss, Piece pc, Square to, int bonus) {

    for (int i : {1, 2, 4})
        if (is_ok((ss-i)->currentMove))
            (ss-i)->contHistory->update(pc, to, bonus);
  }


  // update_capture_stats() updates move sorting heuristics when a new capture best move is found

  void update_capture_stats(const Position& pos, Move move,
                            Move* captures, int captureCnt, int bonus) {

      CapturePieceToHistory& captureHistory =  pos.this_thread()->captureHistory;
      Piece moved_piece = pos.moved_piece(move);
      PieceType captured = type_of(pos.piece_on(to_sq(move)));
      captureHistory.update(moved_piece, to_sq(move), captured, bonus);

      // Decrease all the other played capture moves
      for (int i = 0; i < captureCnt; ++i)
      {
          moved_piece = pos.moved_piece(captures[i]);
          captured = type_of(pos.piece_on(to_sq(captures[i])));
          captureHistory.update(moved_piece, to_sq(captures[i]), captured, -bonus);
      }
  }


  // update_quiet_stats() updates move sorting heuristics when a new quiet best move is found

  void update_quiet_stats(const Position& pos, Stack* ss, Move move,
                          Move* quiets, int quietsCnt, int bonus) {

    if (ss->killers[0] != move)
    {
        ss->killers[1] = ss->killers[0];
        ss->killers[0] = move;
    }

    Color us = pos.side_to_move();
    Thread* thisThread = pos.this_thread();
    thisThread->mainHistory.update(us, move, bonus);
    update_continuation_histories(ss, pos.moved_piece(move), to_sq(move), bonus);

    if (is_ok((ss-1)->currentMove))
    {
        Square prevSq = to_sq((ss-1)->currentMove);
        thisThread->counterMoves[pos.piece_on(prevSq)][prevSq] = move;
    }

    // Decrease all the other played quiet moves
    for (int i = 0; i < quietsCnt; ++i)
    {
        thisThread->mainHistory.update(us, quiets[i], -bonus);
        update_continuation_histories(ss, pos.moved_piece(quiets[i]), to_sq(quiets[i]), -bonus);
    }
  }

  // When playing with strength handicap, choose best move among a set of RootMoves
  // using a statistical rule dependent on 'level'. Idea by Heinz van Saanen.

  Move Skill::pick_best(size_t multiPV) {

    const RootMoves& rootMoves = Threads.main()->rootMoves;
    static PRNG rng(now()); // PRNG sequence should be non-deterministic

    // RootMoves are already sorted by score in descending order
    Value topScore = rootMoves[0].score;
    int delta = std::min(topScore - rootMoves[multiPV - 1].score, PawnValueMg);
    int weakness = 120 - 2 * level;
    int maxScore = -VALUE_INFINITE;

    // Choose best move. For each move score we add two terms, both dependent on
    // weakness. One is deterministic and bigger for weaker levels, and one is
    // random. Then we choose the move with the resulting highest score.
    for (size_t i = 0; i < multiPV; ++i)
    {
        // This is our magic formula
        int push = (  weakness * int(topScore - rootMoves[i].score)
                    + delta * (rng.rand<unsigned>() % weakness)) / 128;

        if (rootMoves[i].score + push >= maxScore)
        {
            maxScore = rootMoves[i].score + push;
            best = rootMoves[i].pv[0];
        }
    }

    return best;
  }

} // namespace

/// MainThread::check_time() is used to print debug info and, more importantly,
/// to detect when we are out of available time and thus stop the search.

void MainThread::check_time() {

  if (--callsCnt > 0)
      return;

  // When using nodes, ensure checking rate is not lower than 0.1% of nodes
  callsCnt = Limits.nodes ? std::min(4096, int(Limits.nodes / 1024)) : 4096;

  static TimePoint lastInfoTime = now();

  int elapsed = Time.elapsed();
  TimePoint tick = Limits.startTime + elapsed;

  if (tick - lastInfoTime >= 1000)
  {
      lastInfoTime = tick;
      dbg_print();
  }

  // We should not stop pondering until told so by the GUI
  if (Threads.ponder)
      return;

  if (   (Limits.use_time_management() && elapsed > Time.maximum() - 10)
      || (Limits.movetime && elapsed >= Limits.movetime)
      || (Limits.nodes && Threads.nodes_searched() >= (uint64_t)Limits.nodes))
      Threads.stop = true;
}


/// UCI::pv() formats PV information according to the UCI protocol. UCI requires
/// that all (if any) unsearched PV lines are sent using a previous search score.

string UCI::pv(const Position& pos, Depth depth, Value alpha, Value beta) {

  std::stringstream ss;
  int elapsed = Time.elapsed() + 1;
  const RootMoves& rootMoves = pos.this_thread()->rootMoves;
  size_t PVIdx = pos.this_thread()->PVIdx;
  size_t multiPV = std::min((size_t)Options["MultiPV"], rootMoves.size());
  uint64_t nodesSearched = Threads.nodes_searched();
  uint64_t tbHits = Threads.tb_hits() + (TB::RootInTB ? rootMoves.size() : 0);

  for (size_t i = 0; i < multiPV; ++i)
  {
      bool updated = (i <= PVIdx && rootMoves[i].score != -VALUE_INFINITE);

      if (depth == ONE_PLY && !updated)
          continue;

      Depth d = updated ? depth : depth - ONE_PLY;
      Value v = updated ? rootMoves[i].score : rootMoves[i].previousScore;

      bool tb = TB::RootInTB && abs(v) < VALUE_MATE - MAX_PLY;
      v = tb ? TB::Score : v;

      if (ss.rdbuf()->in_avail()) // Not at first line
          ss << "\n";

      ss << "info"
         << " depth "    << d / ONE_PLY
         << " seldepth " << rootMoves[i].selDepth
         << " multipv "  << i + 1
         << " score "    << UCI::value(v);

      if (!tb && i == PVIdx)
          ss << (v >= beta ? " lowerbound" : v <= alpha ? " upperbound" : "");

      ss << " nodes "    << nodesSearched
         << " nps "      << nodesSearched * 1000 / elapsed;

      if (elapsed > 1000) // Earlier makes little sense
          ss << " hashfull " << TT.hashfull();

      ss << " tbhits "   << tbHits
         << " time "     << elapsed
         << " pv";

      for (Move m : rootMoves[i].pv)
          ss << " " << UCI::move(m, pos.is_chess960());
  }

  return ss.str();
}


/// RootMove::extract_ponder_from_tt() is called in case we have no ponder move
/// before exiting the search, for instance, in case we stop the search during a
/// fail high at root. We try hard to have a ponder move to return to the GUI,
/// otherwise in case of 'ponder on' we have nothing to think on.

bool RootMove::extract_ponder_from_tt(Position& pos) {

    StateInfo st;
    bool ttHit;

    assert(pv.size() == 1);

    if (!pv[0])
        return false;

    pos.do_move(pv[0], st);
    TTEntry* tte = TT.probe(pos.key(), ttHit);

    if (ttHit)
    {
        Move m = tte->move(); // Local copy to be SMP safe
        if (MoveList<LEGAL>(pos).contains(m))
            pv.push_back(m);
    }

    pos.undo_move(pv[0]);
    return pv.size() > 1;
}


void Tablebases::filter_root_moves(Position& pos, Search::RootMoves& rootMoves) {

    RootInTB = false;
    UseRule50 = Options["Syzygy50MoveRule"];
    ProbeDepth = Options["SyzygyProbeDepth"] * ONE_PLY;
    Cardinality = Options["SyzygyProbeLimit"];

    // Skip TB probing when no TB found: !TBLargest -> !TB::Cardinality
    if (Cardinality > MaxCardinality)
    {
        Cardinality = MaxCardinality;
        ProbeDepth = DEPTH_ZERO;
    }

    if (Cardinality < popcount(pos.pieces()) || pos.can_castle(ANY_CASTLING))
        return;

    // Don't filter any moves if the user requested analysis on multiple
    if (Options["MultiPV"] != 1)
        return;

    // If the current root position is in the tablebases, then RootMoves
    // contains only moves that preserve the draw or the win.
    RootInTB = root_probe(pos, rootMoves, TB::Score);

    if (!RootInTB) // If DTZ tables are missing, use WDL tables as a fallback
        RootInTB = root_probe_wdl(pos, rootMoves, TB::Score);

    if (RootInTB && !UseRule50)
        TB::Score =  TB::Score > VALUE_DRAW ?  VALUE_MATE - MAX_PLY - 1
                   : TB::Score < VALUE_DRAW ? -VALUE_MATE + MAX_PLY + 1
                                            :  VALUE_DRAW;

    // Since root_probe() and root_probe_wdl() dirty the root move scores,
    // we reset them to -VALUE_INFINITE
    for (RootMove& rm : rootMoves)
        rm.score = -VALUE_INFINITE;
}<|MERGE_RESOLUTION|>--- conflicted
+++ resolved
@@ -669,25 +669,11 @@
 
     // Step 7. Razoring (skipped when in check)
     if (   !PvNode
-<<<<<<< HEAD
         &&  depth <= ONE_PLY
-        &&  eval + RazorMargin <= alpha)
-        return qsearch<NonPV, false>(pos, ss, alpha, alpha+1);
-=======
-        &&  depth < 4 * ONE_PLY
         &&  ttMove == MOVE_NONE
         &&  eval + RazorMargin <= alpha
         &&  abs(eval) < 2 * VALUE_KNOWN_WIN)
-    {
-        if (depth <= ONE_PLY)
-            return qsearch<NonPV, false>(pos, ss, alpha, alpha+1);
-
-        Value ralpha = alpha - RazorMargin;
-        Value v = qsearch<NonPV, false>(pos, ss, ralpha, ralpha+1);
-        if (v <= ralpha)
-            return v;
-    }
->>>>>>> 1444f352
+        return qsearch<NonPV, false>(pos, ss, alpha, alpha+1);
 
     // Step 8. Futility pruning: child node (skipped when in check)
     if (   !PvNode
