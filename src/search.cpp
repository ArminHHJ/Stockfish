--- conflicted
+++ resolved
@@ -627,21 +627,13 @@
          lastBestMoveDepth = rootDepth;
       }
 
-<<<<<<< HEAD
-=======
       if (!mainThread)
           continue;
-
       // Have we found a "mate in x"?
->>>>>>> 70a4150d
       if (   Limits.mate
           && rootMoves[0].score >= VALUE_MATE_IN_MAX_PLY
           && VALUE_MATE - rootMoves[0].score <= 2 * Limits.mate)
           Threads.stop = true;
-
-<<<<<<< HEAD
-       if (!mainThread)
-          continue;
 #ifdef Add_Features
         if (Options["FastPlay"])
         {
@@ -650,8 +642,6 @@
                  Threads.stop = true;
         }
 #endif
-=======
->>>>>>> 70a4150d
       // If skill level is enabled and time is up, pick a sub-optimal best move
       if (skill.enabled() && skill.time_to_pick(rootDepth))
           skill.pick_best(multiPV);
