/*
  Stockfish, a UCI chess playing engine derived from Glaurung 2.1
  Copyright (C) 2004-2008 Tord Romstad (Glaurung author)
  Copyright (C) 2008-2015 Marco Costalba, Joona Kiiski, Tord Romstad
  Copyright (C) 2015-2017 Marco Costalba, Joona Kiiski, Gary Linscott, Tord Romstad

  Stockfish is free software: you can redistribute it and/or modify
  it under the terms of the GNU General Public License as published by
  the Free Software Foundation, either version 3 of the License, or
  (at your option) any later version.

  Stockfish is distributed in the hope that it will be useful,
  but WITHOUT ANY WARRANTY; without even the implied warranty of
  MERCHANTABILITY or FITNESS FOR A PARTICULAR PURPOSE.  See the
  GNU General Public License for more details.

  You should have received a copy of the GNU General Public License
  along with this program.  If not, see <http://www.gnu.org/licenses/>.
*/

#include <algorithm>
#include <cassert>
#include <cmath>
#include <cstring>   // For std::memset
#include <iostream>
#include <sstream>

#include "evaluate.h"
#include "misc.h"
#include "movegen.h"
#include "movepick.h"
#include "position.h"
#include "search.h"
#include "timeman.h"
#include "thread.h"
#include "tt.h"
#include "uci.h"
#include "syzygy/tbprobe.h"

namespace Search {

  SignalsType Signals;
  LimitsType Limits;
}

namespace Tablebases {

  int Cardinality;
  bool RootInTB;
  bool UseRule50;
  Depth ProbeDepth;
  Value Score;
}

namespace TB = Tablebases;

using std::string;
using Eval::evaluate;
using namespace Search;

namespace {

  // Different node types, used as a template parameter
  enum NodeType { NonPV, PV };

  // Sizes and phases of the skip-blocks, used for distributing search depths across the threads
  const int skipSize[]  = { 1, 1, 2, 2, 2, 2, 3, 3, 3, 3, 3, 3, 4, 4, 4, 4, 4, 4, 4, 4 };
  const int skipPhase[] = { 0, 1, 0, 1, 2, 3, 0, 1, 2, 3, 4, 5, 0, 1, 2, 3, 4, 5, 6, 7 };

  // Razoring and futility margin based on depth
  const int razor_margin[4] = { 483, 570, 603, 554 };
  Value futility_margin(Depth d) { return Value(150 * d / ONE_PLY); }

  // Futility and reductions lookup tables, initialized at startup
  int FutilityMoveCounts[2][16]; // [improving][depth]
  int Reductions[2][2][64][64];  // [pv][improving][depth][moveNumber]

  template <bool PvNode> Depth reduction(bool i, Depth d, int mn) {
    return Reductions[PvNode][i][std::min(d / ONE_PLY, 63)][std::min(mn, 63)] * ONE_PLY;
  }

  // History and stats update bonus, based on depth
  Value stat_bonus(Depth depth) {
    int d = depth / ONE_PLY ;
    return d > 17 ? VALUE_ZERO : Value(d * d + 2 * d - 2);
  }

  // Skill structure is used to implement strength limit
  struct Skill {
    Skill(int l) : level(l) {}
    bool enabled() const { return level < 20; }
    bool time_to_pick(Depth depth) const { return depth / ONE_PLY == 1 + level; }
    Move best_move(size_t multiPV) { return best ? best : pick_best(multiPV); }
    Move pick_best(size_t multiPV);

    int level;
    Move best = MOVE_NONE;
  };

  // EasyMoveManager structure is used to detect an 'easy move'. When the PV is
  // stable across multiple search iterations, we can quickly return the best move.
  struct EasyMoveManager {

    void clear() {
      stableCnt = 0;
      expectedPosKey = 0;
      pv[0] = pv[1] = pv[2] = MOVE_NONE;
    }

    Move get(Key key) const {
      return expectedPosKey == key ? pv[2] : MOVE_NONE;
    }

    void update(Position& pos, const std::vector<Move>& newPv) {

      assert(newPv.size() >= 3);

      // Keep track of how many times in a row the 3rd ply remains stable
      stableCnt = (newPv[2] == pv[2]) ? stableCnt + 1 : 0;

      if (!std::equal(newPv.begin(), newPv.begin() + 3, pv))
      {
          std::copy(newPv.begin(), newPv.begin() + 3, pv);

          StateInfo st[2];
          pos.do_move(newPv[0], st[0]);
          pos.do_move(newPv[1], st[1]);
          expectedPosKey = pos.key();
          pos.undo_move(newPv[1]);
          pos.undo_move(newPv[0]);
      }
    }

    int stableCnt;
    Key expectedPosKey;
    Move pv[3];
  };

  EasyMoveManager EasyMove;
  bool study = Options["Study"];
  Value DrawValue[COLOR_NB];

  template <NodeType NT>
  Value search(Position& pos, Stack* ss, Value alpha, Value beta, Depth depth, bool cutNode, bool skipEarlyPruning);

  template <NodeType NT, bool InCheck>
  Value qsearch(Position& pos, Stack* ss, Value alpha, Value beta, Depth depth = DEPTH_ZERO);

  Value value_to_tt(Value v, int ply);
  Value value_from_tt(Value v, int ply);
  void update_pv(Move* pv, Move move, Move* childPv);
  void update_cm_stats(Stack* ss, Piece pc, Square s, Value bonus);
  void update_stats(const Position& pos, Stack* ss, Move move, Move* quiets, int quietsCnt, Value bonus);
  void check_time();

} // namespace


/// Search::init() is called during startup to initialize various lookup tables

void Search::init() {

  for (int imp = 0; imp <= 1; ++imp)
      for (int d = 1; d < 64; ++d)
          for (int mc = 1; mc < 64; ++mc)
          {
              double r = log(d) * log(mc) / 2;

              Reductions[NonPV][imp][d][mc] = int(std::round(r));
              Reductions[PV][imp][d][mc] = std::max(Reductions[NonPV][imp][d][mc] - 1, 0);

              // Increase reduction for non-PV nodes when eval is not improving
              if (!imp && Reductions[NonPV][imp][d][mc] >= 2)
                Reductions[NonPV][imp][d][mc]++;
          }

  for (int d = 0; d < 16; ++d)
  {
      FutilityMoveCounts[0][d] = int(2.4 + 0.773 * pow(d + 0.00, 1.8));
      FutilityMoveCounts[1][d] = int(2.9 + 1.045 * pow(d + 0.49, 1.8));
  }
}


/// Search::clear() resets search state to zero, to obtain reproducible results

void Search::clear() {

  TT.clear();

  for (Thread* th : Threads)
  {
      th->counterMoves.clear();
      th->history.clear();
      th->counterMoveHistory.clear();
      th->resetCalls = true;
  }

  Threads.main()->previousScore = VALUE_INFINITE;
}


/// Search::perft() is our utility to verify move generation. All the leaf nodes
/// up to the given depth are generated and counted, and the sum is returned.
template<bool Root>
uint64_t Search::perft(Position& pos, Depth depth) {

  StateInfo st;
  uint64_t cnt, nodes = 0;
  const bool leaf = (depth == 2 * ONE_PLY);

  for (const auto& m : MoveList<LEGAL>(pos))
  {
      if (Root && depth <= ONE_PLY)
          cnt = 1, nodes++;
      else
      {
          pos.do_move(m, st);
          cnt = leaf ? MoveList<LEGAL>(pos).size() : perft<false>(pos, depth - ONE_PLY);
          nodes += cnt;
          pos.undo_move(m);
      }
      if (Root)
          sync_cout << UCI::move(m, pos.is_chess960()) << ": " << cnt << sync_endl;
  }
  return nodes;
}

template uint64_t Search::perft<true>(Position&, Depth);


/// MainThread::search() is called by the main thread when the program receives
/// the UCI 'go' command. It searches from the root position and outputs the "bestmove".

void MainThread::search() {

  Color us = rootPos.side_to_move();
  Time.init(Limits, us, rootPos.game_ply());

  int contempt = Options["Contempt"] * PawnValueEg / 100; // From centipawns
  DrawValue[ us] = VALUE_DRAW - Value(contempt);
  DrawValue[~us] = VALUE_DRAW + Value(contempt);

  if (rootMoves.empty())
  {
      rootMoves.push_back(RootMove(MOVE_NONE));
      sync_cout << "info depth 0 score "
                << UCI::value(rootPos.checkers() ? -VALUE_MATE : VALUE_DRAW)
                << sync_endl;
  }
  else
  {
      for (Thread* th : Threads)
          if (th != this)
              th->start_searching();

      Thread::search(); // Let's start searching!
  }

  // When playing in 'nodes as time' mode, subtract the searched nodes from
  // the available ones before exiting.
  if (Limits.npmsec)
      Time.availableNodes += Limits.inc[us] - Threads.nodes_searched();

  // When we reach the maximum depth, we can arrive here without a raise of
  // Signals.stop. However, if we are pondering or in an infinite search,
  // the UCI protocol states that we shouldn't print the best move before the
  // GUI sends a "stop" or "ponderhit" command. We therefore simply wait here
  // until the GUI sends one of those commands (which also raises Signals.stop).
  if (!Signals.stop && (Limits.ponder || Limits.infinite))
  {
      Signals.stopOnPonderhit = true;
      wait(Signals.stop);
  }

  // Stop the threads if not already stopped
  Signals.stop = true;

  // Wait until all threads have finished
  for (Thread* th : Threads)
      if (th != this)
          th->wait_for_search_finished();

  // Check if there are threads with a better score than main thread
  Thread* bestThread = this;
  if (   !this->easyMovePlayed
      &&  Options["MultiPV"] == 1
      && !Limits.depth
      && !Skill(Options["Skill Level"]).enabled()
      &&  rootMoves[0].pv[0] != MOVE_NONE)
  {
      for (Thread* th : Threads)
      {
          Depth depthDiff = th->completedDepth - bestThread->completedDepth;
          Value scoreDiff = th->rootMoves[0].score - bestThread->rootMoves[0].score;

          if (scoreDiff > 0 && depthDiff >= 0)
              bestThread = th;
      }
  }

  previousScore = bestThread->rootMoves[0].score;

  // Send new PV when needed
  if (bestThread != this)
      sync_cout << UCI::pv(bestThread->rootPos, bestThread->completedDepth, -VALUE_INFINITE, VALUE_INFINITE) << sync_endl;

  sync_cout << "bestmove " << UCI::move(bestThread->rootMoves[0].pv[0], rootPos.is_chess960());

  if (bestThread->rootMoves[0].pv.size() > 1 || bestThread->rootMoves[0].extract_ponder_from_tt(rootPos))
      std::cout << " ponder " << UCI::move(bestThread->rootMoves[0].pv[1], rootPos.is_chess960());

  std::cout << sync_endl;
}


/// Thread::search() is the main iterative deepening loop. It calls search()
/// repeatedly with increasing depth until the allocated thinking time has been
/// consumed, the user stops the search, or the maximum search depth is reached.

void Thread::search() {

  Stack stack[MAX_PLY+7], *ss = stack+4; // To allow referencing (ss-4) and (ss+2)
  Value bestValue, alpha, beta, delta;
  Move easyMove = MOVE_NONE;
  MainThread* mainThread = (this == Threads.main() ? Threads.main() : nullptr);

  std::memset(ss-4, 0, 7 * sizeof(Stack));
  for(int i = 4; i > 0; i--)
     (ss-i)->counterMoves = &this->counterMoveHistory[NO_PIECE][0]; // Use as sentinel

  bestValue = delta = alpha = -VALUE_INFINITE;
  beta = VALUE_INFINITE;
  completedDepth = DEPTH_ZERO;

  if (mainThread)
  {
      easyMove = EasyMove.get(rootPos.key());
      EasyMove.clear();
      mainThread->easyMovePlayed = mainThread->failedLow = false;
      mainThread->bestMoveChanges = 0;
      TT.new_search();
  }

  size_t multiPV = Options["MultiPV"];
  Skill skill(Options["Skill Level"]);

  // When playing with strength handicap enable MultiPV search that we will
  // use behind the scenes to retrieve a set of possible moves.
  if (skill.enabled())
      multiPV = std::max(multiPV, (size_t)4);

  multiPV = std::min(multiPV, rootMoves.size());

  // Iterative deepening loop until requested to stop or the target depth is reached
  while (   (rootDepth += ONE_PLY) < DEPTH_MAX
         && !Signals.stop
         && (!Limits.depth || Threads.main()->rootDepth / ONE_PLY <= Limits.depth))
  {
      // Distribute search depths across the threads
      if (idx)
      {
          int i = (idx - 1) % 20;
          if (((rootDepth / ONE_PLY + rootPos.game_ply() + skipPhase[i]) / skipSize[i]) % 2)
              continue;
      }

      // Age out PV variability metric
      if (mainThread)
          mainThread->bestMoveChanges *= 0.505, mainThread->failedLow = false;

      // Save the last iteration's scores before first PV line is searched and
      // all the move scores except the (new) PV are set to -VALUE_INFINITE.
      for (RootMove& rm : rootMoves)
          rm.previousScore = rm.score;

      // MultiPV loop. We perform a full root search for each PV line
      for (PVIdx = 0; PVIdx < multiPV && !Signals.stop; ++PVIdx)
      {
          // Reset aspiration window starting size
          if (rootDepth >= 5 * ONE_PLY)
          {
              delta = Value(18);
              alpha = std::max(rootMoves[PVIdx].previousScore - delta,-VALUE_INFINITE);
              beta  = std::min(rootMoves[PVIdx].previousScore + delta, VALUE_INFINITE);
          }

          // Start with a small aspiration window and, in the case of a fail
          // high/low, re-search with a bigger window until we're not failing
          // high/low anymore.
          while (true)
          {
              bestValue = ::search<PV>(rootPos, ss, alpha, beta, rootDepth, false, false);

              // Bring the best move to the front. It is critical that sorting
              // is done with a stable algorithm because all the values but the
              // first and eventually the new best one are set to -VALUE_INFINITE
              // and we want to keep the same order for all the moves except the
              // new PV that goes to the front. Note that in case of MultiPV
              // search the already searched PV lines are preserved.
              std::stable_sort(rootMoves.begin() + PVIdx, rootMoves.end());

              // If search has been stopped, we break immediately. Sorting and
              // writing PV back to TT is safe because RootMoves is still
              // valid, although it refers to the previous iteration.
              if (Signals.stop)
                  break;

              // When failing high/low give some update (without cluttering
              // the UI) before a re-search.
              if (   mainThread
                  && multiPV == 1
                  && (bestValue <= alpha || bestValue >= beta)
                  && Time.elapsed() > 3000)
                  sync_cout << UCI::pv(rootPos, rootDepth, alpha, beta) << sync_endl;

              // In case of failing low/high increase aspiration window and
              // re-search, otherwise exit the loop.
              if (bestValue <= alpha)
              {
                  beta = (alpha + beta) / 2;
                  alpha = std::max(bestValue - delta, -VALUE_INFINITE);

                  if (mainThread)
                  {
                      mainThread->failedLow = true;
                      Signals.stopOnPonderhit = false;
                  }
              }
              else if (bestValue >= beta)
              {
                  alpha = (alpha + beta) / 2;
                  beta = std::min(bestValue + delta, VALUE_INFINITE);
              }
              else
                  break;

              delta += delta / 4 + 5;

              assert(alpha >= -VALUE_INFINITE && beta <= VALUE_INFINITE);
          }

          // Sort the PV lines searched so far and update the GUI
          std::stable_sort(rootMoves.begin(), rootMoves.begin() + PVIdx + 1);

          if (!mainThread)
              continue;

          if (Signals.stop || PVIdx + 1 == multiPV || Time.elapsed() > 3000)
              sync_cout << UCI::pv(rootPos, rootDepth, alpha, beta) << sync_endl;
      }

      if (!Signals.stop)
          completedDepth = rootDepth;

      if (!mainThread)
          continue;

      // If skill level is enabled and time is up, pick a sub-optimal best move
      if (skill.enabled() && skill.time_to_pick(rootDepth))
          skill.pick_best(multiPV);

      // Have we found a "mate in x"?
      if (   Limits.mate
          && bestValue >= VALUE_MATE_IN_MAX_PLY
          && VALUE_MATE - bestValue <= 2 * Limits.mate)
          Signals.stop = true;

      // Do we have time for the next iteration? Can we stop searching now?
      if (Limits.use_time_management())
      {
          if (!Signals.stop && !Signals.stopOnPonderhit)
          {
              // Stop the search if only one legal move is available, or if all
              // of the available time has been used, or if we matched an easyMove
              // from the previous search and just did a fast verification.
              const int F[] = { mainThread->failedLow,
                                bestValue - mainThread->previousScore };

              int improvingFactor = std::max(229, std::min(715, 357 + 119 * F[0] - 6 * F[1]));
              double unstablePvFactor = 1 + mainThread->bestMoveChanges;

              bool doEasyMove =   rootMoves[0].pv[0] == easyMove
                               && mainThread->bestMoveChanges < 0.03
                               && Time.elapsed() > Time.optimum() * 5 / 44;

              if (   rootMoves.size() == 1
                  || Time.elapsed() > Time.optimum() * unstablePvFactor * improvingFactor / 628
                  || (mainThread->easyMovePlayed = doEasyMove, doEasyMove))
              {
                  // If we are allowed to ponder do not stop the search now but
                  // keep pondering until the GUI sends "ponderhit" or "stop".
                  if (Limits.ponder)
                      Signals.stopOnPonderhit = true;
                  else
                      Signals.stop = true;
              }
          }

          if (rootMoves[0].pv.size() >= 3)
              EasyMove.update(rootPos, rootMoves[0].pv);
          else
              EasyMove.clear();
      }
  }

  if (!mainThread)
      return;

  // Clear any candidate easy move that wasn't stable for the last search
  // iterations; the second condition prevents consecutive fast moves.
  if (EasyMove.stableCnt < 6 || mainThread->easyMovePlayed)
      EasyMove.clear();

  // If skill level is enabled, swap best PV line with the sub-optimal one
  if (skill.enabled())
      std::swap(rootMoves[0], *std::find(rootMoves.begin(),
                rootMoves.end(), skill.best_move(multiPV)));
}


namespace {

  // search<>() is the main search function for both PV and non-PV nodes

  template <NodeType NT>
  Value search(Position& pos, Stack* ss, Value alpha, Value beta, Depth depth, bool cutNode, bool skipEarlyPruning) {

    const bool PvNode = NT == PV;
    const bool rootNode = PvNode && (ss-1)->ply == 0;

    assert(-VALUE_INFINITE <= alpha && alpha < beta && beta <= VALUE_INFINITE);
    assert(PvNode || (alpha == beta - 1));
    assert(DEPTH_ZERO < depth && depth < DEPTH_MAX);
    assert(!(PvNode && cutNode));
    assert(depth / ONE_PLY * ONE_PLY == depth);

    Move pv[MAX_PLY+1], quietsSearched[64];
    StateInfo st;
    TTEntry* tte;
    Key posKey;
    Move ttMove, move, excludedMove, bestMove;
    Depth extension, newDepth;
    Value bestValue, value, ttValue, eval;
    bool ttHit, inCheck, givesCheck, singularExtensionNode, improving;
    bool captureOrPromotion, doFullDepthSearch, moveCountPruning;
    Piece moved_piece;
    int moveCount, quietCount;

    // Step 1. Initialize node
    Thread* thisThread = pos.this_thread();
    inCheck = pos.checkers();
    moveCount = quietCount =  ss->moveCount = 0;
    ss->history = VALUE_ZERO;
    bestValue = -VALUE_INFINITE;
    ss->ply = (ss-1)->ply + 1;

    // Check for the available remaining time
    if (thisThread->resetCalls.load(std::memory_order_relaxed))
    {
        thisThread->resetCalls = false;
        // At low node count increase the checking rate to about 0.1% of nodes
        // otherwise use a default value.
        thisThread->callsCnt = Limits.nodes ? std::min((int64_t)4096, Limits.nodes / 1024)
                                            : 4096;
    }

    if (--thisThread->callsCnt <= 0)
    {
        for (Thread* th : Threads)
            th->resetCalls = true;

        check_time();
    }

    // Used to send selDepth info to GUI
    if (PvNode && thisThread->maxPly < ss->ply)
        thisThread->maxPly = ss->ply;

    if (!rootNode)
    {
        // Step 2. Check for aborted search and immediate draw
        if (Signals.stop.load(std::memory_order_relaxed) || pos.is_draw(ss->ply) || ss->ply >= MAX_PLY)
            return ss->ply >= MAX_PLY && !inCheck ? evaluate(pos)
                                                  : DrawValue[pos.side_to_move()];

        // Step 3. Mate distance pruning. Even if we mate at the next move our score
        // would be at best mate_in(ss->ply+1), but if alpha is already bigger because
        // a shorter mate was found upward in the tree then there is no need to search
        // because we will never beat the current alpha. Same logic but with reversed
        // signs applies also in the opposite condition of being mated instead of giving
        // mate. In this case return a fail-high score.
        alpha = std::max(mated_in(ss->ply), alpha);
        beta = std::min(mate_in(ss->ply+1), beta);
        if (alpha >= beta)
            return alpha;
    }

    assert(0 <= ss->ply && ss->ply < MAX_PLY);

    ss->currentMove = (ss+1)->excludedMove = bestMove = MOVE_NONE;
    ss->counterMoves = &thisThread->counterMoveHistory[NO_PIECE][0];
    (ss+2)->killers[0] = (ss+2)->killers[1] = MOVE_NONE;
    Square prevSq = to_sq((ss-1)->currentMove);

    // Step 4. Transposition table lookup. We don't want the score of a partial
    // search to overwrite a previous full search TT value, so we use a different
    // position key in case of an excluded move.
    excludedMove = ss->excludedMove;
    posKey = pos.key() ^ Key(excludedMove);
    tte = TT.probe(posKey, ttHit);
    ttValue = ttHit ? value_from_tt(tte->value(), ss->ply) : VALUE_NONE;
    ttMove =  rootNode ? thisThread->rootMoves[thisThread->PVIdx].pv[0]
            : ttHit    ? tte->move() : MOVE_NONE;

    // At non-PV nodes we check for an early TT cutoff
    if (  !PvNode
        && ttHit
        && tte->depth() >= depth
        && ttValue != VALUE_NONE // Possible in case of TT access race
        && (ttValue >= beta ? (tte->bound() & BOUND_LOWER)
                            : (tte->bound() & BOUND_UPPER)))
    {
        // If ttMove is quiet, update move sorting heuristics on TT hit
        if (ttMove)
        {
            if (ttValue >= beta)
            {
                if (!pos.capture_or_promotion(ttMove))
                    update_stats(pos, ss, ttMove, nullptr, 0, stat_bonus(depth));

                // Extra penalty for a quiet TT move in previous ply when it gets refuted
                if ((ss-1)->moveCount == 1 && !pos.captured_piece())
                    update_cm_stats(ss-1, pos.piece_on(prevSq), prevSq, -stat_bonus(depth + ONE_PLY));
            }
            // Penalty for a quiet ttMove that fails low
            else if (!pos.capture_or_promotion(ttMove))
            {
                Value penalty = -stat_bonus(depth + ONE_PLY);
                thisThread->history.update(pos.side_to_move(), ttMove, penalty);
                update_cm_stats(ss, pos.moved_piece(ttMove), to_sq(ttMove), penalty);
            }
        }
        return ttValue;
    }

    // Step 4a. Tablebase probe
    if (!rootNode && TB::Cardinality)
    {
<<<<<<< HEAD
        int piecesCount = pos.count<ALL_PIECES>();
=======
        int piecesCnt = popcount(pos.pieces());
>>>>>>> cafad301

        if (    piecesCount <= TB::Cardinality
            && (piecesCount <  TB::Cardinality || depth >= TB::ProbeDepth)
            &&  pos.rule50_count() == 0
            && !pos.can_castle(ANY_CASTLING))
        {
            TB::ProbeState err;
            TB::WDLScore v = Tablebases::probe_wdl(pos, &err);

            if (err != TB::ProbeState::FAIL)
            {
                thisThread->tbHits++;

                int drawScore = TB::UseRule50 ? 1 : 0;

                if (    abs(v) <= drawScore
                    || !ttHit
                    || (v < -drawScore && ttValue > -VALUE_KNOWN_WIN)
                    || (v >  drawScore && ttValue <  VALUE_KNOWN_WIN))
                {
                    value =  v < -drawScore ? -VALUE_MATE_IN_MAX_PLY + ss->ply + (pos.non_pawn_material(pos.side_to_move()) - pos.non_pawn_material(~pos.side_to_move())) / 256
                           : v >  drawScore ?  VALUE_MATE_IN_MAX_PLY - ss->ply + (pos.non_pawn_material(pos.side_to_move()) - pos.non_pawn_material(~pos.side_to_move())) / 256
                                            :  VALUE_DRAW + v * drawScore;

                    tte->save(posKey, value_to_tt(value, ss->ply),
                              v > drawScore ? BOUND_LOWER : v < -drawScore ? BOUND_UPPER : BOUND_EXACT,
                              depth, MOVE_NONE, VALUE_NONE, TT.generation());

                    if (abs(v) <= drawScore)
                        return value;
                }
            }
        }
    }

    // Step 5. Evaluate the position statically
    if (inCheck)
    {
        ss->staticEval = eval = VALUE_NONE;
        goto moves_loop;
    }

    else if (ttHit)
    {
        // Never assume anything on values stored in TT
        if ((ss->staticEval = eval = tte->eval()) == VALUE_NONE)
            eval = ss->staticEval = evaluate(pos);

        // Can ttValue be used as a better position evaluation?
        if (ttValue != VALUE_NONE)
            if (tte->bound() & (ttValue > eval ? BOUND_LOWER : BOUND_UPPER))
                eval = ttValue;
    }
    else
    {
        eval = ss->staticEval =
        (ss-1)->currentMove != MOVE_NULL ? evaluate(pos)
                                         : -(ss-1)->staticEval + 2 * Eval::Tempo;

        tte->save(posKey, VALUE_NONE, BOUND_NONE, DEPTH_NONE, MOVE_NONE,
                  ss->staticEval, TT.generation());
    }

    if (skipEarlyPruning)
        goto moves_loop;

    // Step 6. Razoring (skipped when in check)
    if (   !PvNode
        &&  depth < 4 * ONE_PLY
<<<<<<< HEAD
        &&  eval + razor_margin[depth / ONE_PLY] <= alpha)
=======
        &&  ttMove == MOVE_NONE
        &&  eval + razor_margin[depth / ONE_PLY] <= alpha
        &&  abs(eval) < 2 * VALUE_KNOWN_WIN)
>>>>>>> cafad301
    {
        if (depth <= ONE_PLY)
            return qsearch<NonPV, false>(pos, ss, alpha, alpha+1);

        Value ralpha = alpha - razor_margin[depth / ONE_PLY];
        Value v = qsearch<NonPV, false>(pos, ss, ralpha, ralpha+1);
        if (v <= ralpha)
            return v;
    }

    // Step 7. Futility pruning: child node (skipped when in check)
    if (   !PvNode
        &&  depth < 7 * ONE_PLY
        &&  eval - futility_margin(depth) >= beta
        &&  eval < VALUE_KNOWN_WIN  // Do not return unproven wins
        &&  pos.non_pawn_material(pos.side_to_move())
        &&  pos.non_pawn_material(~pos.side_to_move()))
        return eval;

    // Step 8. Null move search with verification search (is omitted in PV nodes)
    if (   !PvNode
        &&  eval >= beta
        && (ss->staticEval >= beta - 35 * (depth / ONE_PLY - 6) || depth >= 13 * ONE_PLY)
        &&  abs(eval) < 2 * VALUE_KNOWN_WIN
        &&  pos.non_pawn_material(pos.side_to_move())
        &&  pos.non_pawn_material(~pos.side_to_move())
        && !(depth > 4 * ONE_PLY && (MoveList<LEGAL, KING>(pos).size() < 1 || MoveList<LEGAL>(pos).size() < 6)))
    {

        assert(eval - beta >= 0);

        // Null move dynamic reduction based on depth and value
        Depth R = ((823 + 67 * depth / ONE_PLY) / 256 + std::min((eval - beta) / PawnValueMg, 3)) * ONE_PLY;

        ss->currentMove = MOVE_NULL;
        ss->counterMoves = &thisThread->counterMoveHistory[NO_PIECE][0];

        pos.do_null_move(st);
        Value nullValue = depth-R < ONE_PLY ? -qsearch<NonPV, false>(pos, ss+1, -beta, -beta+1)
                                            : - search<NonPV>(pos, ss+1, -beta, -beta+1, depth-R, !cutNode, true);
        pos.undo_null_move();

        if (nullValue >= beta)
        {
            // Do not return unproven mate scores
            if (nullValue >= VALUE_MATE_IN_MAX_PLY)
                nullValue = beta;

            if (depth < 12 * ONE_PLY && abs(beta) < VALUE_KNOWN_WIN)
                return nullValue;

            // Do verification search at high depths
            Value v = depth-R < ONE_PLY ? qsearch<NonPV, false>(pos, ss, beta-1, beta)
                                        :  search<NonPV>(pos, ss, beta-1, beta, depth-R, false, true);

            if (v >= beta)
                return nullValue;
        }
    }

    // Step 9. ProbCut (skipped when in check)
    // If we have a good enough capture and a reduced search returns a value
    // much above beta, we can (almost) safely prune the previous move.
    if (   !PvNode
        &&  depth >= 5 * ONE_PLY
        &&  ss->ply % 2 == 1
        &&  abs(beta) < VALUE_MATE_IN_MAX_PLY
        &&  abs(eval) < 2 * VALUE_KNOWN_WIN)
    {
        Value rbeta = std::min(beta + 200, VALUE_INFINITE);
        Depth rdepth = depth - 4 * ONE_PLY;

        assert(rdepth >= ONE_PLY);
        assert(is_ok((ss-1)->currentMove));

        MovePicker mp(pos, ttMove, rbeta - ss->staticEval);

        while ((move = mp.next_move()) != MOVE_NONE)
            if (pos.legal(move))
            {
                ss->currentMove = move;
                ss->counterMoves = &thisThread->counterMoveHistory[pos.moved_piece(move)][to_sq(move)];

                pos.do_move(move, st);
                value = -search<NonPV>(pos, ss+1, -rbeta, -rbeta+1, rdepth, !cutNode, false);
                pos.undo_move(move);
                if (value >= rbeta)
                    return value;
            }
    }

    // Step 10. Internal iterative deepening (skipped when in check)
    if (    depth >= 6 * ONE_PLY
        && !ttMove
        && (PvNode || ss->staticEval + 256 >= beta))
    {
        Depth d = (3 * depth / (4 * ONE_PLY) - 2) * ONE_PLY;
        search<NT>(pos, ss, alpha, beta, d, cutNode, true);

        tte = TT.probe(posKey, ttHit);
        ttMove = ttHit ? tte->move() : MOVE_NONE;
    }

moves_loop: // When in check search starts from here

    const CounterMoveStats& cmh = *(ss-1)->counterMoves;
    const CounterMoveStats& fmh = *(ss-2)->counterMoves;
    const CounterMoveStats& fm2 = *(ss-4)->counterMoves;
    const bool cm_ok = is_ok((ss-1)->currentMove);
    const bool fm_ok = is_ok((ss-2)->currentMove);
    const bool f2_ok = is_ok((ss-4)->currentMove);

    MovePicker mp(pos, ttMove, depth, ss);
    value = bestValue; // Workaround a bogus 'uninitialized' warning under gcc
    improving =   ss->staticEval >= (ss-2)->staticEval
            /* || ss->staticEval == VALUE_NONE Already implicit in the previous condition */
               ||(ss-2)->staticEval == VALUE_NONE;

    singularExtensionNode =   !rootNode
                           &&  depth >= 8 * ONE_PLY
                           &&  ttMove != MOVE_NONE
                           &&  ttValue != VALUE_NONE
                           && !excludedMove // Recursive singular search is not allowed
                           && (tte->bound() & BOUND_LOWER)
                           &&  tte->depth() >= depth - 3 * ONE_PLY;

    // Step 11. Loop through moves
    // Loop through all pseudo-legal moves until no moves remain or a beta cutoff occurs
    while ((move = mp.next_move()) != MOVE_NONE)
    {
      assert(is_ok(move));

      if (move == excludedMove)
          continue;

      // At root obey the "searchmoves" option and skip moves not listed in Root
      // Move List. As a consequence any illegal move is also skipped. In MultiPV
      // mode we also skip PV moves which have been already searched.
      if (rootNode && !std::count(thisThread->rootMoves.begin() + thisThread->PVIdx,
                                  thisThread->rootMoves.end(), move))
          continue;

      ss->moveCount = ++moveCount;

      if (rootNode && thisThread == Threads.main() && Time.elapsed() > 3000)
          sync_cout << "info depth " << depth / ONE_PLY
                    << " currmove " << UCI::move(move, pos.is_chess960())
                    << " currmovenumber " << moveCount + thisThread->PVIdx << sync_endl;

      if (PvNode)
          (ss+1)->pv = nullptr;

      extension = DEPTH_ZERO;
      captureOrPromotion = pos.capture_or_promotion(move);
      moved_piece = pos.moved_piece(move);

      givesCheck =  type_of(move) == NORMAL && !pos.discovered_check_candidates()
                  ? pos.check_squares(type_of(pos.piece_on(from_sq(move)))) & to_sq(move)
                  : pos.gives_check(move);

      moveCountPruning =   depth < 16 * ONE_PLY
                        && moveCount >= FutilityMoveCounts[improving][depth / ONE_PLY];

      // Step 12. Extensions
      // Extend checks
      if (    givesCheck
          && !moveCountPruning
          &&  pos.see_ge(move, VALUE_ZERO))
          extension = ONE_PLY;

      // Singular extension search. If all moves but one fail low on a search of
      // (alpha-s, beta-s), and just one fails high on (alpha, beta), then that move
      // is singular and should be extended. To verify this we do a reduced search
      // on all the other moves but the ttMove and if the result is lower than
      // ttValue minus a margin then we extend the ttMove.
      if (    singularExtensionNode
          &&  move == ttMove
          && !extension
          &&  pos.legal(move))
      {
          Value rBeta = std::max(ttValue - 2 * depth / ONE_PLY, -VALUE_MATE);
          Depth d = (depth / (2 * ONE_PLY)) * ONE_PLY;
          ss->excludedMove = move;
          value = search<NonPV>(pos, ss, rBeta - 1, rBeta, d, cutNode, true);
          ss->excludedMove = MOVE_NONE;

          if (value < rBeta)
              extension = ONE_PLY;
      }

      // Calculate new depth for this move
      newDepth = depth - ONE_PLY + extension;

      // Step 13. Pruning at shallow depth
      if (  !PvNode
          && bestValue > VALUE_MATED_IN_MAX_PLY)
      {
          if (   !captureOrPromotion
              && !givesCheck
              && (!pos.advanced_pawn_push(move) || pos.non_pawn_material() >= 5000))
          {
              // Move count based pruning
              if (moveCountPruning)
                  continue;

              // Reduced depth of the next LMR search
              int lmrDepth = std::max(newDepth - reduction<PvNode>(improving, depth, moveCount), DEPTH_ZERO) / ONE_PLY;

              // Countermoves based pruning
              if (   lmrDepth < 3
                  && ((cmh[moved_piece][to_sq(move)] < VALUE_ZERO) || !cm_ok)
                  && ((fmh[moved_piece][to_sq(move)] < VALUE_ZERO) || !fm_ok)
                  && ((fm2[moved_piece][to_sq(move)] < VALUE_ZERO) || !f2_ok || (cm_ok && fm_ok)))
                  continue;

              // Futility pruning: parent node
              if (   lmrDepth < 7
                  && !inCheck
                  && ss->staticEval + 256 + 200 * lmrDepth <= alpha)
                  continue;

              // Prune moves with negative SEE
              if (   lmrDepth < 8
                  && !pos.see_ge(move, Value(-35 * lmrDepth * lmrDepth)))
                  continue;
          }
          else if (    depth < 7 * ONE_PLY
                   && !extension
                   && !pos.see_ge(move, -PawnValueEg * (depth / ONE_PLY)))
                  continue;
      }

      // Speculative prefetch as early as possible
      prefetch(TT.first_entry(pos.key_after(move)));

      // Check for legality just before making the move
      if (!rootNode && !pos.legal(move))
      {
          ss->moveCount = --moveCount;
          continue;
      }

      // Update the current move (this must be done after singular extension search)
      ss->currentMove = move;
      ss->counterMoves = &thisThread->counterMoveHistory[moved_piece][to_sq(move)];

      // Step 14. Make the move
      pos.do_move(move, st, givesCheck);

      // Step 15. Reduced depth search (LMR). If the move fails high it will be
      // re-searched at full depth.
      if (    depth >= 3 * ONE_PLY
          &&  moveCount > 1
          && (!captureOrPromotion || moveCountPruning)
          &&  thisThread->maxPly > depth
          && !(depth >= 16 * ONE_PLY && ss->ply <= 3 * ONE_PLY))
      {
          Depth r = reduction<PvNode>(improving, depth, moveCount);

          if (captureOrPromotion)
              r -= r ? ONE_PLY : DEPTH_ZERO;
          else
          {
              // Increase reduction for cut nodes
              if (cutNode)
                  r += 2 * ONE_PLY;

              // Decrease reduction for moves that escape a capture. Filter out
              // castling moves, because they are coded as "king captures rook" and
              // hence break make_move().
              else if (   type_of(move) == NORMAL
                       && !pos.see_ge(make_move(to_sq(move), from_sq(move)),  VALUE_ZERO))
                  r -= 2 * ONE_PLY;

              ss->history =  cmh[moved_piece][to_sq(move)]
                           + fmh[moved_piece][to_sq(move)]
                           + fm2[moved_piece][to_sq(move)]
                           + thisThread->history.get(~pos.side_to_move(), move)
                           - 4000; // Correction factor

              // Decrease/increase reduction by comparing opponent's stat score
              if (ss->history > VALUE_ZERO && (ss-1)->history < VALUE_ZERO)
                  r -= ONE_PLY;

              else if (ss->history < VALUE_ZERO && (ss-1)->history > VALUE_ZERO)
                  r += ONE_PLY;

              // Decrease/increase reduction for moves with a good/bad history
              r = std::max(DEPTH_ZERO, (r / ONE_PLY - ss->history / 20000) * ONE_PLY);
          }

          if (study && ss->ply < depth / 2 - ONE_PLY)
              r = DEPTH_ZERO;

          Depth d = std::max(newDepth - r, ONE_PLY);

          value = -search<NonPV>(pos, ss+1, -(alpha+1), -alpha, d, true, false);

          doFullDepthSearch = (value > alpha && d != newDepth);
      }
      else
          doFullDepthSearch = !PvNode || moveCount > 1;

      // Step 16. Full depth search when LMR is skipped or fails high
      if (doFullDepthSearch)
          value = newDepth <   ONE_PLY ?
                            givesCheck ? -qsearch<NonPV,  true>(pos, ss+1, -(alpha+1), -alpha)
                                       : -qsearch<NonPV, false>(pos, ss+1, -(alpha+1), -alpha)
                                       : - search<NonPV>(pos, ss+1, -(alpha+1), -alpha, newDepth, !cutNode, false);

      // For PV nodes only, do a full PV search on the first move or after a fail
      // high (in the latter case search only if value < beta), otherwise let the
      // parent node fail low with value <= alpha and try another move.
      if (PvNode && (moveCount == 1 || (value > alpha && (rootNode || value < beta))))
      {
          (ss+1)->pv = pv;
          (ss+1)->pv[0] = MOVE_NONE;

          value = newDepth <   ONE_PLY ?
                            givesCheck ? -qsearch<PV,  true>(pos, ss+1, -beta, -alpha)
                                       : -qsearch<PV, false>(pos, ss+1, -beta, -alpha)
                                       : - search<PV>(pos, ss+1, -beta, -alpha, newDepth, false, false);
      }

      // Step 17. Undo move
      pos.undo_move(move);

      assert(value > -VALUE_INFINITE && value < VALUE_INFINITE);

      // Step 18. Check for a new best move
      // Finished searching the move. If a stop occurred, the return value of
      // the search cannot be trusted, and we return immediately without
      // updating best move, PV and TT.
      if (Signals.stop.load(std::memory_order_relaxed))
          return VALUE_ZERO;

      if (rootNode)
      {
          RootMove& rm = *std::find(thisThread->rootMoves.begin(),
                                    thisThread->rootMoves.end(), move);

          // PV move or new best move ?
          if (moveCount == 1 || value > alpha)
          {
              rm.score = value;
              rm.pv.resize(1);

              assert((ss+1)->pv);

              for (Move* m = (ss+1)->pv; *m != MOVE_NONE; ++m)
                  rm.pv.push_back(*m);

              // We record how often the best move has been changed in each
              // iteration. This information is used for time management: When
              // the best move changes frequently, we allocate some more time.
              if (moveCount > 1 && thisThread == Threads.main())
                  ++static_cast<MainThread*>(thisThread)->bestMoveChanges;
          }
          else
              // All other moves but the PV are set to the lowest value: this is
              // not a problem when sorting because the sort is stable and the
              // move position in the list is preserved - just the PV is pushed up.
              rm.score = -VALUE_INFINITE;
      }

      if (value > bestValue)
      {
          bestValue = value;

          if (value > alpha)
          {
              bestMove = move;

              if (PvNode && !rootNode) // Update pv even in fail-high case
                  update_pv(ss->pv, move, (ss+1)->pv);

              if (PvNode && value < beta) // Update alpha! Always alpha < beta
                  alpha = value;
              else
              {
                  assert(value >= beta); // Fail high
                  break;
              }
          }
      }

      if (!captureOrPromotion && move != bestMove && quietCount < 64)
          quietsSearched[quietCount++] = move;
    }

    // The following condition would detect a stop only after move loop has been
    // completed. But in this case bestValue is valid because we have fully
    // searched our subtree, and we can anyhow save the result in TT.
    /*
       if (Signals.stop)
        return VALUE_DRAW;
    */

    // Step 20. Check for mate and stalemate
    // All legal moves have been searched and if there are no legal moves, it
    // must be a mate or a stalemate. If we are in a singular extension search then
    // return a fail low score.

    assert(moveCount || !inCheck || excludedMove || !MoveList<LEGAL>(pos).size());

    if (!moveCount)
        bestValue = excludedMove ? alpha
                   :     inCheck ? mated_in(ss->ply) : DrawValue[pos.side_to_move()];
    else if (bestMove)
    {

        // Quiet best move: update move sorting heuristics
        if (!pos.capture_or_promotion(bestMove))
            update_stats(pos, ss, bestMove, quietsSearched, quietCount, stat_bonus(depth));

        // Extra penalty for a quiet TT move in previous ply when it gets refuted
        if ((ss-1)->moveCount == 1 && !pos.captured_piece())
            update_cm_stats(ss-1, pos.piece_on(prevSq), prevSq, -stat_bonus(depth + ONE_PLY));
    }
    // Bonus for prior countermove that caused the fail low
    else if (    depth >= 3 * ONE_PLY
             && !pos.captured_piece()
             && cm_ok)
        update_cm_stats(ss-1, pos.piece_on(prevSq), prevSq, stat_bonus(depth));

    tte->save(posKey, value_to_tt(bestValue, ss->ply),
              bestValue >= beta ? BOUND_LOWER :
              PvNode && bestMove ? BOUND_EXACT : BOUND_UPPER,
              depth, bestMove, ss->staticEval, TT.generation());

    assert(bestValue > -VALUE_INFINITE && bestValue < VALUE_INFINITE);

    return bestValue;
  }


  // qsearch() is the quiescence search function, which is called by the main
  // search function with depth zero, or recursively with depth less than ONE_PLY.

  template <NodeType NT, bool InCheck>
  Value qsearch(Position& pos, Stack* ss, Value alpha, Value beta, Depth depth) {

    const bool PvNode = NT == PV;

    assert(InCheck == !!pos.checkers());
    assert(alpha >= -VALUE_INFINITE && alpha < beta && beta <= VALUE_INFINITE);
    assert(PvNode || (alpha == beta - 1));
    assert(depth <= DEPTH_ZERO);
    assert(depth / ONE_PLY * ONE_PLY == depth);

    Move pv[MAX_PLY+1];
    StateInfo st;
    TTEntry* tte;
    Key posKey;
    Move ttMove, move, bestMove;
    Value bestValue, value, ttValue, futilityValue, futilityBase, oldAlpha;
    bool ttHit, givesCheck, evasionPrunable;
    Depth ttDepth;

    if (PvNode)
    {
        oldAlpha = alpha; // To flag BOUND_EXACT when eval above alpha and no available moves
        (ss+1)->pv = pv;
        ss->pv[0] = MOVE_NONE;
    }

    ss->currentMove = bestMove = MOVE_NONE;
    ss->ply = (ss-1)->ply + 1;

    // Check for an instant draw or if the maximum ply has been reached
    if (pos.is_draw(ss->ply) || ss->ply >= MAX_PLY)
        return ss->ply >= MAX_PLY && !InCheck ? evaluate(pos)
                                              : DrawValue[pos.side_to_move()];

    assert(0 <= ss->ply && ss->ply < MAX_PLY);

    // Decide whether or not to include checks: this fixes also the type of
    // TT entry depth that we are going to use. Note that in qsearch we use
    // only two types of depth in TT: DEPTH_QS_CHECKS or DEPTH_QS_NO_CHECKS.
    ttDepth = InCheck || depth >= DEPTH_QS_CHECKS ? DEPTH_QS_CHECKS
                                                  : DEPTH_QS_NO_CHECKS;

    // Transposition table lookup
    posKey = pos.key();
    tte = TT.probe(posKey, ttHit);
    ttMove = ttHit ? tte->move() : MOVE_NONE;
    ttValue = ttHit ? value_from_tt(tte->value(), ss->ply) : VALUE_NONE;

    if (  !PvNode
        && ttHit
        && tte->depth() >= ttDepth
        && ttValue != VALUE_NONE // Only in case of TT access race
        && (ttValue >= beta ? (tte->bound() &  BOUND_LOWER)
                            : (tte->bound() &  BOUND_UPPER)))
        return ttValue;

    // Evaluate the position statically
    if (InCheck)
    {
        ss->staticEval = VALUE_NONE;
        bestValue = futilityBase = -VALUE_INFINITE;
    }
    else
    {
        if (ttHit)
        {
            // Never assume anything on values stored in TT
            if ((ss->staticEval = bestValue = tte->eval()) == VALUE_NONE)
                ss->staticEval = bestValue = evaluate(pos);

            // Can ttValue be used as a better position evaluation?
            if (ttValue != VALUE_NONE)
                if (tte->bound() & (ttValue > bestValue ? BOUND_LOWER : BOUND_UPPER))
                    bestValue = ttValue;
        }
        else
            ss->staticEval = bestValue =
            (ss-1)->currentMove != MOVE_NULL ? evaluate(pos)
                                             : -(ss-1)->staticEval + 2 * Eval::Tempo;

        // Stand pat. Return immediately if static value is at least beta
        if (bestValue >= beta)
        {
            if (!ttHit)
                tte->save(pos.key(), value_to_tt(bestValue, ss->ply), BOUND_LOWER,
                          DEPTH_NONE, MOVE_NONE, ss->staticEval, TT.generation());

            return bestValue;
        }

        if (PvNode && bestValue > alpha)
            alpha = bestValue;

        futilityBase = bestValue + 128;
    }

    // Initialize a MovePicker object for the current position, and prepare
    // to search the moves. Because the depth is <= 0 here, only captures,
    // queen promotions and checks (only if depth >= DEPTH_QS_CHECKS) will
    // be generated.
    MovePicker mp(pos, ttMove, depth, to_sq((ss-1)->currentMove));

    // Loop through the moves until no moves remain or a beta cutoff occurs
    while ((move = mp.next_move()) != MOVE_NONE)
    {
      assert(is_ok(move));

      givesCheck =  type_of(move) == NORMAL && !pos.discovered_check_candidates()
                  ? pos.check_squares(type_of(pos.piece_on(from_sq(move)))) & to_sq(move)
                  : pos.gives_check(move);

      // Futility pruning
      if (   !InCheck
          && !givesCheck
          &&  futilityBase > -VALUE_KNOWN_WIN
          && !pos.advanced_pawn_push(move))
      {
          assert(type_of(move) != ENPASSANT); // Due to !pos.advanced_pawn_push

          futilityValue = futilityBase + PieceValue[EG][pos.piece_on(to_sq(move))];

          if (futilityValue <= alpha)
          {
              bestValue = std::max(bestValue, futilityValue);
              continue;
          }

          if (futilityBase <= alpha && !pos.see_ge(move, VALUE_ZERO + 1))
          {
              bestValue = std::max(bestValue, futilityBase);
              continue;
          }
      }

      // Detect non-capture evasions that are candidates to be pruned
      evasionPrunable =    InCheck
                       &&  bestValue > VALUE_MATED_IN_MAX_PLY
                       && !pos.capture(move);

      // Don't search moves with negative SEE values
      if (  (!InCheck || evasionPrunable)
          &&  type_of(move) != PROMOTION
          &&  !pos.see_ge(move, VALUE_ZERO))
          continue;

      // Speculative prefetch as early as possible
      prefetch(TT.first_entry(pos.key_after(move)));

      // Check for legality just before making the move
      if (!pos.legal(move))
          continue;

      ss->currentMove = move;

      // Make and search the move
      pos.do_move(move, st, givesCheck);
      value = givesCheck ? -qsearch<NT,  true>(pos, ss+1, -beta, -alpha, depth - ONE_PLY)
                         : -qsearch<NT, false>(pos, ss+1, -beta, -alpha, depth - ONE_PLY);
      pos.undo_move(move);

      assert(value > -VALUE_INFINITE && value < VALUE_INFINITE);

      // Check for a new best move
      if (value > bestValue)
      {
          bestValue = value;

          if (value > alpha)
          {
              if (PvNode) // Update pv even in fail-high case
                  update_pv(ss->pv, move, (ss+1)->pv);

              if (PvNode && value < beta) // Update alpha here!
              {
                  alpha = value;
                  bestMove = move;
              }
              else // Fail high
              {
                  tte->save(posKey, value_to_tt(value, ss->ply), BOUND_LOWER,
                            ttDepth, move, ss->staticEval, TT.generation());

                  return value;
              }
          }
       }
    }

    // All legal moves have been searched. A special case: If we're in check
    // and no legal moves were found, it is checkmate.
    if (InCheck && bestValue == -VALUE_INFINITE)
        return mated_in(ss->ply); // Plies to mate from the root

    tte->save(posKey, value_to_tt(bestValue, ss->ply),
              PvNode && bestValue > oldAlpha ? BOUND_EXACT : BOUND_UPPER,
              ttDepth, bestMove, ss->staticEval, TT.generation());

    assert(bestValue > -VALUE_INFINITE && bestValue < VALUE_INFINITE);

    return bestValue;
  }


  // value_to_tt() adjusts a mate score from "plies to mate from the root" to
  // "plies to mate from the current position". Non-mate scores are unchanged.
  // The function is called before storing a value in the transposition table.

  Value value_to_tt(Value v, int ply) {

    assert(v != VALUE_NONE);

    return  v >= VALUE_MATE_IN_MAX_PLY  ? v + ply
          : v <= VALUE_MATED_IN_MAX_PLY ? v - ply : v;
  }


  // value_from_tt() is the inverse of value_to_tt(): It adjusts a mate score
  // from the transposition table (which refers to the plies to mate/be mated
  // from current position) to "plies to mate/be mated from the root".

  Value value_from_tt(Value v, int ply) {

    return  v == VALUE_NONE             ? VALUE_NONE
          : v >= VALUE_MATE_IN_MAX_PLY  ? v - ply
          : v <= VALUE_MATED_IN_MAX_PLY ? v + ply : v;
  }


  // update_pv() adds current move and appends child pv[]

  void update_pv(Move* pv, Move move, Move* childPv) {

    for (*pv++ = move; childPv && *childPv != MOVE_NONE; )
        *pv++ = *childPv++;
    *pv = MOVE_NONE;
  }


  // update_cm_stats() updates countermove and follow-up move history

  void update_cm_stats(Stack* ss, Piece pc, Square s, Value bonus) {

    for (int i : {1, 2, 4})
        if (is_ok((ss-i)->currentMove))
            (ss-i)->counterMoves->update(pc, s, bonus);
  }


  // update_stats() updates move sorting heuristics when a new quiet best move is found

  void update_stats(const Position& pos, Stack* ss, Move move,
                    Move* quiets, int quietsCnt, Value bonus) {

    if (ss->killers[0] != move)
    {
        ss->killers[1] = ss->killers[0];
        ss->killers[0] = move;
    }

    Color c = pos.side_to_move();
    Thread* thisThread = pos.this_thread();
    thisThread->history.update(c, move, bonus);
    update_cm_stats(ss, pos.moved_piece(move), to_sq(move), bonus);

    if (is_ok((ss-1)->currentMove))
    {
        Square prevSq = to_sq((ss-1)->currentMove);
        thisThread->counterMoves.update(pos.piece_on(prevSq), prevSq, move);
    }

    // Decrease all the other played quiet moves
    for (int i = 0; i < quietsCnt; ++i)
    {
        thisThread->history.update(c, quiets[i], -bonus);
        update_cm_stats(ss, pos.moved_piece(quiets[i]), to_sq(quiets[i]), -bonus);
    }
  }


  // When playing with strength handicap, choose best move among a set of RootMoves
  // using a statistical rule dependent on 'level'. Idea by Heinz van Saanen.

  Move Skill::pick_best(size_t multiPV) {

    const RootMoves& rootMoves = Threads.main()->rootMoves;
    static PRNG rng(now()); // PRNG sequence should be non-deterministic

    // RootMoves are already sorted by score in descending order
    Value topScore = rootMoves[0].score;
    int delta = std::min(topScore - rootMoves[multiPV - 1].score, PawnValueMg);
    int weakness = 120 - 2 * level;
    int maxScore = -VALUE_INFINITE;

    // Choose best move. For each move score we add two terms, both dependent on
    // weakness. One is deterministic and bigger for weaker levels, and one is
    // random. Then we choose the move with the resulting highest score.
    for (size_t i = 0; i < multiPV; ++i)
    {
        // This is our magic formula
        int push = (  weakness * int(topScore - rootMoves[i].score)
                    + delta * (rng.rand<unsigned>() % weakness)) / 128;

        if (rootMoves[i].score + push > maxScore)
        {
            maxScore = rootMoves[i].score + push;
            best = rootMoves[i].pv[0];
        }
    }

    return best;
  }


  // check_time() is used to print debug info and, more importantly, to detect
  // when we are out of available time and thus stop the search.

  void check_time() {

    static TimePoint lastInfoTime = now();

    int elapsed = Time.elapsed();
    TimePoint tick = Limits.startTime + elapsed;

    if (tick - lastInfoTime >= 1000)
    {
        lastInfoTime = tick;
        dbg_print();
    }

    // An engine may not stop pondering until told so by the GUI
    if (Limits.ponder)
        return;

    if (   (Limits.use_time_management() && elapsed > Time.maximum() - 10)
        || (Limits.movetime && elapsed >= Limits.movetime)
        || (Limits.nodes && Threads.nodes_searched() >= (uint64_t)Limits.nodes))
            Signals.stop = true;
  }

} // namespace


/// UCI::pv() formats PV information according to the UCI protocol. UCI requires
/// that all (if any) unsearched PV lines are sent using a previous search score.

string UCI::pv(const Position& pos, Depth depth, Value alpha, Value beta) {

  std::stringstream ss;
  int elapsed = Time.elapsed() + 1;
  const RootMoves& rootMoves = pos.this_thread()->rootMoves;
  size_t PVIdx = pos.this_thread()->PVIdx;
  size_t multiPV = std::min((size_t)Options["MultiPV"], rootMoves.size());
  uint64_t nodesSearched = Threads.nodes_searched();
  uint64_t tbHits = Threads.tb_hits() + (TB::RootInTB ? rootMoves.size() : 0);

  for (size_t i = 0; i < multiPV; ++i)
  {
      bool updated = (i <= PVIdx);

      if (depth == ONE_PLY && !updated)
          continue;

      Depth d = updated ? depth : depth - ONE_PLY;
      Value v = updated ? rootMoves[i].score : rootMoves[i].previousScore;

      bool tb = TB::RootInTB && abs(v) < VALUE_MATE - MAX_PLY;
      v = tb ? TB::Score : v;

      if (ss.rdbuf()->in_avail()) // Not at first line
          ss << "\n";

      ss << "info"
         << " depth "    << d / ONE_PLY
         << " seldepth " << pos.this_thread()->maxPly
         << " multipv "  << i + 1
         << " score "    << UCI::value(v);

      if (!tb && i == PVIdx)
          ss << (v >= beta ? " lowerbound" : v <= alpha ? " upperbound" : "");

      ss << " nodes "    << nodesSearched
         << " nps "      << nodesSearched * 1000 / elapsed;

      if (elapsed > 1000) // Earlier makes little sense
          ss << " hashfull " << TT.hashfull();

      ss << " tbhits "   << tbHits
         << " time "     << elapsed
         << " pv";

      for (Move m : rootMoves[i].pv)
          ss << " " << UCI::move(m, pos.is_chess960());
  }

  return ss.str();
}


/// RootMove::extract_ponder_from_tt() is called in case we have no ponder move
/// before exiting the search, for instance, in case we stop the search during a
/// fail high at root. We try hard to have a ponder move to return to the GUI,
/// otherwise in case of 'ponder on' we have nothing to think on.

bool RootMove::extract_ponder_from_tt(Position& pos) {

    StateInfo st;
    bool ttHit;

    assert(pv.size() == 1);

    if (!pv[0])
        return false;

    pos.do_move(pv[0], st);
    TTEntry* tte = TT.probe(pos.key(), ttHit);

    if (ttHit)
    {
        Move m = tte->move(); // Local copy to be SMP safe
        if (MoveList<LEGAL>(pos).contains(m))
            pv.push_back(m);
    }

    pos.undo_move(pv[0]);
    return pv.size() > 1;
}

void Tablebases::filter_root_moves(Position& pos, Search::RootMoves& rootMoves) {

    RootInTB = false;
    UseRule50 = Options["Syzygy50MoveRule"];
    ProbeDepth = Options["SyzygyProbeDepth"] * ONE_PLY;
    Cardinality = Options["SyzygyProbeLimit"];

    // Skip TB probing when no TB found: !TBLargest -> !TB::Cardinality
    if (Cardinality > MaxCardinality)
    {
        Cardinality = MaxCardinality;
        ProbeDepth = DEPTH_ZERO;
    }

    if (Cardinality < popcount(pos.pieces()) || pos.can_castle(ANY_CASTLING))
        return;

    // If the current root position is in the tablebases, then RootMoves
    // contains only moves that preserve the draw or the win.
    RootInTB = root_probe(pos, rootMoves, TB::Score);

    if (!RootInTB) // If DTZ tables are missing, use WDL tables as a fallback
        RootInTB = root_probe_wdl(pos, rootMoves, TB::Score);

    if (RootInTB && !UseRule50)
        TB::Score =  TB::Score > VALUE_DRAW ?  VALUE_MATE - MAX_PLY - 1
                   : TB::Score < VALUE_DRAW ? -VALUE_MATE + MAX_PLY + 1
                                            :  VALUE_DRAW;
}<|MERGE_RESOLUTION|>--- conflicted
+++ resolved
@@ -647,11 +647,7 @@
     // Step 4a. Tablebase probe
     if (!rootNode && TB::Cardinality)
     {
-<<<<<<< HEAD
         int piecesCount = pos.count<ALL_PIECES>();
-=======
-        int piecesCnt = popcount(pos.pieces());
->>>>>>> cafad301
 
         if (    piecesCount <= TB::Cardinality
             && (piecesCount <  TB::Cardinality || depth >= TB::ProbeDepth)
@@ -721,13 +717,9 @@
     // Step 6. Razoring (skipped when in check)
     if (   !PvNode
         &&  depth < 4 * ONE_PLY
-<<<<<<< HEAD
-        &&  eval + razor_margin[depth / ONE_PLY] <= alpha)
-=======
         &&  ttMove == MOVE_NONE
         &&  eval + razor_margin[depth / ONE_PLY] <= alpha
         &&  abs(eval) < 2 * VALUE_KNOWN_WIN)
->>>>>>> cafad301
     {
         if (depth <= ONE_PLY)
             return qsearch<NonPV, false>(pos, ss, alpha, alpha+1);
