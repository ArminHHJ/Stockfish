/*
 Honey, a UCI chess playing engine derived from Stockfish and Glaurung 2.1
 Copyright (C) 2004-2008 Tord Romstad (Glaurung author)
 Copyright (C) 2008-2015 Marco Costalba, Joona Kiiski, Tord Romstad (Stockfish Authors)
 Copyright (C) 2015-2016 Marco Costalba, Joona Kiiski, Gary Linscott, Tord Romstad (Stockfish Authors)
 Copyright (C) 2017-2019 Michael Byrne, Marco Costalba, Joona Kiiski, Gary Linscott, Tord Romstad (Honey Authors)

 Honey is free software: you can redistribute it and/or modify
 it under the terms of the GNU General Public License as published by
 the Free Software Foundation, either version 3 of the License, or
 (at your option) any later version.

 Honey is distributed in the hope that it will be useful,
 but WITHOUT ANY WARRANTY; without even the implied warranty of
 MERCHANTABILITY or FITNESS FOR A PARTICULAR PURPOSE.  See the
 GNU General Public License for more details.

 You should have received a copy of the GNU General Public License
 along with this program.  If not, see <http://www.gnu.org/licenses/>.
 */

#include <algorithm>
#include <cassert>
#include <cmath>
#include <cstring>   // For std::memset
#include <iostream>
#include <sstream>

#ifdef Add_Features
#include <fstream>
#include <unistd.h> //for sleep //MichaelB7
#include <random> // ELO MichaelB7
#endif

#include "evaluate.h"
#include "misc.h"
#include "movegen.h"
#include "movepick.h"
#include "position.h"
#include "search.h"
#include "thread.h"
#include "timeman.h"
#include "tt.h"
#include "uci.h"
#include "syzygy/tbprobe.h"

#ifdef Add_Features
#include "polybook.h" // Cerebellum
#endif
namespace Search {

  LimitsType Limits;
}

namespace Tablebases {

  int Cardinality;
  bool RootInTB;
  bool UseRule50;
  Depth ProbeDepth;
#ifdef Add_Features
  bool SevenManProbe; //MichaelB7
#endif
}

namespace TB = Tablebases;

using std::string;
using Eval::evaluate;
using namespace Search;

namespace {

  // Different node types, used as a template parameter
  enum NodeType { NonPV, PV };

  // Razor and futility margins
  constexpr int RazorMargin = 661;
  Value futility_margin(Depth d, bool improving) {
    return Value(198 * (d - improving));
  }

  // Reductions lookup table, initialized at startup
  int Reductions[MAX_MOVES]; // [depth or moveNumber]
  Depth reduction(bool i, Depth d, int mn) {
    int r = Reductions[d] * Reductions[mn];
    return (r + 520) / 1024 + (!i && r > 999);
  }

  constexpr int futility_move_count(bool improving, Depth depth) {
    return (5 + depth * depth) * (1 + improving) / 2;
  }

  // History and stats update bonus, based on depth
  int stat_bonus(Depth d) {
    return d > 17 ? -8 : 22 * d * d + 151 * d - 140;
  }

  // Add a small random component to draw evaluations to avoid 3fold-blindness
#ifdef Sullivan
  Value value_draw(Depth depth, Thread* thisThread) {
    return depth < 4 ? VALUE_DRAW
                   : VALUE_DRAW + Value(2 * (thisThread->nodes & 1) - 1);
#else
  Value value_draw(Thread* thisThread) {
    return VALUE_DRAW + Value(2 * (thisThread->nodes & 1) - 1);
#endif
  }

  // Skill structure is used to implement strength limit
  struct Skill {
    explicit Skill(int l) : level(l) {}
    bool enabled() const { return level < 40; }
    bool time_to_pick(Depth depth) const { return depth == 1 + level; }
    Move pick_best(size_t multiPV);

    int level;
    Move best = MOVE_NONE;
  };

#ifdef Add_Features
bool  bruteForce, jekyll, minOutput, uci_sleep, noNULL;
bool limitStrength = false;
int   aggressiveness, attack, intLevel = 40, tactical, uci_elo;
#else
int intLevel = 40;
#endif

  // Breadcrumbs are used to mark nodes as being searched by a given thread
  struct Breadcrumb {
    std::atomic<Thread*> thread;
    std::atomic<Key> key;
  };
  std::array<Breadcrumb, 1024> breadcrumbs;

  // ThreadHolding structure keeps track of which thread left breadcrumbs at the given
  // node for potential reductions. A free node will be marked upon entering the moves
  // loop by the constructor, and unmarked upon leaving that loop by the destructor.
  struct ThreadHolding {
    explicit ThreadHolding(Thread* thisThread, Key posKey, int ply) {
       location = ply < 8 ? &breadcrumbs[posKey & (breadcrumbs.size() - 1)] : nullptr;
       otherThread = false;
       owning = false;
       if (location)
       {
          // See if another already marked this location, if not, mark it ourselves
          Thread* tmp = (*location).thread.load(std::memory_order_relaxed);
          if (tmp == nullptr)
          {
              (*location).thread.store(thisThread, std::memory_order_relaxed);
              (*location).key.store(posKey, std::memory_order_relaxed);
              owning = true;
          }
          else if (   tmp != thisThread
                   && (*location).key.load(std::memory_order_relaxed) == posKey)
              otherThread = true;
       }
    }

    ~ThreadHolding() {
       if (owning) // Free the marked location
           (*location).thread.store(nullptr, std::memory_order_relaxed);
    }

    bool marked() { return otherThread; }

    private:
    Breadcrumb* location;
    bool otherThread, owning;
  };

  template <NodeType NT>
  Value search(Position& pos, Stack* ss, Value alpha, Value beta, Depth depth, bool cutNode);

  template <NodeType NT>
  Value qsearch(Position& pos, Stack* ss, Value alpha, Value beta, Depth depth = 0);

  Value value_to_tt(Value v, int ply);

#if defined (Sullivan) || (Blau) || (Fortress)
  Value value_from_tt(Value v, int ply, int r50c);
#else
  Value value_from_tt(Value v, int ply);
#endif
  void update_pv(Move* pv, Move move, Move* childPv);
  void update_continuation_histories(Stack* ss, Piece pc, Square to, int bonus);
  void update_quiet_stats(const Position& pos, Stack* ss, Move move, int bonus);
  void update_all_stats(const Position& pos, Stack* ss, Move bestMove, Value bestValue, Value beta, Square prevSq,
                        Move* quietsSearched, int quietCount, Move* capturesSearched, int captureCount, Depth depth);

  // perft() is our utility to verify move generation. All the leaf nodes up
  // to the given depth are generated and counted, and the sum is returned.
  template<bool Root>
  uint64_t perft(Position& pos, Depth depth) {

    StateInfo st;
    uint64_t cnt, nodes = 0;
    const bool leaf = (depth == 2);

    for (const auto& m : MoveList<LEGAL>(pos))
    {
        if (Root && depth <= 1)
            cnt = 1, nodes++;
        else
        {
            pos.do_move(m, st);
            cnt = leaf ? MoveList<LEGAL>(pos).size() : perft<false>(pos, depth - 1);
            nodes += cnt;
            pos.undo_move(m);
        }
        if (Root)
            sync_cout << UCI::move(m, pos.is_chess960()) << ": " << cnt << sync_endl;
    }
    return nodes;
  }

} // namespace


/// Search::init() is called at startup to initialize various lookup tables

void Search::init() {
	
  for (int i = 1; i < MAX_MOVES; ++i)
      Reductions[i] = int((23.4 + std::log(Threads.size()) / 2) * std::log(i));
}
/// Search::clear() resets search state to its initial value

void Search::clear() {

  Threads.main()->wait_for_search_finished();

  Time.availableNodes = 0;
  TT.clear();
  Threads.clear();
  Tablebases::init(Options["SyzygyPath"]); // Free mapped files
}


/// MainThread::search() is started when the program receives the UCI 'go'
/// command. It searches from the root position and outputs the "bestmove".

void MainThread::search() {

  if (Limits.perft)
  {
      nodes = perft<true>(rootPos, Limits.perft);
      sync_cout << "\nNodes searched: " << nodes << "\n" << sync_endl;
      return;
  }
#ifdef Add_Features
    PRNG rng(now());
    double floatLevel   = 0;
    int shallowBlue_adjust = 135; //to roughly anchor 1712 rating to CCRL Shallow BLue 2.0 rating of 1712
	// Dowm from teh intial  setting of 300 ina just a few monnths
 /* Reset on 10/02/2019
    500 game(s) loaded
    Rank Name                Rating   Δ     +    -     #     Σ    Σ%     W    L    D   W%    =%   OppR
    ---------------------------------------------------------------------------------------------------------
    1 Honey-CCRL-1712      1059   0.0   29   29   500  256.5  51.3  235  222   43  47.0   8.6  1049
    2 Shallow Blue 2.0.0   1049   9.5   29   29   500  243.5  48.7  222  235   43  44.4   8.6  1059
    ---------------------------------------------------------------------------------------------------------*/
    aggressiveness      = Options["DC_Slider"];
    bruteForce          = Options["BruteForce"];
    jekyll              = Options["Variety"];
    minOutput           = Options["Minimal_Output"];
    noNULL              = Options["No_Null_Moves"];
    tactical            = Options["Tactical"];
    uci_elo             = Options["Engine_Elo"];
    uci_sleep           = Options["UCI_Sleep"];
#endif

  Color us = rootPos.side_to_move();
  Time.init(Limits, us, rootPos.game_ply());
  TT.new_search();

  if (rootMoves.empty())
  {
      rootMoves.emplace_back(MOVE_NONE);
      sync_cout << "info depth 0 score "
                << UCI::value(rootPos.checkers() ? -VALUE_MATE : VALUE_DRAW)
                << sync_endl;
  }
  else
  {
#ifdef Add_Features
      Move bookMove = MOVE_NONE;

      if (bool(Options["Use_Book_1"]) && !Limits.infinite && !Limits.mate)
          bookMove = polybook1.probe(rootPos);
      if (bool(Options["Use_Book_2"]) && !bookMove && !Limits.infinite && !Limits.mate)
          bookMove = polybook2.probe(rootPos);
      if (bool(Options["Use_Book_3"]) && !bookMove && !Limits.infinite && !Limits.mate)
          bookMove = polybook3.probe(rootPos);
      if (bool(Options["Use_Book_4"]) && !bookMove && !Limits.infinite && !Limits.mate)
          bookMove = polybook4.probe(rootPos);

      if (bookMove && std::count(rootMoves.begin(), rootMoves.end(), bookMove))
      {
          for (Thread* th : Threads)
              std::swap(th->rootMoves[0], *std::find(th->rootMoves.begin(), th->rootMoves.end(), bookMove));
      }
      else
      {
		 if (Options["UCI_LimitStrength"] && Options["Engine_Level"] == "None")
		 {
			 uci_elo = (Options["UCI_Elo"]);
             limitStrength = true;
             goto skipLevels;
		 }
		 if (Options["Engine_Level"] == "None")
         {
             limitStrength = false;
		     goto skipLevels;
         }
         else limitStrength = true;
		  
         if (Options["Engine_Level"] == "World_Champion")
                uci_elo = 2900;
         else if (Options["Engine_Level"] == "Super_GM")
                uci_elo = 2800;
         else if (Options["Engine_Level"] == "GM")
                uci_elo = 2650;
         else if (Options["Engine_Level"] == "Deep_Thought")
                uci_elo = 2500;
         else if (Options["Engine_Level"] == "SIM")
                uci_elo = 2400;
		 else if (Options["Engine_Level"] == "IM")
                uci_elo = 2300;
         else if (Options["Engine_Level"] == "Cray_Blitz")
                uci_elo = 2200;
         else if (Options["Engine_Level"] == "Master")
                uci_elo = 2100;
         else if (Options["Engine_Level"] == "Expert")
                uci_elo = 1950;
         else if (Options["Engine_Level"] == "Class_A")
                uci_elo = 1800;
         else if (Options["Engine_Level"] == "Class_B")
                uci_elo = 1650;
         else if (Options["Engine_Level"] == "Class_C")
                uci_elo = 1500;
         else if (Options["Engine_Level"] == "Class_D")
                uci_elo = 1350;
         else if (Options["Engine_Level"] == "Boris")
                uci_elo = 1200;
         else if (Options["Engine_Level"] == "Novice")
                uci_elo = 1000;
skipLevels:
         if (limitStrength)
         {  //note varietry strength is capped around ~2150-2200 due to its robustness
             int benchKnps = 1000 * (Options["Bench_KNPS"]);
             std::mt19937 gen(now());
             std::uniform_int_distribution<int> dis(-10, 10);
             int rand = dis(gen);
             uci_elo = uci_elo + rand + shallowBlue_adjust;
             //sync_cout << "Elo " << uci_elo << sync_endl;// for debug
             int ccrlELo = uci_elo;
			 if (Options["FIDE_Ratings"])
				 uci_elo = (((uci_elo * 10) / 7) - 1200);  //shallowBlue adj was only required to get CCRL rating correct
			 if ((Options["Variety"]) && uci_elo >= 1500)  //note varietry strength is capped around ~2150-2200 due to its robustness
				 uci_elo += 50 + std::max((uci_elo - 1500)/3,0); // so to use variety without a huge amount of Elo
			 if  ((Options["Adaptive_Play"]) &&  uci_elo >= 1500)  // this brings adaptive play to within 150 of desired Elo strength
				 uci_elo += 100 + std::max((uci_elo - 1500)/3,0);
			 uci_elo = std::min(uci_elo, 3200);
			 //sync_cout << "Elo " << uci_elo << sync_endl;//for debug
             int NodesToSearch  =  pow(1.0072, (std::min(uci_elo - 1199,  351 ))) * 48
                                 + pow(1.0050, (std::min(uci_elo - 1199,  851 ))) * 48
                                 - pow(1.0050, (std::min(uci_elo - 1199,  351 ))) * 48
                                 + pow(1.0042, (std::min(uci_elo - 1199, 1351 ))) * 48
                                 - pow(1.0042, (std::min(uci_elo - 1199,  851 ))) * 48
                                 + pow(1.0039, (std::min(uci_elo - 1199, 1426 ))) * 48
                                 - pow(1.0039, (std::min(uci_elo - 1199, 1351 ))) * 48
                                 + pow(1.0040, (std::max(uci_elo - 1199,    0 ))) * 48
			                     - pow(1.0040, (std::min(uci_elo - 1199, 1426 ))) * 48;
			 

             Limits.nodes = NodesToSearch;
             Limits.nodes *= Time.optimum()/1000 + 1 ;
             if (uci_sleep)
                 std::this_thread::sleep_for (std::chrono::milliseconds(Time.optimum()) * double(1 - Limits.nodes/benchKnps));
             uci_elo =  ccrlELo - shallowBlue_adjust;
             if (uci_elo < 1500 )
             {
                 floatLevel = Options["UCI_LimitStrength"] ?
                              clamp(std::pow((uci_elo - 970 )  / 13.16, 1), 0.0, 40.0):
                              double(Options["Skill Level"]);
                 intLevel = int(floatLevel);
                 //sync_cout << "Level " << intLevel  << sync_endl;// for debug
             }
         }
#endif
      for (Thread* th : Threads)
      {
          th->bestMoveChanges = 0;
          if (th != this)
              th->start_searching();
      }

      Thread::search(); // Let's start searching!
#ifdef Add_Features
    }
#endif
  }

  // When we reach the maximum depth, we can arrive here without a raise of
  // Threads.stop. However, if we are pondering or in an infinite search,
  // the UCI protocol states that we shouldn't print the best move before the
  // GUI sends a "stop" or "ponderhit" command. We therefore simply wait here
  // until the GUI sends one of those commands.

  while (!Threads.stop && (ponder || Limits.infinite))
  {} // Busy wait for a stop or a ponder reset

  // Stop the threads if not already stopped (also raise the stop if
  // "ponderhit" just reset Threads.ponder).
  Threads.stop = true;

  // Wait until all threads have finished
  for (Thread* th : Threads)
      if (th != this)
          th->wait_for_search_finished();

  // When playing in 'nodes as time' mode, subtract the searched nodes from
  // the available ones before exiting.
  if (Limits.npmsec)
      Time.availableNodes += Limits.inc[us] - Threads.nodes_searched();

  Thread* bestThread = this;

  // Check if there are threads with a better score than main thread
#ifdef Sullivan  //joergoster 3240f204 - check all threads of rmate -in -x
  if (   (Options["MultiPV"] == 1 || Limits.mate)
#else
  if (    Options["MultiPV"] == 1
#endif
      && !Limits.depth
      && !(Skill(Options["Skill Level"]).enabled() || Options["UCI_LimitStrength"] || limitStrength)
      &&  rootMoves[0].pv[0] != MOVE_NONE)
  {
      std::map<Move, int64_t> votes;
      Value minScore = this->rootMoves[0].score;

      // Find out minimum score
      for (Thread* th: Threads)
          minScore = std::min(minScore, th->rootMoves[0].score);

      // Vote according to score and depth, and select the best thread
      for (Thread* th : Threads)
      {
          votes[th->rootMoves[0].pv[0]] +=
              (th->rootMoves[0].score - minScore + 14) * int(th->completedDepth);

          if (bestThread->rootMoves[0].score >= VALUE_MATE_IN_MAX_PLY)
          {
              // Make sure we pick the shortest mate
              if (th->rootMoves[0].score > bestThread->rootMoves[0].score)
                  bestThread = th;
          }
          else if (   th->rootMoves[0].score >= VALUE_MATE_IN_MAX_PLY
                   || votes[th->rootMoves[0].pv[0]] > votes[bestThread->rootMoves[0].pv[0]])
              bestThread = th;
      }
  }
      previousScore = bestThread->rootMoves[0].score;

  // Send again PV info if we have a new best thread
  if (bestThread != this || Skill(Options["Skill Level"]).enabled())
      sync_cout << UCI::pv(bestThread->rootPos, bestThread->completedDepth, -VALUE_INFINITE, VALUE_INFINITE) << sync_endl;

  if  (Options["Adaptive_Play"])
  {
      size_t i = 0;
      if ( previousScore >= -PawnValueMg && previousScore <= PawnValueMg * 4 )
	  {
          while (i+1 < rootMoves.size() && bestThread->rootMoves[i+1].score > previousScore)
          ++i;
          previousScore = bestThread->rootMoves[i].score;
          sync_cout << UCI::pv(bestThread->rootPos, bestThread->completedDepth, -VALUE_INFINITE, VALUE_INFINITE) << sync_endl;
          sync_cout << "bestmove " << UCI::move(bestThread->rootMoves[i].pv[0], rootPos.is_chess960());
	  }
      else if ( previousScore > PawnValueMg * 4  && previousScore <  PawnValueMg * 7 )
      {
          while (i+1 < rootMoves.size() && bestThread->rootMoves[i+1].score < previousScore
                && previousScore + PawnValueMg/2  > bestThread->rootMoves[i+1].score)
		  {
              ++i;
              break;
          }
          previousScore = bestThread->rootMoves[i].score;
          while (i+1 < rootMoves.size() && bestThread->rootMoves[i+1].score > previousScore
                && previousScore + PawnValueMg/2  < bestThread->rootMoves[i+1].score)
          {
              ++i;
              previousScore = bestThread->rootMoves[i-1].score;

          }
          previousScore = bestThread->rootMoves[i].score;
          sync_cout << UCI::pv(bestThread->rootPos, bestThread->completedDepth, -VALUE_INFINITE, VALUE_INFINITE) << sync_endl;
          sync_cout << "bestmove " << UCI::move(bestThread->rootMoves[i].pv[0], rootPos.is_chess960());
      }
      else
      {
          sync_cout << "bestmove " << UCI::move(bestThread->rootMoves[0].pv[0], rootPos.is_chess960());
          if (bestThread->rootMoves[0].pv.size() > 1 || bestThread->rootMoves[0].extract_ponder_from_tt(rootPos))
              std::cout << " ponder " << UCI::move(bestThread->rootMoves[0].pv[1], rootPos.is_chess960());
      }
  }
  else
  {
  sync_cout << "bestmove " << UCI::move(bestThread->rootMoves[0].pv[0], rootPos.is_chess960());

  if (bestThread->rootMoves[0].pv.size() > 1 || bestThread->rootMoves[0].extract_ponder_from_tt(rootPos))
      std::cout << " ponder " << UCI::move(bestThread->rootMoves[0].pv[1], rootPos.is_chess960());
  }
  std::cout << sync_endl;
}


/// Thread::search() is the main iterative deepening loop. It calls search()
/// repeatedly with increasing depth until the allocated thinking time has been
/// consumed, the user stops the search, or the maximum search depth is reached.

void Thread::search() {

  // To allow access to (ss-7) up to (ss+2), the stack must be oversized.
  // The former is needed to allow update_continuation_histories(ss-1, ...),
  // which accesses its argument at ss-6, also near the root.
  // The latter is needed for statScores and killer initialization.
  Stack stack[MAX_PLY+10], *ss = stack+7;
  Move  pv[MAX_PLY+1];
  Value bestValue, alpha, beta, delta;
  Move  lastBestMove = MOVE_NONE;
  Depth lastBestMoveDepth = 0;
  MainThread* mainThread = (this == Threads.main() ? Threads.main() : nullptr);
  double timeReduction = 1, totBestMoveChanges = 0;
  Color us = rootPos.side_to_move();

#ifdef Add_Features
  TB::SevenManProbe = Options["7 Man Probing"];
#endif

  std::memset(ss-7, 0, 10 * sizeof(Stack));
  for (int i = 7; i > 0; i--)

      (ss-i)->continuationHistory = &this->continuationHistory[0][0][NO_PIECE][0]; // Use as a sentinel

  ss->pv = pv;

  bestValue = delta = alpha = -VALUE_INFINITE;
  beta = VALUE_INFINITE;

  size_t multiPV = Options["MultiPV"];

#ifndef Add_Features
  // Pick integer skill levels, but non-deterministically round up or down
  // such that the average integer skill corresponds to the input floating point one.
  // UCI_Elo is converted to a suitable fractional skill level, using anchoring
  // to CCRL Elo (goldfish 1.13 = 2000) and a fit through Ordo derived Elo
  // for match (TC 60+0.6) results spanning a wide range of k values.
  PRNG rng(now());
  double floatLevel = Options["UCI_LimitStrength"] ?
                      clamp(std::pow((Options["UCI_Elo"] - 1346.6) / 71.7, 1 / 0.806), 0.0, 40.0) :
                      double(Options["Skill Level"]);
  intLevel = int(floatLevel) +
             ((floatLevel - int(floatLevel)) * 1024 > rng.rand<unsigned>() % 1024  ? 1 : 0);
#endif

	Skill skill(intLevel);

#ifdef Add_Features
    if (tactical) multiPV = pow(2, tactical);
	if (aggressiveness) attack = aggressiveness;
#endif

  // When playing with strength handicap enable MultiPV search that we will
  // use behind the scenes to retrieve a set of possible moves.
  if (skill.enabled())
      multiPV = std::max(multiPV, (size_t)4);
  else
      multiPV = std::min(multiPV, rootMoves.size());
#if defined (Sullivan) || (Blau) || (Fortress)  //MichaelB7
  int w_ct = int(Options["W_Contempt"]) * PawnValueEg / 100; // From centipawns
  int b_ct = int(Options["B_Contempt"]) * PawnValueEg / 100; // From centipawns
  int ct = (us == WHITE ) ? w_ct : b_ct ;
#else
  int ct = int(Options["Contempt"]) * PawnValueEg / 100; // From centipawns
#endif
  // In analysis mode, adjust contempt in accordance with user preference
  if (Limits.infinite || Options["UCI_AnalyseMode"])
      ct =  Options["Analysis_Contempt"] == "Off"  ? 0
          : Options["Analysis_Contempt"] == "Both" ? ct
          : Options["Analysis_Contempt"] == "White" && us == BLACK ? -ct
          : Options["Analysis_Contempt"] == "Black" && us == WHITE ? -ct
          : ct;

  // Evaluation score is from the white point of view
  contempt = (us == WHITE ?  make_score(ct, ct / 2)
                          : -make_score(ct, ct / 2));

  // Iterative deepening loop until requested to stop or the target depth is reached
  while (   ++rootDepth < MAX_PLY
         && !Threads.stop
         && !(Limits.depth && mainThread && rootDepth > Limits.depth))
  {
      // Age out PV variability metric
      if (mainThread)
          totBestMoveChanges /= 2;

      // Save the last iteration's scores before first PV line is searched and
      // all the move scores except the (new) PV are set to -VALUE_INFINITE.
      for (RootMove& rm : rootMoves)
          rm.previousScore = rm.score;

      size_t pvFirst = 0;
      pvLast = 0;

      // MultiPV loop. We perform a full root search for each PV line
      for (pvIdx = 0; pvIdx < multiPV && !Threads.stop; ++pvIdx)
      {
          if (pvIdx == pvLast)
          {
              pvFirst = pvLast;
              for (pvLast++; pvLast < rootMoves.size(); pvLast++)
                  if (rootMoves[pvLast].tbRank != rootMoves[pvFirst].tbRank)
                      break;
          }

          // Reset UCI info selDepth for each depth and each PV line
          selDepth = 0;

          // Reset aspiration window starting size
          if (rootDepth >= 4)
          {
              Value previousScore = rootMoves[pvIdx].previousScore;
#if defined (Sullivan) || (Blau) || (Fortress)
              delta = Value(20 + abs(previousScore) / 64);
#else
              delta = Value(21 + abs(previousScore) / 128);
#endif
              alpha = std::max(previousScore - delta,-VALUE_INFINITE);
              beta  = std::min(previousScore + delta, VALUE_INFINITE);

<<<<<<< HEAD
		// Adjust contempt based on root move's previousScore (dynamic contempt)
		int dct;
#ifdef Add_Features
		bool dc = Options["Dynamic_Contempt"];
		if (!dc)
		{
			dct = 0;
			contempt = Score(0);
		}
		else
#endif
                {
#ifdef Add_Features
                    dct = ct + 86 * previousScore / (abs(previousScore) + 176)
                          + (attack * (ct + 88 * previousScore / (abs(previousScore) + 176)))/1000;
#else
                    dct = ct + 86 * previousScore / (abs(previousScore) + 176);
#endif
                    contempt = (us == WHITE ?  make_score(dct, dct / 2)
                                : -make_score(dct, dct / 2));
               }
       }
=======
              // Adjust contempt based on root move's previousScore (dynamic contempt)
              int dct = ct + (111 - ct / 2) * previousScore / (abs(previousScore) + 176);

              contempt = (us == WHITE ?  make_score(dct, dct / 2)
                                      : -make_score(dct, dct / 2));
          }
>>>>>>> e8fca713

          // Start with a small aspiration window and, in the case of a fail
          // high/low, re-search with a bigger window until we don't fail
          // high/low anymore.
          int failedHighCnt = 0;
          while (true )
          {
              Depth adjustedDepth = std::max(1, rootDepth - failedHighCnt);
              bestValue = ::search<PV>(rootPos, ss, alpha, beta, adjustedDepth, false);

              // Bring the best move to the front. It is critical that sorting
              // is done with a stable algorithm because all the values but the
              // first and eventually the new best one are set to -VALUE_INFINITE
              // and we want to keep the same order for all the moves except the
              // new PV that goes to the front. Note that in case of MultiPV
              // search the already searched PV lines are preserved.
              std::stable_sort(rootMoves.begin() + pvIdx, rootMoves.begin() + pvLast);

              // If search has been stopped, we break immediately. Sorting is
              // safe because RootMoves is still valid, although it refers to
              // the previous iteration.
              if (Threads.stop)
                  break;

                // When failing high/low give some update (without cluttering
                // the UI) before a re-search.
                if (
#ifdef Add_Features
                    !minOutput &&
#endif
                    mainThread
                    && multiPV == 1
                    && (bestValue <= alpha || bestValue >= beta)
                    && Time.elapsed() > 3000)
                    sync_cout << UCI::pv(rootPos, rootDepth, alpha, beta) << sync_endl;

              // In case of failing low/high increase aspiration window and
              // re-search, otherwise exit the loop.

              if (bestValue <= alpha)
              {
                  beta = (alpha + beta) / 2;
                  alpha = std::max(bestValue - delta, -VALUE_INFINITE);

                  failedHighCnt = 0;
                  if (mainThread)
                      mainThread->stopOnPonderhit = false;
              }
              else if (bestValue >= beta)
              {
                  beta = std::min(bestValue + delta, VALUE_INFINITE);
                  ++failedHighCnt;
              }
              else
			  {
#ifndef Sullivan  // commit 8fec88347 Tweak Late Move Reduction at root
                  ++rootMoves[pvIdx].bestMoveCount;
#endif
				  break;
              }
              delta += delta / 4 + 5;

              assert(alpha >= -VALUE_INFINITE && beta <= VALUE_INFINITE);
          }

          // Sort the PV lines searched so far and update the GUI
          std::stable_sort(rootMoves.begin() + pvFirst, rootMoves.begin() + pvIdx + 1);

          if (    mainThread
              && (Threads.stop || pvIdx + 1 == multiPV || Time.elapsed() > 3000))
              sync_cout << UCI::pv(rootPos, rootDepth, alpha, beta) << sync_endl;
      }

        if (!Threads.stop)
          completedDepth = rootDepth;
      if (rootMoves[0].pv[0] != lastBestMove) {
         lastBestMove = rootMoves[0].pv[0];
         lastBestMoveDepth = rootDepth;
      }

      // Have we found a "mate in x"?
      if (   Limits.mate
             && bestValue >= VALUE_MATE_IN_MAX_PLY
             && VALUE_MATE - bestValue <= 2 * Limits.mate)
         Threads.stop = true;

	  if (!mainThread)
		  continue;

#ifdef Add_Features
        if (Options["FastPlay"])
        {
            if ( Time.elapsed() > Time.optimum() / 256
                 && ( abs(bestValue) > 12300 ||  abs(bestValue) >= VALUE_MATE_IN_MAX_PLY ))
                 Threads.stop = true;
        }
#endif
      // If skill level is enabled and time is up, pick a sub-optimal best move
      if (skill.enabled() && skill.time_to_pick(rootDepth))
          skill.pick_best(multiPV);

      // Do we have time for the next iteration? Can we stop searching now?
      if (    Limits.use_time_management()
          && !Threads.stop
          && !mainThread->stopOnPonderhit)
      {
          double fallingEval = (354 + 10 * (mainThread->previousScore - bestValue)) / 692.0;
          fallingEval = clamp(fallingEval, 0.5, 1.5);

          // If the bestMove is stable over several iterations, reduce time accordingly
          timeReduction = lastBestMoveDepth + 9 < completedDepth ? 1.97 : 0.98;
          double reduction = (1.36 + mainThread->previousTimeReduction) / (2.29 * timeReduction);

          // Use part of the gained time from a previous stable move for the current move
          for (Thread* th : Threads)
          {
              totBestMoveChanges += th->bestMoveChanges;
              th->bestMoveChanges = 0;
          }
          double bestMoveInstability = 1 + totBestMoveChanges / Threads.size();

          // Stop the search if we have only one legal move, or if available time elapsed
          if (   rootMoves.size() == 1
              || Time.elapsed() > Time.optimum() * fallingEval * reduction * bestMoveInstability)
          {
              // If we are allowed to ponder do not stop the search now but
              // keep pondering until the GUI sends "ponderhit" or "stop".
              if (mainThread->ponder)
                  mainThread->stopOnPonderhit = true;
              else
                  Threads.stop = true;
          }
      }
  }

  if (!mainThread)
      return;

  mainThread->previousTimeReduction = timeReduction;

  // If skill level is enabled, swap best PV line with the sub-optimal one
  if (skill.enabled())
      std::swap(rootMoves[0], *std::find(rootMoves.begin(), rootMoves.end(),
                skill.best ? skill.best : skill.pick_best(multiPV)));
}


namespace {
#if defined (Sullivan) || (Blau) || (Fortress)
  static TTEntry *probeTT(const Position &pos, Stack* ss, Key posKey,
                          bool &ttHit, Value &ttValue, Move &ttMove) {

    TTEntry *tte = TT.probe(posKey, ttHit);
    ttValue = tte->value();
    // Disregard TT hit if mate score is shorter than remaining 50 MR plies.
    if (   ttHit
        && ttValue != VALUE_NONE
        && std::abs(ttValue) >= VALUE_MATE_IN_MAX_PLY
        && VALUE_MATE - std::abs(ttValue) >= 100 - pos.rule50_count())
        ttHit = false;
    if (   ttHit
        && ttValue != VALUE_NONE
		&& std::abs(ttValue) >= VALUE_MATE_IN_MAX_PLY
        && pos.count<ALL_PIECES>() < 8)
        ttHit = true;
    ttValue = ttHit ? value_from_tt(tte->value(), ss->ply, pos.rule50_count()) : VALUE_NONE;
    ttMove = ttHit ? tte->move() : MOVE_NONE;
    return tte;
  }
#endif
  // search<>() is the main search function for both PV and non-PV nodes

  template <NodeType NT>
  Value search(Position& pos, Stack* ss, Value alpha, Value beta, Depth depth, bool cutNode) {

    constexpr bool PvNode = NT == PV;
    const bool rootNode = PvNode && ss->ply == 0;
#ifndef Fortress
    // Check if we have an upcoming move which draws by repetition, or
    // if the opponent had an alternative move earlier to this position.
#if defined (Sullivan) || (Blau) || (Fortress)
    if (   pos.rule50_count() >= 5
#else
    if (   pos.rule50_count() >= 3
#endif
        && alpha < VALUE_DRAW
        && !rootNode
        && pos.has_game_cycle(ss->ply))
    {
#ifdef Sullivan
        alpha = value_draw(depth, pos.this_thread());
#else
        alpha = value_draw(pos.this_thread());
#endif
        if (alpha >= beta)
            return alpha;
    }
#endif
    // Dive into quiescence search when the depth reaches zero
    if (depth <= 0)
        return qsearch<NT>(pos, ss, alpha, beta);

    assert(-VALUE_INFINITE <= alpha && alpha < beta && beta <= VALUE_INFINITE);
    assert(PvNode || (alpha == beta - 1));
    assert(0 < depth && depth < MAX_PLY);
    assert(!(PvNode && cutNode));

    Move pv[MAX_PLY+1], capturesSearched[32], quietsSearched[64];
	  StateInfo st;
    TTEntry* tte;
    Key posKey;
    Move ttMove, move, excludedMove, bestMove;
    Depth extension, newDepth;
    Value bestValue, value, ttValue, eval, maxValue;
#ifdef Fortress
    bool ttHit, ttPv, inCheck, givesCheck, improving, didLMR, priorCapture, gameCycle;
#else
    bool ttHit, ttPv, inCheck, givesCheck, improving, didLMR, priorCapture;
#endif
    bool captureOrPromotion, doFullDepthSearch, moveCountPruning, ttCapture, singularLMR;
    Piece movedPiece;
    int moveCount, captureCount, quietCount;

    // Step 1. Initialize node
    Thread* thisThread = pos.this_thread();
    inCheck = pos.checkers();
    priorCapture = pos.captured_piece();
    Color us = pos.side_to_move();
    moveCount = captureCount = quietCount = ss->moveCount = 0;
    bestValue = -VALUE_INFINITE;
    maxValue = VALUE_INFINITE;
#ifdef Fortress
    gameCycle = false;
#endif
    // Check for the available remaining time
    if (thisThread == Threads.main())
        static_cast<MainThread*>(thisThread)->check_time();

    // Used to send selDepth info to GUI (selDepth counts from 1, ply from 0)
    if (PvNode && thisThread->selDepth < ss->ply + 1)
        thisThread->selDepth = ss->ply + 1;

#ifdef Fortress
	  excludedMove = ss->excludedMove;
	  posKey = pos.key() ^ Key(excludedMove << 16); // Isn't a very good hash
	  tte = TT.probe(posKey, ttHit);
      ttValue = ttHit ? value_from_tt(tte->value(), ss->ply, pos.rule50_count()) : VALUE_NONE;
	  ttMove =  rootNode ? thisThread->rootMoves[thisThread->pvIdx].pv[0]
	  : ttHit    ? tte->move() : MOVE_NONE;
	  ttPv = PvNode || (ttHit && tte->is_pv());
#endif
    if (!rootNode)
    {
#ifdef Fortress
		// Check if we have an upcoming move which draws by repetition, or
		// if the opponent had an alternative move earlier to this position.
		if (pos.has_game_cycle(ss->ply))
		{
			if (VALUE_DRAW >= beta)
			{
				tte->save(posKey, VALUE_DRAW, ttPv, BOUND_EXACT,
						  depth, MOVE_NONE, VALUE_NONE);
				
				return VALUE_DRAW;
			}
			gameCycle = true;
			alpha = std::max(alpha, VALUE_DRAW);
		}
		
		if (pos.is_draw(ss->ply))
		return VALUE_DRAW;
#endif
		
        // Step 2. Check for aborted search and immediate draw
#ifdef Fortress
if (   Threads.stop.load(std::memory_order_relaxed) || ss->ply >= MAX_PLY)
#else
        if (   Threads.stop.load(std::memory_order_relaxed)
            || pos.is_draw(ss->ply)
            || ss->ply >= MAX_PLY)
#endif
            return (ss->ply >= MAX_PLY && !inCheck) ? evaluate(pos)
#ifdef Sullivan
                                                    : value_draw(depth, pos.this_thread());
#else
                                                    : value_draw(pos.this_thread());
#endif
        // Step 3. Mate distance pruning. Even if we mate at the next move our score
        // would be at best mate_in(ss->ply+1), but if alpha is already bigger because
        // a shorter mate was found upward in the tree then there is no need to search
        // because we will never beat the current alpha. Same logic but with reversed
        // signs applies also in the opposite condition of being mated instead of giving
        // mate. In this case return a fail-high score.

        alpha = std::max(mated_in(ss->ply), alpha);
        beta = std::min(mate_in(ss->ply+1), beta);
        if (alpha >= beta)

            return alpha;
    }

    assert(0 <= ss->ply && ss->ply < MAX_PLY);

    (ss+1)->ply = ss->ply + 1;
    (ss+1)->excludedMove = bestMove = MOVE_NONE;
    (ss+2)->killers[0] = (ss+2)->killers[1] = MOVE_NONE;
    Square prevSq = to_sq((ss-1)->currentMove);

    // Initialize statScore to zero for the grandchildren of the current position.
    // So statScore is shared between all grandchildren and only the first grandchild
    // starts with statScore = 0. Later grandchildren start with the last calculated
    // statScore of the previous grandchild. This influences the reduction rules in
    // LMR which are based on the statScore of parent position.
    if (rootNode)
        (ss+4)->statScore = 0;
    else
        (ss+2)->statScore = 0;

    // Step 4. Transposition table lookup. We don't want the score of a partial
    // search to overwrite a previous full search TT value, so we use a different
    // position key in case of an excluded move.
    int piecesCount = pos.count<ALL_PIECES>();

#ifndef Fortress
    excludedMove = ss->excludedMove;
    posKey = pos.key() ^ Key(excludedMove << 16); // Isn't a very good hash
#if defined (Sullivan) || (Blau) || (Fortress)
    tte = probeTT(pos, ss, posKey, ttHit, ttValue, ttMove);
#else
    tte = TT.probe(posKey, ttHit);
#endif
#if defined (Sullivan) || (Blau) || (Fortress)
    ttValue = ttHit ? value_from_tt(tte->value(), ss->ply, pos.rule50_count()) : VALUE_NONE;
#else
    ttValue = ttHit ? value_from_tt(tte->value(), ss->ply) : VALUE_NONE;
#endif
    ttMove =  rootNode ? thisThread->rootMoves[thisThread->pvIdx].pv[0]
            : ttHit    ? tte->move() : MOVE_NONE;

    ttPv = PvNode || (ttHit && tte->is_pv());
#endif

    // At non-PV nodes we check for an early TT cutoff
    if (  !PvNode
        && ttHit
#if defined (Sullivan) || (Blau) || (Fortress)
		&& (pos.rule50_count() < 92 || (piecesCount < 8  && TB::Cardinality ))
#endif
#ifdef Fortress
        && !gameCycle
#endif
        && tte->depth() >= depth
        && ttValue != VALUE_NONE // Possible in case of TT access race
        && (ttValue >= beta ? (tte->bound() & BOUND_LOWER)
                            : (tte->bound() & BOUND_UPPER)))
    {
        // If ttMove is quiet, update move sorting heuristics on TT hit
        if (ttMove)
        {
            if (ttValue >= beta)
            {
                if (!pos.capture_or_promotion(ttMove))
                    update_quiet_stats(pos, ss, ttMove, stat_bonus(depth));

                // Extra penalty for early quiet moves of the previous ply
                if ((ss-1)->moveCount <= 2 && !priorCapture)
                    update_continuation_histories(ss-1, pos.piece_on(prevSq), prevSq, -stat_bonus(depth + 1));
            }
            // Penalty for a quiet ttMove that fails low
            else if (!pos.capture_or_promotion(ttMove))
            {
                int penalty = -stat_bonus(depth);
                thisThread->mainHistory[us][from_to(ttMove)] << penalty;
                update_continuation_histories(ss, pos.moved_piece(ttMove), to_sq(ttMove), penalty);
            }
        }
        return ttValue;
    }

    // Step 5. Tablebases probe
    if (!rootNode && TB::Cardinality)
    {
        piecesCount = pos.count<ALL_PIECES>();

        if (    piecesCount <= TB::Cardinality
#if defined (Add_Features) || (Sullivan) || (Blau) //MB less probing with 7 MAN EGTB
		&&  (piecesCount < TB::Cardinality
		|| (depth >= TB::ProbeDepth && (TB::Cardinality < 7 || TB::SevenManProbe)))
#else
		&& (piecesCount < TB::Cardinality || depth >= TB::ProbeDepth)
#endif
            &&  pos.rule50_count() == 0
            && !pos.can_castle(ANY_CASTLING))
        {
            TB::ProbeState err;
            TB::WDLScore wdl = Tablebases::probe_wdl(pos, &err);

            // Force check of time on the next occasion
            if (thisThread == Threads.main())
                static_cast<MainThread*>(thisThread)->callsCnt = 0;

            if (err != TB::ProbeState::FAIL)
            {
                thisThread->tbHits.fetch_add(1, std::memory_order_relaxed);

                int drawScore = TB::UseRule50 ? 1 : 0;

                value =  wdl < -drawScore ? -VALUE_MATE + MAX_PLY + ss->ply + 1
                       : wdl >  drawScore ?  VALUE_MATE - MAX_PLY - ss->ply - 1
                                          :  VALUE_DRAW + 2 * wdl * drawScore;

                Bound b =  wdl < -drawScore ? BOUND_UPPER
                         : wdl >  drawScore ? BOUND_LOWER : BOUND_EXACT;

                if (    b == BOUND_EXACT
                    || (b == BOUND_LOWER ? value >= beta : value <= alpha))
                {
                    tte->save(posKey, value_to_tt(value, ss->ply), ttPv, b,
                              std::min(MAX_PLY - 1, depth + 6),
                              MOVE_NONE, VALUE_NONE);
                    return value;
                }

                if (PvNode)
                {
                    if (b == BOUND_LOWER)
                        bestValue = value, alpha = std::max(alpha, bestValue);
                    else
                        maxValue = value;
                }
            }
        }
    }

    // Step 6. Static evaluation of the position
    if (inCheck)

    {
        ss->staticEval = eval = VALUE_NONE;
        improving = false;
        goto moves_loop;  // Skip early pruning when in check
    }
    else if (ttHit)
    {
        // Never assume anything about values stored in TT
        ss->staticEval = eval = tte->eval();
        if (eval == VALUE_NONE)
            ss->staticEval = eval = evaluate(pos);

        if (eval == VALUE_DRAW)
#ifdef Sullivan
            eval = value_draw(depth, thisThread);
#else
            eval = value_draw(thisThread);
#endif
        // Can ttValue be used as a better position evaluation?
        if (    ttValue != VALUE_NONE
            && (tte->bound() & (ttValue > eval ? BOUND_LOWER : BOUND_UPPER)))
            eval = ttValue;
    }
    else
    {
        if ((ss-1)->currentMove != MOVE_NULL)
        {
            int bonus = -(ss-1)->statScore / 512;

            ss->staticEval = eval = evaluate(pos) + bonus;
        }
        else
            ss->staticEval = eval = -(ss-1)->staticEval + 2 * Eval::Tempo;

        tte->save(posKey, VALUE_NONE, ttPv, BOUND_NONE, DEPTH_NONE, MOVE_NONE, eval);
    }
#ifdef Fortress
      if (gameCycle)
          ss->staticEval = eval = ss->staticEval * std::max(0, (100 - pos.rule50_count())) / 100;
#endif
    // Step 7. Razoring (~2 Elo)
    if (   !rootNode // The required rootNode PV handling is not available in qsearch
#ifdef Add_Features
        && !bruteForce
#endif
        &&  depth < 2
#ifdef Fortress
        &&  !gameCycle
#endif
        &&  eval <= alpha - RazorMargin)
        return qsearch<NT>(pos, ss, alpha, beta);

    improving =   ss->staticEval >= (ss-2)->staticEval
               || (ss-2)->staticEval == VALUE_NONE;

    // Step 8. Futility pruning: child node (~30 Elo)
    if (   !PvNode
#ifdef Add_Features
        && !bruteForce
#endif
        &&  depth < 7
#ifdef Fortress
        &&  !gameCycle
#endif
        &&  eval - futility_margin(depth, improving) >= beta
        &&  eval < VALUE_KNOWN_WIN) // Do not return unproven wins
        return eval;

    // Step 9. Null move search with verification search (~40 Elo)
#ifdef Add_Features
    if (   !noNULL && !PvNode
#else
    if (   !PvNode
#endif
        && (ss-1)->currentMove != MOVE_NULL
        && (ss-1)->statScore < 22661
        &&  eval >= beta
#ifdef Sullivan
        &&  ss->staticEval >= beta - 33 * depth + 299
#else  /// commit 0e295feev NMP Tweaks by VoyageOne
        &&  eval >= ss->staticEval
        &&  ss->staticEval >= beta - 33 * depth + 299 - improving * 30

#endif
        && !excludedMove
#ifdef Sullivan  //authored by Jörg Oster originally, in corchess by Ivan Ilvec
        && thisThread->selDepth + 3 > thisThread->rootDepth
#endif
        &&  pos.non_pawn_material(us)
        && (ss->ply >= thisThread->nmpMinPly || us != thisThread->nmpColor))
    {
        assert(eval - beta >= 0);

        // Null move dynamic reduction based on depth and value
        Depth R = (835 + 70 * depth) / 256 + std::min(int(eval - beta) / 185, 3);

        ss->currentMove = MOVE_NULL;
        ss->continuationHistory = &thisThread->continuationHistory[0][0][NO_PIECE][0];

        pos.do_null_move(st);
        Value nullValue = -search<NonPV>(pos, ss+1, -beta, -beta+1, depth-R, !cutNode);
        pos.undo_null_move();

        if (nullValue >= beta)
        {
            // Do not return unproven mate scores
            if (nullValue >= VALUE_MATE_IN_MAX_PLY)
                nullValue = beta;

            if (thisThread->nmpMinPly || (abs(beta) < VALUE_KNOWN_WIN && depth < 13))
                return nullValue;

            assert(!thisThread->nmpMinPly); // Recursive verification is not allowed

            // Do verification search at high depths, with null move pruning disabled
            // for us, until ply exceeds nmpMinPly.
            thisThread->nmpMinPly = ss->ply + 3 * (depth-R) / 4;
            thisThread->nmpColor = us;

            Value v = search<NonPV>(pos, ss, beta-1, beta, depth-R, false);

            thisThread->nmpMinPly = 0;

            if (v >= beta)
                return nullValue;
        }
    }

    // Step 10. ProbCut (~10 Elo)
    // If we have a good enough capture and a reduced search returns a value
    // much above beta, we can (almost) safely prune the previous move.
    if (   !PvNode
#ifdef Add_Features
        && !bruteForce
#endif
        &&  depth >= 5
        &&  abs(beta) < VALUE_MATE_IN_MAX_PLY)
    {
        Value raisedBeta = std::min(beta + 191 - 46 * improving, VALUE_INFINITE);
        MovePicker mp(pos, ttMove, raisedBeta - ss->staticEval, &thisThread->captureHistory);
        int probCutCount = 0;

        while (  (move = mp.next_move()) != MOVE_NONE
               && probCutCount < 2 + 2 * cutNode)
            if (move != excludedMove && pos.legal(move))
            {
                assert(pos.capture_or_promotion(move));
                assert(depth >= 5);

                captureOrPromotion = true;
                probCutCount++;

                ss->currentMove = move;
                ss->continuationHistory = &thisThread->continuationHistory[inCheck]
                                                                          [captureOrPromotion]
                                                                          [pos.moved_piece(move)]
                                                                          [to_sq(move)];

                pos.do_move(move, st);

                // Perform a preliminary qsearch to verify that the move holds
                value = -qsearch<NonPV>(pos, ss+1, -raisedBeta, -raisedBeta+1);

                // If the qsearch held, perform the regular search
                if (value >= raisedBeta)
                    value = -search<NonPV>(pos, ss+1, -raisedBeta, -raisedBeta+1, depth - 4, !cutNode);

                pos.undo_move(move);

                if (value >= raisedBeta)
                    return value;
        }
    }

    // Step 11. Internal iterative deepening (~2 Elo)
    if (depth >= 7 && !ttMove)
    {
        search<NT>(pos, ss, alpha, beta, depth - 7, cutNode);

#if defined (Sullivan) || (Blau) || (Fortress)
        tte = probeTT(pos, ss, posKey, ttHit, ttValue, ttMove);
#else
        tte = TT.probe(posKey, ttHit);
#endif
#if defined (Sullivan) || (Blau) || (Fortress)
		ttValue = ttHit ? value_from_tt(tte->value(), ss->ply, pos.rule50_count()) : VALUE_NONE;
#else
        ttValue = ttHit ? value_from_tt(tte->value(), ss->ply) : VALUE_NONE;
#endif
        ttMove = ttHit ? tte->move() : MOVE_NONE;
    }

moves_loop: // When in check, search starts from here

    const PieceToHistory* contHist[] = { (ss-1)->continuationHistory, (ss-2)->continuationHistory,
                                          nullptr                   , (ss-4)->continuationHistory,
                                          nullptr                   , (ss-6)->continuationHistory };

    Move countermove = thisThread->counterMoves[pos.piece_on(prevSq)][prevSq];

    MovePicker mp(pos, ttMove, depth, &thisThread->mainHistory,
                                      &thisThread->captureHistory,
                                      contHist,
                                      countermove,
                                      ss->killers);

    value = bestValue;
    singularLMR = moveCountPruning = false;
    ttCapture = ttMove && pos.capture_or_promotion(ttMove);

    // Mark this node as being searched
    ThreadHolding th(thisThread, posKey, ss->ply);

    // Step 12. Loop through all pseudo-legal moves until no moves remain
    // or a beta cutoff occurs.
    while ((move = mp.next_move(moveCountPruning)) != MOVE_NONE)
    {
      assert(is_ok(move));

      if (move == excludedMove)
          continue;

      // At root obey the "searchmoves" option and skip moves not listed in Root
      // Move List. As a consequence any illegal move is also skipped. In MultiPV
      // mode we also skip PV moves which have been already searched and those
      // of lower "TB rank" if we are in a TB root position.
      if (rootNode && !std::count(thisThread->rootMoves.begin() + thisThread->pvIdx,
                                  thisThread->rootMoves.begin() + thisThread->pvLast, move))
          continue;

      ss->moveCount = ++moveCount;

#ifdef Add_Features
      if (!minOutput && rootNode && thisThread == Threads.main() && Time.elapsed() > 3000)
#else
      if (rootNode && thisThread == Threads.main() && Time.elapsed() > 3000)
#endif
          sync_cout << "info depth " << depth
                    << " currmove " << UCI::move(move, pos.is_chess960())
                    << " currmovenumber " << moveCount + thisThread->pvIdx << sync_endl;
      if (PvNode)
          (ss+1)->pv = nullptr;

      extension = 0;
      captureOrPromotion = pos.capture_or_promotion(move);
      movedPiece = pos.moved_piece(move);
      givesCheck = pos.gives_check(move);

      // Step 13. Extensions (~70 Elo)

#ifdef Fortress
		if (   gameCycle
                       && (depth < 5 || PvNode))
		extension = (2 - (ss->ply % 2 == 0 && !PvNode));
#endif
      // Singular extension search (~60 Elo). If all moves but one fail low on a
      // search of (alpha-s, beta-s), and just one fails high on (alpha, beta),
      // then that move is singular and should be extended. To verify this we do
      // a reduced search on all the other moves but the ttMove and if the
      // result is lower than ttValue minus a margin then we will extend the ttMove.
      if (    depth >= 6
          &&  move == ttMove
          && !rootNode
#ifdef Fortress
          &&  !gameCycle
#endif
          && !excludedMove // Avoid recursive singular search
       /* &&  ttValue != VALUE_NONE Already implicit in the next condition */
          &&  abs(ttValue) < VALUE_KNOWN_WIN
          && (tte->bound() & BOUND_LOWER)
          &&  tte->depth() >= depth - 3
          &&  pos.legal(move))
      {
          Value singularBeta = ttValue - 2 * depth;
          Depth halfDepth = depth / 2;
          ss->excludedMove = move;
          value = search<NonPV>(pos, ss, singularBeta - 1, singularBeta, halfDepth, cutNode);
          ss->excludedMove = MOVE_NONE;
          if (value < singularBeta)
          {
              extension = 1;
              singularLMR = true;
          }

          // Multi-cut pruning
          // Our ttMove is assumed to fail high, and now we failed high also on a reduced
          // search without the ttMove. So we assume this expected Cut-node is not singular,

          // that multiple moves fail high, and we can prune the whole subtree by returning
          // a soft bound.
          else if (   eval >= beta
                   && singularBeta >= beta)
              return singularBeta;
      }

      // Check extension (~2 Elo)

#if defined (Sullivan) || (Blau) || (Fortress)

       if (    givesCheck
               && !extension
               && ++thisThread->extension < thisThread->nodes.load(std::memory_order_relaxed) / 4 ) //MichaelB7
		  extension = 1;

     // MichaelB7 Passed pawn extension
      if ( move == ss->killers[0] && !extension
			  && (pos.promotion_pawn_push(move)
                          || (pos.advanced_pawn_push(move)
                          && pos.pawn_passed(us, to_sq(move)))))
          extension = 1;
		  
#else
      else if (    givesCheck
               && (pos.is_discovery_check_on_king(~us, move) || pos.see_ge(move)))
          extension = 1;

#endif

      // Shuffle extension
#if defined (Sullivan) || (Blau) || (Fortress)
      else if (   PvNode && piecesCount > 15
               && pos.rule50_count() > 24
#else
      else if (   PvNode
               && pos.rule50_count() > 18
#endif
               && depth < 3
#if defined (Sullivan) || (Blau) || (Fortress)
               && thisThread->selDepth < 102
               && ++thisThread->shuffleExts < thisThread->nodes.load(std::memory_order_relaxed) / 4)
#else
               && ++thisThread->shuffleExts < thisThread->nodes.load(std::memory_order_relaxed) / 4)  // To avoid too many extensions
#endif
          extension = 1;
#ifdef Sullivan  //see above for Passed pawn extension
#else
      // Passed pawn extension
      else if (   move == ss->killers[0]
               && pos.advanced_pawn_push(move)
               && pos.pawn_passed(us, to_sq(move)))
          extension = 1;

#endif

      // Castling extension
      if (type_of(move) == CASTLING)
          extension = 1;

      // Calculate new depth for this move
      newDepth = depth - 1 + extension;

      // Step 14. Pruning at shallow depth (~170 Elo)
      if (  !rootNode
#ifdef Add_Features
          && !bruteForce
#endif			
          && pos.non_pawn_material(us)
          && bestValue > VALUE_MATED_IN_MAX_PLY)
      {
          // Skip quiet moves if movecount exceeds our FutilityMoveCount threshold
          moveCountPruning = moveCount >= futility_move_count(improving, depth);

          if (
#ifdef Sullivan
              !extension  //Michael B7
              && !captureOrPromotion
#else
              !captureOrPromotion
#endif

              && !givesCheck
              && (!pos.advanced_pawn_push(move) || pos.non_pawn_material(~us) > BishopValueMg))
          {
              // Move count based pruning
              if (moveCountPruning)
                  continue;

              // Reduced depth of the next LMR search
              int lmrDepth = std::max(newDepth - reduction(improving, depth, moveCount), 0);

              // Countermoves based pruning (~20 Elo)
              if (   lmrDepth < 4 + ((ss-1)->statScore > 0 || (ss-1)->moveCount == 1)
                  && (*contHist[0])[movedPiece][to_sq(move)] < CounterMovePruneThreshold
                  && (*contHist[1])[movedPiece][to_sq(move)] < CounterMovePruneThreshold)
                  continue;

              // Futility pruning: parent node (~2 Elo)
              if (   lmrDepth < 6
                  && !inCheck
                  && ss->staticEval + 250 + 211 * lmrDepth <= alpha)
                  continue;
              // Prune moves with negative SEE (~10 Elo)
              if (!pos.see_ge(move, Value(-(31 - std::min(lmrDepth, 18)) * lmrDepth * lmrDepth)))
                  continue;
          }
          else if (  !(givesCheck && extension)
                   && !pos.see_ge(move, Value(-199) * depth)) // (~20 Elo)
                  continue;
      }

      // Speculative prefetch as early as possible
      prefetch(TT.first_entry(pos.key_after(move)));

      // Check for legality just before making the move
      if (!rootNode && !pos.legal(move))
      {
          ss->moveCount = --moveCount;
          continue;
      }

      // Update the current move (this must be done after singular extension search)
      ss->currentMove = move;
      ss->continuationHistory = &thisThread->continuationHistory[inCheck]
                                                                [captureOrPromotion]
                                                                [movedPiece]
                                                                [to_sq(move)];

      // Step 15. Make the move
      pos.do_move(move, st, givesCheck);

      // Step 16. Reduced depth search (LMR). If the move fails high it will be
      // re-searched at full depth..
#ifdef Add_Features
      if (    !bruteForce && depth >= 3
#else
      if (    depth >= 3
#endif
#ifdef Fortress
          &&  !gameCycle
#endif
#ifdef Sullivan
          &&  moveCount > 1 + 3 * rootNode
#else  // commit 8fec88347 Tweak Late Move Reduction at root by @locutus2
          &&  moveCount > 1 + 2 * rootNode
          && (!rootNode || thisThread->best_move_count(move) == 0)
#endif
          && (  !captureOrPromotion
              || moveCountPruning
              || ss->staticEval + PieceValue[EG][pos.captured_piece()] <= alpha
              || cutNode))
      {
          Depth r = reduction(improving, depth, moveCount);

          // Reduction if other threads are searching this position.
          if (th.marked())
              r++;

          // Decrease reduction if position is or has been on the PV
          if (ttPv)
              r -= 2;

          // Decrease reduction if opponent's move count is high (~10 Elo)
          if ((ss-1)->moveCount > 15)
              r--;

          // Decrease reduction if ttMove has been singularly extended
          if (singularLMR)
              r -= 2;

          if (!captureOrPromotion)
          {
              // Increase reduction if ttMove is a capture (~0 Elo)
              if (ttCapture)
                  r++;

              // Increase reduction for cut nodes (~5 Elo)
              if (cutNode)
                  r += 2;

              // Decrease reduction for moves that escape a capture. Filter out
              // castling moves, because they are coded as "king captures rook" and
              // hence break make_move(). (~5 Elo)
              else if (    type_of(move) == NORMAL
                       && !pos.see_ge(reverse_move(move)))
                  r -= 2;

              ss->statScore =  thisThread->mainHistory[us][from_to(move)]
                             + (*contHist[0])[movedPiece][to_sq(move)]
                             + (*contHist[1])[movedPiece][to_sq(move)]
                             + (*contHist[3])[movedPiece][to_sq(move)]
                             - 4729;

              // Reset statScore to zero if negative and most stats shows >= 0
              if (    ss->statScore < 0
                  && (*contHist[0])[movedPiece][to_sq(move)] >= 0
                  && (*contHist[1])[movedPiece][to_sq(move)] >= 0
                  && thisThread->mainHistory[us][from_to(move)] >= 0)
                  ss->statScore = 0;

              // Decrease/increase reduction by comparing opponent's stat score (~10 Elo)
              if (ss->statScore >= -99 && (ss-1)->statScore < -116)
                  r--;

              else if ((ss-1)->statScore >= -117 && ss->statScore < -144)
                  r++;

              // Decrease/increase reduction for moves with a good/bad history (~30 Elo)
              r -= ss->statScore / 16384;
          }

          Depth d = clamp(newDepth - r, 1, newDepth);

          value = -search<NonPV>(pos, ss+1, -(alpha+1), -alpha, d, true);

          doFullDepthSearch = (value > alpha && d != newDepth), didLMR = true;
      }
      else
          doFullDepthSearch = !PvNode || moveCount > 1, didLMR = false;

      // Step 17. Full depth search when LMR is skipped or fails high
      if (doFullDepthSearch)
      {
          value = -search<NonPV>(pos, ss+1, -(alpha+1), -alpha, newDepth, !cutNode);

          if (didLMR && !captureOrPromotion)
          {
              int bonus = value > alpha ?  stat_bonus(newDepth)
                                        : -stat_bonus(newDepth);

              if (move == ss->killers[0])
                  bonus += bonus / 4;

              update_continuation_histories(ss, movedPiece, to_sq(move), bonus);
          }
      }

      // For PV nodes only, do a full PV search on the first move or after a fail
      // high (in the latter case search only if value < beta), otherwise let the
      // parent node fail low with value <= alpha and try another move.
      if (PvNode && (moveCount == 1 || (value > alpha && (rootNode || value < beta))))
      {
          (ss+1)->pv = pv;
          (ss+1)->pv[0] = MOVE_NONE;

          value = -search<PV>(pos, ss+1, -beta, -alpha, newDepth, false);
      }

      // Step 18. Undo move
      pos.undo_move(move);

      assert(value > -VALUE_INFINITE && value < VALUE_INFINITE);

      // Step 19. Check for a new best move
      // Finished searching the move. If a stop occurred, the return value of
      // the search cannot be trusted, and we return immediately without
      // updating best move, PV and TT.
      if (Threads.stop.load(std::memory_order_relaxed))
          return VALUE_ZERO;

      if (rootNode)
      {
          RootMove& rm = *std::find(thisThread->rootMoves.begin(),
                                    thisThread->rootMoves.end(), move);

          // PV move or new best move?
          if (moveCount == 1 || value > alpha)
          {
              rm.score = value;
              rm.selDepth = thisThread->selDepth;
              rm.pv.resize(1);

              assert((ss+1)->pv);

              for (Move* m = (ss+1)->pv; *m != MOVE_NONE; ++m)
                  rm.pv.push_back(*m);

              // We record how often the best move has been changed in each
              // iteration. This information is used for time management: When
              // the best move changes frequently, we allocate some more time.

			  if (moveCount > 1)
				  ++thisThread->bestMoveChanges;

          }
          else
              // All other moves but the PV are set to the lowest value: this
              // is not a problem when sorting because the sort is stable and the
              // move position in the list is preserved - just the PV is pushed up.
              rm.score = -VALUE_INFINITE;
      }

      if (value > bestValue)
      {
          bestValue = value;

          if (value > alpha)
          {
              bestMove = move;

              if (PvNode && !rootNode) // Update pv even in fail-high case
                  update_pv(ss->pv, move, (ss+1)->pv);

              if (PvNode && value < beta) // Update alpha! Always alpha < beta
                  alpha = value;
              else
              {
                  assert(value >= beta); // Fail high
                  ss->statScore = 0;
				   break;
              }
          }
      }

      if (move != bestMove)
      {
          if (captureOrPromotion && captureCount < 32)
              capturesSearched[captureCount++] = move;

          else if (!captureOrPromotion && quietCount < 64)
              quietsSearched[quietCount++] = move;
      }
    }

    // The following condition would detect a stop only after move loop has been
    // completed. But in this case bestValue is valid because we have fully
    // searched our subtree, and we can anyhow save the result in TT.
    /*
       if (Threads.stop)
        return VALUE_DRAW;
    */

    // Step 20. Check for mate and stalemate
    // All legal moves have been searched and if there are no legal moves, it
    // must be a mate or a stalemate. If we are in a singular extension search then
    // return a fail low score.

    assert(moveCount || !inCheck || excludedMove || !MoveList<LEGAL>(pos).size());

    if (!moveCount)
        bestValue = excludedMove ? alpha
                   :     inCheck ? mated_in(ss->ply) : VALUE_DRAW;

    else if (bestMove)
        update_all_stats(pos, ss, bestMove, bestValue, beta, prevSq,
                         quietsSearched, quietCount, capturesSearched, captureCount, depth);

    // Bonus for prior countermove that caused the fail low
    else if (   (depth >= 3 || PvNode)
             && !priorCapture)
        update_continuation_histories(ss-1, pos.piece_on(prevSq), prevSq, stat_bonus(depth));

    if (PvNode)
        bestValue = std::min(bestValue, maxValue);

    if (!excludedMove)
        tte->save(posKey, value_to_tt(bestValue, ss->ply), ttPv,
                  bestValue >= beta ? BOUND_LOWER :
                  PvNode && bestMove ? BOUND_EXACT : BOUND_UPPER,
                  depth, bestMove, ss->staticEval);

    assert(bestValue > -VALUE_INFINITE && bestValue < VALUE_INFINITE);
			
    assert(bestValue > -VALUE_INFINITE && bestValue < VALUE_INFINITE);

    return bestValue;
  }

  // qsearch() is the quiescence search function, which is called by the main search
  // function with zero depth, or recursively with further decreasing depth per call.
  template <NodeType NT>
  Value qsearch(Position& pos, Stack* ss, Value alpha, Value beta, Depth depth) {

    constexpr bool PvNode = NT == PV;

    assert(alpha >= -VALUE_INFINITE && alpha < beta && beta <= VALUE_INFINITE);
    assert(PvNode || (alpha == beta - 1));
    assert(depth <= 0);

    Move pv[MAX_PLY+1];
    StateInfo st;
    TTEntry* tte;
    Key posKey;
    Move ttMove, move, bestMove;
    Depth ttDepth;
    Value bestValue, value, ttValue, futilityValue, futilityBase, oldAlpha;

#ifdef Fortress
    bool ttHit, pvHit, inCheck, givesCheck, captureOrPromotion, evasionPrunable, gameCycle;
#else
    bool ttHit, pvHit, inCheck, givesCheck, captureOrPromotion, evasionPrunable;
#endif

    int moveCount;

    if (PvNode)
    {
        oldAlpha = alpha; // To flag BOUND_EXACT when eval above alpha and no available moves
        (ss+1)->pv = pv;
        ss->pv[0] = MOVE_NONE;
    }

    Thread* thisThread = pos.this_thread();
    (ss+1)->ply = ss->ply + 1;
    bestMove = MOVE_NONE;
    inCheck = pos.checkers();
    moveCount = 0;
	  
#ifdef Fortress
    gameCycle = false;

    if (pos.has_game_cycle(ss->ply))
        {
            if (VALUE_DRAW >= beta)
                return VALUE_DRAW;
		  
            alpha = std::max(alpha, VALUE_DRAW);
            gameCycle = true;
        }

    if (pos.is_draw(ss->ply))
        return VALUE_DRAW;
#endif

    // Check for an immediate draw or maximum ply reached
#ifdef Fortress
	if (ss->ply >= MAX_PLY)
#else
    if (   pos.is_draw(ss->ply)
        || ss->ply >= MAX_PLY)
#endif
        return (ss->ply >= MAX_PLY && !inCheck) ? evaluate(pos) : VALUE_DRAW;

    assert(0 <= ss->ply && ss->ply < MAX_PLY);

    // Decide whether or not to include checks: this fixes also the type of
    // TT entry depth that we are going to use. Note that in qsearch we use
    // only two types of depth in TT: DEPTH_QS_CHECKS or DEPTH_QS_NO_CHECKS.
    ttDepth = inCheck || depth >= DEPTH_QS_CHECKS ? DEPTH_QS_CHECKS
                                                  : DEPTH_QS_NO_CHECKS;
    // Transposition table lookup
    posKey = pos.key();
#if defined (Sullivan) || (Blau) || (Fortress)
   tte = probeTT(pos, ss, posKey, ttHit, ttValue, ttMove);
   int piecesCountqs = pos.count<ALL_PIECES>();
#else
    tte = TT.probe(posKey, ttHit);
#endif
#if defined (Sullivan) || (Blau) || (Fortress)
    ttValue = ttHit ? value_from_tt(tte->value(), ss->ply, pos.rule50_count()) : VALUE_NONE;
#else
    ttValue = ttHit ? value_from_tt(tte->value(), ss->ply) : VALUE_NONE;
#endif
    ttMove = ttHit ? tte->move() : MOVE_NONE;
    pvHit = ttHit && tte->is_pv();

    if (  !PvNode
        && ttHit
#if defined (Sullivan) || (Blau) || (Fortress)
        && (pos.rule50_count() < 92 || (piecesCountqs < 8  && TB::Cardinality ))
#endif
#ifdef Fortress
        &&  !gameCycle
#endif
        && tte->depth() >= ttDepth
        && ttValue != VALUE_NONE // Only in case of TT access race
        && (ttValue >= beta ? (tte->bound() & BOUND_LOWER)
                            : (tte->bound() & BOUND_UPPER)))
        return ttValue;

    // Evaluate the position statically
    if (inCheck)
    {
        ss->staticEval = VALUE_NONE;
        bestValue = futilityBase = -VALUE_INFINITE;
    }
    else
    {
        if (ttHit)
        {
            // Never assume anything about values stored in TT
            if ((ss->staticEval = bestValue = tte->eval()) == VALUE_NONE)
                ss->staticEval = bestValue = evaluate(pos);

            // Can ttValue be used as a better position evaluation?
            if (    ttValue != VALUE_NONE
                && (tte->bound() & (ttValue > bestValue ? BOUND_LOWER : BOUND_UPPER)))
                bestValue = ttValue;
        }
        else
            ss->staticEval = bestValue =
            (ss-1)->currentMove != MOVE_NULL ? evaluate(pos)
                                             : -(ss-1)->staticEval + 2 * Eval::Tempo;

        // Stand pat. Return immediately if static value is at least beta
        if (bestValue >= beta)
        {
            if (!ttHit)
                tte->save(posKey, value_to_tt(bestValue, ss->ply), pvHit, BOUND_LOWER,
                          DEPTH_NONE, MOVE_NONE, ss->staticEval);

            return bestValue;
        }

        if (PvNode && bestValue > alpha)
            alpha = bestValue;

        futilityBase = bestValue + 153;
    }
#ifdef Fortress
    if (gameCycle && !inCheck)
        ss->staticEval = bestValue = ss->staticEval * std::max(0, (100 - pos.rule50_count())) / 100;
#endif
    const PieceToHistory* contHist[] = { (ss-1)->continuationHistory, (ss-2)->continuationHistory,
                                          nullptr                   , (ss-4)->continuationHistory,
                                          nullptr                   , (ss-6)->continuationHistory };

    // Initialize a MovePicker object for the current position, and prepare
    // to search the moves. Because the depth is <= 0 here, only captures,
    // queen promotions and checks (only if depth >= DEPTH_QS_CHECKS) will
    // be generated.
    MovePicker mp(pos, ttMove, depth, &thisThread->mainHistory,
                                      &thisThread->captureHistory,
                                      contHist,
                                      to_sq((ss-1)->currentMove));

    // Loop through the moves until no moves remain or a beta cutoff occurs
    while ((move = mp.next_move()) != MOVE_NONE)
    {
      assert(is_ok(move));

      givesCheck = pos.gives_check(move);
      captureOrPromotion = pos.capture_or_promotion(move);

      moveCount++;

      // Futility pruning
      if (   !inCheck
          && !givesCheck
          &&  futilityBase > -VALUE_KNOWN_WIN
          && !pos.advanced_pawn_push(move))
      {
          assert(type_of(move) != ENPASSANT); // Due to !pos.advanced_pawn_push

          futilityValue = futilityBase + PieceValue[EG][pos.piece_on(to_sq(move))];

          if (futilityValue <= alpha)
          {
              bestValue = std::max(bestValue, futilityValue);
              continue;
          }

          if (futilityBase <= alpha && !pos.see_ge(move, VALUE_ZERO + 1))
          {
              bestValue = std::max(bestValue, futilityBase);
              continue;
          }
      }

      // Detect non-capture evasions that are candidates to be pruned
      evasionPrunable =    inCheck
                       &&  (depth != 0 || moveCount > 2)
                       &&  bestValue > VALUE_MATED_IN_MAX_PLY
                       && !pos.capture(move);

      // Don't search moves with negative SEE values
      if (  (!inCheck || evasionPrunable)
          && !(givesCheck && pos.is_discovery_check_on_king(~pos.side_to_move(), move))
          && !pos.see_ge(move))
          continue;

      // Speculative prefetch as early as possible
      prefetch(TT.first_entry(pos.key_after(move)));

      // Check for legality just before making the move
      if (!pos.legal(move))
      {
          moveCount--;
          continue;
      }

      ss->currentMove = move;
      ss->continuationHistory = &thisThread->continuationHistory[inCheck]
                                                                [captureOrPromotion]
                                                                [pos.moved_piece(move)]
                                                                [to_sq(move)];

      // Make and search the move
      pos.do_move(move, st, givesCheck);
      value = -qsearch<NT>(pos, ss+1, -beta, -alpha, depth - 1);
      pos.undo_move(move);

      assert(value > -VALUE_INFINITE && value < VALUE_INFINITE);

      // Check for a new best move
      if (value > bestValue)
      {
          bestValue = value;

          if (value > alpha)
          {
              bestMove = move;

              if (PvNode) // Update pv even in fail-high case
                  update_pv(ss->pv, move, (ss+1)->pv);

              if (PvNode && value < beta) // Update alpha here!
                  alpha = value;
              else
                  break; // Fail high
          }
       }
    }
#ifdef Add_Features //variety play
	  if (!(Options["Adaptive_Play"]) && jekyll && uci_elo >= 1500 && (bestValue + (255 * PawnValueEg / (std::min(uci_elo,3500)/10)) >= 0 ))
		  {
//            int o_value = bestValue;// for debug
//            sync_cout << "Value " << bestValue << sync_endl;// for debug
              bestValue += (rand() % 64 * 2000/uci_elo);
//            sync_cout << "Random Value " << bestValue << sync_endl;// for debug
//            sync_cout << "Change " << bestValue - o_value << sync_endl;// for debug
		  }
#endif

    // All legal moves have been searched. A special case: If we're in check
    // and no legal moves were found, it is checkmate.
    if (inCheck && bestValue == -VALUE_INFINITE)
        return mated_in(ss->ply); // Plies to mate from the root

    tte->save(posKey, value_to_tt(bestValue, ss->ply), pvHit,
              bestValue >= beta ? BOUND_LOWER :
              PvNode && bestValue > oldAlpha  ? BOUND_EXACT : BOUND_UPPER,
              ttDepth, bestMove, ss->staticEval);

    assert(bestValue > -VALUE_INFINITE && bestValue < VALUE_INFINITE);

    return bestValue;
  }


  // value_to_tt() adjusts a mate score from "plies to mate from the root" to
  // "plies to mate from the current position". Non-mate scores are unchanged.
  // The function is called before storing a value in the transposition table.

  Value value_to_tt(Value v, int ply) {

    assert(v != VALUE_NONE);

    return  v >= VALUE_MATE_IN_MAX_PLY  ? v + ply
          : v <= VALUE_MATED_IN_MAX_PLY ? v - ply : v;
  }


  // value_from_tt() is the inverse of value_to_tt(): It adjusts a mate score
  // from the transposition table (which refers to the plies to mate/be mated
  // from current position) to "plies to mate/be mated from the root".
#if defined (Sullivan) || (Blau) || (Fortress)
  Value value_from_tt(Value v, int ply, int r50c) {
#else
  Value value_from_tt(Value v, int ply) {
#endif
#if defined (Sullivan) || (Blau) || (Fortress)
    return  v == VALUE_NONE             ? VALUE_NONE
          : v >= VALUE_MATE_IN_MAX_PLY  ? VALUE_MATE - v > 99 - r50c ? VALUE_MATE_IN_MAX_PLY  : v - ply
          : v <= VALUE_MATED_IN_MAX_PLY ? VALUE_MATE + v > 99 - r50c ? VALUE_MATED_IN_MAX_PLY : v + ply : v;
#else
    return  v == VALUE_NONE             ? VALUE_NONE
          : v >= VALUE_MATE_IN_MAX_PLY  ? v - ply
          : v <= VALUE_MATED_IN_MAX_PLY ? v + ply : v;
#endif
  }


  // update_pv() adds current move and appends child pv[]

  void update_pv(Move* pv, Move move, Move* childPv) {

    for (*pv++ = move; childPv && *childPv != MOVE_NONE; )
        *pv++ = *childPv++;
    *pv = MOVE_NONE;
  }


  // update_all_stats() updates stats at the end of search() when a bestMove is found

  void update_all_stats(const Position& pos, Stack* ss, Move bestMove, Value bestValue, Value beta, Square prevSq,
                        Move* quietsSearched, int quietCount, Move* capturesSearched, int captureCount, Depth depth) {

    int bonus1, bonus2;
    Color us = pos.side_to_move();
    Thread* thisThread = pos.this_thread();
    CapturePieceToHistory& captureHistory = thisThread->captureHistory;
    Piece moved_piece = pos.moved_piece(bestMove);
    PieceType captured = type_of(pos.piece_on(to_sq(bestMove)));

    bonus1 = stat_bonus(depth + 1);
    bonus2 = bestValue > beta + PawnValueMg ? bonus1               // larger bonus
                                            : stat_bonus(depth);   // smaller bonus

    if (!pos.capture_or_promotion(bestMove))
    {
        update_quiet_stats(pos, ss, bestMove, bonus2);

        // Decrease all the non-best quiet moves
        for (int i = 0; i < quietCount; ++i)
        {
            thisThread->mainHistory[us][from_to(quietsSearched[i])] << -bonus2;
            update_continuation_histories(ss, pos.moved_piece(quietsSearched[i]), to_sq(quietsSearched[i]), -bonus2);
        }
    }
    else
        captureHistory[moved_piece][to_sq(bestMove)][captured] << bonus1;

    // Extra penalty for a quiet TT or main killer move in previous ply when it gets refuted
    if (   ((ss-1)->moveCount == 1 || ((ss-1)->currentMove == (ss-1)->killers[0]))
        && !pos.captured_piece())
            update_continuation_histories(ss-1, pos.piece_on(prevSq), prevSq, -bonus1);

    // Decrease all the non-best capture moves
    for (int i = 0; i < captureCount; ++i)
    {
        moved_piece = pos.moved_piece(capturesSearched[i]);
        captured = type_of(pos.piece_on(to_sq(capturesSearched[i])));
        captureHistory[moved_piece][to_sq(capturesSearched[i])][captured] << -bonus1;
    }
  }


  // update_continuation_histories() updates histories of the move pairs formed
  // by moves at ply -1, -2, and -4 with current move.

  void update_continuation_histories(Stack* ss, Piece pc, Square to, int bonus) {

    for (int i : {1, 2, 4, 6})
        if (is_ok((ss-i)->currentMove))
            (*(ss-i)->continuationHistory)[pc][to] << bonus;
  }


  // update_quiet_stats() updates move sorting heuristics

  void update_quiet_stats(const Position& pos, Stack* ss, Move move, int bonus) {

    if (ss->killers[0] != move)
    {
        ss->killers[1] = ss->killers[0];
        ss->killers[0] = move;
    }

    Color us = pos.side_to_move();
    Thread* thisThread = pos.this_thread();
    thisThread->mainHistory[us][from_to(move)] << bonus;
    update_continuation_histories(ss, pos.moved_piece(move), to_sq(move), bonus);

    if (type_of(pos.moved_piece(move)) != PAWN)
        thisThread->mainHistory[us][from_to(reverse_move(move))] << -bonus;

    if (is_ok((ss-1)->currentMove))
    {
        Square prevSq = to_sq((ss-1)->currentMove);
        thisThread->counterMoves[pos.piece_on(prevSq)][prevSq] = move;
    }
  }

  // When playing with strength handicap, choose best move among a set of RootMoves
  // using a statistical rule dependent on 'level'. Idea by Heinz van Saanen.

  Move Skill::pick_best(size_t multiPV) {

    const RootMoves& rootMoves = Threads.main()->rootMoves;
    static PRNG rng(now()); // PRNG sequence should be non-deterministic

    // RootMoves are already sorted by score in descending order
    Value topScore = rootMoves[0].score;
    int delta = std::min(topScore - rootMoves[multiPV - 1].score, PawnValueMg);
    int weakness = 120 - level;
    int maxScore = -VALUE_INFINITE;

    // Choose best move. For each move score we add two terms, both dependent on
    // weakness. One is deterministic and bigger for weaker levels, and one is
    // random. Then we choose the move with the resulting highest score.
    for (size_t i = 0; i < multiPV; ++i)
    {
        // This is our magic formula
        int push = (  weakness * int(topScore - rootMoves[i].score)
                    + delta * (rng.rand<unsigned>() % weakness)) / 128;

        if (rootMoves[i].score + push >= maxScore)
        {
            maxScore = rootMoves[i].score + push;
            best = rootMoves[i].pv[0];
        }
    }

    return best;
  }

} // namespace

/// MainThread::check_time() is used to print debug info and, more importantly,
/// to detect when we are out of available time and thus stop the search.

void MainThread::check_time() {

  if (--callsCnt > 0)
      return;

  // When using nodes, ensure checking rate is not lower than 0.1% of nodes
  callsCnt = Limits.nodes ? std::min(1024, int(Limits.nodes / 1024)) : 1024;

  static TimePoint lastInfoTime = now();

  TimePoint elapsed = Time.elapsed();
  TimePoint tick = Limits.startTime + elapsed;

  if (tick - lastInfoTime >= 1000)
  {
      lastInfoTime = tick;
      dbg_print();
  }

  // We should not stop pondering until told so by the GUI
  if (ponder)
      return;

  if (   (Limits.use_time_management() && (elapsed > Time.maximum() - 10 || stopOnPonderhit))
      || (Limits.movetime && elapsed >= Limits.movetime)
      || (Limits.nodes && Threads.nodes_searched() >= (uint64_t)Limits.nodes))
      Threads.stop = true;
}


/// UCI::pv() formats PV information according to the UCI protocol. UCI requires
/// that all (if any) unsearched PV lines are sent using a previous search score.

string UCI::pv(const Position& pos, Depth depth, Value alpha, Value beta) {

  std::stringstream ss;
  TimePoint elapsed = Time.elapsed() + 1;
  const RootMoves& rootMoves = pos.this_thread()->rootMoves;
  size_t pvIdx = pos.this_thread()->pvIdx;
  size_t multiPV = std::min((size_t)Options["MultiPV"], rootMoves.size());
  uint64_t nodesSearched = Threads.nodes_searched();
  uint64_t tbHits = Threads.tb_hits() + (TB::RootInTB ? rootMoves.size() : 0);

  for (size_t i = 0; i < multiPV; ++i)
  {
      bool updated = (i <= pvIdx && rootMoves[i].score != -VALUE_INFINITE);

      if (depth == 1 && !updated)
          continue;

      Depth d = updated ? depth : depth - 1;
      Value v = updated ? rootMoves[i].score : rootMoves[i].previousScore;

      bool tb = TB::RootInTB && abs(v) < VALUE_MATE - MAX_PLY;
      v = tb ? rootMoves[i].tbScore : v;

      if (ss.rdbuf()->in_avail()) // Not at first line
          ss << "\n";

      ss << "info"
         << " depth "    << d
         << " seldepth " << rootMoves[i].selDepth
         << " multipv "  << i + 1
         << " score "    << UCI::value(v);

      if (!tb && i == pvIdx)
          ss << (v >= beta ? " lowerbound" : v <= alpha ? " upperbound" : "");

      ss << " nodes "    << nodesSearched
         << " nps "      << nodesSearched * 1000 / elapsed;

      if (elapsed > 1000) // Earlier makes little sense
          ss << " hashfull " << TT.hashfull();

      ss << " tbhits "   << tbHits
         << " time "     << elapsed
         << " pv";

      for (Move m : rootMoves[i].pv)
          ss << " " << UCI::move(m, pos.is_chess960());
  }

  return ss.str();
}


/// RootMove::extract_ponder_from_tt() is called in case we have no ponder move
/// before exiting the search, for instance, in case we stop the search during a
/// fail high at root. We try hard to have a ponder move to return to the GUI,
/// otherwise in case of 'ponder on' we have nothing to think on.

bool RootMove::extract_ponder_from_tt(Position& pos) {

    StateInfo st;
    bool ttHit;

    assert(pv.size() == 1);

    if (pv[0] == MOVE_NONE)
        return false;

    pos.do_move(pv[0], st);
    TTEntry* tte = TT.probe(pos.key(), ttHit);

    if (ttHit)
    {
        Move m = tte->move(); // Local copy to be SMP safe
        if (MoveList<LEGAL>(pos).contains(m))
            pv.push_back(m);
    }

    pos.undo_move(pv[0]);
    return pv.size() > 1;
}

void Tablebases::rank_root_moves(Position& pos, Search::RootMoves& rootMoves) {

    RootInTB = false;
    UseRule50 = bool(Options["Syzygy50MoveRule"]);
    ProbeDepth = int(Options["SyzygyProbeDepth"]);
    Cardinality = int(Options["SyzygyProbeLimit"]);
    bool dtz_available = true;

    // Tables with fewer pieces than SyzygyProbeLimit are searched with
    // ProbeDepth == DEPTH_ZERO
    if (Cardinality > MaxCardinality)
    {
        Cardinality = MaxCardinality;
        ProbeDepth = 0;
    }

    if (Cardinality >= popcount(pos.pieces()) && !pos.can_castle(ANY_CASTLING))
    {
        // Rank moves using DTZ tables
        RootInTB = root_probe(pos, rootMoves);

        if (!RootInTB)
        {
            // DTZ tables are missing; try to rank moves using WDL tables
            dtz_available = false;
            RootInTB = root_probe_wdl(pos, rootMoves);
        }
    }

    if (RootInTB)
    {
        // Sort moves according to TB rank
        std::sort(rootMoves.begin(), rootMoves.end(),
                  [](const RootMove &a, const RootMove &b) { return a.tbRank > b.tbRank; } );

        // Probe during search only if DTZ is not available and we are winning
        if (dtz_available || rootMoves[0].tbScore <= VALUE_DRAW)
            Cardinality = 0;
    }

    else
    {
        // Clean up if root_probe() and root_probe_wdl() have failed
        for (auto& m : rootMoves)
            m.tbRank = 0;
    }
}<|MERGE_RESOLUTION|>--- conflicted
+++ resolved
@@ -50,6 +50,8 @@
 namespace Search {
 
   LimitsType Limits;
+  bool adaptive       = Options["Adaptive_Play"];
+
 }
 
 namespace Tablebases {
@@ -119,7 +121,7 @@
   };
 
 #ifdef Add_Features
-bool  bruteForce, jekyll, minOutput, uci_sleep, noNULL;
+bool  bruteForce, fide, jekyll, minOutput, uci_sleep, noNULL;
 bool limitStrength = false;
 int   aggressiveness, attack, intLevel = 40, tactical, uci_elo;
 #else
@@ -268,6 +270,8 @@
     tactical            = Options["Tactical"];
     uci_elo             = Options["Engine_Elo"];
     uci_sleep           = Options["UCI_Sleep"];
+	fide                = Options["FIDE_Ratings"];
+	
 #endif
 
   Color us = rootPos.side_to_move();
@@ -355,11 +359,11 @@
              uci_elo = uci_elo + rand + shallowBlue_adjust;
              //sync_cout << "Elo " << uci_elo << sync_endl;// for debug
              int ccrlELo = uci_elo;
-			 if (Options["FIDE_Ratings"])
+			 if (fide)
 				 uci_elo = (((uci_elo * 10) / 7) - 1200);  //shallowBlue adj was only required to get CCRL rating correct
-			 if ((Options["Variety"]) && uci_elo >= 1500)  //note varietry strength is capped around ~2150-2200 due to its robustness
+			 if (jekyll && uci_elo >= 1500)  //note varietry strength is capped around ~2150-2200 due to its robustness
 				 uci_elo += 50 + std::max((uci_elo - 1500)/3,0); // so to use variety without a huge amount of Elo
-			 if  ((Options["Adaptive_Play"]) &&  uci_elo >= 1500)  // this brings adaptive play to within 150 of desired Elo strength
+			 if  (adaptive &&  uci_elo >= 1500)  // this brings adaptive play to within 150 of desired Elo strength
 				 uci_elo += 100 + std::max((uci_elo - 1500)/3,0);
 			 uci_elo = std::min(uci_elo, 3200);
 			 //sync_cout << "Elo " << uci_elo << sync_endl;//for debug
@@ -467,7 +471,7 @@
   if (bestThread != this || Skill(Options["Skill Level"]).enabled())
       sync_cout << UCI::pv(bestThread->rootPos, bestThread->completedDepth, -VALUE_INFINITE, VALUE_INFINITE) << sync_endl;
 
-  if  (Options["Adaptive_Play"])
+  if  (adaptive)
   {
       size_t i = 0;
       if ( previousScore >= -PawnValueMg && previousScore <= PawnValueMg * 4 )
@@ -640,7 +644,7 @@
               alpha = std::max(previousScore - delta,-VALUE_INFINITE);
               beta  = std::min(previousScore + delta, VALUE_INFINITE);
 
-<<<<<<< HEAD
+
 		// Adjust contempt based on root move's previousScore (dynamic contempt)
 		int dct;
 #ifdef Add_Features
@@ -654,23 +658,17 @@
 #endif
                 {
 #ifdef Add_Features
-                    dct = ct + 86 * previousScore / (abs(previousScore) + 176)
-                          + (attack * (ct + 88 * previousScore / (abs(previousScore) + 176)))/1000;
-#else
-                    dct = ct + 86 * previousScore / (abs(previousScore) + 176);
-#endif
-                    contempt = (us == WHITE ?  make_score(dct, dct / 2)
-                                : -make_score(dct, dct / 2));
+                    dct = ct + (111 - ct / 2) * previousScore / (abs(previousScore) + 176)
+                           + (attack * (ct + (111 - ct / 2) * previousScore / (abs(previousScore) + 176)))/1000;
+                    /*dct = ct + 86 * previousScore / (abs(previousScore) + 176)
+                          + (attack * (ct + 88 * previousScore / (abs(previousScore) + 176)))/1000;*/
+#else
+                    int dct = ct + (111 - ct / 2) * previousScore / (abs(previousScore) + 176);
+#endif
+					contempt = (us == WHITE ?  make_score(dct, dct / 2)
+								: -make_score(dct, dct / 2));
                }
        }
-=======
-              // Adjust contempt based on root move's previousScore (dynamic contempt)
-              int dct = ct + (111 - ct / 2) * previousScore / (abs(previousScore) + 176);
-
-              contempt = (us == WHITE ?  make_score(dct, dct / 2)
-                                      : -make_score(dct, dct / 2));
-          }
->>>>>>> e8fca713
 
           // Start with a small aspiration window and, in the case of a fail
           // high/low, re-search with a bigger window until we don't fail
@@ -2011,7 +2009,7 @@
        }
     }
 #ifdef Add_Features //variety play
-	  if (!(Options["Adaptive_Play"]) && jekyll && uci_elo >= 1500 && (bestValue + (255 * PawnValueEg / (std::min(uci_elo,3500)/10)) >= 0 ))
+	  if (!adaptive && jekyll && uci_elo >= 1500 && (bestValue + (255 * PawnValueEg / (std::min(uci_elo,3500)/10)) >= 0 ))
 		  {
 //            int o_value = bestValue;// for debug
 //            sync_cout << "Value " << bestValue << sync_endl;// for debug
