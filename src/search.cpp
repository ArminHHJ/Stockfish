--- conflicted
+++ resolved
@@ -1033,15 +1033,10 @@
       // re-searched at full depth.
       if (    depth >= 3 * ONE_PLY
           &&  moveCount > 1
-<<<<<<< HEAD
-          && (!captureOrPromotion || moveCountPruning)
-          &&  thisThread->selDepth > depth
-          && !(depth >= 16 * ONE_PLY && ss->ply < 3 * ONE_PLY))
-=======
           && (  !captureOrPromotion
               || moveCountPruning
               || ss->staticEval + PieceValue[EG][pos.captured_piece()] <= alpha))
->>>>>>> b6d11028
+
       {
           Depth r = reduction<PvNode>(improving, depth, moveCount);
 
