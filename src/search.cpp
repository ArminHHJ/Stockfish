/*
  Stockfish, a UCI chess playing engine derived from Glaurung 2.1
  Copyright (C) 2004-2008 Tord Romstad (Glaurung author)
  Copyright (C) 2008-2015 Marco Costalba, Joona Kiiski, Tord Romstad
  Copyright (C) 2015-2018 Marco Costalba, Joona Kiiski, Gary Linscott, Tord Romstad

  Stockfish is free software: you can redistribute it and/or modify
  it under the terms of the GNU General Public License as published by
  the Free Software Foundation, either version 3 of the License, or
  (at your option) any later version.

  Stockfish is distributed in the hope that it will be useful,
  but WITHOUT ANY WARRANTY; without even the implied warranty of
  MERCHANTABILITY or FITNESS FOR A PARTICULAR PURPOSE.  See the
  GNU General Public License for more details.

  You should have received a copy of the GNU General Public License
  along with this program.  If not, see <http://www.gnu.org/licenses/>.
*/

#include <algorithm>
#include <cassert>
#include <cmath>
#include <cstring>   // For std::memset
#include <iostream>
#include <sstream>

#include "evaluate.h"
#include "misc.h"
#include "movegen.h"
#include "movepick.h"
#include "position.h"
#include "search.h"
#include "thread.h"
#include "timeman.h"
#include "tt.h"
#include "uci.h"
#include "syzygy/tbprobe.h"

namespace Search {

  LimitsType Limits;
}

namespace Tablebases {

  int Cardinality;
  bool RootInTB;
  bool UseRule50;
  Depth ProbeDepth;
}

namespace TB = Tablebases;

using std::string;
using Eval::evaluate;
using namespace Search;

namespace {

  // Different node types, used as a template parameter
  enum NodeType { NonPV, PV };

  // Sizes and phases of the skip-blocks, used for distributing search depths across the threads
  constexpr int SkipSize[]  = { 1, 1, 2, 2, 2, 2, 3, 3, 3, 3, 3, 3, 4, 4, 4, 4, 4, 4, 4, 4 };
  constexpr int SkipPhase[] = { 0, 1, 0, 1, 2, 3, 0, 1, 2, 3, 4, 5, 0, 1, 2, 3, 4, 5, 6, 7 };

  // Razor and futility margins
  constexpr int RazorMargin[] = {0, 590, 604};
  Value futility_margin(Depth d, bool improving) {
    return Value((175 - 50 * improving) * d / ONE_PLY);
  }

  // Futility and reductions lookup tables, initialized at startup
  int FutilityMoveCounts[2][16]; // [improving][depth]
  int Reductions[2][2][64][64];  // [pv][improving][depth][moveNumber]

  template <bool PvNode> Depth reduction(bool i, Depth d, int mn) {
    return Reductions[PvNode][i][std::min(d / ONE_PLY, 63)][std::min(mn, 63)] * ONE_PLY;
  }

  // History and stats update bonus, based on depth
  int stat_bonus(Depth depth) {
    int d = depth / ONE_PLY;
    return d > 17 ? 0 : 32 * d * d + 64 * d - 64;
  }

  // Skill structure is used to implement strength limit
  struct Skill {
    explicit Skill(int l) : level(l) {}
    bool enabled() const { return level < 20; }
    bool time_to_pick(Depth depth) const { return depth / ONE_PLY == 1 + level; }
    Move pick_best(size_t multiPV);

    int level;
    Move best = MOVE_NONE;
  };

  template <NodeType NT>
  Value search(Position& pos, Stack* ss, Value alpha, Value beta, Depth depth, bool cutNode);

  template <NodeType NT>
  Value qsearch(Position& pos, Stack* ss, Value alpha, Value beta, Depth depth = DEPTH_ZERO);

  Value value_to_tt(Value v, int ply);
  Value value_from_tt(Value v, int ply);
  void update_pv(Move* pv, Move move, Move* childPv);
  void update_continuation_histories(Stack* ss, Piece pc, Square to, int bonus);
  void update_quiet_stats(const Position& pos, Stack* ss, Move move, Move* quiets, int quietsCnt, int bonus);
  void update_capture_stats(const Position& pos, Move move, Move* captures, int captureCnt, int bonus);

  inline bool gives_check(const Position& pos, Move move) {
    Color us = pos.side_to_move();
    return  type_of(move) == NORMAL && !(pos.blockers_for_king(~us) & pos.pieces(us))
          ? pos.check_squares(type_of(pos.moved_piece(move))) & to_sq(move)
          : pos.gives_check(move);
  }

  // perft() is our utility to verify move generation. All the leaf nodes up
  // to the given depth are generated and counted, and the sum is returned.
  template<bool Root>
  uint64_t perft(Position& pos, Depth depth) {

    StateInfo st;
    uint64_t cnt, nodes = 0;
    const bool leaf = (depth == 2 * ONE_PLY);

    for (const auto& m : MoveList<LEGAL>(pos))
    {
        if (Root && depth <= ONE_PLY)
            cnt = 1, nodes++;
        else
        {
            pos.do_move(m, st);
            cnt = leaf ? MoveList<LEGAL>(pos).size() : perft<false>(pos, depth - ONE_PLY);
            nodes += cnt;
            pos.undo_move(m);
        }
        if (Root)
            sync_cout << UCI::move(m, pos.is_chess960()) << ": " << cnt << sync_endl;
    }
    return nodes;
  }

} // namespace


/// Search::init() is called at startup to initialize various lookup tables

void Search::init() {

  for (int imp = 0; imp <= 1; ++imp)
      for (int d = 1; d < 64; ++d)
          for (int mc = 1; mc < 64; ++mc)
          {
              double r = log(d) * log(mc) / 1.95;

              Reductions[NonPV][imp][d][mc] = int(std::round(r));
              Reductions[PV][imp][d][mc] = std::max(Reductions[NonPV][imp][d][mc] - 1, 0);

              // Increase reduction for non-PV nodes when eval is not improving
              if (!imp && r > 1.0)
                Reductions[NonPV][imp][d][mc]++;
          }

  for (int d = 0; d < 16; ++d)
  {
      FutilityMoveCounts[0][d] = int(2.4 + 0.74 * pow(d, 1.78));
      FutilityMoveCounts[1][d] = int(5.0 + 1.00 * pow(d, 2.00));
  }
}


/// Search::clear() resets search state to its initial value

void Search::clear() {

  Threads.main()->wait_for_search_finished();

  Time.availableNodes = 0;
  TT.clear();
  Threads.clear();
}


/// MainThread::search() is called by the main thread when the program receives
/// the UCI 'go' command. It searches from the root position and outputs the "bestmove".

void MainThread::search() {

  if (Limits.perft)
  {
      nodes = perft<true>(rootPos, Limits.perft * ONE_PLY);
      sync_cout << "\nNodes searched: " << nodes << "\n" << sync_endl;
      return;
  }

  Color us = rootPos.side_to_move();
  Time.init(Limits, us, rootPos.game_ply());
  TT.new_search();

  if (rootMoves.empty())
  {
      rootMoves.emplace_back(MOVE_NONE);
      sync_cout << "info depth 0 score "
                << UCI::value(rootPos.checkers() ? -VALUE_MATE : VALUE_DRAW)
                << sync_endl;
  }
  else
  {
      for (Thread* th : Threads)
          if (th != this)
              th->start_searching();

      Thread::search(); // Let's start searching!
  }

  // When we reach the maximum depth, we can arrive here without a raise of
  // Threads.stop. However, if we are pondering or in an infinite search,
  // the UCI protocol states that we shouldn't print the best move before the
  // GUI sends a "stop" or "ponderhit" command. We therefore simply wait here
  // until the GUI sends one of those commands (which also raises Threads.stop).
  Threads.stopOnPonderhit = true;

  while (!Threads.stop && (Threads.ponder || Limits.infinite))
  {} // Busy wait for a stop or a ponder reset

  // Stop the threads if not already stopped (also raise the stop if
  // "ponderhit" just reset Threads.ponder).
  Threads.stop = true;

  // Wait until all threads have finished
  for (Thread* th : Threads)
      if (th != this)
          th->wait_for_search_finished();

  // When playing in 'nodes as time' mode, subtract the searched nodes from
  // the available ones before exiting.
  if (Limits.npmsec)
      Time.availableNodes += Limits.inc[us] - Threads.nodes_searched();

  // Check if there are threads with a better score than main thread
  Thread* bestThread = this;
  if (    Options["MultiPV"] == 1
      && !Limits.depth
      && !Skill(Options["Skill Level"]).enabled()
      &&  rootMoves[0].pv[0] != MOVE_NONE)
  {
      for (Thread* th : Threads)
      {
          Depth depthDiff = th->completedDepth - bestThread->completedDepth;
          Value scoreDiff = th->rootMoves[0].score - bestThread->rootMoves[0].score;

          // Select the thread with the best score, always if it is a mate
          if (    scoreDiff > 0
              && (depthDiff >= 0 || th->rootMoves[0].score >= VALUE_MATE_IN_MAX_PLY))
              bestThread = th;
      }
  }

  previousScore = bestThread->rootMoves[0].score;

  // Send again PV info if we have a new best thread
  if (bestThread != this)
      sync_cout << UCI::pv(bestThread->rootPos, bestThread->completedDepth, -VALUE_INFINITE, VALUE_INFINITE) << sync_endl;

  sync_cout << "bestmove " << UCI::move(bestThread->rootMoves[0].pv[0], rootPos.is_chess960());

  if (bestThread->rootMoves[0].pv.size() > 1 || bestThread->rootMoves[0].extract_ponder_from_tt(rootPos))
      std::cout << " ponder " << UCI::move(bestThread->rootMoves[0].pv[1], rootPos.is_chess960());

  std::cout << sync_endl;
}


/// Thread::search() is the main iterative deepening loop. It calls search()
/// repeatedly with increasing depth until the allocated thinking time has been
/// consumed, the user stops the search, or the maximum search depth is reached.

void Thread::search() {

  Stack stack[MAX_PLY+7], *ss = stack+4; // To reference from (ss-4) to (ss+2)
  Value bestValue, alpha, beta, delta;
  Move  lastBestMove = MOVE_NONE;
  Depth lastBestMoveDepth = DEPTH_ZERO;
  MainThread* mainThread = (this == Threads.main() ? Threads.main() : nullptr);
  double timeReduction = 1.0;
  Color us = rootPos.side_to_move();
  bool failedLow;

  std::memset(ss-4, 0, 7 * sizeof(Stack));
  for (int i = 4; i > 0; i--)
     (ss-i)->contHistory = this->contHistory[NO_PIECE][0].get(); // Use as sentinel

  bestValue = delta = alpha = -VALUE_INFINITE;
  beta = VALUE_INFINITE;

  if (mainThread)
      mainThread->bestMoveChanges = 0, failedLow = false;

  size_t multiPV = Options["MultiPV"];
  Skill skill(Options["Skill Level"]);

  // When playing with strength handicap enable MultiPV search that we will
  // use behind the scenes to retrieve a set of possible moves.
  if (skill.enabled())
      multiPV = std::max(multiPV, (size_t)4);

  multiPV = std::min(multiPV, rootMoves.size());

  int ct = int(Options["Contempt"]) * PawnValueEg / 100; // From centipawns

  // In analysis mode, adjust contempt in accordance with user preference
  if (Limits.infinite || Options["UCI_AnalyseMode"])
      ct =  Options["Analysis Contempt"] == "Off"  ? 0
          : Options["Analysis Contempt"] == "Both" ? ct
          : Options["Analysis Contempt"] == "White" && us == BLACK ? -ct
          : Options["Analysis Contempt"] == "Black" && us == WHITE ? -ct
          : ct;

  // In evaluate.cpp the evaluation is from the white point of view
  contempt = (us == WHITE ?  make_score(ct, ct / 2)
                          : -make_score(ct, ct / 2));

  // Iterative deepening loop until requested to stop or the target depth is reached
  while (   (rootDepth += ONE_PLY) < DEPTH_MAX
         && !Threads.stop
         && !(Limits.depth && mainThread && rootDepth / ONE_PLY > Limits.depth))
  {
      // Distribute search depths across the helper threads
      if (idx > 0)
      {
          int i = (idx - 1) % 20;
          if (((rootDepth / ONE_PLY + rootPos.game_ply() + SkipPhase[i]) / SkipSize[i]) % 2)
              continue;  // Retry with an incremented rootDepth
      }

      // Age out PV variability metric
      if (mainThread)
          mainThread->bestMoveChanges *= 0.517, failedLow = false;

      // Save the last iteration's scores before first PV line is searched and
      // all the move scores except the (new) PV are set to -VALUE_INFINITE.
      for (RootMove& rm : rootMoves)
          rm.previousScore = rm.score;

      size_t pvFirst = 0;
      pvLast = 0;

      // MultiPV loop. We perform a full root search for each PV line
      for (pvIdx = 0; pvIdx < multiPV && !Threads.stop; ++pvIdx)
      {
          if (pvIdx == pvLast)
          {
              pvFirst = pvLast;
              for (pvLast++; pvLast < rootMoves.size(); pvLast++)
                  if (rootMoves[pvLast].tbRank != rootMoves[pvFirst].tbRank)
                      break;
          }

          // Reset UCI info selDepth for each depth and each PV line
          selDepth = 0;

          // Reset aspiration window starting size
          if (rootDepth >= 5 * ONE_PLY)
          {
              Value previousScore = rootMoves[pvIdx].previousScore;
              delta = Value(18);
              alpha = std::max(previousScore - delta,-VALUE_INFINITE);
              beta  = std::min(previousScore + delta, VALUE_INFINITE);

              // Adjust contempt based on root move's previousScore (dynamic contempt)
              int dct = ct + 88 * previousScore / (abs(previousScore) + 200);

              contempt = (us == WHITE ?  make_score(dct, dct / 2)
                                      : -make_score(dct, dct / 2));
          }

          // Start with a small aspiration window and, in the case of a fail
          // high/low, re-search with a bigger window until we don't fail
          // high/low anymore.
          while (true)
          {
              bestValue = ::search<PV>(rootPos, ss, alpha, beta, rootDepth, false);

              // Bring the best move to the front. It is critical that sorting
              // is done with a stable algorithm because all the values but the
              // first and eventually the new best one are set to -VALUE_INFINITE
              // and we want to keep the same order for all the moves except the
              // new PV that goes to the front. Note that in case of MultiPV
              // search the already searched PV lines are preserved.
              std::stable_sort(rootMoves.begin() + pvIdx, rootMoves.begin() + pvLast);

              // If search has been stopped, we break immediately. Sorting is
              // safe because RootMoves is still valid, although it refers to
              // the previous iteration.
              if (Threads.stop)
                  break;

              // When failing high/low give some update (without cluttering
              // the UI) before a re-search.
              if (   mainThread
                  && multiPV == 1
                  && (bestValue <= alpha || bestValue >= beta)
                  && Time.elapsed() > 3000)
                  sync_cout << UCI::pv(rootPos, rootDepth, alpha, beta) << sync_endl;

              // In case of failing low/high increase aspiration window and
              // re-search, otherwise exit the loop.
              if (bestValue <= alpha)
              {
                  beta = (alpha + beta) / 2;
                  alpha = std::max(bestValue - delta, -VALUE_INFINITE);

                  if (mainThread)
                  {
                      failedLow = true;
                      Threads.stopOnPonderhit = false;
                  }
              }
              else if (bestValue >= beta)
                  beta = std::min(bestValue + delta, VALUE_INFINITE);
              else
                  break;

              delta += delta / 4 + 5;

              assert(alpha >= -VALUE_INFINITE && beta <= VALUE_INFINITE);
          }

          // Sort the PV lines searched so far and update the GUI
          std::stable_sort(rootMoves.begin() + pvFirst, rootMoves.begin() + pvIdx + 1);

          if (    mainThread
              && (Threads.stop || pvIdx + 1 == multiPV || Time.elapsed() > 3000))
              sync_cout << UCI::pv(rootPos, rootDepth, alpha, beta) << sync_endl;
      }

      if (!Threads.stop)
          completedDepth = rootDepth;

      if (rootMoves[0].pv[0] != lastBestMove) {
         lastBestMove = rootMoves[0].pv[0];
         lastBestMoveDepth = rootDepth;
      }

      // Have we found a "mate in x"?
      if (   Limits.mate
          && bestValue >= VALUE_MATE_IN_MAX_PLY
          && VALUE_MATE - bestValue <= 2 * Limits.mate)
          Threads.stop = true;

      if (!mainThread)
          continue;

      // If skill level is enabled and time is up, pick a sub-optimal best move
      if (skill.enabled() && skill.time_to_pick(rootDepth))
          skill.pick_best(multiPV);

      // Do we have time for the next iteration? Can we stop searching now?
      if (    Limits.use_time_management()
          && !Threads.stop
          && !Threads.stopOnPonderhit)
          {
              const int F[] = { failedLow,
                                bestValue - mainThread->previousScore };

              int improvingFactor = std::max(246, std::min(832, 306 + 119 * F[0] - 6 * F[1]));

              // If the bestMove is stable over several iterations, reduce time accordingly
              timeReduction = 1.0;
              for (int i : {3, 4, 5})
                  if (lastBestMoveDepth * i < completedDepth)
                     timeReduction *= 1.25;

              // Use part of the gained time from a previous stable move for the current move
              double bestMoveInstability = 1.0 + mainThread->bestMoveChanges;
              bestMoveInstability *= std::pow(mainThread->previousTimeReduction, 0.528) / timeReduction;

              // Stop the search if we have only one legal move, or if available time elapsed
              if (   rootMoves.size() == 1
                  || Time.elapsed() > Time.optimum() * bestMoveInstability * improvingFactor / 581)
              {
                  // If we are allowed to ponder do not stop the search now but
                  // keep pondering until the GUI sends "ponderhit" or "stop".
                  if (Threads.ponder)
                      Threads.stopOnPonderhit = true;
                  else
                      Threads.stop = true;
              }
          }
  }

  if (!mainThread)
      return;

  mainThread->previousTimeReduction = timeReduction;

  // If skill level is enabled, swap best PV line with the sub-optimal one
  if (skill.enabled())
      std::swap(rootMoves[0], *std::find(rootMoves.begin(), rootMoves.end(),
                skill.best ? skill.best : skill.pick_best(multiPV)));
}


namespace {

  // search<>() is the main search function for both PV and non-PV nodes

  template <NodeType NT>
  Value search(Position& pos, Stack* ss, Value alpha, Value beta, Depth depth, bool cutNode) {

    constexpr bool PvNode = NT == PV;
    const bool rootNode = PvNode && ss->ply == 0;

    // Dive into quiescence search when the depth reaches zero
    if (depth < ONE_PLY)
        return qsearch<NT>(pos, ss, alpha, beta);

    assert(-VALUE_INFINITE <= alpha && alpha < beta && beta <= VALUE_INFINITE);
    assert(PvNode || (alpha == beta - 1));
    assert(DEPTH_ZERO < depth && depth < DEPTH_MAX);
    assert(!(PvNode && cutNode));
    assert(depth / ONE_PLY * ONE_PLY == depth);

    Move pv[MAX_PLY+1], capturesSearched[32], quietsSearched[64];
    StateInfo st;
    TTEntry* tte;
    Key posKey;
    Move ttMove, move, excludedMove, bestMove;
    Depth extension, newDepth;
    Value bestValue, value, ttValue, eval;
    bool ttHit, inCheck, givesCheck, improving;
    bool captureOrPromotion, doFullDepthSearch, moveCountPruning, skipQuiets, ttCapture, pvExact;
    Piece movedPiece;
    int moveCount, captureCount, quietCount;

    // Step 1. Initialize node
    Thread* thisThread = pos.this_thread();
    inCheck = pos.checkers();
    Color us = pos.side_to_move();
    moveCount = captureCount = quietCount = ss->moveCount = 0;
    bestValue = -VALUE_INFINITE;

    // Check for the available remaining time
    if (thisThread == Threads.main())
        static_cast<MainThread*>(thisThread)->check_time();

    // Used to send selDepth info to GUI (selDepth counts from 1, ply from 0)
    if (PvNode && thisThread->selDepth < ss->ply + 1)
        thisThread->selDepth = ss->ply + 1;

    excludedMove = ss->excludedMove;
    posKey = pos.key() ^ Key(excludedMove);
    tte = TT.probe(posKey, ttHit);

    if (!rootNode)
    {
        // Check if we have an upcoming move which draws by repetition, or
        // if the opponent had an alternative move earlier to this position.
        if (pos.has_game_cycle(ss->ply))
        {
            alpha = std::max(alpha, VALUE_DRAW);
            if (VALUE_DRAW >= beta)
            {
                tte->save(posKey, VALUE_DRAW, BOUND_EXACT,
                          depth, MOVE_NONE, VALUE_NONE, TT.generation());

                return VALUE_DRAW;
            }
        }

        // Step 2. Check for aborted search and immediate draw
        if (pos.is_draw(ss->ply))
        {
            tte->save(posKey, VALUE_DRAW, BOUND_EXACT,
                      depth, MOVE_NONE, VALUE_NONE, TT.generation());

            return VALUE_DRAW;
        }

        if (Threads.stop.load(std::memory_order_relaxed) || ss->ply >= MAX_PLY)
            return ss->ply >= MAX_PLY && !inCheck ? evaluate(pos)
                                                  : VALUE_DRAW;

        // Step 3. Mate distance pruning. Even if we mate at the next move our score
        // would be at best mate_in(ss->ply+1), but if alpha is already bigger because
        // a shorter mate was found upward in the tree then there is no need to search
        // because we will never beat the current alpha. Same logic but with reversed
        // signs applies also in the opposite condition of being mated instead of giving
        // mate. In this case return a fail-high score.
        if (alpha >= mate_in(ss->ply+1))
            return alpha;
    }

    assert(0 <= ss->ply && ss->ply < MAX_PLY);

    (ss+1)->ply = ss->ply + 1;
    ss->currentMove = (ss+1)->excludedMove = bestMove = MOVE_NONE;
    ss->contHistory = thisThread->contHistory[NO_PIECE][0].get();
    (ss+2)->killers[0] = (ss+2)->killers[1] = MOVE_NONE;
    Square prevSq = to_sq((ss-1)->currentMove);

    // Initialize statScore to zero for the grandchildren of the current position.
    // So statScore is shared between all grandchildren and only the first grandchild
    // starts with statScore = 0. Later grandchildren start with the last calculated
    // statScore of the previous grandchild. This influences the reduction rules in
    // LMR which are based on the statScore of parent position.
    (ss+2)->statScore = 0;

    // Step 4. Transposition table lookup. We don't want the score of a partial
    // search to overwrite a previous full search TT value, so we use a different
    // position key in case of an excluded move.
    ttValue = ttHit ? value_from_tt(tte->value(), ss->ply) : VALUE_NONE;
    ttMove =  rootNode ? thisThread->rootMoves[thisThread->pvIdx].pv[0]
            : ttHit    ? tte->move() : MOVE_NONE;

    // At non-PV nodes we check for an early TT cutoff
    if (  !PvNode
        && ttHit
        && tte->depth() >= depth
        && ttValue != VALUE_NONE // Possible in case of TT access race
        && (ttValue >= beta ? (tte->bound() & BOUND_LOWER)
                            : (tte->bound() & BOUND_UPPER)))
    {
        // If ttMove is quiet, update move sorting heuristics on TT hit
        if (ttMove)
        {
            if (ttValue >= beta)
            {
                if (!pos.capture_or_promotion(ttMove))
                    update_quiet_stats(pos, ss, ttMove, nullptr, 0, stat_bonus(depth));

                // Extra penalty for a quiet TT move in previous ply when it gets refuted
                if ((ss-1)->moveCount == 1 && !pos.captured_piece())
                    update_continuation_histories(ss-1, pos.piece_on(prevSq), prevSq, -stat_bonus(depth + ONE_PLY));
            }
            // Penalty for a quiet ttMove that fails low
            else if (!pos.capture_or_promotion(ttMove))
            {
                int penalty = -stat_bonus(depth);
                thisThread->mainHistory[us][from_to(ttMove)] << penalty;
                update_continuation_histories(ss, pos.moved_piece(ttMove), to_sq(ttMove), penalty);
            }
        }
        return ttValue;
    }

    // Step 5. Tablebases probe
    if (!rootNode && TB::Cardinality)
    {
        int piecesCount = popcount(pos.pieces());

        if (    piecesCount <= TB::Cardinality
            && (piecesCount <  TB::Cardinality || depth >= TB::ProbeDepth)
            &&  pos.rule50_count() == 0
            && !pos.can_castle(ANY_CASTLING))
        {
            TB::ProbeState err;
            TB::WDLScore v = Tablebases::probe_wdl(pos, &err);

            if (err != TB::ProbeState::FAIL)
            {
                thisThread->tbHits.fetch_add(1, std::memory_order_relaxed);

                int drawScore = TB::UseRule50 ? 1 : 0;

                int centiPly = PawnValueEg * ss->ply / 100;

                if (    abs(v) <= drawScore
                    || !ttHit
                    || (v < -drawScore && ttValue > -VALUE_TB_WIN + centiPly + PawnValueEg * popcount(pos.pieces( pos.side_to_move())))
                    || (v >  drawScore && ttValue <  VALUE_TB_WIN - centiPly - PawnValueEg * popcount(pos.pieces(~pos.side_to_move()))))
                {
<<<<<<< HEAD
                    value =  v < -drawScore ? -VALUE_TB_WIN + centiPly + PawnValueEg * popcount(pos.pieces( pos.side_to_move()))
                           : v >  drawScore ?  VALUE_TB_WIN - centiPly - PawnValueEg * popcount(pos.pieces(~pos.side_to_move()))
                                            :  VALUE_DRAW - v < 0 ? 2 * Eval::Tempo : VALUE_ZERO;
=======
                    tte->save(posKey, value_to_tt(value, ss->ply), b,
                              std::min(DEPTH_MAX - ONE_PLY, depth + 6 * ONE_PLY),
                              MOVE_NONE, VALUE_NONE);
>>>>>>> 3279655f

                    tte->save(posKey, value,
                              v > drawScore ? BOUND_LOWER : v < -drawScore ? BOUND_UPPER : BOUND_EXACT,
                              depth, MOVE_NONE, VALUE_NONE, TT.generation());

                    if (abs(v) <= drawScore)
                        return value;
                }
            }
        }
    }

    // Step 6. Static evaluation of the position
    if (inCheck)
    {
        ss->staticEval = eval = VALUE_NONE;
        improving = false;
        goto moves_loop;  // Skip early pruning when in check
    }
    else if (ttHit)
    {
        // Never assume anything on values stored in TT
        if ((ss->staticEval = eval = tte->eval()) == VALUE_NONE)
            eval = ss->staticEval = evaluate(pos);

        // Can ttValue be used as a better position evaluation?
        if (    ttValue != VALUE_NONE
            && (tte->bound() & (ttValue > eval ? BOUND_LOWER : BOUND_UPPER)))
            eval = ttValue;
    }
    else
    {
        ss->staticEval = eval =
        (ss-1)->currentMove != MOVE_NULL ? evaluate(pos)
                                         : -(ss-1)->staticEval + 2 * Eval::Tempo;

        tte->save(posKey, VALUE_NONE, BOUND_NONE, DEPTH_NONE, MOVE_NONE,
                  ss->staticEval);
    }

    // Step 7. Razoring (~2 Elo)
    if (   !PvNode
        &&  depth < 3 * ONE_PLY
        &&  eval <= alpha - RazorMargin[depth / ONE_PLY]
        &&  abs(eval) < 2 * VALUE_KNOWN_WIN)
    {
        Value ralpha = alpha - (depth >= 2 * ONE_PLY) * RazorMargin[depth / ONE_PLY];
        Value v = qsearch<NonPV>(pos, ss, ralpha, ralpha+1);
        if (depth < 2 * ONE_PLY || v <= ralpha)
            return v;
    }

    improving =   ss->staticEval >= (ss-2)->staticEval
               || (ss-2)->staticEval == VALUE_NONE;

    // Step 8. Futility pruning: child node (~30 Elo)
    if (   !PvNode
        &&  depth < 7 * ONE_PLY
        &&  eval - futility_margin(depth, improving) >= beta
        &&  eval < VALUE_KNOWN_WIN) // Do not return unproven wins
        return eval;

    // Step 9. Null move search with verification search (~40 Elo)
    if (   !PvNode
        && (ss-1)->currentMove != MOVE_NULL
        && (ss-1)->statScore < 22500
        &&  eval >= beta
        &&  ss->staticEval >= beta - 36 * depth / ONE_PLY + 225
        && !excludedMove
        &&  pos.non_pawn_material(us)
        && (ss->ply >= thisThread->nmpMinPly || us != thisThread->nmpColor)
        &&  abs(eval) < 2 * VALUE_KNOWN_WIN
        && !(depth > 4 * ONE_PLY && (MoveList<LEGAL, KING>(pos).size() < 1 || MoveList<LEGAL>(pos).size() < 6)))
    {
        assert(eval - beta >= 0);

        // Null move dynamic reduction based on depth and value
        Depth R = ((823 + 67 * depth / ONE_PLY) / 256 + std::min((eval - beta) / PawnValueMg, 3)) * ONE_PLY;

        ss->currentMove = MOVE_NULL;
        ss->contHistory = thisThread->contHistory[NO_PIECE][0].get();

        pos.do_null_move(st);

        Value nullValue = -search<NonPV>(pos, ss+1, -beta, -beta+1, depth-R, !cutNode);

        pos.undo_null_move();

        if (nullValue >= beta)
        {
            // Do not return unproven mate scores
            if (nullValue >= VALUE_MATE_IN_MAX_PLY)
                nullValue = beta;

            if (thisThread->nmpMinPly || (abs(beta) < VALUE_KNOWN_WIN && depth < 12 * ONE_PLY))
                return nullValue;

            assert(!thisThread->nmpMinPly); // Recursive verification is not allowed

            // Do verification search at high depths, with null move pruning disabled
            // for us, until ply exceeds nmpMinPly.
            thisThread->nmpMinPly = ss->ply + 3 * (depth-R) / 4;
            thisThread->nmpColor = us;

            Value v = search<NonPV>(pos, ss, beta-1, beta, depth-R, false);

            thisThread->nmpMinPly = 0;

            if (v >= beta)
                return nullValue;
        }
    }

    // Step 10. ProbCut (~10 Elo)
    // If we have a good enough capture and a reduced search returns a value
    // much above beta, we can (almost) safely prune the previous move.
    if (   !PvNode
        &&  depth >= 5 * ONE_PLY
        &&  ss->ply % 2 == 0
        &&  abs(beta) < VALUE_MATE_IN_MAX_PLY
        &&  abs(eval) < 2 * VALUE_KNOWN_WIN)
    {
        Value rbeta = std::min(beta + 216 - 48 * improving, VALUE_INFINITE);
        MovePicker mp(pos, ttMove, rbeta - ss->staticEval, &thisThread->captureHistory);
        int probCutCount = 0;

        while (  (move = mp.next_move()) != MOVE_NONE
               && probCutCount < 3)
            if (pos.legal(move))
            {
                probCutCount++;

                ss->currentMove = move;
                ss->contHistory = thisThread->contHistory[pos.moved_piece(move)][to_sq(move)].get();

                assert(depth >= 5 * ONE_PLY);

                pos.do_move(move, st);

                // Perform a preliminary qsearch to verify that the move holds
                value = -qsearch<NonPV>(pos, ss+1, -rbeta, -rbeta+1);

                // If the qsearch held perform the regular search
                if (value >= rbeta)
                    value = -search<NonPV>(pos, ss+1, -rbeta, -rbeta+1, depth - 4 * ONE_PLY, !cutNode);

                pos.undo_move(move);

                if (value >= rbeta)
                    return value;
            }
    }

    // Step 11. Internal iterative deepening (~2 Elo)
    if (    depth >= 8 * ONE_PLY
        && !ttMove)
    {
        search<NT>(pos, ss, alpha, beta, depth - 7 * ONE_PLY, cutNode);

        tte = TT.probe(posKey, ttHit);
        ttValue = ttHit ? value_from_tt(tte->value(), ss->ply) : VALUE_NONE;
        ttMove = ttHit ? tte->move() : MOVE_NONE;
    }

moves_loop: // When in check, search starts from here

    const PieceToHistory* contHist[] = { (ss-1)->contHistory, (ss-2)->contHistory, nullptr, (ss-4)->contHistory };
    Move countermove = thisThread->counterMoves[pos.piece_on(prevSq)][prevSq];

    MovePicker mp(pos, ttMove, depth, &thisThread->mainHistory,
                                      &thisThread->captureHistory,
                                      contHist,
                                      countermove,
                                      ss->killers);
    value = bestValue; // Workaround a bogus 'uninitialized' warning under gcc

    skipQuiets = false;
    ttCapture = false;
    pvExact = PvNode && ttHit && tte->bound() == BOUND_EXACT;

    // Step 12. Loop through all pseudo-legal moves until no moves remain
    // or a beta cutoff occurs.
    while ((move = mp.next_move(skipQuiets)) != MOVE_NONE)
    {
      assert(is_ok(move));

      if (move == excludedMove)
          continue;

      // At root obey the "searchmoves" option and skip moves not listed in Root
      // Move List. As a consequence any illegal move is also skipped. In MultiPV
      // mode we also skip PV moves which have been already searched and those
      // of lower "TB rank" if we are in a TB root position.
      if (rootNode && !std::count(thisThread->rootMoves.begin() + thisThread->pvIdx,
                                  thisThread->rootMoves.begin() + thisThread->pvLast, move))
          continue;

      ss->moveCount = ++moveCount;

      if (rootNode && thisThread == Threads.main() && Time.elapsed() > 3000)
          sync_cout << "info depth " << depth / ONE_PLY
                    << " currmove " << UCI::move(move, pos.is_chess960())
                    << " currmovenumber " << moveCount + thisThread->pvIdx << sync_endl;
      if (PvNode)
          (ss+1)->pv = nullptr;

      extension = DEPTH_ZERO;
      captureOrPromotion = pos.capture_or_promotion(move);
      movedPiece = pos.moved_piece(move);
      givesCheck = gives_check(pos, move);

      moveCountPruning =   depth < 16 * ONE_PLY
                        && moveCount >= FutilityMoveCounts[improving][depth / ONE_PLY];

      // Step 13. Extensions (~70 Elo)

      // Singular extension search (~60 Elo). If all moves but one fail low on a
      // search of (alpha-s, beta-s), and just one fails high on (alpha, beta),
      // then that move is singular and should be extended. To verify this we do
      // a reduced search on on all the other moves but the ttMove and if the
      // result is lower than ttValue minus a margin then we will extend the ttMove.
      if (    depth >= 8 * ONE_PLY
          &&  move == ttMove
          && !rootNode
          && !excludedMove // Recursive singular search is not allowed
          &&  ttValue != VALUE_NONE
          && (tte->bound() & BOUND_LOWER)
          &&  tte->depth() >= depth - 3 * ONE_PLY
          &&  pos.legal(move))
      {
          Value rBeta = std::max(ttValue - 2 * depth / ONE_PLY, -VALUE_MATE);
          ss->excludedMove = move;
          value = search<NonPV>(pos, ss, rBeta - 1, rBeta, depth / 2, cutNode);
          ss->excludedMove = MOVE_NONE;

          if (value < rBeta)
              extension = ONE_PLY;
      }
      else if (    givesCheck // Check extension (~2 Elo)
               && !moveCountPruning
               &&  pos.see_ge(move))
          extension = ONE_PLY;

      // Calculate new depth for this move
      newDepth = depth - ONE_PLY + extension;

      // Step 14. Pruning at shallow depth (~170 Elo)
      if (  !PvNode
          && pos.non_pawn_material(us)
          && bestValue > VALUE_MATED_IN_MAX_PLY)
      {
          if (   !captureOrPromotion
              && !givesCheck
              && (!pos.advanced_pawn_push(move) || pos.non_pawn_material() >= Value(5000)))
          {
              // Move count based pruning (~30 Elo)
              if (moveCountPruning)
              {
                  skipQuiets = true;
                  continue;
              }

              // Reduced depth of the next LMR search
              int lmrDepth = std::max(newDepth - reduction<PvNode>(improving, depth, moveCount), DEPTH_ZERO) / ONE_PLY;

              // Countermoves based pruning (~20 Elo)
              if (   lmrDepth < 3
                  && (*contHist[0])[movedPiece][to_sq(move)] < CounterMovePruneThreshold
                  && (*contHist[1])[movedPiece][to_sq(move)] < CounterMovePruneThreshold)
                  continue;

              // Futility pruning: parent node (~2 Elo)
              if (   lmrDepth < 7
                  && !inCheck
                  && ss->staticEval + 256 + 200 * lmrDepth <= alpha)
                  continue;

              // Prune moves with negative SEE (~10 Elo)
              if (!pos.see_ge(move, Value(-29 * lmrDepth * lmrDepth)))
                  continue;
          }
          else if (   !extension // (~20 Elo)
                   && !pos.see_ge(move, -PawnValueEg * (depth / ONE_PLY)))
                  continue;
      }

      // Speculative prefetch as early as possible
      prefetch(TT.first_entry(pos.key_after(move)));

      // Check for legality just before making the move
      if (!rootNode && !pos.legal(move))
      {
          ss->moveCount = --moveCount;
          continue;
      }

      if (move == ttMove && captureOrPromotion)
          ttCapture = true;

      // Update the current move (this must be done after singular extension search)
      ss->currentMove = move;
      ss->contHistory = thisThread->contHistory[movedPiece][to_sq(move)].get();

      // Step 15. Make the move
      pos.do_move(move, st, givesCheck);

      // Step 16. Reduced depth search (LMR). If the move fails high it will be
      // re-searched at full depth.
      if (    depth >= 3 * ONE_PLY
          &&  moveCount > 1
          && (!captureOrPromotion || moveCountPruning)
          &&  thisThread->selDepth > depth
          && !(depth >= 16 * ONE_PLY && ss->ply < 3 * ONE_PLY))
      {
          Depth r = reduction<PvNode>(improving, depth, moveCount);

          if (captureOrPromotion) // (~5 Elo)
          {
              // Increase reduction by comparing opponent's stat score
              if ((ss-1)->statScore >= 0)
                  r += ONE_PLY;

              r -= r ? ONE_PLY : DEPTH_ZERO;
          }
          else
          {
              // Decrease reduction if opponent's move count is high (~5 Elo)
              if ((ss-1)->moveCount > 15)
                  r -= ONE_PLY;

              // Decrease reduction for exact PV nodes (~0 Elo)
              if (pvExact)
                  r -= ONE_PLY;

              // Increase reduction if ttMove is a capture (~0 Elo)
              if (ttCapture)
                  r += ONE_PLY;

              // Increase reduction for cut nodes (~5 Elo)
              if (cutNode)
                  r += 2 * ONE_PLY;

              // Decrease reduction for moves that escape a capture. Filter out
              // castling moves, because they are coded as "king captures rook" and
              // hence break make_move(). (~5 Elo)
              else if (    type_of(move) == NORMAL
                       && !pos.see_ge(make_move(to_sq(move), from_sq(move))))
                  r -= 2 * ONE_PLY;

              ss->statScore =  thisThread->mainHistory[us][from_to(move)]
                             + (*contHist[0])[movedPiece][to_sq(move)]
                             + (*contHist[1])[movedPiece][to_sq(move)]
                             + (*contHist[3])[movedPiece][to_sq(move)]
                             - 4000;

              // Decrease/increase reduction by comparing opponent's stat score (~10 Elo)
              if (ss->statScore >= 0 && (ss-1)->statScore < 0)
                  r -= ONE_PLY;

              else if ((ss-1)->statScore >= 0 && ss->statScore < 0)
                  r += ONE_PLY;

              // Decrease/increase reduction for moves with a good/bad history (~30 Elo)
              r = std::max(DEPTH_ZERO, (r / ONE_PLY - ss->statScore / 20000) * ONE_PLY);
          }

          if (newDepth - r + 8 * ONE_PLY < thisThread->rootDepth)
              r = std::min(r, 3 * ONE_PLY);

          Depth d = std::max(newDepth - r, ONE_PLY);

          value = -search<NonPV>(pos, ss+1, -(alpha+1), -alpha, d, true);

          doFullDepthSearch = (value > alpha && d != newDepth);
      }
      else
          doFullDepthSearch = !PvNode || moveCount > 1;

      // Step 17. Full depth search when LMR is skipped or fails high
      if (doFullDepthSearch)
          value = -search<NonPV>(pos, ss+1, -(alpha+1), -alpha, newDepth, !cutNode);

      // For PV nodes only, do a full PV search on the first move or after a fail
      // high (in the latter case search only if value < beta), otherwise let the
      // parent node fail low with value <= alpha and try another move.
      if (PvNode && (moveCount == 1 || (value > alpha && (rootNode || value < beta))))
      {
          (ss+1)->pv = pv;
          (ss+1)->pv[0] = MOVE_NONE;

          value = -search<PV>(pos, ss+1, -beta, -alpha, newDepth, false);
      }

      // Step 18. Undo move
      pos.undo_move(move);

      assert(value > -VALUE_INFINITE && value < VALUE_INFINITE);

      // Step 19. Check for a new best move
      // Finished searching the move. If a stop occurred, the return value of
      // the search cannot be trusted, and we return immediately without
      // updating best move, PV and TT.
      if (Threads.stop.load(std::memory_order_relaxed))
          return VALUE_ZERO;

      if (rootNode)
      {
          RootMove& rm = *std::find(thisThread->rootMoves.begin(),
                                    thisThread->rootMoves.end(), move);

          // PV move or new best move?
          if (moveCount == 1 || value > alpha)
          {
              rm.score = value;
              rm.selDepth = thisThread->selDepth;
              rm.pv.resize(1);

              assert((ss+1)->pv);

              for (Move* m = (ss+1)->pv; *m != MOVE_NONE; ++m)
                  rm.pv.push_back(*m);

              // We record how often the best move has been changed in each
              // iteration. This information is used for time management: When
              // the best move changes frequently, we allocate some more time.
              if (moveCount > 1 && thisThread == Threads.main())
                  ++static_cast<MainThread*>(thisThread)->bestMoveChanges;
          }
          else
              // All other moves but the PV are set to the lowest value: this
              // is not a problem when sorting because the sort is stable and the
              // move position in the list is preserved - just the PV is pushed up.
              rm.score = -VALUE_INFINITE;
      }

      if (value > bestValue)
      {
          bestValue = value;

          if (value > alpha)
          {
              bestMove = move;

              if (PvNode && !rootNode) // Update pv even in fail-high case
                  update_pv(ss->pv, move, (ss+1)->pv);

              if (PvNode && value < beta) // Update alpha! Always alpha < beta
                  alpha = value;
              else
              {
                  assert(value >= beta); // Fail high
                  ss->statScore = 0;
                  break;
              }
          }
      }

      if (move != bestMove)
      {
          if (captureOrPromotion && captureCount < 32)
              capturesSearched[captureCount++] = move;

          else if (!captureOrPromotion && quietCount < 64)
              quietsSearched[quietCount++] = move;
      }
    }

    // The following condition would detect a stop only after move loop has been
    // completed. But in this case bestValue is valid because we have fully
    // searched our subtree, and we can anyhow save the result in TT.
    /*
       if (Threads.stop)
        return VALUE_DRAW;
    */

    // Step 20. Check for mate and stalemate
    // All legal moves have been searched and if there are no legal moves, it
    // must be a mate or a stalemate. If we are in a singular extension search then
    // return a fail low score.

    assert(moveCount || !inCheck || excludedMove || !MoveList<LEGAL>(pos).size());

    if (!moveCount)
        bestValue = excludedMove ? alpha
                   :     inCheck ? mated_in(ss->ply) : VALUE_DRAW;
    else if (bestMove)
    {
        // Quiet best move: update move sorting heuristics
        if (!pos.capture_or_promotion(bestMove))
            update_quiet_stats(pos, ss, bestMove, quietsSearched, quietCount,
                               stat_bonus(depth + (bestValue > beta + PawnValueMg ? ONE_PLY : DEPTH_ZERO)));

        update_capture_stats(pos, bestMove, capturesSearched, captureCount, stat_bonus(depth + ONE_PLY));

        // Extra penalty for a quiet TT move in previous ply when it gets refuted
        if ((ss-1)->moveCount == 1 && !pos.captured_piece())
            update_continuation_histories(ss-1, pos.piece_on(prevSq), prevSq, -stat_bonus(depth + ONE_PLY));
    }
    // Bonus for prior countermove that caused the fail low
    else if (   (depth >= 3 * ONE_PLY || PvNode)
             && !pos.captured_piece()
             && is_ok((ss-1)->currentMove))
        update_continuation_histories(ss-1, pos.piece_on(prevSq), prevSq, stat_bonus(depth));

    if (!excludedMove)
        tte->save(posKey, value_to_tt(bestValue, ss->ply),
                  bestValue >= beta ? BOUND_LOWER :
                  PvNode && bestMove ? BOUND_EXACT : BOUND_UPPER,
                  depth, bestMove, ss->staticEval);

    assert(bestValue > -VALUE_INFINITE && bestValue < VALUE_INFINITE);

    return bestValue;
  }


  // qsearch() is the quiescence search function, which is called by the main
  // search function with depth zero, or recursively with depth less than ONE_PLY.
  template <NodeType NT>
  Value qsearch(Position& pos, Stack* ss, Value alpha, Value beta, Depth depth) {

    constexpr bool PvNode = NT == PV;

    assert(alpha >= -VALUE_INFINITE && alpha < beta && beta <= VALUE_INFINITE);
    assert(PvNode || (alpha == beta - 1));
    assert(depth <= DEPTH_ZERO);
    assert(depth / ONE_PLY * ONE_PLY == depth);

    Move pv[MAX_PLY+1];
    StateInfo st;
    TTEntry* tte;
    Key posKey;
    Move ttMove, move, bestMove;
    Depth ttDepth;
    Value bestValue, value, ttValue, futilityValue, futilityBase, oldAlpha;
    bool ttHit, inCheck, givesCheck, evasionPrunable;
    int moveCount;

    if (PvNode)
    {
        oldAlpha = alpha; // To flag BOUND_EXACT when eval above alpha and no available moves
        (ss+1)->pv = pv;
        ss->pv[0] = MOVE_NONE;
    }

    (ss+1)->ply = ss->ply + 1;
    ss->currentMove = bestMove = MOVE_NONE;
    inCheck = pos.checkers();
    moveCount = 0;

    // Check for an immediate draw or maximum ply reached
    if (   pos.is_draw(ss->ply)
        || ss->ply >= MAX_PLY)
        return (ss->ply >= MAX_PLY && !inCheck) ? evaluate(pos) : VALUE_DRAW;

    if (alpha >= mate_in(ss->ply+1))
        return alpha;

    assert(0 <= ss->ply && ss->ply < MAX_PLY);

    // Decide whether or not to include checks: this fixes also the type of
    // TT entry depth that we are going to use. Note that in qsearch we use
    // only two types of depth in TT: DEPTH_QS_CHECKS or DEPTH_QS_NO_CHECKS.
    ttDepth = inCheck || depth >= DEPTH_QS_CHECKS ? DEPTH_QS_CHECKS
                                                  : DEPTH_QS_NO_CHECKS;
    // Transposition table lookup
    posKey = pos.key();
    tte = TT.probe(posKey, ttHit);
    ttValue = ttHit ? value_from_tt(tte->value(), ss->ply) : VALUE_NONE;
    ttMove = ttHit ? tte->move() : MOVE_NONE;

    if (  !PvNode
        && ttHit
        && tte->depth() >= ttDepth
        && ttValue != VALUE_NONE // Only in case of TT access race
        && (ttValue >= beta ? (tte->bound() &  BOUND_LOWER)
                            : (tte->bound() &  BOUND_UPPER)))
        return ttValue;

    // Evaluate the position statically
    if (inCheck)
    {
        ss->staticEval = VALUE_NONE;
        bestValue = futilityBase = -VALUE_INFINITE;
    }
    else
    {
        if (ttHit)
        {
            // Never assume anything on values stored in TT
            if ((ss->staticEval = bestValue = tte->eval()) == VALUE_NONE)
                ss->staticEval = bestValue = evaluate(pos);

            // Can ttValue be used as a better position evaluation?
            if (   ttValue != VALUE_NONE
                && (tte->bound() & (ttValue > bestValue ? BOUND_LOWER : BOUND_UPPER)))
                bestValue = ttValue;
        }
        else
            ss->staticEval = bestValue =
            (ss-1)->currentMove != MOVE_NULL ? evaluate(pos)
                                             : -(ss-1)->staticEval + 2 * Eval::Tempo;

        // Stand pat. Return immediately if static value is at least beta
        if (bestValue >= beta)
        {
            if (!ttHit)
                tte->save(posKey, value_to_tt(bestValue, ss->ply), BOUND_LOWER,
                          DEPTH_NONE, MOVE_NONE, ss->staticEval);

            return bestValue;
        }

        if (PvNode && bestValue > alpha)
            alpha = bestValue;

        futilityBase = bestValue + 128;
    }

    // Initialize a MovePicker object for the current position, and prepare
    // to search the moves. Because the depth is <= 0 here, only captures,
    // queen promotions and checks (only if depth >= DEPTH_QS_CHECKS) will
    // be generated.
    MovePicker mp(pos, ttMove, depth, &pos.this_thread()->mainHistory,
                                      &pos.this_thread()->captureHistory,
                                      to_sq((ss-1)->currentMove));

    // Loop through the moves until no moves remain or a beta cutoff occurs
    while ((move = mp.next_move()) != MOVE_NONE)
    {
      assert(is_ok(move));

      givesCheck = gives_check(pos, move);

      moveCount++;

      // Futility pruning
      if (   !inCheck
          && !givesCheck
          &&  futilityBase > -VALUE_KNOWN_WIN
          && !pos.advanced_pawn_push(move))
      {
          assert(type_of(move) != ENPASSANT); // Due to !pos.advanced_pawn_push

          futilityValue = futilityBase + PieceValue[EG][pos.piece_on(to_sq(move))];

          if (futilityValue <= alpha)
          {
              bestValue = std::max(bestValue, futilityValue);
              continue;
          }

          if (futilityBase <= alpha && !pos.see_ge(move, VALUE_ZERO + 1))
          {
              bestValue = std::max(bestValue, futilityBase);
              continue;
          }
      }

      // Detect non-capture evasions that are candidates to be pruned
      evasionPrunable =    inCheck
                       &&  (depth != DEPTH_ZERO || moveCount > 2)
                       &&  bestValue > VALUE_MATED_IN_MAX_PLY
                       && !pos.capture(move);

      // Don't search moves with negative SEE values
      if (  (!inCheck || evasionPrunable)
          && !pos.see_ge(move))
          continue;

      // Speculative prefetch as early as possible
      prefetch(TT.first_entry(pos.key_after(move)));

      // Check for legality just before making the move
      if (!pos.legal(move))
      {
          moveCount--;
          continue;
      }

      ss->currentMove = move;

      // Make and search the move
      pos.do_move(move, st, givesCheck);
      value = -qsearch<NT>(pos, ss+1, -beta, -alpha, depth - ONE_PLY);
      pos.undo_move(move);

      assert(value > -VALUE_INFINITE && value < VALUE_INFINITE);

      // Check for a new best move
      if (value > bestValue)
      {
          bestValue = value;

          if (value > alpha)
          {
              if (PvNode) // Update pv even in fail-high case
                  update_pv(ss->pv, move, (ss+1)->pv);

              if (PvNode && value < beta) // Update alpha here!
              {
                  alpha = value;
                  bestMove = move;
              }
              else // Fail high
              {
                  tte->save(posKey, value_to_tt(value, ss->ply), BOUND_LOWER,
                            ttDepth, move, ss->staticEval);

                  return value;
              }
          }
       }
    }

    // All legal moves have been searched. A special case: If we're in check
    // and no legal moves were found, it is checkmate.
    if (inCheck && bestValue == -VALUE_INFINITE)
        return mated_in(ss->ply); // Plies to mate from the root

    tte->save(posKey, value_to_tt(bestValue, ss->ply),
              PvNode && bestValue > oldAlpha ? BOUND_EXACT : BOUND_UPPER,
              ttDepth, bestMove, ss->staticEval);

    assert(bestValue > -VALUE_INFINITE && bestValue < VALUE_INFINITE);

    return bestValue;
  }


  // value_to_tt() adjusts a mate score from "plies to mate from the root" to
  // "plies to mate from the current position". Non-mate scores are unchanged.
  // The function is called before storing a value in the transposition table.

  Value value_to_tt(Value v, int ply) {

    assert(v != VALUE_NONE);

    return  v >= VALUE_MATE_IN_MAX_PLY  ? v + ply
          : v <= VALUE_MATED_IN_MAX_PLY ? v - ply : v;
  }


  // value_from_tt() is the inverse of value_to_tt(): It adjusts a mate score
  // from the transposition table (which refers to the plies to mate/be mated
  // from current position) to "plies to mate/be mated from the root".

  Value value_from_tt(Value v, int ply) {

    return  v == VALUE_NONE             ? VALUE_NONE
          : v >= VALUE_MATE_IN_MAX_PLY  ? v - ply
          : v <= VALUE_MATED_IN_MAX_PLY ? v + ply : v;
  }


  // update_pv() adds current move and appends child pv[]

  void update_pv(Move* pv, Move move, Move* childPv) {

    for (*pv++ = move; childPv && *childPv != MOVE_NONE; )
        *pv++ = *childPv++;
    *pv = MOVE_NONE;
  }


  // update_continuation_histories() updates histories of the move pairs formed
  // by moves at ply -1, -2, and -4 with current move.

  void update_continuation_histories(Stack* ss, Piece pc, Square to, int bonus) {

    for (int i : {1, 2, 4})
        if (is_ok((ss-i)->currentMove))
            (*(ss-i)->contHistory)[pc][to] << bonus;
  }


  // update_capture_stats() updates move sorting heuristics when a new capture best move is found

  void update_capture_stats(const Position& pos, Move move,
                            Move* captures, int captureCnt, int bonus) {

      CapturePieceToHistory& captureHistory =  pos.this_thread()->captureHistory;
      Piece moved_piece = pos.moved_piece(move);
      PieceType captured = type_of(pos.piece_on(to_sq(move)));

      if (pos.capture_or_promotion(move))
          captureHistory[moved_piece][to_sq(move)][captured] << bonus;

      // Decrease all the other played capture moves
      for (int i = 0; i < captureCnt; ++i)
      {
          moved_piece = pos.moved_piece(captures[i]);
          captured = type_of(pos.piece_on(to_sq(captures[i])));
          captureHistory[moved_piece][to_sq(captures[i])][captured] << -bonus;
      }
  }


  // update_quiet_stats() updates move sorting heuristics when a new quiet best move is found

  void update_quiet_stats(const Position& pos, Stack* ss, Move move,
                          Move* quiets, int quietsCnt, int bonus) {

    if (ss->killers[0] != move)
    {
        ss->killers[1] = ss->killers[0];
        ss->killers[0] = move;
    }

    Color us = pos.side_to_move();
    Thread* thisThread = pos.this_thread();
    thisThread->mainHistory[us][from_to(move)] << bonus;
    update_continuation_histories(ss, pos.moved_piece(move), to_sq(move), bonus);

    if (is_ok((ss-1)->currentMove))
    {
        Square prevSq = to_sq((ss-1)->currentMove);
        thisThread->counterMoves[pos.piece_on(prevSq)][prevSq] = move;
    }

    // Decrease all the other played quiet moves
    for (int i = 0; i < quietsCnt; ++i)
    {
        thisThread->mainHistory[us][from_to(quiets[i])] << -bonus;
        update_continuation_histories(ss, pos.moved_piece(quiets[i]), to_sq(quiets[i]), -bonus);
    }
  }

  // When playing with strength handicap, choose best move among a set of RootMoves
  // using a statistical rule dependent on 'level'. Idea by Heinz van Saanen.

  Move Skill::pick_best(size_t multiPV) {

    const RootMoves& rootMoves = Threads.main()->rootMoves;
    static PRNG rng(now()); // PRNG sequence should be non-deterministic

    // RootMoves are already sorted by score in descending order
    Value topScore = rootMoves[0].score;
    int delta = std::min(topScore - rootMoves[multiPV - 1].score, PawnValueMg);
    int weakness = 120 - 2 * level;
    int maxScore = -VALUE_INFINITE;

    // Choose best move. For each move score we add two terms, both dependent on
    // weakness. One is deterministic and bigger for weaker levels, and one is
    // random. Then we choose the move with the resulting highest score.
    for (size_t i = 0; i < multiPV; ++i)
    {
        // This is our magic formula
        int push = (  weakness * int(topScore - rootMoves[i].score)
                    + delta * (rng.rand<unsigned>() % weakness)) / 128;

        if (rootMoves[i].score + push >= maxScore)
        {
            maxScore = rootMoves[i].score + push;
            best = rootMoves[i].pv[0];
        }
    }

    return best;
  }

} // namespace

/// MainThread::check_time() is used to print debug info and, more importantly,
/// to detect when we are out of available time and thus stop the search.

void MainThread::check_time() {

  if (--callsCnt > 0)
      return;

  // When using nodes, ensure checking rate is not lower than 0.1% of nodes
  callsCnt = Limits.nodes ? std::min(1024, int(Limits.nodes / 1024)) : 1024;

  static TimePoint lastInfoTime = now();

  TimePoint elapsed = Time.elapsed();
  TimePoint tick = Limits.startTime + elapsed;

  if (tick - lastInfoTime >= 1000)
  {
      lastInfoTime = tick;
      dbg_print();
  }

  // We should not stop pondering until told so by the GUI
  if (Threads.ponder)
      return;

  if (   (Limits.use_time_management() && elapsed > Time.maximum() - 10)
      || (Limits.movetime && elapsed >= Limits.movetime)
      || (Limits.nodes && Threads.nodes_searched() >= (uint64_t)Limits.nodes))
      Threads.stop = true;
}


/// UCI::pv() formats PV information according to the UCI protocol. UCI requires
/// that all (if any) unsearched PV lines are sent using a previous search score.

string UCI::pv(const Position& pos, Depth depth, Value alpha, Value beta) {

  std::stringstream ss;
  TimePoint elapsed = Time.elapsed() + 1;
  const RootMoves& rootMoves = pos.this_thread()->rootMoves;
  size_t pvIdx = pos.this_thread()->pvIdx;
  size_t multiPV = std::min((size_t)Options["MultiPV"], rootMoves.size());
  uint64_t nodesSearched = Threads.nodes_searched();
  uint64_t tbHits = Threads.tb_hits() + (TB::RootInTB ? rootMoves.size() : 0);

  for (size_t i = 0; i < multiPV; ++i)
  {
      bool updated = (i <= pvIdx && rootMoves[i].score != -VALUE_INFINITE);

      if (depth == ONE_PLY && !updated)
          continue;

      Depth d = updated ? depth : depth - ONE_PLY;
      Value v = updated ? rootMoves[i].score : rootMoves[i].previousScore;

      bool tb = TB::RootInTB && abs(v) < VALUE_TB_WIN - 5 * PawnValueEg;
      v = tb ? rootMoves[i].tbScore : v;

      if (ss.rdbuf()->in_avail()) // Not at first line
          ss << "\n";

      ss << "info"
         << " depth "    << d / ONE_PLY
         << " seldepth " << rootMoves[i].selDepth
         << " multipv "  << i + 1
         << " score "    << UCI::value(v);

      if (!tb && i == pvIdx)
          ss << (v >= beta ? " lowerbound" : v <= alpha ? " upperbound" : "");

      ss << " nodes "    << nodesSearched
         << " nps "      << nodesSearched * 1000 / elapsed;

      if (elapsed > 1000) // Earlier makes little sense
          ss << " hashfull " << TT.hashfull();

      ss << " tbhits "   << tbHits
         << " time "     << elapsed
         << " pv";

      for (Move m : rootMoves[i].pv)
          ss << " " << UCI::move(m, pos.is_chess960());
  }

  return ss.str();
}


/// RootMove::extract_ponder_from_tt() is called in case we have no ponder move
/// before exiting the search, for instance, in case we stop the search during a
/// fail high at root. We try hard to have a ponder move to return to the GUI,
/// otherwise in case of 'ponder on' we have nothing to think on.

bool RootMove::extract_ponder_from_tt(Position& pos) {

    StateInfo st;
    bool ttHit;

    assert(pv.size() == 1);

    if (!pv[0])
        return false;

    pos.do_move(pv[0], st);
    TTEntry* tte = TT.probe(pos.key(), ttHit);

    if (ttHit)
    {
        Move m = tte->move(); // Local copy to be SMP safe
        if (MoveList<LEGAL>(pos).contains(m))
            pv.push_back(m);
    }

    pos.undo_move(pv[0]);
    return pv.size() > 1;
}

void Tablebases::rank_root_moves(Position& pos, Search::RootMoves& rootMoves) {

    RootInTB = false;
    UseRule50 = bool(Options["Syzygy50MoveRule"]);
    ProbeDepth = int(Options["SyzygyProbeDepth"]) * ONE_PLY;
    Cardinality = int(Options["SyzygyProbeLimit"]);
    bool dtz_available = true;

    // Tables with fewer pieces than SyzygyProbeLimit are searched with
    // ProbeDepth == DEPTH_ZERO
    if (Cardinality > MaxCardinality)
    {
        Cardinality = MaxCardinality;
        ProbeDepth = DEPTH_ZERO;
    }

    if (Cardinality >= popcount(pos.pieces()) && !pos.can_castle(ANY_CASTLING))
    {
        // Rank moves using DTZ tables
        RootInTB = root_probe(pos, rootMoves);

        if (!RootInTB)
        {
            // DTZ tables are missing; try to rank moves using WDL tables
            dtz_available = false;
            RootInTB = root_probe_wdl(pos, rootMoves);
        }
    }

    if (RootInTB)
    {
        // Sort moves according to TB rank
        std::sort(rootMoves.begin(), rootMoves.end(),
                  [](const RootMove &a, const RootMove &b) { return a.tbRank > b.tbRank; } );

        // Probe during search only if DTZ is not available and we are winning
        if (dtz_available || rootMoves[0].tbScore <= VALUE_DRAW)
            Cardinality = 0;
    }
    else
    {
        // Assign the same rank to all moves
        for (auto& m : rootMoves)
            m.tbRank = 0;
    }
}<|MERGE_RESOLUTION|>--- conflicted
+++ resolved
@@ -564,7 +564,7 @@
             if (VALUE_DRAW >= beta)
             {
                 tte->save(posKey, VALUE_DRAW, BOUND_EXACT,
-                          depth, MOVE_NONE, VALUE_NONE, TT.generation());
+                          depth, MOVE_NONE, VALUE_NONE);
 
                 return VALUE_DRAW;
             }
@@ -574,7 +574,7 @@
         if (pos.is_draw(ss->ply))
         {
             tte->save(posKey, VALUE_DRAW, BOUND_EXACT,
-                      depth, MOVE_NONE, VALUE_NONE, TT.generation());
+                      depth, MOVE_NONE, VALUE_NONE);
 
             return VALUE_DRAW;
         }
@@ -672,19 +672,13 @@
                     || (v < -drawScore && ttValue > -VALUE_TB_WIN + centiPly + PawnValueEg * popcount(pos.pieces( pos.side_to_move())))
                     || (v >  drawScore && ttValue <  VALUE_TB_WIN - centiPly - PawnValueEg * popcount(pos.pieces(~pos.side_to_move()))))
                 {
-<<<<<<< HEAD
                     value =  v < -drawScore ? -VALUE_TB_WIN + centiPly + PawnValueEg * popcount(pos.pieces( pos.side_to_move()))
                            : v >  drawScore ?  VALUE_TB_WIN - centiPly - PawnValueEg * popcount(pos.pieces(~pos.side_to_move()))
                                             :  VALUE_DRAW - v < 0 ? 2 * Eval::Tempo : VALUE_ZERO;
-=======
-                    tte->save(posKey, value_to_tt(value, ss->ply), b,
-                              std::min(DEPTH_MAX - ONE_PLY, depth + 6 * ONE_PLY),
-                              MOVE_NONE, VALUE_NONE);
->>>>>>> 3279655f
 
                     tte->save(posKey, value,
                               v > drawScore ? BOUND_LOWER : v < -drawScore ? BOUND_UPPER : BOUND_EXACT,
-                              depth, MOVE_NONE, VALUE_NONE, TT.generation());
+                              depth, MOVE_NONE, VALUE_NONE);
 
                     if (abs(v) <= drawScore)
                         return value;
