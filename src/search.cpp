/*
  Stockfish, a UCI chess playing engine derived from Glaurung 2.1
  Copyright (C) 2004-2008 Tord Romstad (Glaurung author)
  Copyright (C) 2008-2015 Marco Costalba, Joona Kiiski, Tord Romstad
  Copyright (C) 2015-2018 Marco Costalba, Joona Kiiski, Gary Linscott, Tord Romstad

  Stockfish is free software: you can redistribute it and/or modify
  it under the terms of the GNU General Public License as published by
  the Free Software Foundation, either version 3 of the License, or
  (at your option) any later version.

  Stockfish is distributed in the hope that it will be useful,
  but WITHOUT ANY WARRANTY; without even the implied warranty of
  MERCHANTABILITY or FITNESS FOR A PARTICULAR PURPOSE.  See the
  GNU General Public License for more details.

  You should have received a copy of the GNU General Public License
  along with this program.  If not, see <http://www.gnu.org/licenses/>.
*/

#include <algorithm>
#include <cassert>
#include <cmath>
#include <cstring>   // For std::memset
#include <iostream>
#include <sstream>

#include "evaluate.h"
#include "misc.h"
#include "movegen.h"
#include "movepick.h"
#include "position.h"
#include "search.h"
#include "thread.h"
#include "timeman.h"
#include "tt.h"
#include "uci.h"
#include "syzygy/tbprobe.h"

namespace Search {

  LimitsType Limits;
}

namespace Tablebases {

  int Cardinality;
  bool RootInTB;
  bool UseRule50;
  Depth ProbeDepth;
  Value Score;
}

namespace TB = Tablebases;

using std::string;
using Eval::evaluate;
using namespace Search;

namespace {

  // Different node types, used as a template parameter
  enum NodeType { NonPV, PV };

  // Sizes and phases of the skip-blocks, used for distributing search depths across the threads
  constexpr int SkipSize[]  = { 1, 1, 2, 2, 2, 2, 3, 3, 3, 3, 3, 3, 4, 4, 4, 4, 4, 4, 4, 4 };
  constexpr int SkipPhase[] = { 0, 1, 0, 1, 2, 3, 0, 1, 2, 3, 4, 5, 0, 1, 2, 3, 4, 5, 6, 7 };

  // Razor and futility margins
  constexpr int RazorMargin[] = {0, 590, 604};
  Value futility_margin(Depth d, bool improving) {
    return Value((175 - 50 * improving) * d / ONE_PLY);
  }

  // Margin for pruning capturing moves: almost linear in depth
  constexpr int CapturePruneMargin[] = { 0,
                                         1 * PawnValueEg * 1055 / 1000,
                                         2 * PawnValueEg * 1042 / 1000,
                                         3 * PawnValueEg * 963  / 1000,
                                         4 * PawnValueEg * 1038 / 1000,
                                         5 * PawnValueEg * 950  / 1000,
                                         6 * PawnValueEg * 930  / 1000
                                       };

  // Futility and reductions lookup tables, initialized at startup
  int FutilityMoveCounts[2][16]; // [improving][depth]
  int Reductions[2][2][64][64];  // [pv][improving][depth][moveNumber]

  template <bool PvNode> Depth reduction(bool i, Depth d, int mn) {
    return Reductions[PvNode][i][std::min(d / ONE_PLY, 63)][std::min(mn, 63)] * ONE_PLY;
  }

  // History and stats update bonus, based on depth
  int stat_bonus(Depth depth) {
    int d = depth / ONE_PLY;
    return d > 17 ? 0 : d * d + 2 * d - 2;
  }

  // Skill structure is used to implement strength limit
  struct Skill {
    explicit Skill(int l) : level(l) {}
    bool enabled() const { return level < 20; }
    bool time_to_pick(Depth depth) const { return depth / ONE_PLY == 1 + level; }
    Move pick_best(size_t multiPV);

    int level;
    Move best = MOVE_NONE;
  };

  bool study = Options["Study"];

  template <NodeType NT>
  Value search(Position& pos, Stack* ss, Value alpha, Value beta, Depth depth, bool cutNode, bool skipEarlyPruning);

  template <NodeType NT>
  Value qsearch(Position& pos, Stack* ss, Value alpha, Value beta, Depth depth = DEPTH_ZERO);

  Value value_to_tt(Value v, int ply);
  Value value_from_tt(Value v, int ply);
  void update_pv(Move* pv, Move move, Move* childPv);
  void update_continuation_histories(Stack* ss, Piece pc, Square to, int bonus);
  void update_quiet_stats(const Position& pos, Stack* ss, Move move, Move* quiets, int quietsCnt, int bonus);
  void update_capture_stats(const Position& pos, Move move, Move* captures, int captureCnt, int bonus);

  inline bool gives_check(const Position& pos, Move move) {
    Color us = pos.side_to_move();
    return  type_of(move) == NORMAL && !(pos.blockers_for_king(~us) & pos.pieces(us))
          ? pos.check_squares(type_of(pos.moved_piece(move))) & to_sq(move)
          : pos.gives_check(move);
  }

  // perft() is our utility to verify move generation. All the leaf nodes up
  // to the given depth are generated and counted, and the sum is returned.
  template<bool Root>
  uint64_t perft(Position& pos, Depth depth) {

    StateInfo st;
    uint64_t cnt, nodes = 0;
    const bool leaf = (depth == 2 * ONE_PLY);

    for (const auto& m : MoveList<LEGAL>(pos))
    {
        if (Root && depth <= ONE_PLY)
            cnt = 1, nodes++;
        else
        {
            pos.do_move(m, st);
            cnt = leaf ? MoveList<LEGAL>(pos).size() : perft<false>(pos, depth - ONE_PLY);
            nodes += cnt;
            pos.undo_move(m);
        }
        if (Root)
            sync_cout << UCI::move(m, pos.is_chess960()) << ": " << cnt << sync_endl;
    }
    return nodes;
  }

} // namespace


/// Search::init() is called at startup to initialize various lookup tables

void Search::init() {

  for (int imp = 0; imp <= 1; ++imp)
      for (int d = 1; d < 64; ++d)
          for (int mc = 1; mc < 64; ++mc)
          {
              double r = log(d) * log(mc) / 1.95;

              Reductions[NonPV][imp][d][mc] = int(std::round(r));
              Reductions[PV][imp][d][mc] = std::max(Reductions[NonPV][imp][d][mc] - 1, 0);

              // Increase reduction for non-PV nodes when eval is not improving
              if (!imp && r > 1.0)
                Reductions[NonPV][imp][d][mc]++;
          }

  for (int d = 0; d < 16; ++d)
  {
      FutilityMoveCounts[0][d] = int(2.4 + 0.74 * pow(d, 1.78));
      FutilityMoveCounts[1][d] = int(5.0 + 1.00 * pow(d, 2.00));
  }
}


/// Search::clear() resets search state to its initial value

void Search::clear() {

  Threads.main()->wait_for_search_finished();

  Time.availableNodes = 0;
  TT.clear();
  Threads.clear();
}


/// MainThread::search() is called by the main thread when the program receives
/// the UCI 'go' command. It searches from the root position and outputs the "bestmove".

void MainThread::search() {

  if (Limits.perft)
  {
      nodes = perft<true>(rootPos, Limits.perft * ONE_PLY);
      sync_cout << "\nNodes searched: " << nodes << "\n" << sync_endl;
      return;
  }

  Color us = rootPos.side_to_move();
  Time.init(Limits, us, rootPos.game_ply());
  TT.new_search();

  if (rootMoves.empty())
  {
      rootMoves.emplace_back(MOVE_NONE);
      sync_cout << "info depth 0 score "
                << UCI::value(rootPos.checkers() ? -VALUE_MATE : VALUE_DRAW)
                << sync_endl;
  }
  else
  {
      for (Thread* th : Threads)
          if (th != this)
              th->start_searching();

      Thread::search(); // Let's start searching!
  }

  // When we reach the maximum depth, we can arrive here without a raise of
  // Threads.stop. However, if we are pondering or in an infinite search,
  // the UCI protocol states that we shouldn't print the best move before the
  // GUI sends a "stop" or "ponderhit" command. We therefore simply wait here
  // until the GUI sends one of those commands (which also raises Threads.stop).
  Threads.stopOnPonderhit = true;

  while (!Threads.stop && (Threads.ponder || Limits.infinite))
  {} // Busy wait for a stop or a ponder reset

  // Stop the threads if not already stopped (also raise the stop if
  // "ponderhit" just reset Threads.ponder).
  Threads.stop = true;

  // Wait until all threads have finished
  for (Thread* th : Threads)
      if (th != this)
          th->wait_for_search_finished();

  // When playing in 'nodes as time' mode, subtract the searched nodes from
  // the available ones before exiting.
  if (Limits.npmsec)
      Time.availableNodes += Limits.inc[us] - Threads.nodes_searched();

  // Check if there are threads with a better score than main thread
  Thread* bestThread = this;
  if (    Options["MultiPV"] == 1
      && !Limits.depth
      && !Skill(Options["Skill Level"]).enabled()
      &&  rootMoves[0].pv[0] != MOVE_NONE)
  {
      for (Thread* th : Threads)
      {
          Depth depthDiff = th->completedDepth - bestThread->completedDepth;
          Value scoreDiff = th->rootMoves[0].score - bestThread->rootMoves[0].score;

          // Select the thread with the best score, always if it is a mate
          if (    scoreDiff > 0
              && (depthDiff >= 0 || th->rootMoves[0].score >= VALUE_MATE_IN_MAX_PLY))
              bestThread = th;
      }
  }

  previousScore = bestThread->rootMoves[0].score;

  // Send again PV info if we have a new best thread
  if (bestThread != this)
      sync_cout << UCI::pv(bestThread->rootPos, bestThread->completedDepth, -VALUE_INFINITE, VALUE_INFINITE) << sync_endl;

  sync_cout << "bestmove " << UCI::move(bestThread->rootMoves[0].pv[0], rootPos.is_chess960());

  if (bestThread->rootMoves[0].pv.size() > 1 || bestThread->rootMoves[0].extract_ponder_from_tt(rootPos))
      std::cout << " ponder " << UCI::move(bestThread->rootMoves[0].pv[1], rootPos.is_chess960());

  std::cout << sync_endl;
}


/// Thread::search() is the main iterative deepening loop. It calls search()
/// repeatedly with increasing depth until the allocated thinking time has been
/// consumed, the user stops the search, or the maximum search depth is reached.

void Thread::search() {

  Stack stack[MAX_PLY+7], *ss = stack+4; // To reference from (ss-4) to (ss+2)
  Value bestValue, alpha, beta, delta;
  Move  lastBestMove = MOVE_NONE;
  Depth lastBestMoveDepth = DEPTH_ZERO;
  MainThread* mainThread = (this == Threads.main() ? Threads.main() : nullptr);
  double timeReduction = 1.0;
  Color us = rootPos.side_to_move();

  std::memset(ss-4, 0, 7 * sizeof(Stack));
  for (int i = 4; i > 0; i--)
     (ss-i)->contHistory = this->contHistory[NO_PIECE][0].get(); // Use as sentinel

  bestValue = delta = alpha = -VALUE_INFINITE;
  beta = VALUE_INFINITE;

  if (mainThread)
      mainThread->bestMoveChanges = 0, mainThread->failedLow = false;

  size_t multiPV = Options["MultiPV"];
  Skill skill(Options["Skill Level"]);

  // When playing with strength handicap enable MultiPV search that we will
  // use behind the scenes to retrieve a set of possible moves.
  if (skill.enabled())
      multiPV = std::max(multiPV, (size_t)4);

  multiPV = std::min(multiPV, rootMoves.size());

  int ct = Options["Contempt"] * PawnValueEg / 100; // From centipawns
  contempt = (us == WHITE ?  make_score(ct, ct / 2)
                          : -make_score(ct, ct / 2));

  // Iterative deepening loop until requested to stop or the target depth is reached
  while (   (rootDepth += ONE_PLY) < DEPTH_MAX
         && !Threads.stop
         && !(Limits.depth && mainThread && rootDepth / ONE_PLY > Limits.depth))
  {
      // Distribute search depths across the helper threads
      if (idx > 0)
      {
          int i = (idx - 1) % 20;
          if (((rootDepth / ONE_PLY + rootPos.game_ply() + SkipPhase[i]) / SkipSize[i]) % 2)
              continue;  // Retry with an incremented rootDepth
      }

      // Age out PV variability metric
      if (mainThread)
          mainThread->bestMoveChanges *= 0.517, mainThread->failedLow = false;

      // Save the last iteration's scores before first PV line is searched and
      // all the move scores except the (new) PV are set to -VALUE_INFINITE.
      for (RootMove& rm : rootMoves)
          rm.previousScore = rm.score;

      // MultiPV loop. We perform a full root search for each PV line
      for (PVIdx = 0; PVIdx < multiPV && !Threads.stop; ++PVIdx)
      {
          // Reset UCI info selDepth for each depth and each PV line
          selDepth = 0;

          // Reset aspiration window starting size
          if (rootDepth >= 5 * ONE_PLY)
          {
              Value previousScore = rootMoves[PVIdx].previousScore;
              delta = Value(18);
              alpha = std::max(previousScore - delta,-VALUE_INFINITE);
              beta  = std::min(previousScore + delta, VALUE_INFINITE);

              ct =  Options["Contempt"] * PawnValueEg / 100; // From centipawns

              // Adjust contempt based on root move's previousScore (dynamic contempt)
              ct += int(std::round(48 * atan(float(previousScore) / 128)));

              contempt = (us == WHITE ?  make_score(ct, ct / 2)
                                      : -make_score(ct, ct / 2));
          }

          // Start with a small aspiration window and, in the case of a fail
          // high/low, re-search with a bigger window until we don't fail
          // high/low anymore.
          while (true)
          {
              bestValue = ::search<PV>(rootPos, ss, alpha, beta, rootDepth, false, false);

              // Bring the best move to the front. It is critical that sorting
              // is done with a stable algorithm because all the values but the
              // first and eventually the new best one are set to -VALUE_INFINITE
              // and we want to keep the same order for all the moves except the
              // new PV that goes to the front. Note that in case of MultiPV
              // search the already searched PV lines are preserved.
              std::stable_sort(rootMoves.begin() + PVIdx, rootMoves.end());

              // If search has been stopped, we break immediately. Sorting is
              // safe because RootMoves is still valid, although it refers to
              // the previous iteration.
              if (Threads.stop)
                  break;

              // When failing high/low give some update (without cluttering
              // the UI) before a re-search.
              if (   mainThread
                  && multiPV == 1
                  && (bestValue <= alpha || bestValue >= beta)
                  && Time.elapsed() > 3000)
                  sync_cout << UCI::pv(rootPos, rootDepth, alpha, beta) << sync_endl;

              // In case of failing low/high increase aspiration window and
              // re-search, otherwise exit the loop.
              if (bestValue <= alpha)
              {
                  beta = (alpha + beta) / 2;
                  alpha = std::max(bestValue - delta, -VALUE_INFINITE);

                  if (mainThread)
                  {
                      mainThread->failedLow = true;
                      Threads.stopOnPonderhit = false;
                  }
              }
              else if (bestValue >= beta)
                  beta = std::min(bestValue + delta, VALUE_INFINITE);
              else
                  break;

              delta += delta / 4 + 5;

              assert(alpha >= -VALUE_INFINITE && beta <= VALUE_INFINITE);
          }

          // Sort the PV lines searched so far and update the GUI
          std::stable_sort(rootMoves.begin(), rootMoves.begin() + PVIdx + 1);

          if (    mainThread
              && (Threads.stop || PVIdx + 1 == multiPV || Time.elapsed() > 3000))
              sync_cout << UCI::pv(rootPos, rootDepth, alpha, beta) << sync_endl;
      }

      if (!Threads.stop)
          completedDepth = rootDepth;

      if (rootMoves[0].pv[0] != lastBestMove) {
         lastBestMove = rootMoves[0].pv[0];
         lastBestMoveDepth = rootDepth;
      }

      // Have we found a "mate in x"?
      if (   Limits.mate
          && bestValue >= VALUE_MATE_IN_MAX_PLY
          && VALUE_MATE - bestValue <= 2 * Limits.mate)
          Threads.stop = true;

      if (!mainThread)
          continue;

      // If skill level is enabled and time is up, pick a sub-optimal best move
      if (skill.enabled() && skill.time_to_pick(rootDepth))
          skill.pick_best(multiPV);

      // Do we have time for the next iteration? Can we stop searching now?
      if (    Limits.use_time_management()
          && !Threads.stop
          && !Threads.stopOnPonderhit)
          {
              const int F[] = { mainThread->failedLow,
                                bestValue - mainThread->previousScore };

              int improvingFactor = std::max(246, std::min(832, 306 + 119 * F[0] - 6 * F[1]));

              // If the bestMove is stable over several iterations, reduce time accordingly
              timeReduction = 1.0;
              for (int i : {3, 4, 5})
                  if (lastBestMoveDepth * i < completedDepth)
                     timeReduction *= 1.25;

              // Use part of the gained time from a previous stable move for the current move
              double bestMoveInstability = 1.0 + mainThread->bestMoveChanges;
              bestMoveInstability *= std::pow(mainThread->previousTimeReduction, 0.528) / timeReduction;

              // Stop the search if we have only one legal move, or if available time elapsed
              if (   rootMoves.size() == 1
                  || Time.elapsed() > Time.optimum() * bestMoveInstability * improvingFactor / 581)
              {
                  // If we are allowed to ponder do not stop the search now but
                  // keep pondering until the GUI sends "ponderhit" or "stop".
                  if (Threads.ponder)
                      Threads.stopOnPonderhit = true;
                  else
                      Threads.stop = true;
              }
          }
  }

  if (!mainThread)
      return;

  mainThread->previousTimeReduction = timeReduction;

  // If skill level is enabled, swap best PV line with the sub-optimal one
  if (skill.enabled())
      std::swap(rootMoves[0], *std::find(rootMoves.begin(), rootMoves.end(),
                skill.best ? skill.best : skill.pick_best(multiPV)));
}


namespace {

  // search<>() is the main search function for both PV and non-PV nodes

  template <NodeType NT>
  Value search(Position& pos, Stack* ss, Value alpha, Value beta, Depth depth, bool cutNode, bool skipEarlyPruning) {

    // Use quiescence search when needed
    if (depth < ONE_PLY)
        return qsearch<NT>(pos, ss, alpha, beta);

    constexpr bool PvNode = NT == PV;
    const bool rootNode = PvNode && ss->ply == 0;

    assert(-VALUE_INFINITE <= alpha && alpha < beta && beta <= VALUE_INFINITE);
    assert(PvNode || (alpha == beta - 1));
    assert(DEPTH_ZERO < depth && depth < DEPTH_MAX);
    assert(!(PvNode && cutNode));
    assert(depth / ONE_PLY * ONE_PLY == depth);

    Move pv[MAX_PLY+1], capturesSearched[32], quietsSearched[64];
    StateInfo st;
    TTEntry* tte;
    Key posKey;
    Move ttMove, move, excludedMove, bestMove;
    Depth extension, newDepth;
    Value bestValue, value, ttValue, eval, maxValue;
    bool ttHit, inCheck, givesCheck, singularExtensionNode, improving;
    bool captureOrPromotion, doFullDepthSearch, moveCountPruning, skipQuiets, ttCapture, pvExact;
    Piece movedPiece;
    int moveCount, captureCount, quietCount;

    // Step 1. Initialize node
    Thread* thisThread = pos.this_thread();
    inCheck = pos.checkers();
    moveCount = captureCount = quietCount = ss->moveCount = 0;
    bestValue = -VALUE_INFINITE;
    maxValue = VALUE_INFINITE;

    // Check for the available remaining time
    if (thisThread == Threads.main())
        static_cast<MainThread*>(thisThread)->check_time();

    // Used to send selDepth info to GUI (selDepth counts from 1, ply from 0)
    if (PvNode && thisThread->selDepth < ss->ply + 1)
        thisThread->selDepth = ss->ply + 1;

    if (!rootNode)
    {
        // Step 2. Check for aborted search and immediate draw
        if (   Threads.stop.load(std::memory_order_relaxed)
            || pos.is_draw(ss->ply)
            || ss->ply >= MAX_PLY)
            return (ss->ply >= MAX_PLY && !inCheck) ? evaluate(pos) : VALUE_DRAW;

        // Step 3. Mate distance pruning. Even if we mate at the next move our score
        // would be at best mate_in(ss->ply+1), but if alpha is already bigger because
        // a shorter mate was found upward in the tree then there is no need to search
        // because we will never beat the current alpha. Same logic but with reversed
        // signs applies also in the opposite condition of being mated instead of giving
        // mate. In this case return a fail-high score.
        alpha = std::max(mated_in(ss->ply), alpha);
        beta = std::min(mate_in(ss->ply+1), beta);
        if (alpha >= beta)
            return alpha;
    }

    assert(0 <= ss->ply && ss->ply < MAX_PLY);

    (ss+1)->ply = ss->ply + 1;
    ss->currentMove = (ss+1)->excludedMove = bestMove = MOVE_NONE;
    ss->contHistory = thisThread->contHistory[NO_PIECE][0].get();
    (ss+2)->killers[0] = (ss+2)->killers[1] = MOVE_NONE;
    Square prevSq = to_sq((ss-1)->currentMove);

    // Initialize statScore to zero for the grandchildren of the current position.
    // So statScore is shared between all grandchildren and only the first grandchild
    // starts with statScore = 0. Later grandchildren start with the last calculated
    // statScore of the previous grandchild. This influences the reduction rules in
    // LMR which are based on the statScore of parent position.
    (ss+2)->statScore = 0;

    // Step 4. Transposition table lookup. We don't want the score of a partial
    // search to overwrite a previous full search TT value, so we use a different
    // position key in case of an excluded move.
    excludedMove = ss->excludedMove;
    posKey = pos.key() ^ Key(excludedMove << 16); // Isn't a very good hash
    tte = TT.probe(posKey, ttHit);
    ttValue = ttHit ? value_from_tt(tte->value(), ss->ply) : VALUE_NONE;
    ttMove =  rootNode ? thisThread->rootMoves[thisThread->PVIdx].pv[0]
            : ttHit    ? tte->move() : MOVE_NONE;

    // At non-PV nodes we check for an early TT cutoff
    if (  !PvNode
        && ttHit
        && tte->depth() >= depth
        && ttValue != VALUE_NONE // Possible in case of TT access race
        && (ttValue >= beta ? (tte->bound() & BOUND_LOWER)
                            : (tte->bound() & BOUND_UPPER)))
    {
        // If ttMove is quiet, update move sorting heuristics on TT hit
        if (ttMove)
        {
            if (ttValue >= beta)
            {
                if (!pos.capture_or_promotion(ttMove))
                    update_quiet_stats(pos, ss, ttMove, nullptr, 0, stat_bonus(depth));

                // Extra penalty for a quiet TT move in previous ply when it gets refuted
                if ((ss-1)->moveCount == 1 && !pos.captured_piece())
                    update_continuation_histories(ss-1, pos.piece_on(prevSq), prevSq, -stat_bonus(depth + ONE_PLY));
            }
            // Penalty for a quiet ttMove that fails low
            else if (!pos.capture_or_promotion(ttMove))
            {
                int penalty = -stat_bonus(depth);
                thisThread->mainHistory[pos.side_to_move()][from_to(ttMove)] << penalty;
                update_continuation_histories(ss, pos.moved_piece(ttMove), to_sq(ttMove), penalty);
            }
        }
        return ttValue;
    }

    // Step 5. Tablebases probe
    if (!rootNode && TB::Cardinality)
    {
        int piecesCount = pos.count<ALL_PIECES>();

        if (    piecesCount <= TB::Cardinality
            && (piecesCount <  TB::Cardinality || depth >= TB::ProbeDepth)
            &&  pos.rule50_count() == 0
            && !pos.can_castle(ANY_CASTLING))
        {
            TB::ProbeState err;
            TB::WDLScore wdl = Tablebases::probe_wdl(pos, &err);

            if (err != TB::ProbeState::FAIL)
            {
                thisThread->tbHits.fetch_add(1, std::memory_order_relaxed);

                int drawScore = TB::UseRule50 ? 1 : 0;

                value =  wdl < -drawScore ? -VALUE_MATE + MAX_PLY + ss->ply + 1
                       : wdl >  drawScore ?  VALUE_MATE - MAX_PLY - ss->ply - 1
                                          :  VALUE_DRAW + 2 * wdl * drawScore;

                Bound b =  wdl < -drawScore ? BOUND_UPPER
                         : wdl >  drawScore ? BOUND_LOWER : BOUND_EXACT;

                if (    b == BOUND_EXACT
                    || (b == BOUND_LOWER ? value >= beta : value <= alpha))
                {
                    tte->save(posKey, value_to_tt(value, ss->ply), b,
                              std::min(DEPTH_MAX - ONE_PLY, depth + 6 * ONE_PLY),
                              MOVE_NONE, VALUE_NONE, TT.generation());

                    return value;
                }

                if (PvNode)
                {
                    if (b == BOUND_LOWER)
                        bestValue = value, alpha = std::max(alpha, bestValue);
                    else
                        maxValue = value;
                }
            }
        }
    }

    // Step 6. Evaluate the position statically
    if (inCheck)
    {
        ss->staticEval = eval = VALUE_NONE;
        improving = false;
        goto moves_loop;
    }
    else if (ttHit)
    {
        // Never assume anything on values stored in TT
        if ((ss->staticEval = eval = tte->eval()) == VALUE_NONE)
            eval = ss->staticEval = evaluate(pos);

        // Can ttValue be used as a better position evaluation?
        if (    ttValue != VALUE_NONE
            && (tte->bound() & (ttValue > eval ? BOUND_LOWER : BOUND_UPPER)))
            eval = ttValue;
    }
    else
    {
        ss->staticEval = eval =
        (ss-1)->currentMove != MOVE_NULL ? evaluate(pos)
                                         : -(ss-1)->staticEval + 2 * Eval::Tempo;

        tte->save(posKey, VALUE_NONE, BOUND_NONE, DEPTH_NONE, MOVE_NONE,
                  ss->staticEval, TT.generation());
    }

    improving =   ss->staticEval >= (ss-2)->staticEval
               ||(ss-2)->staticEval == VALUE_NONE;

    if (skipEarlyPruning || !pos.non_pawn_material(pos.side_to_move()))
        goto moves_loop;

<<<<<<< HEAD
    // Step 7. Razoring (skipped when in check, ~2 Elo)
    if (  !PvNode
        && depth < 3 * ONE_PLY
        && eval <= alpha - RazorMargin[depth / ONE_PLY])
=======
    // Step 7. Razoring (skipped when in check)
    if (   !PvNode
        &&  depth < 3 * ONE_PLY
        &&  ttMove == MOVE_NONE
        &&  eval <= alpha - RazorMargin[depth / ONE_PLY]
        &&  abs(eval) < 2 * VALUE_KNOWN_WIN)
>>>>>>> 9f75a4db
    {
        Value ralpha = alpha - (depth >= 2 * ONE_PLY) * RazorMargin[depth / ONE_PLY];
        Value v = qsearch<NonPV>(pos, ss, ralpha, ralpha+1);
        if (depth < 2 * ONE_PLY || v <= ralpha)
            return v;
    }

<<<<<<< HEAD
    // Step 8. Futility pruning: child node (skipped when in check, ~30 Elo)
    if (   !rootNode
=======
    // Step 8. Futility pruning: child node (skipped when in check)
    if (   !PvNode
>>>>>>> 9f75a4db
        &&  depth < 7 * ONE_PLY
        &&  eval - futility_margin(depth, improving) >= beta
        &&  eval < VALUE_KNOWN_WIN  // Do not return unproven wins
        &&  pos.non_pawn_material(~pos.side_to_move()))
        return eval;

    // Step 9. Null move search with verification search (~40 Elo)
    if (   !PvNode
        &&  eval >= beta
        &&  ss->staticEval >= beta - 36 * depth / ONE_PLY + 225
        && (ss->ply >= thisThread->nmp_ply || ss->ply % 2 != thisThread->nmp_odd)
        &&  abs(eval) < 2 * VALUE_KNOWN_WIN
        &&  pos.non_pawn_material(~pos.side_to_move())
        && !(depth > 4 * ONE_PLY && (MoveList<LEGAL, KING>(pos).size() < 1 || MoveList<LEGAL>(pos).size() < 6)))
    {
        assert(eval - beta >= 0);

        // Null move dynamic reduction based on depth and value
        Depth R = ((823 + 67 * depth / ONE_PLY) / 256 + std::min((eval - beta) / PawnValueMg, 3)) * ONE_PLY;

        ss->currentMove = MOVE_NULL;
        ss->contHistory = thisThread->contHistory[NO_PIECE][0].get();

        pos.do_null_move(st);

        Value nullValue = -search<NonPV>(pos, ss+1, -beta, -beta+1, depth-R, !cutNode, true);

        pos.undo_null_move();

        if (nullValue >= beta)
        {
            // Do not return unproven mate scores
            if (nullValue >= VALUE_MATE_IN_MAX_PLY)
                nullValue = beta;

            if (abs(beta) < VALUE_KNOWN_WIN && (depth < 12 * ONE_PLY || thisThread->nmp_ply))
                return nullValue;

            // Do verification search at high depths. Disable null move pruning
            // for side to move for the first part of the remaining search tree.
            thisThread->nmp_ply = ss->ply + 3 * (depth-R) / 4;
            thisThread->nmp_odd = ss->ply % 2;

            Value v = search<NonPV>(pos, ss, beta-1, beta, depth-R, false, true);

            thisThread->nmp_odd = thisThread->nmp_ply = 0;

            if (v >= beta)
                return nullValue;
        }
    }

    // Step 10. ProbCut (skipped when in check, ~10 Elo)
    // If we have a good enough capture and a reduced search returns a value
    // much above beta, we can (almost) safely prune the previous move.
    if (   !PvNode
        &&  depth >= 5 * ONE_PLY
        &&  ss->ply % 2 == 1
        &&  abs(beta) < VALUE_MATE_IN_MAX_PLY
        &&  abs(eval) < 2 * VALUE_KNOWN_WIN)
    {
        assert(is_ok((ss-1)->currentMove));

        Value rbeta = std::min(beta + 216 - 48 * improving, VALUE_INFINITE);
        MovePicker mp(pos, ttMove, rbeta - ss->staticEval, &thisThread->captureHistory);
        int probCutCount = 0;

        while (  (move = mp.next_move()) != MOVE_NONE
               && probCutCount < 3)
            if (pos.legal(move))
            {
                probCutCount++;

                ss->currentMove = move;
                ss->contHistory = thisThread->contHistory[pos.moved_piece(move)][to_sq(move)].get();

                assert(depth >= 5 * ONE_PLY);

                pos.do_move(move, st);

                // Perform a preliminary qsearch to verify that the move holds
                value = -qsearch<NonPV>(pos, ss+1, -rbeta, -rbeta+1);

                // If the qsearch held perform the regular search
                if (value >= rbeta)
                    value = -search<NonPV>(pos, ss+1, -rbeta, -rbeta+1, depth - 4 * ONE_PLY, !cutNode, false);

                pos.undo_move(move);

                if (value >= rbeta)
                    return value;
            }
    }

    // Step 11. Internal iterative deepening (skipped when in check, ~2 Elo)
    if (    depth >= 6 * ONE_PLY
        && !ttMove
        && (PvNode || ss->staticEval + 128 >= beta))
    {
        Depth d = 3 * depth / 4 - 2 * ONE_PLY;
        search<NT>(pos, ss, alpha, beta, d, cutNode, true);

        tte = TT.probe(posKey, ttHit);
        ttValue = ttHit ? value_from_tt(tte->value(), ss->ply) : VALUE_NONE;
        ttMove = ttHit ? tte->move() : MOVE_NONE;
    }

moves_loop: // When in check, search starts from here

    const PieceToHistory* contHist[] = { (ss-1)->contHistory, (ss-2)->contHistory, nullptr, (ss-4)->contHistory };
    Move countermove = thisThread->counterMoves[pos.piece_on(prevSq)][prevSq];

    MovePicker mp(pos, ttMove, depth, &thisThread->mainHistory, &thisThread->captureHistory, contHist, countermove, ss->killers);
    value = bestValue; // Workaround a bogus 'uninitialized' warning under gcc

    singularExtensionNode =   !rootNode
                           &&  depth >= 8 * ONE_PLY
                           &&  ttMove != MOVE_NONE
                           &&  ttValue != VALUE_NONE
                           && !excludedMove // Recursive singular search is not allowed
                           && (tte->bound() & BOUND_LOWER)
                           &&  tte->depth() >= depth - 3 * ONE_PLY;
    skipQuiets = false;
    ttCapture = false;
    pvExact = PvNode && ttHit && tte->bound() == BOUND_EXACT;

    // Step 12. Loop through all pseudo-legal moves until no moves remain
    // or a beta cutoff occurs.
    while ((move = mp.next_move(skipQuiets)) != MOVE_NONE)
    {
      assert(is_ok(move));

      if (move == excludedMove)
          continue;

      // At root obey the "searchmoves" option and skip moves not listed in Root
      // Move List. As a consequence any illegal move is also skipped. In MultiPV
      // mode we also skip PV moves which have been already searched.
      if (rootNode && !std::count(thisThread->rootMoves.begin() + thisThread->PVIdx,
                                  thisThread->rootMoves.end(), move))
          continue;

      ss->moveCount = ++moveCount;

      if (rootNode && thisThread == Threads.main() && Time.elapsed() > 3000)
          sync_cout << "info depth " << depth / ONE_PLY
                    << " currmove " << UCI::move(move, pos.is_chess960())
                    << " currmovenumber " << moveCount + thisThread->PVIdx << sync_endl;
      if (PvNode)
          (ss+1)->pv = nullptr;

      extension = DEPTH_ZERO;
      captureOrPromotion = pos.capture_or_promotion(move);
      movedPiece = pos.moved_piece(move);
      givesCheck = gives_check(pos, move);

      moveCountPruning =   depth < 16 * ONE_PLY
                        && moveCount >= FutilityMoveCounts[improving][depth / ONE_PLY];

      // Step 13. Extensions (~70 Elo)

      // Singular extension search (~60 Elo). If all moves but one fail low on a search
      // of (alpha-s, beta-s), and just one fails high on (alpha, beta), then
      // that move is singular and should be extended. To verify this we do a
      // reduced search on on all the other moves but the ttMove and if the
      // result is lower than ttValue minus a margin then we will extend the ttMove.
      if (    singularExtensionNode
          &&  move == ttMove
          &&  pos.legal(move))
      {
          Value rBeta = std::max(ttValue - 2 * depth / ONE_PLY, -VALUE_MATE);
          ss->excludedMove = move;
          value = search<NonPV>(pos, ss, rBeta - 1, rBeta, depth / 2, cutNode, true);
          ss->excludedMove = MOVE_NONE;

          if (value < rBeta)
              extension = ONE_PLY;
      }
      else if (    givesCheck // Check extension (~2 Elo)
               && !moveCountPruning
               &&  pos.see_ge(move))
          extension = ONE_PLY;

      // Calculate new depth for this move
      newDepth = depth - ONE_PLY + extension;

<<<<<<< HEAD
      // Step 14. Pruning at shallow depth (~170 Elo)
      if (  !rootNode
=======
      // Step 14. Pruning at shallow depth
      if (  !PvNode
>>>>>>> 9f75a4db
          && pos.non_pawn_material(pos.side_to_move())
          && bestValue > VALUE_MATED_IN_MAX_PLY)
      {
          if (   !captureOrPromotion
              && !givesCheck
              && (!pos.advanced_pawn_push(move) || pos.non_pawn_material() >= Value(5000)))
          {
              // Move count based pruning (~30 Elo)
              if (moveCountPruning)
              {
                  skipQuiets = true;
                  continue;
              }

              // Reduced depth of the next LMR search
              int lmrDepth = std::max(newDepth - reduction<PvNode>(improving, depth, moveCount), DEPTH_ZERO) / ONE_PLY;

              // Countermoves based pruning (~20 Elo)
              if (   lmrDepth < 3
                  && (*contHist[0])[movedPiece][to_sq(move)] < CounterMovePruneThreshold
                  && (*contHist[1])[movedPiece][to_sq(move)] < CounterMovePruneThreshold)
                  continue;

              // Futility pruning: parent node (~2 Elo)
              if (   lmrDepth < 7
                  && !inCheck
                  && ss->staticEval + 256 + 200 * lmrDepth <= alpha)
                  continue;

              // Prune moves with negative SEE (~10 Elo)
              if (   lmrDepth < 8
                  && !pos.see_ge(move, Value(-35 * lmrDepth * lmrDepth)))
                  continue;
          }
          else if (    depth < 7 * ONE_PLY // (~20 Elo)
                   && !extension
                   && !pos.see_ge(move, -Value(CapturePruneMargin[depth / ONE_PLY])))
                  continue;
      }

      // Speculative prefetch as early as possible
      prefetch(TT.first_entry(pos.key_after(move)));

      // Check for legality just before making the move
      if (!rootNode && !pos.legal(move))
      {
          ss->moveCount = --moveCount;
          continue;
      }

      if (move == ttMove && captureOrPromotion)
          ttCapture = true;

      // Update the current move (this must be done after singular extension search)
      ss->currentMove = move;
      ss->contHistory = thisThread->contHistory[movedPiece][to_sq(move)].get();

      // Step 15. Make the move
      pos.do_move(move, st, givesCheck);

      // Step 16. Reduced depth search (LMR). If the move fails high it will be
      // re-searched at full depth.
      if (    depth >= 3 * ONE_PLY
          &&  moveCount > 1
          && (!captureOrPromotion || moveCountPruning)
          &&  thisThread->selDepth > depth / ONE_PLY
          && !(depth >= 16 * ONE_PLY && ss->ply <= 3 * ONE_PLY))
      {
          Depth r = reduction<PvNode>(improving, depth, moveCount);

          if (captureOrPromotion)
              r -= r ? ONE_PLY : DEPTH_ZERO;
          else
          {
              // Decrease reduction if opponent's move count is high
              if ((ss-1)->moveCount > 15)
                  r -= ONE_PLY;

              // Decrease reduction for exact PV nodes
              if (pvExact)
                  r -= ONE_PLY;

              // Increase reduction if ttMove is a capture
              if (ttCapture)
                  r += ONE_PLY;

              // Increase reduction for cut nodes
              if (cutNode)
                  r += 2 * ONE_PLY;

              // Decrease reduction for moves that escape a capture. Filter out
              // castling moves, because they are coded as "king captures rook" and
              // hence break make_move().
              else if (    type_of(move) == NORMAL
                       && !pos.see_ge(make_move(to_sq(move), from_sq(move))))
                  r -= 2 * ONE_PLY;

              ss->statScore =  thisThread->mainHistory[~pos.side_to_move()][from_to(move)]
                             + (*contHist[0])[movedPiece][to_sq(move)]
                             + (*contHist[1])[movedPiece][to_sq(move)]
                             + (*contHist[3])[movedPiece][to_sq(move)]
                             - 4000;

              // Decrease/increase reduction by comparing opponent's stat score
              if (ss->statScore >= 0 && (ss-1)->statScore < 0)
                  r -= ONE_PLY;

              else if ((ss-1)->statScore >= 0 && ss->statScore < 0)
                  r += ONE_PLY;

              // Decrease/increase reduction for moves with a good/bad history
              r = std::max(DEPTH_ZERO, (r / ONE_PLY - ss->statScore / 20000) * ONE_PLY);
          }

          if (study && ss->ply < depth / 2 - ONE_PLY)
              r = DEPTH_ZERO;

          Depth d = std::max(newDepth - r, ONE_PLY);

          value = -search<NonPV>(pos, ss+1, -(alpha+1), -alpha, d, true, false);

          doFullDepthSearch = (value > alpha && d != newDepth);
      }
      else
          doFullDepthSearch = !PvNode || moveCount > 1;

      // Step 17. Full depth search when LMR is skipped or fails high
      if (doFullDepthSearch)
          value = -search<NonPV>(pos, ss+1, -(alpha+1), -alpha, newDepth, !cutNode, false);

      // For PV nodes only, do a full PV search on the first move or after a fail
      // high (in the latter case search only if value < beta), otherwise let the
      // parent node fail low with value <= alpha and try another move.
      if (PvNode && (moveCount == 1 || (value > alpha && (rootNode || value < beta))))
      {
          (ss+1)->pv = pv;
          (ss+1)->pv[0] = MOVE_NONE;

          value = -search<PV>(pos, ss+1, -beta, -alpha, newDepth, false, false);
      }

      // Step 18. Undo move
      pos.undo_move(move);

      assert(value > -VALUE_INFINITE && value < VALUE_INFINITE);

      // Step 19. Check for a new best move
      // Finished searching the move. If a stop occurred, the return value of
      // the search cannot be trusted, and we return immediately without
      // updating best move, PV and TT.
      if (Threads.stop.load(std::memory_order_relaxed))
          return VALUE_ZERO;

      if (rootNode)
      {
          RootMove& rm = *std::find(thisThread->rootMoves.begin(),
                                    thisThread->rootMoves.end(), move);

          // PV move or new best move?
          if (moveCount == 1 || value > alpha)
          {
              rm.score = value;
              rm.selDepth = thisThread->selDepth;
              rm.pv.resize(1);

              assert((ss+1)->pv);

              for (Move* m = (ss+1)->pv; *m != MOVE_NONE; ++m)
                  rm.pv.push_back(*m);

              // We record how often the best move has been changed in each
              // iteration. This information is used for time management: When
              // the best move changes frequently, we allocate some more time.
              if (moveCount > 1 && thisThread == Threads.main())
                  ++static_cast<MainThread*>(thisThread)->bestMoveChanges;
          }
          else
              // All other moves but the PV are set to the lowest value: this
              // is not a problem when sorting because the sort is stable and the
              // move position in the list is preserved - just the PV is pushed up.
              rm.score = -VALUE_INFINITE;
      }

      if (value > bestValue)
      {
          bestValue = value;

          if (value > alpha)
          {
              bestMove = move;

              if (PvNode && !rootNode) // Update pv even in fail-high case
                  update_pv(ss->pv, move, (ss+1)->pv);

              if (PvNode && value < beta) // Update alpha! Always alpha < beta
                  alpha = value;
              else
              {
                  assert(value >= beta); // Fail high
                  break;
              }
          }
      }

      if (move != bestMove)
      {
          if (captureOrPromotion && captureCount < 32)
              capturesSearched[captureCount++] = move;

          else if (!captureOrPromotion && quietCount < 64)
              quietsSearched[quietCount++] = move;
      }
    }

    // The following condition would detect a stop only after move loop has been
    // completed. But in this case bestValue is valid because we have fully
    // searched our subtree, and we can anyhow save the result in TT.
    /*
       if (Threads.stop)
        return VALUE_DRAW;
    */

    // Step 20. Check for mate and stalemate
    // All legal moves have been searched and if there are no legal moves, it
    // must be a mate or a stalemate. If we are in a singular extension search then
    // return a fail low score.

    assert(moveCount || !inCheck || excludedMove || !MoveList<LEGAL>(pos).size());

    if (!moveCount)
        bestValue = excludedMove ? alpha
                   :     inCheck ? mated_in(ss->ply) : VALUE_DRAW;
    else if (bestMove)
    {
        // Quiet best move: update move sorting heuristics
        if (!pos.capture_or_promotion(bestMove))
            update_quiet_stats(pos, ss, bestMove, quietsSearched, quietCount, stat_bonus(depth));
        else
            update_capture_stats(pos, bestMove, capturesSearched, captureCount, stat_bonus(depth));

        // Extra penalty for a quiet TT move in previous ply when it gets refuted
        if ((ss-1)->moveCount == 1 && !pos.captured_piece())
            update_continuation_histories(ss-1, pos.piece_on(prevSq), prevSq, -stat_bonus(depth + ONE_PLY));
    }
    // Bonus for prior countermove that caused the fail low
    else if (    depth >= 3 * ONE_PLY
             && !pos.captured_piece()
             && is_ok((ss-1)->currentMove))
        update_continuation_histories(ss-1, pos.piece_on(prevSq), prevSq, stat_bonus(depth));

    if (PvNode)
        bestValue = std::min(bestValue, maxValue);

    if (!excludedMove)
        tte->save(posKey, value_to_tt(bestValue, ss->ply),
                  bestValue >= beta ? BOUND_LOWER :
                  PvNode && bestMove ? BOUND_EXACT : BOUND_UPPER,
                  depth, bestMove, ss->staticEval, TT.generation());

    assert(bestValue > -VALUE_INFINITE && bestValue < VALUE_INFINITE);

    return bestValue;
  }


  // qsearch() is the quiescence search function, which is called by the main
  // search function with depth zero, or recursively with depth less than ONE_PLY.
  template <NodeType NT>
  Value qsearch(Position& pos, Stack* ss, Value alpha, Value beta, Depth depth) {

    constexpr bool PvNode = NT == PV;

    assert(alpha >= -VALUE_INFINITE && alpha < beta && beta <= VALUE_INFINITE);
    assert(PvNode || (alpha == beta - 1));
    assert(depth <= DEPTH_ZERO);
    assert(depth / ONE_PLY * ONE_PLY == depth);

    Move pv[MAX_PLY+1];
    StateInfo st;
    TTEntry* tte;
    Key posKey;
    Move ttMove, move, bestMove;
    Depth ttDepth;
    Value bestValue, value, ttValue, futilityValue, futilityBase, oldAlpha;
    bool ttHit, inCheck, givesCheck, evasionPrunable;
    int moveCount;

    if (PvNode)
    {
        oldAlpha = alpha; // To flag BOUND_EXACT when eval above alpha and no available moves
        (ss+1)->pv = pv;
        ss->pv[0] = MOVE_NONE;
    }

    (ss+1)->ply = ss->ply + 1;
    ss->currentMove = bestMove = MOVE_NONE;
    inCheck = pos.checkers();
    moveCount = 0;

    // Check for an immediate draw or maximum ply reached
    if (   pos.is_draw(ss->ply)
        || ss->ply >= MAX_PLY)
        return (ss->ply >= MAX_PLY && !inCheck) ? evaluate(pos) : VALUE_DRAW;

    assert(0 <= ss->ply && ss->ply < MAX_PLY);

    // Decide whether or not to include checks: this fixes also the type of
    // TT entry depth that we are going to use. Note that in qsearch we use
    // only two types of depth in TT: DEPTH_QS_CHECKS or DEPTH_QS_NO_CHECKS.
    ttDepth = inCheck || depth >= DEPTH_QS_CHECKS ? DEPTH_QS_CHECKS
                                                  : DEPTH_QS_NO_CHECKS;
    // Transposition table lookup
    posKey = pos.key();
    tte = TT.probe(posKey, ttHit);
    ttValue = ttHit ? value_from_tt(tte->value(), ss->ply) : VALUE_NONE;
    ttMove = ttHit ? tte->move() : MOVE_NONE;

    if (  !PvNode
        && ttHit
        && tte->depth() >= ttDepth
        && ttValue != VALUE_NONE // Only in case of TT access race
        && (ttValue >= beta ? (tte->bound() &  BOUND_LOWER)
                            : (tte->bound() &  BOUND_UPPER)))
        return ttValue;

    // Evaluate the position statically
    if (inCheck)
    {
        ss->staticEval = VALUE_NONE;
        bestValue = futilityBase = -VALUE_INFINITE;
    }
    else
    {
        if (ttHit)
        {
            // Never assume anything on values stored in TT
            if ((ss->staticEval = bestValue = tte->eval()) == VALUE_NONE)
                ss->staticEval = bestValue = evaluate(pos);

            // Can ttValue be used as a better position evaluation?
            if (   ttValue != VALUE_NONE
                && (tte->bound() & (ttValue > bestValue ? BOUND_LOWER : BOUND_UPPER)))
                bestValue = ttValue;
        }
        else
            ss->staticEval = bestValue =
            (ss-1)->currentMove != MOVE_NULL ? evaluate(pos)
                                             : -(ss-1)->staticEval + 2 * Eval::Tempo;

        // Stand pat. Return immediately if static value is at least beta
        if (bestValue >= beta)
        {
            if (!ttHit)
                tte->save(posKey, value_to_tt(bestValue, ss->ply), BOUND_LOWER,
                          DEPTH_NONE, MOVE_NONE, ss->staticEval, TT.generation());

            return bestValue;
        }

        if (PvNode && bestValue > alpha)
            alpha = bestValue;

        futilityBase = bestValue + 128;
    }

    // Initialize a MovePicker object for the current position, and prepare
    // to search the moves. Because the depth is <= 0 here, only captures,
    // queen promotions and checks (only if depth >= DEPTH_QS_CHECKS) will
    // be generated.
    MovePicker mp(pos, ttMove, depth, &pos.this_thread()->mainHistory, &pos.this_thread()->captureHistory, to_sq((ss-1)->currentMove));

    // Loop through the moves until no moves remain or a beta cutoff occurs
    while ((move = mp.next_move()) != MOVE_NONE)
    {
      assert(is_ok(move));

      givesCheck = gives_check(pos, move);

      moveCount++;

      // Futility pruning
      if (   !inCheck
          && !givesCheck
          &&  futilityBase > -VALUE_KNOWN_WIN
          && !pos.advanced_pawn_push(move))
      {
          assert(type_of(move) != ENPASSANT); // Due to !pos.advanced_pawn_push

          futilityValue = futilityBase + PieceValue[EG][pos.piece_on(to_sq(move))];

          if (futilityValue <= alpha)
          {
              bestValue = std::max(bestValue, futilityValue);
              continue;
          }

          if (futilityBase <= alpha && !pos.see_ge(move, VALUE_ZERO + 1))
          {
              bestValue = std::max(bestValue, futilityBase);
              continue;
          }
      }

      // Detect non-capture evasions that are candidates to be pruned
      evasionPrunable =    inCheck
                       &&  (depth != DEPTH_ZERO || moveCount > 2)
                       &&  bestValue > VALUE_MATED_IN_MAX_PLY
                       && !pos.capture(move);

      // Don't search moves with negative SEE values
      if (  (!inCheck || evasionPrunable)
          && !pos.see_ge(move))
          continue;

      // Speculative prefetch as early as possible
      prefetch(TT.first_entry(pos.key_after(move)));

      // Check for legality just before making the move
      if (!pos.legal(move))
      {
          moveCount--;
          continue;
      }

      ss->currentMove = move;

      // Make and search the move
      pos.do_move(move, st, givesCheck);
      value = -qsearch<NT>(pos, ss+1, -beta, -alpha, depth - ONE_PLY);
      pos.undo_move(move);

      assert(value > -VALUE_INFINITE && value < VALUE_INFINITE);

      // Check for a new best move
      if (value > bestValue)
      {
          bestValue = value;

          if (value > alpha)
          {
              if (PvNode) // Update pv even in fail-high case
                  update_pv(ss->pv, move, (ss+1)->pv);

              if (PvNode && value < beta) // Update alpha here!
              {
                  alpha = value;
                  bestMove = move;
              }
              else // Fail high
              {
                  tte->save(posKey, value_to_tt(value, ss->ply), BOUND_LOWER,
                            ttDepth, move, ss->staticEval, TT.generation());

                  return value;
              }
          }
       }
    }

    // All legal moves have been searched. A special case: If we're in check
    // and no legal moves were found, it is checkmate.
    if (inCheck && bestValue == -VALUE_INFINITE)
        return mated_in(ss->ply); // Plies to mate from the root

    tte->save(posKey, value_to_tt(bestValue, ss->ply),
              PvNode && bestValue > oldAlpha ? BOUND_EXACT : BOUND_UPPER,
              ttDepth, bestMove, ss->staticEval, TT.generation());

    assert(bestValue > -VALUE_INFINITE && bestValue < VALUE_INFINITE);

    return bestValue;
  }


  // value_to_tt() adjusts a mate score from "plies to mate from the root" to
  // "plies to mate from the current position". Non-mate scores are unchanged.
  // The function is called before storing a value in the transposition table.

  Value value_to_tt(Value v, int ply) {

    assert(v != VALUE_NONE);

    return  v >= VALUE_MATE_IN_MAX_PLY  ? v + ply
          : v <= VALUE_MATED_IN_MAX_PLY ? v - ply : v;
  }


  // value_from_tt() is the inverse of value_to_tt(): It adjusts a mate score
  // from the transposition table (which refers to the plies to mate/be mated
  // from current position) to "plies to mate/be mated from the root".

  Value value_from_tt(Value v, int ply) {

    return  v == VALUE_NONE             ? VALUE_NONE
          : v >= VALUE_MATE_IN_MAX_PLY  ? v - ply
          : v <= VALUE_MATED_IN_MAX_PLY ? v + ply : v;
  }


  // update_pv() adds current move and appends child pv[]

  void update_pv(Move* pv, Move move, Move* childPv) {

    for (*pv++ = move; childPv && *childPv != MOVE_NONE; )
        *pv++ = *childPv++;
    *pv = MOVE_NONE;
  }


  // update_continuation_histories() updates histories of the move pairs formed
  // by moves at ply -1, -2, and -4 with current move.

  void update_continuation_histories(Stack* ss, Piece pc, Square to, int bonus) {

    for (int i : {1, 2, 4})
        if (is_ok((ss-i)->currentMove))
            (*(ss-i)->contHistory)[pc][to] << bonus;
  }


  // update_capture_stats() updates move sorting heuristics when a new capture best move is found

  void update_capture_stats(const Position& pos, Move move,
                            Move* captures, int captureCnt, int bonus) {

      CapturePieceToHistory& captureHistory =  pos.this_thread()->captureHistory;
      Piece moved_piece = pos.moved_piece(move);
      PieceType captured = type_of(pos.piece_on(to_sq(move)));
      captureHistory[moved_piece][to_sq(move)][captured] << bonus;

      // Decrease all the other played capture moves
      for (int i = 0; i < captureCnt; ++i)
      {
          moved_piece = pos.moved_piece(captures[i]);
          captured = type_of(pos.piece_on(to_sq(captures[i])));
          captureHistory[moved_piece][to_sq(captures[i])][captured] << -bonus;
      }
  }


  // update_quiet_stats() updates move sorting heuristics when a new quiet best move is found

  void update_quiet_stats(const Position& pos, Stack* ss, Move move,
                          Move* quiets, int quietsCnt, int bonus) {

    if (ss->killers[0] != move)
    {
        ss->killers[1] = ss->killers[0];
        ss->killers[0] = move;
    }

    Color us = pos.side_to_move();
    Thread* thisThread = pos.this_thread();
    thisThread->mainHistory[us][from_to(move)] << bonus;
    update_continuation_histories(ss, pos.moved_piece(move), to_sq(move), bonus);

    if (is_ok((ss-1)->currentMove))
    {
        Square prevSq = to_sq((ss-1)->currentMove);
        thisThread->counterMoves[pos.piece_on(prevSq)][prevSq] = move;
    }

    // Decrease all the other played quiet moves
    for (int i = 0; i < quietsCnt; ++i)
    {
        thisThread->mainHistory[us][from_to(quiets[i])] << -bonus;
        update_continuation_histories(ss, pos.moved_piece(quiets[i]), to_sq(quiets[i]), -bonus);
    }
  }

  // When playing with strength handicap, choose best move among a set of RootMoves
  // using a statistical rule dependent on 'level'. Idea by Heinz van Saanen.

  Move Skill::pick_best(size_t multiPV) {

    const RootMoves& rootMoves = Threads.main()->rootMoves;
    static PRNG rng(now()); // PRNG sequence should be non-deterministic

    // RootMoves are already sorted by score in descending order
    Value topScore = rootMoves[0].score;
    int delta = std::min(topScore - rootMoves[multiPV - 1].score, PawnValueMg);
    int weakness = 120 - 2 * level;
    int maxScore = -VALUE_INFINITE;

    // Choose best move. For each move score we add two terms, both dependent on
    // weakness. One is deterministic and bigger for weaker levels, and one is
    // random. Then we choose the move with the resulting highest score.
    for (size_t i = 0; i < multiPV; ++i)
    {
        // This is our magic formula
        int push = (  weakness * int(topScore - rootMoves[i].score)
                    + delta * (rng.rand<unsigned>() % weakness)) / 128;

        if (rootMoves[i].score + push >= maxScore)
        {
            maxScore = rootMoves[i].score + push;
            best = rootMoves[i].pv[0];
        }
    }

    return best;
  }

} // namespace

/// MainThread::check_time() is used to print debug info and, more importantly,
/// to detect when we are out of available time and thus stop the search.

void MainThread::check_time() {

  if (--callsCnt > 0)
      return;

  // When using nodes, ensure checking rate is not lower than 0.1% of nodes
  callsCnt = Limits.nodes ? std::min(1024, int(Limits.nodes / 1024)) : 1024;

  static TimePoint lastInfoTime = now();

  TimePoint elapsed = Time.elapsed();
  TimePoint tick = Limits.startTime + elapsed;

  if (tick - lastInfoTime >= 1000)
  {
      lastInfoTime = tick;
      dbg_print();
  }

  // We should not stop pondering until told so by the GUI
  if (Threads.ponder)
      return;

  if (   (Limits.use_time_management() && elapsed > Time.maximum() - 10)
      || (Limits.movetime && elapsed >= Limits.movetime)
      || (Limits.nodes && Threads.nodes_searched() >= (uint64_t)Limits.nodes))
      Threads.stop = true;
}


/// UCI::pv() formats PV information according to the UCI protocol. UCI requires
/// that all (if any) unsearched PV lines are sent using a previous search score.

string UCI::pv(const Position& pos, Depth depth, Value alpha, Value beta) {

  std::stringstream ss;
  TimePoint elapsed = Time.elapsed() + 1;
  const RootMoves& rootMoves = pos.this_thread()->rootMoves;
  size_t PVIdx = pos.this_thread()->PVIdx;
  size_t multiPV = std::min((size_t)Options["MultiPV"], rootMoves.size());
  uint64_t nodesSearched = Threads.nodes_searched();
  uint64_t tbHits = Threads.tb_hits() + (TB::RootInTB ? rootMoves.size() : 0);

  for (size_t i = 0; i < multiPV; ++i)
  {
      bool updated = (i <= PVIdx && rootMoves[i].score != -VALUE_INFINITE);

      if (depth == ONE_PLY && !updated)
          continue;

      Depth d = updated ? depth : depth - ONE_PLY;
      Value v = updated ? rootMoves[i].score : rootMoves[i].previousScore;

      bool tb = TB::RootInTB && abs(v) < VALUE_MATE - MAX_PLY;
      v = tb ? TB::Score : v;

      if (ss.rdbuf()->in_avail()) // Not at first line
          ss << "\n";

      ss << "info"
         << " depth "    << d / ONE_PLY
         << " seldepth " << rootMoves[i].selDepth
         << " multipv "  << i + 1
         << " score "    << UCI::value(v);

      if (!tb && i == PVIdx)
          ss << (v >= beta ? " lowerbound" : v <= alpha ? " upperbound" : "");

      ss << " nodes "    << nodesSearched
         << " nps "      << nodesSearched * 1000 / elapsed;

      if (elapsed > 1000) // Earlier makes little sense
          ss << " hashfull " << TT.hashfull();

      ss << " tbhits "   << tbHits
         << " time "     << elapsed
         << " pv";

      for (Move m : rootMoves[i].pv)
          ss << " " << UCI::move(m, pos.is_chess960());
  }

  return ss.str();
}


/// RootMove::extract_ponder_from_tt() is called in case we have no ponder move
/// before exiting the search, for instance, in case we stop the search during a
/// fail high at root. We try hard to have a ponder move to return to the GUI,
/// otherwise in case of 'ponder on' we have nothing to think on.

bool RootMove::extract_ponder_from_tt(Position& pos) {

    StateInfo st;
    bool ttHit;

    assert(pv.size() == 1);

    if (!pv[0])
        return false;

    pos.do_move(pv[0], st);
    TTEntry* tte = TT.probe(pos.key(), ttHit);

    if (ttHit)
    {
        Move m = tte->move(); // Local copy to be SMP safe
        if (MoveList<LEGAL>(pos).contains(m))
            pv.push_back(m);
    }

    pos.undo_move(pv[0]);
    return pv.size() > 1;
}


void Tablebases::filter_root_moves(Position& pos, Search::RootMoves& rootMoves) {

    RootInTB = false;
    UseRule50 = Options["Syzygy50MoveRule"];
    ProbeDepth = Options["SyzygyProbeDepth"] * ONE_PLY;
    Cardinality = Options["SyzygyProbeLimit"];

    // Skip TB probing when no TB found: !TBLargest -> !TB::Cardinality
    if (Cardinality > MaxCardinality)
    {
        Cardinality = MaxCardinality;
        ProbeDepth = DEPTH_ZERO;
    }

    if (Cardinality < popcount(pos.pieces()) || pos.can_castle(ANY_CASTLING))
        return;

    // Don't filter any moves if the user requested analysis on multiple
    if (Options["MultiPV"] != 1)
        return;

    // If the current root position is in the tablebases, then RootMoves
    // contains only moves that preserve the draw or the win.
    RootInTB = root_probe(pos, rootMoves, TB::Score);

    if (!RootInTB) // If DTZ tables are missing, use WDL tables as a fallback
        RootInTB = root_probe_wdl(pos, rootMoves, TB::Score);

    if (RootInTB && !UseRule50)
        TB::Score =  TB::Score > VALUE_DRAW ?  VALUE_MATE - MAX_PLY - 1
                   : TB::Score < VALUE_DRAW ? -VALUE_MATE + MAX_PLY + 1
                                            :  VALUE_DRAW;

    // Since root_probe() and root_probe_wdl() dirty the root move scores,
    // we reset them to -VALUE_INFINITE
    for (RootMove& rm : rootMoves)
        rm.score = -VALUE_INFINITE;
}<|MERGE_RESOLUTION|>--- conflicted
+++ resolved
@@ -700,19 +700,12 @@
     if (skipEarlyPruning || !pos.non_pawn_material(pos.side_to_move()))
         goto moves_loop;
 
-<<<<<<< HEAD
-    // Step 7. Razoring (skipped when in check, ~2 Elo)
-    if (  !PvNode
-        && depth < 3 * ONE_PLY
-        && eval <= alpha - RazorMargin[depth / ONE_PLY])
-=======
     // Step 7. Razoring (skipped when in check)
     if (   !PvNode
         &&  depth < 3 * ONE_PLY
         &&  ttMove == MOVE_NONE
         &&  eval <= alpha - RazorMargin[depth / ONE_PLY]
         &&  abs(eval) < 2 * VALUE_KNOWN_WIN)
->>>>>>> 9f75a4db
     {
         Value ralpha = alpha - (depth >= 2 * ONE_PLY) * RazorMargin[depth / ONE_PLY];
         Value v = qsearch<NonPV>(pos, ss, ralpha, ralpha+1);
@@ -720,13 +713,8 @@
             return v;
     }
 
-<<<<<<< HEAD
-    // Step 8. Futility pruning: child node (skipped when in check, ~30 Elo)
-    if (   !rootNode
-=======
     // Step 8. Futility pruning: child node (skipped when in check)
     if (   !PvNode
->>>>>>> 9f75a4db
         &&  depth < 7 * ONE_PLY
         &&  eval - futility_margin(depth, improving) >= beta
         &&  eval < VALUE_KNOWN_WIN  // Do not return unproven wins
@@ -913,13 +901,8 @@
       // Calculate new depth for this move
       newDepth = depth - ONE_PLY + extension;
 
-<<<<<<< HEAD
-      // Step 14. Pruning at shallow depth (~170 Elo)
-      if (  !rootNode
-=======
       // Step 14. Pruning at shallow depth
       if (  !PvNode
->>>>>>> 9f75a4db
           && pos.non_pawn_material(pos.side_to_move())
           && bestValue > VALUE_MATED_IN_MAX_PLY)
       {
