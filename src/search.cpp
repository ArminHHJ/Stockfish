--- conflicted
+++ resolved
@@ -986,13 +986,8 @@
         && depth <= 2 * ONE_PLY)
     {
         if (   depth == ONE_PLY
-<<<<<<< HEAD
             && eval + RazorMargin1[pos.variant()] <= alpha)
-            return qsearch<NonPV, false>(pos, ss, alpha, alpha+1);
-=======
-            && eval + RazorMargin1 <= alpha)
             return qsearch<NonPV>(pos, ss, alpha, alpha+1);
->>>>>>> b2961ade
 
         else if (eval + RazorMargin2 <= alpha)
         {
