--- conflicted
+++ resolved
@@ -446,15 +446,11 @@
                   }
               }
               else if (bestValue >= beta)
-<<<<<<< HEAD
               {
-                  beta = std::min(bestValue + delta, VALUE_INFINITE);
+                  beta = std::min(bestValue + delta2, VALUE_INFINITE);
                   if (mainThread)
                 	  ++failedHighCnt;
               }
-=======
-                  beta = std::min(bestValue + delta2, VALUE_INFINITE);
->>>>>>> 6221c529
               else
                   break;
 
