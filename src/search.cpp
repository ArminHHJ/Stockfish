/*
  Stockfish, a UCI chess playing engine derived from Glaurung 2.1
  Copyright (C) 2004-2008 Tord Romstad (Glaurung author)
  Copyright (C) 2008-2015 Marco Costalba, Joona Kiiski, Tord Romstad
  Copyright (C) 2015-2018 Marco Costalba, Joona Kiiski, Gary Linscott, Tord Romstad

  Stockfish is free software: you can redistribute it and/or modify
  it under the terms of the GNU General Public License as published by
  the Free Software Foundation, either version 3 of the License, or
  (at your option) any later version.

  Stockfish is distributed in the hope that it will be useful,
  but WITHOUT ANY WARRANTY; without even the implied warranty of
  MERCHANTABILITY or FITNESS FOR A PARTICULAR PURPOSE.  See the
  GNU General Public License for more details.

  You should have received a copy of the GNU General Public License
  along with this program.  If not, see <http://www.gnu.org/licenses/>.
*/

#include <algorithm>
#include <cassert>
#include <cmath>
#include <cstring>   // For std::memset
#include <iostream>
#include <sstream>

#include "evaluate.h"
#include "misc.h"
#include "movegen.h"
#include "movepick.h"
#include "position.h"
#include "search.h"
#include "thread.h"
#include "timeman.h"
#include "tt.h"
#include "uci.h"
#include "syzygy/tbprobe.h"

namespace Search {

  LimitsType Limits;
}

namespace Tablebases {

  int Cardinality;
  bool RootInTB;
  bool UseRule50;
  Depth ProbeDepth;
}

namespace TB = Tablebases;

using std::string;
using Eval::evaluate;
using namespace Search;

namespace {

  // Different node types, used as a template parameter
  enum NodeType { NonPV, PV };

  // Sizes and phases of the skip-blocks, used for distributing search depths across the threads
  constexpr int SkipSize[]  = { 1, 1, 2, 2, 2, 2, 3, 3, 3, 3, 3, 3, 4, 4, 4, 4, 4, 4, 4, 4 };
  constexpr int SkipPhase[] = { 0, 1, 0, 1, 2, 3, 0, 1, 2, 3, 4, 5, 0, 1, 2, 3, 4, 5, 6, 7 };

  // Razor and futility margins
  constexpr int RazorMargin = 600;
  Value futility_margin(Depth d, bool improving) {
    return Value((175 - 50 * improving) * d / ONE_PLY);
  }

  // Futility and reductions lookup tables, initialized at startup
  int FutilityMoveCounts[2][16]; // [improving][depth]
  int Reductions[2][2][128][64];  // [pv][improving][depth][moveNumber]

  template <bool PvNode> Depth reduction(bool i, Depth d, int mn) {
    return Reductions[PvNode][i][std::min(d / ONE_PLY, 127)][std::min(mn, 63)] * ONE_PLY;
  }

  // History and stats update bonus, based on depth
  int stat_bonus(Depth depth) {
    int d = depth / ONE_PLY;
    return d > 17 ? 0 : 29 * d * d + 138 * d - 134;
  }

  // Skill structure is used to implement strength limit
  struct Skill {
    explicit Skill(int l) : level(l) {}
    bool enabled() const { return level < 20; }
    bool time_to_pick(Depth depth) const { return depth / ONE_PLY == 1 + level; }
    Move pick_best(size_t multiPV);

    int level;
    Move best = MOVE_NONE;
  };

  template <NodeType NT>
  Value search(Position& pos, Stack* ss, Value alpha, Value beta, Depth depth, bool cutNode);

  template <NodeType NT>
  Value qsearch(Position& pos, Stack* ss, Value alpha, Value beta, Depth depth = DEPTH_ZERO);

  Value value_to_tt(Value v, int ply);
  Value value_from_tt(Value v, int ply);
  void update_pv(Move* pv, Move move, Move* childPv);
  void update_continuation_histories(Stack* ss, Piece pc, Square to, int bonus);
  void update_quiet_stats(const Position& pos, Stack* ss, Move move, Move* quiets, int quietsCnt, int bonus);
  void update_capture_stats(const Position& pos, Move move, Move* captures, int captureCnt, int bonus);

  inline bool gives_check(const Position& pos, Move move) {
    Color us = pos.side_to_move();
    return  type_of(move) == NORMAL && !(pos.blockers_for_king(~us) & pos.pieces(us))
          ? pos.check_squares(type_of(pos.moved_piece(move))) & to_sq(move)
          : pos.gives_check(move);
  }

  // perft() is our utility to verify move generation. All the leaf nodes up
  // to the given depth are generated and counted, and the sum is returned.
  template<bool Root>
  uint64_t perft(Position& pos, Depth depth) {

    StateInfo st;
    uint64_t cnt, nodes = 0;
    const bool leaf = (depth == 2 * ONE_PLY);

    for (const auto& m : MoveList<LEGAL>(pos))
    {
        if (Root && depth <= ONE_PLY)
            cnt = 1, nodes++;
        else
        {
            pos.do_move(m, st);
            cnt = leaf ? MoveList<LEGAL>(pos).size() : perft<false>(pos, depth - ONE_PLY);
            nodes += cnt;
            pos.undo_move(m);
        }
        if (Root)
            sync_cout << UCI::move(m, pos.is_chess960()) << ": " << cnt << sync_endl;
    }
    return nodes;
  }

} // namespace


/// Search::init() is called at startup to initialize various lookup tables

void Search::init() {

  for (int imp = 0; imp <= 1; ++imp)
      for (int d = 1; d < 128; ++d)
          for (int mc = 1; mc < 64; ++mc)
          {
              double r = 0.215 * d * (1.0 - exp(-8.0 / d)) * log(mc);

              Reductions[NonPV][imp][d][mc] = int(std::round(r));
              Reductions[PV][imp][d][mc] = std::max(Reductions[NonPV][imp][d][mc] - 1, 0);

              // Increase reduction for non-PV nodes when eval is not improving
              if (!imp && r > 1.0)
                Reductions[NonPV][imp][d][mc]++;
          }

  for (int d = 0; d < 16; ++d)
  {
      FutilityMoveCounts[0][d] = int(2.4 + 0.74 * pow(d, 1.78));
      FutilityMoveCounts[1][d] = int(5.0 + 1.00 * pow(d, 2.00));
  }
}


/// Search::clear() resets search state to its initial value

void Search::clear() {

  Threads.main()->wait_for_search_finished();

  Time.availableNodes = 0;
  TT.clear();
  Threads.clear();
}


/// MainThread::search() is called by the main thread when the program receives
/// the UCI 'go' command. It searches from the root position and outputs the "bestmove".

void MainThread::search() {

  if (Limits.perft)
  {
      nodes = perft<true>(rootPos, Limits.perft * ONE_PLY);
      sync_cout << "\nNodes searched: " << nodes << "\n" << sync_endl;
      return;
  }

  Color us = rootPos.side_to_move();
  Time.init(Limits, us, rootPos.game_ply());
  TT.new_search();

  if (rootMoves.empty())
  {
      rootMoves.emplace_back(MOVE_NONE);
      sync_cout << "info depth 0 score "
                << UCI::value(rootPos.checkers() ? -VALUE_MATE : VALUE_DRAW)
                << sync_endl;
  }
  else
  {
      for (Thread* th : Threads)
          if (th != this)
              th->start_searching();

      Thread::search(); // Let's start searching!
  }

  // When we reach the maximum depth, we can arrive here without a raise of
  // Threads.stop. However, if we are pondering or in an infinite search,
  // the UCI protocol states that we shouldn't print the best move before the
  // GUI sends a "stop" or "ponderhit" command. We therefore simply wait here
  // until the GUI sends one of those commands (which also raises Threads.stop).
  Threads.stopOnPonderhit = true;

  while (!Threads.stop && (Threads.ponder || Limits.infinite))
  {} // Busy wait for a stop or a ponder reset

  // Stop the threads if not already stopped (also raise the stop if
  // "ponderhit" just reset Threads.ponder).
  Threads.stop = true;

  // Wait until all threads have finished
  for (Thread* th : Threads)
      if (th != this)
          th->wait_for_search_finished();

  // When playing in 'nodes as time' mode, subtract the searched nodes from
  // the available ones before exiting.
  if (Limits.npmsec)
      Time.availableNodes += Limits.inc[us] - Threads.nodes_searched();

  // Check if there are threads with a better score than main thread
  Thread* bestThread = this;
  if (    Options["MultiPV"] == 1
      && !Limits.depth
      && !Skill(Options["Skill Level"]).enabled()
      &&  rootMoves[0].pv[0] != MOVE_NONE)
  {
      std::map<Move, int> votes;
      Value minScore = this->rootMoves[0].score;

      // Find out minimum score and reset votes for moves which can be voted
      for (Thread* th: Threads)
      {
          minScore = std::min(minScore, th->rootMoves[0].score);
          votes[th->rootMoves[0].pv[0]] = 0;
      }

      // Vote according to score and depth
      for (Thread* th : Threads)
          votes[th->rootMoves[0].pv[0]] +=  int(th->rootMoves[0].score - minScore)
                                          + int(th->completedDepth);

      // Select best thread
      int bestVote = votes[this->rootMoves[0].pv[0]];
      for (Thread* th : Threads)
      {
          if (votes[th->rootMoves[0].pv[0]] > bestVote)
          {
              bestVote = votes[th->rootMoves[0].pv[0]];
              bestThread = th;
          }
      }
  }

  previousScore = bestThread->rootMoves[0].score;

  // Send again PV info if we have a new best thread
  if (bestThread != this)
      sync_cout << UCI::pv(bestThread->rootPos, bestThread->completedDepth, -VALUE_INFINITE, VALUE_INFINITE) << sync_endl;

  sync_cout << "bestmove " << UCI::move(bestThread->rootMoves[0].pv[0], rootPos.is_chess960());

  if (bestThread->rootMoves[0].pv.size() > 1 || bestThread->rootMoves[0].extract_ponder_from_tt(rootPos))
      std::cout << " ponder " << UCI::move(bestThread->rootMoves[0].pv[1], rootPos.is_chess960());

  std::cout << sync_endl;
}


/// Thread::search() is the main iterative deepening loop. It calls search()
/// repeatedly with increasing depth until the allocated thinking time has been
/// consumed, the user stops the search, or the maximum search depth is reached.

void Thread::search() {

  Stack stack[MAX_PLY+7], *ss = stack+4; // To reference from (ss-4) to (ss+2)
  Value bestValue, alpha, beta, delta1, delta2;
  Move  lastBestMove = MOVE_NONE;
  Depth lastBestMoveDepth = DEPTH_ZERO;
  MainThread* mainThread = (this == Threads.main() ? Threads.main() : nullptr);
  double timeReduction = 1.0;
  Color us = rootPos.side_to_move();
  bool failedLow;

  std::memset(ss-4, 0, 7 * sizeof(Stack));
  for (int i = 4; i > 0; i--)
     (ss-i)->continuationHistory = &this->continuationHistory[NO_PIECE][0]; // Use as sentinel

  bestValue = delta1 = delta2 = alpha = -VALUE_INFINITE;
  beta = VALUE_INFINITE;

  if (mainThread)
      mainThread->bestMoveChanges = 0, failedLow = false;

  size_t multiPV = Options["MultiPV"];
  Skill skill(Options["Skill Level"]);

  // When playing with strength handicap enable MultiPV search that we will
  // use behind the scenes to retrieve a set of possible moves.
  if (skill.enabled())
      multiPV = std::max(multiPV, (size_t)4);

  multiPV = std::min(multiPV, rootMoves.size());

  int ct = int(Options["Contempt"]) * PawnValueEg / 100; // From centipawns

  // In analysis mode, adjust contempt in accordance with user preference
  if (Limits.infinite || Options["UCI_AnalyseMode"])
      ct =  Options["Analysis Contempt"] == "Off"  ? 0
          : Options["Analysis Contempt"] == "Both" ? ct
          : Options["Analysis Contempt"] == "White" && us == BLACK ? -ct
          : Options["Analysis Contempt"] == "Black" && us == WHITE ? -ct
          : ct;

  // In evaluate.cpp the evaluation is from the white point of view
  contempt = (us == WHITE ?  make_score(ct, ct / 2)
                          : -make_score(ct, ct / 2));

  // Iterative deepening loop until requested to stop or the target depth is reached
  while (   (rootDepth += ONE_PLY) < DEPTH_MAX
         && !Threads.stop
         && !(Limits.depth && mainThread && rootDepth / ONE_PLY > Limits.depth))
  {
      // Distribute search depths across the helper threads
      if (idx > 0)
      {
          int i = (idx - 1) % 20;
          if (((rootDepth / ONE_PLY + SkipPhase[i]) / SkipSize[i]) % 2)
              continue;  // Retry with an incremented rootDepth
      }

      // Age out PV variability metric
      if (mainThread)
          mainThread->bestMoveChanges *= 0.517, failedLow = false;

      // Save the last iteration's scores before first PV line is searched and
      // all the move scores except the (new) PV are set to -VALUE_INFINITE.
      for (RootMove& rm : rootMoves)
          rm.previousScore = rm.score;

      size_t pvFirst = 0;
      pvLast = 0;

      // MultiPV loop. We perform a full root search for each PV line
      for (pvIdx = 0; pvIdx < multiPV && !Threads.stop; ++pvIdx)
      {
          if (pvIdx == pvLast)
          {
              pvFirst = pvLast;
              for (pvLast++; pvLast < rootMoves.size(); pvLast++)
                  if (rootMoves[pvLast].tbRank != rootMoves[pvFirst].tbRank)
                      break;
          }

          // Reset UCI info selDepth for each depth and each PV line
          selDepth = 0;

          // Reset aspiration window starting size
          if (rootDepth >= 5 * ONE_PLY)
          {
              Value prevScore = rootMoves[pvIdx].previousScore;
              delta1 = (prevScore < 0) ? Value(int(6.0 + 0.075 * abs(prevScore))) : Value(14);
              delta2 = (prevScore > 0) ? Value(int(6.0 + 0.075 * abs(prevScore))) : Value(14);
              alpha = std::max(prevScore - delta1,-VALUE_INFINITE);
              beta  = std::min(prevScore + delta2, VALUE_INFINITE);

              // Adjust contempt based on root move's previousScore (dynamic contempt)
              int dct = ct + (ct ? 88 * prevScore / (abs(prevScore) + 200) : 0);

              contempt = (us == WHITE ?  make_score(dct, dct / 2)
                                      : -make_score(dct, dct / 2));
          }

          // Start with a small aspiration window and, in the case of a fail
          // high/low, re-search with a bigger window until we don't fail
          // high/low anymore.
          while (true)
          {
              bestValue = ::search<PV>(rootPos, ss, alpha, beta, rootDepth, false);

              // Bring the best move to the front. It is critical that sorting
              // is done with a stable algorithm because all the values but the
              // first and eventually the new best one are set to -VALUE_INFINITE
              // and we want to keep the same order for all the moves except the
              // new PV that goes to the front. Note that in case of MultiPV
              // search the already searched PV lines are preserved.
              std::stable_sort(rootMoves.begin() + pvIdx, rootMoves.begin() + pvLast);

              // If search has been stopped, we break immediately. Sorting is
              // safe because RootMoves is still valid, although it refers to
              // the previous iteration.
              if (Threads.stop)
                  break;

              // When failing high/low give some update (without cluttering
              // the UI) before a re-search.
              if (   mainThread
                  && multiPV == 1
                  && (bestValue <= alpha || bestValue >= beta)
                  && Time.elapsed() > 3000)
                  sync_cout << UCI::pv(rootPos, rootDepth, alpha, beta) << sync_endl;

              // In case of failing low/high increase aspiration window and
              // re-search, otherwise exit the loop.
              if (bestValue <= alpha)
              {
                  beta = (alpha + beta) / 2;
                  alpha = std::max(bestValue - delta1, -VALUE_INFINITE);

                  if (mainThread)
                  {
                      failedLow = true;
                      Threads.stopOnPonderhit = false;
                  }
              }
              else if (bestValue >= beta)
                  beta = std::min(bestValue + delta2, VALUE_INFINITE);
              else
                  break;

              delta1 += delta1 / 4 + 5;
              delta2 += delta2 / 4 + 5;

              assert(alpha >= -VALUE_INFINITE && beta <= VALUE_INFINITE);
          }

          // Sort the PV lines searched so far and update the GUI
          std::stable_sort(rootMoves.begin() + pvFirst, rootMoves.begin() + pvIdx + 1);

          if (    mainThread
              && (Threads.stop || pvIdx + 1 == multiPV || Time.elapsed() > 3000))
              sync_cout << UCI::pv(rootPos, rootDepth, alpha, beta) << sync_endl;
      }

      if (!Threads.stop)
          completedDepth = rootDepth;

      if (rootMoves[0].pv[0] != lastBestMove) {
         lastBestMove = rootMoves[0].pv[0];
         lastBestMoveDepth = rootDepth;
      }

      // Have we found a "mate in x"?
      if (   Limits.mate
          && bestValue >= VALUE_MATE_IN_MAX_PLY
          && VALUE_MATE - bestValue <= 2 * Limits.mate)
          Threads.stop = true;

      if (!mainThread)
          continue;

      // If skill level is enabled and time is up, pick a sub-optimal best move
      if (skill.enabled() && skill.time_to_pick(rootDepth))
          skill.pick_best(multiPV);

      // Do we have time for the next iteration? Can we stop searching now?
      if (    Limits.use_time_management()
          && !Threads.stop
          && !Threads.stopOnPonderhit)
          {
              const int F[] = { failedLow,
                                bestValue - mainThread->previousScore };

              int improvingFactor = std::max(246, std::min(832, 306 + 119 * F[0] - 6 * F[1]));

              // If the bestMove is stable over several iterations, reduce time accordingly
              timeReduction = 1.0;
              for (int i : {3, 4, 5})
                  if (lastBestMoveDepth * i < completedDepth)
                     timeReduction *= 1.25;

              // Use part of the gained time from a previous stable move for the current move
              double bestMoveInstability = 1.0 + mainThread->bestMoveChanges;
              bestMoveInstability *= std::pow(mainThread->previousTimeReduction, 0.528) / timeReduction;

              // Stop the search if we have only one legal move, or if available time elapsed
              if (   rootMoves.size() == 1
                  || Time.elapsed() > Time.optimum() * bestMoveInstability * improvingFactor / 581)
              {
                  // If we are allowed to ponder do not stop the search now but
                  // keep pondering until the GUI sends "ponderhit" or "stop".
                  if (Threads.ponder)
                      Threads.stopOnPonderhit = true;
                  else
                      Threads.stop = true;
              }
          }
  }

  if (!mainThread)
      return;

  mainThread->previousTimeReduction = timeReduction;

  // If skill level is enabled, swap best PV line with the sub-optimal one
  if (skill.enabled())
      std::swap(rootMoves[0], *std::find(rootMoves.begin(), rootMoves.end(),
                skill.best ? skill.best : skill.pick_best(multiPV)));
}


namespace {

  // search<>() is the main search function for both PV and non-PV nodes

  template <NodeType NT>
  Value search(Position& pos, Stack* ss, Value alpha, Value beta, Depth depth, bool cutNode) {

    constexpr bool PvNode = NT == PV;
    const bool rootNode = PvNode && ss->ply == 0;

    // Check if we have an upcoming move which draws by repetition, or
    // if the opponent had an alternative move earlier to this position.
    if (   pos.rule50_count() >= 3
        && alpha < VALUE_DRAW
        && !rootNode
        && pos.has_game_cycle(ss->ply))
    {
        alpha = VALUE_DRAW;
        if (alpha >= beta)
            return alpha;
    }

    // Dive into quiescence search when the depth reaches zero
    if (depth < ONE_PLY)
        return qsearch<NT>(pos, ss, alpha, beta);

    assert(-VALUE_INFINITE <= alpha && alpha < beta && beta <= VALUE_INFINITE);
    assert(PvNode || (alpha == beta - 1));
    assert(DEPTH_ZERO < depth && depth < DEPTH_MAX);
    assert(!(PvNode && cutNode));
    assert(depth / ONE_PLY * ONE_PLY == depth);

    Move pv[MAX_PLY+1], capturesSearched[32], quietsSearched[64];
    StateInfo st;
    TTEntry* tte;
    Key posKey;
    Move ttMove, move, excludedMove, bestMove;
    Depth extension, newDepth;
    Value bestValue, value, ttValue, eval, maxValue, pureStaticEval;
    bool ttHit, inCheck, givesCheck, improving;
    bool captureOrPromotion, doFullDepthSearch, moveCountPruning, skipQuiets, ttCapture, pvExact;
    Piece movedPiece;
    int moveCount, captureCount, quietCount;

    // Step 1. Initialize node
    Thread* thisThread = pos.this_thread();
    inCheck = pos.checkers();
    Color us = pos.side_to_move();
    moveCount = captureCount = quietCount = ss->moveCount = 0;
    bestValue = -VALUE_INFINITE;
    maxValue = VALUE_INFINITE;

    // Check for the available remaining time
    if (thisThread == Threads.main())
        static_cast<MainThread*>(thisThread)->check_time();

    // Used to send selDepth info to GUI (selDepth counts from 1, ply from 0)
    if (PvNode && thisThread->selDepth < ss->ply + 1)
        thisThread->selDepth = ss->ply + 1;

    if (!rootNode)
    {
        // Step 2. Check for aborted search and immediate draw
        if (   Threads.stop.load(std::memory_order_relaxed)
            || pos.is_draw(ss->ply)
            || ss->ply >= MAX_PLY)
            return (ss->ply >= MAX_PLY && !inCheck) ? evaluate(pos) - 10 * ((ss-1)->statScore > 0)
                                                    : VALUE_DRAW;

        // Step 3. Mate distance pruning. Even if we mate at the next move our score
        // would be at best mate_in(ss->ply+1), but if alpha is already bigger because
        // a shorter mate was found upward in the tree then there is no need to search
        // because we will never beat the current alpha. Same logic but with reversed
        // signs applies also in the opposite condition of being mated instead of giving
        // mate. In this case return a fail-high score.
        alpha = std::max(mated_in(ss->ply), alpha);
        beta = std::min(mate_in(ss->ply+1), beta);
        if (alpha >= beta)
            return alpha;
    }

    assert(0 <= ss->ply && ss->ply < MAX_PLY);

    (ss+1)->ply = ss->ply + 1;
    ss->currentMove = (ss+1)->excludedMove = bestMove = MOVE_NONE;
    ss->continuationHistory = &thisThread->continuationHistory[NO_PIECE][0];
    (ss+2)->killers[0] = (ss+2)->killers[1] = MOVE_NONE;
    Square prevSq = to_sq((ss-1)->currentMove);

    // Initialize statScore to zero for the grandchildren of the current position.
    // So statScore is shared between all grandchildren and only the first grandchild
    // starts with statScore = 0. Later grandchildren start with the last calculated
    // statScore of the previous grandchild. This influences the reduction rules in
    // LMR which are based on the statScore of parent position.
    (ss+2)->statScore = 0;

    // Step 4. Transposition table lookup. We don't want the score of a partial
    // search to overwrite a previous full search TT value, so we use a different
    // position key in case of an excluded move.
    excludedMove = ss->excludedMove;
    posKey = pos.key() ^ Key(excludedMove << 16); // Isn't a very good hash
    tte = TT.probe(posKey, ttHit);
    ttValue = ttHit ? value_from_tt(tte->value(), ss->ply) : VALUE_NONE;
    ttMove =  rootNode ? thisThread->rootMoves[thisThread->pvIdx].pv[0]
            : ttHit    ? tte->move() : MOVE_NONE;

    // At non-PV nodes we check for an early TT cutoff
    if (  !PvNode
        && ttHit
        && tte->depth() >= depth
        && ttValue != VALUE_NONE // Possible in case of TT access race
        && (ttValue >= beta ? (tte->bound() & BOUND_LOWER)
                            : (tte->bound() & BOUND_UPPER)))
    {
        // If ttMove is quiet, update move sorting heuristics on TT hit
        if (ttMove)
        {
            if (ttValue >= beta)
            {
                if (!pos.capture_or_promotion(ttMove))
                    update_quiet_stats(pos, ss, ttMove, nullptr, 0, stat_bonus(depth));

                // Extra penalty for a quiet TT move in previous ply when it gets refuted
                if ((ss-1)->moveCount == 1 && !pos.captured_piece())
                    update_continuation_histories(ss-1, pos.piece_on(prevSq), prevSq, -stat_bonus(depth + ONE_PLY));
            }
            // Penalty for a quiet ttMove that fails low
            else if (!pos.capture_or_promotion(ttMove))
            {
                int penalty = -stat_bonus(depth);
                thisThread->mainHistory[us][from_to(ttMove)] << penalty;
                update_continuation_histories(ss, pos.moved_piece(ttMove), to_sq(ttMove), penalty);
            }
        }
        return ttValue;
    }

    // Step 5. Tablebases probe
    if (!rootNode && TB::Cardinality)
    {
        int piecesCount = pos.count<ALL_PIECES>();

        if (    piecesCount <= TB::Cardinality
            && (piecesCount <  TB::Cardinality || depth >= TB::ProbeDepth)
            &&  pos.rule50_count() == 0
            && !pos.can_castle(ANY_CASTLING))
        {
            TB::ProbeState err;
            TB::WDLScore wdl = Tablebases::probe_wdl(pos, &err);

            if (err != TB::ProbeState::FAIL)
            {
                thisThread->tbHits.fetch_add(1, std::memory_order_relaxed);

                int drawScore = TB::UseRule50 ? 1 : 0;

                value =  wdl < -drawScore ? -VALUE_MATE + MAX_PLY + ss->ply + 1
                       : wdl >  drawScore ?  VALUE_MATE - MAX_PLY - ss->ply - 1
                                          :  VALUE_DRAW + 2 * wdl * drawScore;

                Bound b =  wdl < -drawScore ? BOUND_UPPER
                         : wdl >  drawScore ? BOUND_LOWER : BOUND_EXACT;

                if (    b == BOUND_EXACT
                    || (b == BOUND_LOWER ? value >= beta : value <= alpha))
                {
                    tte->save(posKey, value_to_tt(value, ss->ply), b,
                              std::min(DEPTH_MAX - ONE_PLY, depth + 6 * ONE_PLY),
                              MOVE_NONE, VALUE_NONE);

                    return value;
                }

                if (PvNode)
                {
                    if (b == BOUND_LOWER)
                        bestValue = value, alpha = std::max(alpha, bestValue);
                    else
                        maxValue = value;
                }
            }
        }
    }

    // Step 6. Static evaluation of the position
    if (inCheck)
    {
        ss->staticEval = eval = pureStaticEval = VALUE_NONE;
        improving = false;
        goto moves_loop;  // Skip early pruning when in check
    }
    else if (ttHit)
    {
        // Never assume anything on values stored in TT
        ss->staticEval = eval = pureStaticEval = tte->eval();
        if (eval == VALUE_NONE)
            ss->staticEval = eval = pureStaticEval = evaluate(pos);

        // Can ttValue be used as a better position evaluation?
        if (    ttValue != VALUE_NONE
            && (tte->bound() & (ttValue > eval ? BOUND_LOWER : BOUND_UPPER)))
            eval = ttValue;
    }
    else
    {
        if ((ss-1)->currentMove != MOVE_NULL)
        {
            int p = (ss-1)->statScore;
            int bonus = p > 0 ? (-p - 2500) / 512 :
                        p < 0 ? (-p + 2500) / 512 : 0;

            pureStaticEval = evaluate(pos);
            ss->staticEval = eval = pureStaticEval + bonus;
        }
        else
            ss->staticEval = eval = pureStaticEval = -(ss-1)->staticEval + 2 * Eval::Tempo;

        tte->save(posKey, VALUE_NONE, BOUND_NONE, DEPTH_NONE, MOVE_NONE, pureStaticEval);
    }

    // Step 7. Razoring (~2 Elo)
    if (   depth < 2 * ONE_PLY
        && eval <= alpha - RazorMargin)
        return qsearch<NT>(pos, ss, alpha, beta);

    improving =   ss->staticEval >= (ss-2)->staticEval
               || (ss-2)->staticEval == VALUE_NONE;

    // Step 8. Futility pruning: child node (~30 Elo)
    if (   !rootNode
        &&  depth < 7 * ONE_PLY
        &&  eval - futility_margin(depth, improving) >= beta
        &&  eval < VALUE_KNOWN_WIN) // Do not return unproven wins
        return eval;

    // Step 9. Null move search with verification search (~40 Elo)
    if (   !PvNode
        && (ss-1)->currentMove != MOVE_NULL
        && (ss-1)->statScore < 23200
        &&  eval >= beta
        &&  ss->staticEval >= beta - int(320 * log(depth / ONE_PLY)) + 500
        && !excludedMove
        &&  thisThread->selDepth + 5 > thisThread->rootDepth / ONE_PLY
        &&  pos.non_pawn_material(us) > BishopValueMg
        && (ss->ply >= thisThread->nmpMinPly || us != thisThread->nmpColor))
    {
        assert(eval - beta >= 0);

        // Null move dynamic reduction based on depth and value
<<<<<<< HEAD
        Depth R = ((823 + 67 * depth / ONE_PLY) / 256 + std::min(int(eval - beta) / 200, 3)) * ONE_PLY;
=======
        Depth R = std::max(1, int(2.6 * log(depth / ONE_PLY)) + std::min((eval - beta) / Value(170), 3)) * ONE_PLY; 
>>>>>>> 2cd98a1b

        ss->currentMove = MOVE_NULL;
        ss->continuationHistory = &thisThread->continuationHistory[NO_PIECE][0];

        pos.do_null_move(st);

        Value nullValue = -search<NonPV>(pos, ss+1, -beta, -beta+1, depth-R, !cutNode);

        pos.undo_null_move();

        if (nullValue >= beta)
        {
            // Do not return unproven mate scores
            if (nullValue >= VALUE_MATE_IN_MAX_PLY)
                nullValue = beta;

            if (thisThread->nmpMinPly || (abs(beta) < VALUE_KNOWN_WIN && depth < 12 * ONE_PLY))
                return nullValue;

            assert(!thisThread->nmpMinPly); // Recursive verification is not allowed

            // Do verification search at high depths, with null move pruning disabled
            // for us, until ply exceeds nmpMinPly.
            thisThread->nmpMinPly = ss->ply + 3 * (depth-R) / 4;
            thisThread->nmpColor = us;

            Value v = search<NonPV>(pos, ss, beta-1, beta, depth-R, false);

            thisThread->nmpMinPly = 0;

            if (v >= beta)
                return nullValue;
        }
    }

    // Step 10. ProbCut (~10 Elo)
    // If we have a good enough capture and a reduced search returns a value
    // much above beta, we can (almost) safely prune the previous move.
    if (   !PvNode
        &&  depth >= 5 * ONE_PLY
        &&  abs(beta) < VALUE_MATE_IN_MAX_PLY)
    {
        Value rbeta = std::min(beta + 216 - 48 * improving, VALUE_INFINITE);
        MovePicker mp(pos, ttMove, rbeta - ss->staticEval, &thisThread->captureHistory);
        int probCutCount = 0;

        while (  (move = mp.next_move()) != MOVE_NONE
               && probCutCount < 3)
            if (move != excludedMove && pos.legal(move))
            {
                probCutCount++;

                ss->currentMove = move;
                ss->continuationHistory = &thisThread->continuationHistory[pos.moved_piece(move)][to_sq(move)];

                assert(depth >= 5 * ONE_PLY);

                pos.do_move(move, st);

                // Perform a preliminary qsearch to verify that the move holds
                value = -qsearch<NonPV>(pos, ss+1, -rbeta, -rbeta+1);

                // If the qsearch held perform the regular search
                if (value >= rbeta)
                    value = -search<NonPV>(pos, ss+1, -rbeta, -rbeta+1, depth - 4 * ONE_PLY, !cutNode);

                pos.undo_move(move);

                if (value >= rbeta)
                    return value;
            }
    }

    // Step 11. Internal iterative deepening (~2 Elo)
    if (    depth >= 8 * ONE_PLY
        && !ttMove)
    {
        search<NT>(pos, ss, alpha, beta, depth - 7 * ONE_PLY, cutNode);

        tte = TT.probe(posKey, ttHit);
        ttValue = ttHit ? value_from_tt(tte->value(), ss->ply) : VALUE_NONE;
        ttMove = ttHit ? tte->move() : MOVE_NONE;
    }

moves_loop: // When in check, search starts from here

    const PieceToHistory* contHist[] = { (ss-1)->continuationHistory, (ss-2)->continuationHistory, nullptr, (ss-4)->continuationHistory };
    Move countermove = thisThread->counterMoves[pos.piece_on(prevSq)][prevSq];

    MovePicker mp(pos, ttMove, depth, &thisThread->mainHistory,
                                      &thisThread->captureHistory,
                                      contHist,
                                      countermove,
                                      ss->killers);
    value = bestValue; // Workaround a bogus 'uninitialized' warning under gcc

    skipQuiets = false;
    ttCapture = false;
    pvExact = PvNode && ttHit && tte->bound() == BOUND_EXACT;

    // Step 12. Loop through all pseudo-legal moves until no moves remain
    // or a beta cutoff occurs.
    while ((move = mp.next_move(skipQuiets)) != MOVE_NONE)
    {
      assert(is_ok(move));

      if (move == excludedMove)
          continue;

      // At root obey the "searchmoves" option and skip moves not listed in Root
      // Move List. As a consequence any illegal move is also skipped. In MultiPV
      // mode we also skip PV moves which have been already searched and those
      // of lower "TB rank" if we are in a TB root position.
      if (rootNode && !std::count(thisThread->rootMoves.begin() + thisThread->pvIdx,
                                  thisThread->rootMoves.begin() + thisThread->pvLast, move))
          continue;

      ss->moveCount = ++moveCount;

      if (rootNode && thisThread == Threads.main() && Time.elapsed() > 3000)
          sync_cout << "info depth " << depth / ONE_PLY
                    << " currmove " << UCI::move(move, pos.is_chess960())
                    << " currmovenumber " << moveCount + thisThread->pvIdx << sync_endl;
      if (PvNode)
          (ss+1)->pv = nullptr;

      extension = DEPTH_ZERO;
      captureOrPromotion = pos.capture_or_promotion(move);
      movedPiece = pos.moved_piece(move);
      givesCheck = gives_check(pos, move);

      moveCountPruning =   depth < 16 * ONE_PLY
                        && moveCount >= FutilityMoveCounts[improving][depth / ONE_PLY];

      // Step 13. Extensions (~70 Elo)

      // Singular extension search (~60 Elo). If all moves but one fail low on a
      // search of (alpha-s, beta-s), and just one fails high on (alpha, beta),
      // then that move is singular and should be extended. To verify this we do
      // a reduced search on on all the other moves but the ttMove and if the
      // result is lower than ttValue minus a margin then we will extend the ttMove.
      if (    depth >= 8 * ONE_PLY
          &&  move == ttMove
          && !rootNode
          && !excludedMove // Recursive singular search is not allowed
          &&  ttValue != VALUE_NONE
          && (tte->bound() & BOUND_LOWER)
          &&  tte->depth() >= depth - 3 * ONE_PLY
          &&  pos.legal(move))
      {
          Value rBeta = std::max(ttValue - 2 * depth / ONE_PLY, -VALUE_MATE);
          ss->excludedMove = move;
          value = search<NonPV>(pos, ss, rBeta - 1, rBeta, depth / 2, cutNode);
          ss->excludedMove = MOVE_NONE;

          if (value < rBeta)
              extension = ONE_PLY;
      }
      else if (    givesCheck // Check extension (~2 Elo)
               && !moveCountPruning
               &&  pos.see_ge(move))
          extension = ONE_PLY;

      // Calculate new depth for this move
      newDepth = depth - ONE_PLY + extension;

      // Step 14. Pruning at shallow depth (~170 Elo)
      if (  !rootNode
          && pos.non_pawn_material(us)
          && bestValue > VALUE_MATED_IN_MAX_PLY)
      {
          if (   !captureOrPromotion
              && !givesCheck
              && (!pos.advanced_pawn_push(move) || pos.non_pawn_material() >= Value(5000)))
          {
              // Move count based pruning (~30 Elo)
              if (moveCountPruning)
              {
                  skipQuiets = true;
                  continue;
              }

              // Reduced depth of the next LMR search
              int lmrDepth = std::max(newDepth - reduction<PvNode>(improving, depth, moveCount), DEPTH_ZERO) / ONE_PLY;

              // Countermoves based pruning (~20 Elo)
              if (   lmrDepth < 3 + ((ss-1)->statScore > 0)
                  && (*contHist[0])[movedPiece][to_sq(move)] < CounterMovePruneThreshold
                  && (*contHist[1])[movedPiece][to_sq(move)] < CounterMovePruneThreshold)
                  continue;

              // Futility pruning: parent node (~2 Elo)
              if (   lmrDepth < 7
                  && !inCheck
                  && ss->staticEval + 256 + 200 * lmrDepth <= alpha)
                  continue;

              // Prune moves with negative SEE (~10 Elo)
              if (!pos.see_ge(move, Value(-29 * lmrDepth * lmrDepth)))
                  continue;
          }
          else if (   !extension // (~20 Elo)
                   && !pos.see_ge(move, -PawnValueEg * (depth / ONE_PLY)))
                  continue;
      }

      // Speculative prefetch as early as possible
      prefetch(TT.first_entry(pos.key_after(move)));

      // Check for legality just before making the move
      if (!rootNode && !pos.legal(move))
      {
          ss->moveCount = --moveCount;
          continue;
      }

      if (move == ttMove && captureOrPromotion)
          ttCapture = true;

      // Update the current move (this must be done after singular extension search)
      ss->currentMove = move;
      ss->continuationHistory = &thisThread->continuationHistory[movedPiece][to_sq(move)];

      // Step 15. Make the move
      pos.do_move(move, st, givesCheck);

      // Step 16. Reduced depth search (LMR). If the move fails high it will be
      // re-searched at full depth.
      if (    depth >= 3 * ONE_PLY
          &&  moveCount > 1
          && (!captureOrPromotion || moveCountPruning))
      {
          Depth r = reduction<PvNode>(improving, depth, moveCount);

          // Decrease reduction if opponent's move count is high (~10 Elo)
          if ((ss-1)->moveCount > 15)
              r -= ONE_PLY;

          if (!captureOrPromotion)
          {
              // Decrease reduction for exact PV nodes (~0 Elo)
              if (pvExact)
                  r -= ONE_PLY;

              // Increase reduction if ttMove is a capture (~0 Elo)
              if (ttCapture)
                  r += ONE_PLY;

              // Increase reduction for cut nodes (~5 Elo)
              if (cutNode)
                  r += 2 * ONE_PLY;

              // Decrease reduction for moves that escape a capture. Filter out
              // castling moves, because they are coded as "king captures rook" and
              // hence break make_move(). (~5 Elo)
              else if (    type_of(move) == NORMAL
                       && !pos.see_ge(make_move(to_sq(move), from_sq(move))))
                  r -= 2 * ONE_PLY;

              ss->statScore =  thisThread->mainHistory[us][from_to(move)]
                             + (*contHist[0])[movedPiece][to_sq(move)]
                             + (*contHist[1])[movedPiece][to_sq(move)]
                             + (*contHist[3])[movedPiece][to_sq(move)]
                             - 4000;

              // Decrease/increase reduction by comparing opponent's stat score (~10 Elo)
              if (ss->statScore >= 0 && (ss-1)->statScore < 0)
                  r -= ONE_PLY;

              else if ((ss-1)->statScore >= 0 && ss->statScore < 0)
                  r += ONE_PLY;

              // Decrease/increase reduction for moves with a good/bad history (~30 Elo)
              r -= ss->statScore / 20000 * ONE_PLY;
          }

          Depth d = std::max(newDepth - std::max(r, DEPTH_ZERO), ONE_PLY);

          value = -search<NonPV>(pos, ss+1, -(alpha+1), -alpha, d, true);

          doFullDepthSearch = (value > alpha && d != newDepth);
      }
      else
          doFullDepthSearch = !PvNode || moveCount > 1;

      // Step 17. Full depth search when LMR is skipped or fails high
      if (doFullDepthSearch)
          value = -search<NonPV>(pos, ss+1, -(alpha+1), -alpha, newDepth, !cutNode);

      // For PV nodes only, do a full PV search on the first move or after a fail
      // high (in the latter case search only if value < beta), otherwise let the
      // parent node fail low with value <= alpha and try another move.
      if (PvNode && (moveCount == 1 || (value > alpha && (rootNode || value < beta))))
      {
          (ss+1)->pv = pv;
          (ss+1)->pv[0] = MOVE_NONE;

          value = -search<PV>(pos, ss+1, -beta, -alpha, newDepth, false);
      }

      // Step 18. Undo move
      pos.undo_move(move);

      assert(value > -VALUE_INFINITE && value < VALUE_INFINITE);

      // Step 19. Check for a new best move
      // Finished searching the move. If a stop occurred, the return value of
      // the search cannot be trusted, and we return immediately without
      // updating best move, PV and TT.
      if (Threads.stop.load(std::memory_order_relaxed))
          return VALUE_ZERO;

      if (rootNode)
      {
          RootMove& rm = *std::find(thisThread->rootMoves.begin(),
                                    thisThread->rootMoves.end(), move);

          // PV move or new best move?
          if (moveCount == 1 || value > alpha)
          {
              rm.score = value;
              rm.selDepth = thisThread->selDepth;
              rm.pv.resize(1);

              assert((ss+1)->pv);

              for (Move* m = (ss+1)->pv; *m != MOVE_NONE; ++m)
                  rm.pv.push_back(*m);

              // We record how often the best move has been changed in each
              // iteration. This information is used for time management: When
              // the best move changes frequently, we allocate some more time.
              if (moveCount > 1 && thisThread == Threads.main())
                  ++static_cast<MainThread*>(thisThread)->bestMoveChanges;
          }
          else
              // All other moves but the PV are set to the lowest value: this
              // is not a problem when sorting because the sort is stable and the
              // move position in the list is preserved - just the PV is pushed up.
              rm.score = -VALUE_INFINITE;
      }

      if (value > bestValue)
      {
          bestValue = value;

          if (value > alpha)
          {
              bestMove = move;

              if (PvNode && !rootNode) // Update pv even in fail-high case
                  update_pv(ss->pv, move, (ss+1)->pv);

              if (PvNode && value < beta) // Update alpha! Always alpha < beta
                  alpha = value;
              else
              {
                  assert(value >= beta); // Fail high
                  ss->statScore = 0;
                  break;
              }
          }
      }

      if (move != bestMove)
      {
          if (captureOrPromotion && captureCount < 32)
              capturesSearched[captureCount++] = move;

          else if (!captureOrPromotion && quietCount < 64)
              quietsSearched[quietCount++] = move;
      }
    }

    // The following condition would detect a stop only after move loop has been
    // completed. But in this case bestValue is valid because we have fully
    // searched our subtree, and we can anyhow save the result in TT.
    /*
       if (Threads.stop)
        return VALUE_DRAW;
    */

    // Step 20. Check for mate and stalemate
    // All legal moves have been searched and if there are no legal moves, it
    // must be a mate or a stalemate. If we are in a singular extension search then
    // return a fail low score.

    assert(moveCount || !inCheck || excludedMove || !MoveList<LEGAL>(pos).size());

    if (!moveCount)
        bestValue = excludedMove ? alpha
                   :     inCheck ? mated_in(ss->ply) : VALUE_DRAW;
    else if (bestMove)
    {
        // Quiet best move: update move sorting heuristics
        if (!pos.capture_or_promotion(bestMove))
            update_quiet_stats(pos, ss, bestMove, quietsSearched, quietCount,
                               stat_bonus(depth + (bestValue > beta + PawnValueMg ? ONE_PLY : DEPTH_ZERO)));

        update_capture_stats(pos, bestMove, capturesSearched, captureCount, stat_bonus(depth + ONE_PLY));

        // Extra penalty for a quiet TT move in previous ply when it gets refuted
        if ((ss-1)->moveCount == 1 && !pos.captured_piece())
            update_continuation_histories(ss-1, pos.piece_on(prevSq), prevSq, -stat_bonus(depth + ONE_PLY));
    }
    // Bonus for prior countermove that caused the fail low
    else if (   (depth >= 3 * ONE_PLY || PvNode)
             && !pos.captured_piece()
             && is_ok((ss-1)->currentMove))
        update_continuation_histories(ss-1, pos.piece_on(prevSq), prevSq, stat_bonus(depth));

    if (PvNode)
        bestValue = std::min(bestValue, maxValue);

    if (!excludedMove)
        tte->save(posKey, value_to_tt(bestValue, ss->ply),
                  bestValue >= beta ? BOUND_LOWER :
                  PvNode && bestMove ? BOUND_EXACT : BOUND_UPPER,
                  depth, bestMove, pureStaticEval);

    assert(bestValue > -VALUE_INFINITE && bestValue < VALUE_INFINITE);

    return bestValue;
  }


  // qsearch() is the quiescence search function, which is called by the main
  // search function with depth zero, or recursively with depth less than ONE_PLY.
  template <NodeType NT>
  Value qsearch(Position& pos, Stack* ss, Value alpha, Value beta, Depth depth) {

    constexpr bool PvNode = NT == PV;

    assert(alpha >= -VALUE_INFINITE && alpha < beta && beta <= VALUE_INFINITE);
    assert(PvNode || (alpha == beta - 1));
    assert(depth <= DEPTH_ZERO);
    assert(depth / ONE_PLY * ONE_PLY == depth);

    Move pv[MAX_PLY+1];
    StateInfo st;
    TTEntry* tte;
    Key posKey;
    Move ttMove, move, bestMove;
    Depth ttDepth;
    Value bestValue, value, ttValue, futilityValue, futilityBase, oldAlpha;
    bool ttHit, inCheck, givesCheck, evasionPrunable;
    int moveCount;

    if (PvNode)
    {
        oldAlpha = alpha; // To flag BOUND_EXACT when eval above alpha and no available moves
        (ss+1)->pv = pv;
        ss->pv[0] = MOVE_NONE;
    }

    Thread* thisThread = pos.this_thread();
    (ss+1)->ply = ss->ply + 1;
    ss->currentMove = bestMove = MOVE_NONE;
    ss->continuationHistory = &thisThread->continuationHistory[NO_PIECE][0];
    inCheck = pos.checkers();
    moveCount = 0;

    // Check for an immediate draw or maximum ply reached
    if (   pos.is_draw(ss->ply)
        || ss->ply >= MAX_PLY)
        return (ss->ply >= MAX_PLY && !inCheck) ? evaluate(pos) : VALUE_DRAW;

    assert(0 <= ss->ply && ss->ply < MAX_PLY);

    // Decide whether or not to include checks: this fixes also the type of
    // TT entry depth that we are going to use. Note that in qsearch we use
    // only two types of depth in TT: DEPTH_QS_CHECKS or DEPTH_QS_NO_CHECKS.
    ttDepth = inCheck || depth >= DEPTH_QS_CHECKS ? DEPTH_QS_CHECKS
                                                  : DEPTH_QS_NO_CHECKS;
    // Transposition table lookup
    posKey = pos.key();
    tte = TT.probe(posKey, ttHit);
    ttValue = ttHit ? value_from_tt(tte->value(), ss->ply) : VALUE_NONE;
    ttMove = ttHit ? tte->move() : MOVE_NONE;

    if (  !PvNode
        && ttHit
        && tte->depth() >= ttDepth
        && ttValue != VALUE_NONE // Only in case of TT access race
        && (ttValue >= beta ? (tte->bound() & BOUND_LOWER)
                            : (tte->bound() & BOUND_UPPER)))
        return ttValue;

    // Evaluate the position statically
    if (inCheck)
    {
        ss->staticEval = VALUE_NONE;
        bestValue = futilityBase = -VALUE_INFINITE;
    }
    else
    {
        if (ttHit)
        {
            // Never assume anything on values stored in TT
            if ((ss->staticEval = bestValue = tte->eval()) == VALUE_NONE)
                ss->staticEval = bestValue = evaluate(pos);

            // Can ttValue be used as a better position evaluation?
            if (    ttValue != VALUE_NONE
                && (tte->bound() & (ttValue > bestValue ? BOUND_LOWER : BOUND_UPPER)))
                bestValue = ttValue;
        }
        else
            ss->staticEval = bestValue =
            (ss-1)->currentMove != MOVE_NULL ? evaluate(pos)
                                             : -(ss-1)->staticEval + 2 * Eval::Tempo;

        // Stand pat. Return immediately if static value is at least beta
        if (bestValue >= beta)
        {
            if (!ttHit)
                tte->save(posKey, value_to_tt(bestValue, ss->ply), BOUND_LOWER,
                          DEPTH_NONE, MOVE_NONE, ss->staticEval);

            return bestValue;
        }

        if (PvNode && bestValue > alpha)
            alpha = bestValue;

        futilityBase = bestValue + 128;
    }

    const PieceToHistory* contHist[] = { (ss-1)->continuationHistory, (ss-2)->continuationHistory, nullptr, (ss-4)->continuationHistory };

    // Initialize a MovePicker object for the current position, and prepare
    // to search the moves. Because the depth is <= 0 here, only captures,
    // queen promotions and checks (only if depth >= DEPTH_QS_CHECKS) will
    // be generated.
    MovePicker mp(pos, ttMove, depth, &thisThread->mainHistory,
                                      &thisThread->captureHistory,
                                      contHist,
                                      to_sq((ss-1)->currentMove));

    // Loop through the moves until no moves remain or a beta cutoff occurs
    while ((move = mp.next_move()) != MOVE_NONE)
    {
      assert(is_ok(move));

      givesCheck = gives_check(pos, move);

      moveCount++;

      // Futility pruning
      if (   !inCheck
          && !givesCheck
          &&  futilityBase > -VALUE_KNOWN_WIN
          && !pos.advanced_pawn_push(move))
      {
          assert(type_of(move) != ENPASSANT); // Due to !pos.advanced_pawn_push

          futilityValue = futilityBase + PieceValue[EG][pos.piece_on(to_sq(move))];

          if (futilityValue <= alpha)
          {
              bestValue = std::max(bestValue, futilityValue);
              continue;
          }

          if (futilityBase <= alpha && !pos.see_ge(move, VALUE_ZERO + 1))
          {
              bestValue = std::max(bestValue, futilityBase);
              continue;
          }
      }

      // Detect non-capture evasions that are candidates to be pruned
      evasionPrunable =    inCheck
                       &&  (depth != DEPTH_ZERO || moveCount > 2)
                       &&  bestValue > VALUE_MATED_IN_MAX_PLY
                       && !pos.capture(move);

      // Don't search moves with negative SEE values
      if (  (!inCheck || evasionPrunable)
          && !pos.see_ge(move))
          continue;

      // Speculative prefetch as early as possible
      prefetch(TT.first_entry(pos.key_after(move)));

      // Check for legality just before making the move
      if (!pos.legal(move))
      {
          moveCount--;
          continue;
      }

      ss->currentMove = move;
      ss->continuationHistory = &thisThread->continuationHistory[pos.moved_piece(move)][to_sq(move)];

      // Make and search the move
      pos.do_move(move, st, givesCheck);
      value = -qsearch<NT>(pos, ss+1, -beta, -alpha, depth - ONE_PLY);
      pos.undo_move(move);

      assert(value > -VALUE_INFINITE && value < VALUE_INFINITE);

      // Check for a new best move
      if (value > bestValue)
      {
          bestValue = value;

          if (value > alpha)
          {
              if (PvNode) // Update pv even in fail-high case
                  update_pv(ss->pv, move, (ss+1)->pv);

              if (PvNode && value < beta) // Update alpha here!
              {
                  alpha = value;
                  bestMove = move;
              }
              else // Fail high
              {
                  tte->save(posKey, value_to_tt(value, ss->ply), BOUND_LOWER,
                            ttDepth, move, ss->staticEval);

                  return value;
              }
          }
       }
    }

    // All legal moves have been searched. A special case: If we're in check
    // and no legal moves were found, it is checkmate.
    if (inCheck && bestValue == -VALUE_INFINITE)
        return mated_in(ss->ply); // Plies to mate from the root

    tte->save(posKey, value_to_tt(bestValue, ss->ply),
              PvNode && bestValue > oldAlpha ? BOUND_EXACT : BOUND_UPPER,
              ttDepth, bestMove, ss->staticEval);

    assert(bestValue > -VALUE_INFINITE && bestValue < VALUE_INFINITE);

    return bestValue;
  }


  // value_to_tt() adjusts a mate score from "plies to mate from the root" to
  // "plies to mate from the current position". Non-mate scores are unchanged.
  // The function is called before storing a value in the transposition table.

  Value value_to_tt(Value v, int ply) {

    assert(v != VALUE_NONE);

    return  v >= VALUE_MATE_IN_MAX_PLY  ? v + ply
          : v <= VALUE_MATED_IN_MAX_PLY ? v - ply : v;
  }


  // value_from_tt() is the inverse of value_to_tt(): It adjusts a mate score
  // from the transposition table (which refers to the plies to mate/be mated
  // from current position) to "plies to mate/be mated from the root".

  Value value_from_tt(Value v, int ply) {

    return  v == VALUE_NONE             ? VALUE_NONE
          : v >= VALUE_MATE_IN_MAX_PLY  ? v - ply
          : v <= VALUE_MATED_IN_MAX_PLY ? v + ply : v;
  }


  // update_pv() adds current move and appends child pv[]

  void update_pv(Move* pv, Move move, Move* childPv) {

    for (*pv++ = move; childPv && *childPv != MOVE_NONE; )
        *pv++ = *childPv++;
    *pv = MOVE_NONE;
  }


  // update_continuation_histories() updates histories of the move pairs formed
  // by moves at ply -1, -2, and -4 with current move.

  void update_continuation_histories(Stack* ss, Piece pc, Square to, int bonus) {

    for (int i : {1, 2, 4})
        if (is_ok((ss-i)->currentMove))
            (*(ss-i)->continuationHistory)[pc][to] << bonus;
  }


  // update_capture_stats() updates move sorting heuristics when a new capture best move is found

  void update_capture_stats(const Position& pos, Move move,
                            Move* captures, int captureCnt, int bonus) {

      CapturePieceToHistory& captureHistory =  pos.this_thread()->captureHistory;
      Piece moved_piece = pos.moved_piece(move);
      PieceType captured = type_of(pos.piece_on(to_sq(move)));

      if (pos.capture_or_promotion(move))
          captureHistory[moved_piece][to_sq(move)][captured] << bonus;

      // Decrease all the other played capture moves
      for (int i = 0; i < captureCnt; ++i)
      {
          moved_piece = pos.moved_piece(captures[i]);
          captured = type_of(pos.piece_on(to_sq(captures[i])));
          captureHistory[moved_piece][to_sq(captures[i])][captured] << -bonus;
      }
  }


  // update_quiet_stats() updates move sorting heuristics when a new quiet best move is found

  void update_quiet_stats(const Position& pos, Stack* ss, Move move,
                          Move* quiets, int quietsCnt, int bonus) {

    if (ss->killers[0] != move)
    {
        ss->killers[1] = ss->killers[0];
        ss->killers[0] = move;
    }

    Color us = pos.side_to_move();
    Thread* thisThread = pos.this_thread();
    thisThread->mainHistory[us][from_to(move)] << bonus;
    update_continuation_histories(ss, pos.moved_piece(move), to_sq(move), bonus);

    if (is_ok((ss-1)->currentMove))
    {
        Square prevSq = to_sq((ss-1)->currentMove);
        thisThread->counterMoves[pos.piece_on(prevSq)][prevSq] = move;
    }

    // Decrease all the other played quiet moves
    for (int i = 0; i < quietsCnt; ++i)
    {
        thisThread->mainHistory[us][from_to(quiets[i])] << -bonus;
        update_continuation_histories(ss, pos.moved_piece(quiets[i]), to_sq(quiets[i]), -bonus);
    }
  }

  // When playing with strength handicap, choose best move among a set of RootMoves
  // using a statistical rule dependent on 'level'. Idea by Heinz van Saanen.

  Move Skill::pick_best(size_t multiPV) {

    const RootMoves& rootMoves = Threads.main()->rootMoves;
    static PRNG rng(now()); // PRNG sequence should be non-deterministic

    // RootMoves are already sorted by score in descending order
    Value topScore = rootMoves[0].score;
    int delta = std::min(topScore - rootMoves[multiPV - 1].score, PawnValueMg);
    int weakness = 120 - 2 * level;
    int maxScore = -VALUE_INFINITE;

    // Choose best move. For each move score we add two terms, both dependent on
    // weakness. One is deterministic and bigger for weaker levels, and one is
    // random. Then we choose the move with the resulting highest score.
    for (size_t i = 0; i < multiPV; ++i)
    {
        // This is our magic formula
        int push = (  weakness * int(topScore - rootMoves[i].score)
                    + delta * (rng.rand<unsigned>() % weakness)) / 128;

        if (rootMoves[i].score + push >= maxScore)
        {
            maxScore = rootMoves[i].score + push;
            best = rootMoves[i].pv[0];
        }
    }

    return best;
  }

} // namespace

/// MainThread::check_time() is used to print debug info and, more importantly,
/// to detect when we are out of available time and thus stop the search.

void MainThread::check_time() {

  if (--callsCnt > 0)
      return;

  // When using nodes, ensure checking rate is not lower than 0.1% of nodes
  callsCnt = Limits.nodes ? std::min(1024, int(Limits.nodes / 1024)) : 1024;

  static TimePoint lastInfoTime = now();

  TimePoint elapsed = Time.elapsed();
  TimePoint tick = Limits.startTime + elapsed;

  if (tick - lastInfoTime >= 1000)
  {
      lastInfoTime = tick;
      dbg_print();
  }

  // We should not stop pondering until told so by the GUI
  if (Threads.ponder)
      return;

  if (   (Limits.use_time_management() && elapsed > Time.maximum() - 10)
      || (Limits.movetime && elapsed >= Limits.movetime)
      || (Limits.nodes && Threads.nodes_searched() >= (uint64_t)Limits.nodes))
      Threads.stop = true;
}


/// UCI::pv() formats PV information according to the UCI protocol. UCI requires
/// that all (if any) unsearched PV lines are sent using a previous search score.

string UCI::pv(const Position& pos, Depth depth, Value alpha, Value beta) {

  std::stringstream ss;
  TimePoint elapsed = Time.elapsed() + 1;
  const RootMoves& rootMoves = pos.this_thread()->rootMoves;
  size_t pvIdx = pos.this_thread()->pvIdx;
  size_t multiPV = std::min((size_t)Options["MultiPV"], rootMoves.size());
  uint64_t nodesSearched = Threads.nodes_searched();
  uint64_t tbHits = Threads.tb_hits() + (TB::RootInTB ? rootMoves.size() : 0);

  for (size_t i = 0; i < multiPV; ++i)
  {
      bool updated = (i <= pvIdx && rootMoves[i].score != -VALUE_INFINITE);

      if (depth == ONE_PLY && !updated)
          continue;

      Depth d = updated ? depth : depth - ONE_PLY;
      Value v = updated ? rootMoves[i].score : rootMoves[i].previousScore;

      bool tb = TB::RootInTB && abs(v) < VALUE_MATE - MAX_PLY;
      v = tb ? rootMoves[i].tbScore : v;

      if (ss.rdbuf()->in_avail()) // Not at first line
          ss << "\n";

      ss << "info"
         << " depth "    << d / ONE_PLY
         << " seldepth " << rootMoves[i].selDepth
         << " multipv "  << i + 1
         << " score "    << UCI::value(v);

      if (!tb && i == pvIdx)
          ss << (v >= beta ? " lowerbound" : v <= alpha ? " upperbound" : "");

      ss << " nodes "    << nodesSearched
         << " nps "      << nodesSearched * 1000 / elapsed;

      if (elapsed > 1000) // Earlier makes little sense
          ss << " hashfull " << TT.hashfull();

      ss << " tbhits "   << tbHits
         << " time "     << elapsed
         << " pv";

      for (Move m : rootMoves[i].pv)
          ss << " " << UCI::move(m, pos.is_chess960());
  }

  return ss.str();
}


/// RootMove::extract_ponder_from_tt() is called in case we have no ponder move
/// before exiting the search, for instance, in case we stop the search during a
/// fail high at root. We try hard to have a ponder move to return to the GUI,
/// otherwise in case of 'ponder on' we have nothing to think on.

bool RootMove::extract_ponder_from_tt(Position& pos) {

    StateInfo st;
    bool ttHit;

    assert(pv.size() == 1);

    if (!pv[0])
        return false;

    pos.do_move(pv[0], st);
    TTEntry* tte = TT.probe(pos.key(), ttHit);

    if (ttHit)
    {
        Move m = tte->move(); // Local copy to be SMP safe
        if (MoveList<LEGAL>(pos).contains(m))
            pv.push_back(m);
    }

    pos.undo_move(pv[0]);
    return pv.size() > 1;
}

void Tablebases::rank_root_moves(Position& pos, Search::RootMoves& rootMoves) {

    RootInTB = false;
    UseRule50 = bool(Options["Syzygy50MoveRule"]);
    ProbeDepth = int(Options["SyzygyProbeDepth"]) * ONE_PLY;
    Cardinality = int(Options["SyzygyProbeLimit"]);
    bool dtz_available = true;

    // Tables with fewer pieces than SyzygyProbeLimit are searched with
    // ProbeDepth == DEPTH_ZERO
    if (Cardinality > MaxCardinality)
    {
        Cardinality = MaxCardinality;
        ProbeDepth = DEPTH_ZERO;
    }

    if (Cardinality >= popcount(pos.pieces()) && !pos.can_castle(ANY_CASTLING))
    {
        // Rank moves using DTZ tables
        RootInTB = root_probe(pos, rootMoves);

        if (!RootInTB)
        {
            // DTZ tables are missing; try to rank moves using WDL tables
            dtz_available = false;
            RootInTB = root_probe_wdl(pos, rootMoves);
        }
    }

    if (RootInTB)
    {
        // Sort moves according to TB rank
        std::sort(rootMoves.begin(), rootMoves.end(),
                  [](const RootMove &a, const RootMove &b) { return a.tbRank > b.tbRank; } );

        // Probe during search only if DTZ is not available and we are winning
        if (dtz_available || rootMoves[0].tbScore <= VALUE_DRAW)
            Cardinality = 0;
    }
    else
    {
        // Assign the same rank to all moves
        for (auto& m : rootMoves)
            m.tbRank = 0;
    }
}<|MERGE_RESOLUTION|>--- conflicted
+++ resolved
@@ -769,11 +769,7 @@
         assert(eval - beta >= 0);
 
         // Null move dynamic reduction based on depth and value
-<<<<<<< HEAD
-        Depth R = ((823 + 67 * depth / ONE_PLY) / 256 + std::min(int(eval - beta) / 200, 3)) * ONE_PLY;
-=======
-        Depth R = std::max(1, int(2.6 * log(depth / ONE_PLY)) + std::min((eval - beta) / Value(170), 3)) * ONE_PLY; 
->>>>>>> 2cd98a1b
+        Depth R = std::max(1, int(2.6 * log(depth / ONE_PLY)) + std::min(int(eval - beta) / 200, 3)) * ONE_PLY; 
 
         ss->currentMove = MOVE_NULL;
         ss->continuationHistory = &thisThread->continuationHistory[NO_PIECE][0];
