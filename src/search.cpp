/*
  Stockfish, a UCI chess playing engine derived from Glaurung 2.1
  Copyright (C) 2004-2008 Tord Romstad (Glaurung author)
  Copyright (C) 2008-2015 Marco Costalba, Joona Kiiski, Tord Romstad
  Copyright (C) 2015-2018 Marco Costalba, Joona Kiiski, Gary Linscott, Tord Romstad

  Stockfish is free software: you can redistribute it and/or modify
  it under the terms of the GNU General Public License as published by
  the Free Software Foundation, either version 3 of the License, or
  (at your option) any later version.

  Stockfish is distributed in the hope that it will be useful,
  but WITHOUT ANY WARRANTY; without even the implied warranty of
  MERCHANTABILITY or FITNESS FOR A PARTICULAR PURPOSE.  See the
  GNU General Public License for more details.

  You should have received a copy of the GNU General Public License
  along with this program.  If not, see <http://www.gnu.org/licenses/>.
*/

#include <algorithm>
#include <cassert>
#include <cmath>
#include <cstring>   // For std::memset
#include <iostream>
#include <sstream>

#include "evaluate.h"
#include "misc.h"
#include "movegen.h"
#include "movepick.h"
#include "position.h"
#include "search.h"
#include "thread.h"
#include "timeman.h"
#include "tt.h"
#include "uci.h"
#include "syzygy/tbprobe.h"

namespace Search {

  LimitsType Limits;
}

namespace Tablebases {

  int Cardinality;
  bool RootInTB;
  bool UseRule50;
  Depth ProbeDepth;
}

namespace TB = Tablebases;

using std::string;
using Eval::evaluate;
using namespace Search;

namespace {

  // Time threshold for printing upperbound/lowerbound info
  const int PV_MIN_ELAPSED = 2500;

  // Different node types, used as a template parameter
  enum NodeType { NonPV, PV };

  // Sizes and phases of the skip-blocks, used for distributing search depths across the threads
  constexpr int SkipSize[]  = { 1, 1, 2, 2, 2, 2, 3, 3, 3, 3, 3, 3, 4, 4, 4, 4, 4, 4, 4, 4 };
  constexpr int SkipPhase[] = { 0, 1, 0, 1, 2, 3, 0, 1, 2, 3, 4, 5, 0, 1, 2, 3, 4, 5, 6, 7 };

  // Razor and futility margins
  constexpr int RazorMargin[VARIANT_NB] = {
  600,
#ifdef ANTI
  2234,
#endif
#ifdef ATOMIC
  600,
#endif
#ifdef CRAZYHOUSE
  600,
#endif
#ifdef EXTINCTION
  600,
#endif
#ifdef GRID
  600,
#endif
#ifdef HORDE
  600,
#endif
#ifdef KOTH
  600,
#endif
#ifdef LOSERS
  2351,
#endif
#ifdef RACE
  600,
#endif
#ifdef THREECHECK
  600,
#endif
#ifdef TWOKINGS
  600,
#endif
  };
  constexpr int FutilityMarginFactor[VARIANT_NB] = {
  175,
#ifdef ANTI
  611,
#endif
#ifdef ATOMIC
  585,
#endif
#ifdef CRAZYHOUSE
  150,
#endif
#ifdef EXTINCTION
  175,
#endif
#ifdef GRID
  206,
#endif
#ifdef HORDE
  176,
#endif
#ifdef KOTH
  217,
#endif
#ifdef LOSERS
  618,
#endif
#ifdef RACE
  361,
#endif
#ifdef THREECHECK
  248,
#endif
#ifdef TWOKINGS
  175,
#endif
  };
  constexpr int FutilityMarginParent[VARIANT_NB][2] = {
  { 256, 200 },
#ifdef ANTI
  { 331, 372 },
#endif
#ifdef ATOMIC
  { 512, 400 },
#endif
#ifdef CRAZYHOUSE
  { 256, 200 },
#endif
#ifdef EXTINCTION
  { 256, 200 },
#endif
#ifdef GRID
  { 278, 168 },
#endif
#ifdef HORDE
  { 261, 162 },
#endif
#ifdef KOTH
  { 418, 305 },
#endif
#ifdef LOSERS
  { 299, 281 },
#endif
#ifdef RACE
  { 304, 315 },
#endif
#ifdef THREECHECK
  { 420, 332 },
#endif
#ifdef TWOKINGS
  { 256, 200 },
#endif
  };
  constexpr int ProbcutMargin[VARIANT_NB] = {
  216,
#ifdef ANTI
  216,
#endif
#ifdef ATOMIC
  200,
#endif
#ifdef CRAZYHOUSE
  200,
#endif
#ifdef EXTINCTION
  400,
#endif
#ifdef GRID
  222,
#endif
#ifdef HORDE
  153,
#endif
#ifdef KOTH
  324,
#endif
#ifdef LOSERS
  200,
#endif
#ifdef RACE
  242,
#endif
#ifdef THREECHECK
  418,
#endif
#ifdef TWOKINGS
  200,
#endif
  };
  Value futility_margin(Variant var, Depth d, bool improving) {
    return Value((FutilityMarginFactor[var] - 50 * improving) * d / ONE_PLY);
  }

  // Futility and reductions lookup tables, initialized at startup
  int FutilityMoveCounts[VARIANT_NB][2][16]; // [improving][depth]
  int Reductions[2][2][64][64];  // [pv][improving][depth][moveNumber]

  template <bool PvNode> Depth reduction(bool i, Depth d, int mn) {
    return Reductions[PvNode][i][std::min(d / ONE_PLY, 63)][std::min(mn, 63)] * ONE_PLY;
  }

  // History and stats update bonus, based on depth
  int stat_bonus(Depth depth) {
    int d = depth / ONE_PLY;
    return d > 17 ? 0 : 29 * d * d + 138 * d - 134;
  }

  // Skill structure is used to implement strength limit
  struct Skill {
    explicit Skill(int l) : level(l) {}
    bool enabled() const { return level < 20; }
    bool time_to_pick(Depth depth) const { return depth / ONE_PLY == 1 + level; }
    Move pick_best(size_t multiPV);

    int level;
    Move best = MOVE_NONE;
  };

  template <NodeType NT>
  Value search(Position& pos, Stack* ss, Value alpha, Value beta, Depth depth, bool cutNode);

  template <NodeType NT>
  Value qsearch(Position& pos, Stack* ss, Value alpha, Value beta, Depth depth = DEPTH_ZERO);

  Value value_to_tt(Value v, int ply);
  Value value_from_tt(Value v, int ply);
  void update_pv(Move* pv, Move move, Move* childPv);
  void update_continuation_histories(Stack* ss, Piece pc, Square to, int bonus);
  void update_quiet_stats(const Position& pos, Stack* ss, Move move, Move* quiets, int quietsCnt, int bonus);
  void update_capture_stats(const Position& pos, Move move, Move* captures, int captureCnt, int bonus);

  inline bool gives_check(const Position& pos, Move move) {
    Color us = pos.side_to_move();
    return  type_of(move) == NORMAL && !(pos.blockers_for_king(~us) & pos.pieces(us))
#ifdef ATOMIC
          && !pos.is_atomic()
#endif
#ifdef GRID
          && !pos.is_grid()
#endif
          ? pos.check_squares(type_of(pos.moved_piece(move))) & to_sq(move)
          : pos.gives_check(move);
  }

  // perft() is our utility to verify move generation. All the leaf nodes up
  // to the given depth are generated and counted, and the sum is returned.
  template<bool Root>
  uint64_t perft(Position& pos, Depth depth) {

    StateInfo st;
    uint64_t cnt, nodes = 0;
    const bool leaf = (depth == 2 * ONE_PLY);

    for (const auto& m : MoveList<LEGAL>(pos))
    {
        if (Root && depth <= ONE_PLY)
            cnt = 1, nodes++;
        else
        {
            pos.do_move(m, st);
            cnt = leaf ? MoveList<LEGAL>(pos).size() : perft<false>(pos, depth - ONE_PLY);
            nodes += cnt;
            pos.undo_move(m);
        }
        if (Root)
            sync_cout << UCI::move(m, pos.is_chess960()) << ": " << cnt << sync_endl;
    }
    return nodes;
  }

} // namespace


/// Search::init() is called at startup to initialize various lookup tables

void Search::init() {

  for (int imp = 0; imp <= 1; ++imp)
      for (int d = 1; d < 64; ++d)
          for (int mc = 1; mc < 64; ++mc)
          {
              double r = log(d) * log(mc) / 1.95;

              Reductions[NonPV][imp][d][mc] = int(std::round(r));
              Reductions[PV][imp][d][mc] = std::max(Reductions[NonPV][imp][d][mc] - 1, 0);

              // Increase reduction for non-PV nodes when eval is not improving
              if (!imp && r > 1.0)
                Reductions[NonPV][imp][d][mc]++;
          }

  for (Variant var = CHESS_VARIANT; var < VARIANT_NB; ++var)
  {
#ifdef CRAZYHOUSE
  if (var == CRAZYHOUSE_VARIANT)
      for (int d = 0; d < 16; ++d)
      {
          FutilityMoveCounts[var][0][d] = int(10.0 + 0.5 * exp(0.8 * d));
          FutilityMoveCounts[var][1][d] = int(20.0 + 0.5 * exp(0.9 * d));
      }
  else
#endif
#ifdef RACE
  if (var == RACE_VARIANT)
      for (int d = 0; d < 16; ++d)
      {
          FutilityMoveCounts[var][0][d] = int(1.5 + 0.5 * pow(d, 1.50));
          FutilityMoveCounts[var][1][d] = int(4.0 + 0.7 * pow(d, 2.00));
      }
  else
#endif
  for (int d = 0; d < 16; ++d)
  {
      FutilityMoveCounts[var][0][d] = int(2.4 + 0.74 * pow(d, 1.78));
      FutilityMoveCounts[var][1][d] = int(5.0 + 1.00 * pow(d, 2.00));
  }
  }

}


/// Search::clear() resets search state to its initial value

void Search::clear() {

  Threads.main()->wait_for_search_finished();

  Time.availableNodes = 0;
  TT.clear();
  Threads.clear();
}


/// MainThread::search() is called by the main thread when the program receives
/// the UCI 'go' command. It searches from the root position and outputs the "bestmove".

void MainThread::search() {

  if (Limits.perft)
  {
      nodes = perft<true>(rootPos, Limits.perft * ONE_PLY);
      sync_cout << "\nNodes searched: " << nodes << "\n" << sync_endl;
      return;
  }

  Color us = rootPos.side_to_move();
  Time.init(rootPos.variant(), Limits, us, rootPos.game_ply());
  TT.new_search();

  if (rootMoves.empty())
  {
      rootMoves.emplace_back(MOVE_NONE);
      Value score = rootPos.is_variant_end() ? rootPos.variant_result()
                   : rootPos.checkers() ? rootPos.checkmate_value()
                   : rootPos.stalemate_value();
      sync_cout << "info depth 0 score " << UCI::value(score) << sync_endl;
  }
  else
  {
      for (Thread* th : Threads)
          if (th != this)
              th->start_searching();

      Thread::search(); // Let's start searching!
  }

  // When we reach the maximum depth, we can arrive here without a raise of
  // Threads.stop. However, if we are pondering or in an infinite search,
  // the UCI protocol states that we shouldn't print the best move before the
  // GUI sends a "stop" or "ponderhit" command. We therefore simply wait here
  // until the GUI sends one of those commands (which also raises Threads.stop).
  Threads.stopOnPonderhit = true;

  while (!Threads.stop && (Threads.ponder || Limits.infinite))
  {} // Busy wait for a stop or a ponder reset

  // Stop the threads if not already stopped (also raise the stop if
  // "ponderhit" just reset Threads.ponder).
  Threads.stop = true;

  // Wait until all threads have finished
  for (Thread* th : Threads)
      if (th != this)
          th->wait_for_search_finished();

  // When playing in 'nodes as time' mode, subtract the searched nodes from
  // the available ones before exiting.
  if (Limits.npmsec)
      Time.availableNodes += Limits.inc[us] - Threads.nodes_searched();

  // Check if there are threads with a better score than main thread
  Thread* bestThread = this;
  if (    Options["MultiPV"] == 1
      && !Limits.depth
      && !Skill(Options["Skill Level"]).enabled()
      &&  rootMoves[0].pv[0] != MOVE_NONE)
  {
      std::map<Move, int> votes;
      Value minScore = this->rootMoves[0].score;

      // Find out minimum score and reset votes for moves which can be voted
      for (Thread* th: Threads)
      {
          minScore = std::min(minScore, th->rootMoves[0].score);
          votes[th->rootMoves[0].pv[0]] = 0;
      }

      // Vote according to score and depth
      for (Thread* th : Threads)
          votes[th->rootMoves[0].pv[0]] +=  int(th->rootMoves[0].score - minScore)
                                          + int(th->completedDepth);

      // Select best thread
      int bestVote = votes[this->rootMoves[0].pv[0]];
      for (Thread* th : Threads)
      {
          if (votes[th->rootMoves[0].pv[0]] > bestVote)
          {
              bestVote = votes[th->rootMoves[0].pv[0]];
              bestThread = th;
          }
      }
  }

  previousScore = bestThread->rootMoves[0].score;

#ifdef USELONGESTPV
  if (longestPVThread != this)
      sync_cout << UCI::pv(longestPVThread->rootPos, longestPVThread->completedDepth, -VALUE_INFINITE, VALUE_INFINITE) << sync_endl;
#else
  // Send again PV info if we have a new best thread
  if (bestThread != this)
      sync_cout << UCI::pv(bestThread->rootPos, bestThread->completedDepth, -VALUE_INFINITE, VALUE_INFINITE) << sync_endl;
#endif

  // Best move could be MOVE_NONE when searching on a terminal position
  sync_cout << "bestmove " << UCI::move(bestThread->rootMoves[0].pv[0], rootPos.is_chess960());

  if (bestThread->rootMoves[0].pv.size() > 1 || bestThread->rootMoves[0].extract_ponder_from_tt(rootPos))
      std::cout << " ponder " << UCI::move(bestThread->rootMoves[0].pv[1], rootPos.is_chess960());

  std::cout << sync_endl;
}


/// Thread::search() is the main iterative deepening loop. It calls search()
/// repeatedly with increasing depth until the allocated thinking time has been
/// consumed, the user stops the search, or the maximum search depth is reached.

void Thread::search() {

  Stack stack[MAX_PLY+7], *ss = stack+4; // To reference from (ss-4) to (ss+2)
  Value bestValue, alpha, beta, delta;
  Move  lastBestMove = MOVE_NONE;
  Depth lastBestMoveDepth = DEPTH_ZERO;
  MainThread* mainThread = (this == Threads.main() ? Threads.main() : nullptr);
  double timeReduction = 1.0;
  Color us = rootPos.side_to_move();
  bool failedLow;

  std::memset(ss-4, 0, 7 * sizeof(Stack));
  for (int i = 4; i > 0; i--)
     (ss-i)->continuationHistory = &this->continuationHistory[NO_PIECE][0]; // Use as sentinel

  bestValue = delta = alpha = -VALUE_INFINITE;
  beta = VALUE_INFINITE;

  if (mainThread)
      mainThread->bestMoveChanges = 0, failedLow = false;

  size_t multiPV = Options["MultiPV"];
  Skill skill(Options["Skill Level"]);

  // When playing with strength handicap enable MultiPV search that we will
  // use behind the scenes to retrieve a set of possible moves.
  if (skill.enabled())
      multiPV = std::max(multiPV, (size_t)4);

  multiPV = std::min(multiPV, rootMoves.size());

  int ct = int(Options["Contempt"]) * PawnValueEg / 100; // From centipawns

  // In analysis mode, adjust contempt in accordance with user preference
  if (Limits.infinite || Options["UCI_AnalyseMode"])
      ct =  Options["Analysis Contempt"] == "Off"  ? 0
          : Options["Analysis Contempt"] == "Both" ? ct
          : Options["Analysis Contempt"] == "White" && us == BLACK ? -ct
          : Options["Analysis Contempt"] == "Black" && us == WHITE ? -ct
          : ct;

  // In evaluate.cpp the evaluation is from the white point of view
  contempt = (us == WHITE ?  make_score(ct, ct / 2)
                          : -make_score(ct, ct / 2));

  // Iterative deepening loop until requested to stop or the target depth is reached
  while (   (rootDepth += ONE_PLY) < DEPTH_MAX
         && !Threads.stop
         && !(Limits.depth && mainThread && rootDepth / ONE_PLY > Limits.depth))
  {
      // Distribute search depths across the helper threads
      if (idx > 0)
      {
          int i = (idx - 1) % 20;
          if (((rootDepth / ONE_PLY + SkipPhase[i]) / SkipSize[i]) % 2)
              continue;  // Retry with an incremented rootDepth
      }

      // Age out PV variability metric
      if (mainThread)
          mainThread->bestMoveChanges *= 0.517, failedLow = false;

      // Save the last iteration's scores before first PV line is searched and
      // all the move scores except the (new) PV are set to -VALUE_INFINITE.
      for (RootMove& rm : rootMoves)
          rm.previousScore = rm.score;

      size_t pvFirst = 0;
      pvLast = 0;

      // MultiPV loop. We perform a full root search for each PV line
      for (pvIdx = 0; pvIdx < multiPV && !Threads.stop; ++pvIdx)
      {
          if (pvIdx == pvLast)
          {
              pvFirst = pvLast;
              for (pvLast++; pvLast < rootMoves.size(); pvLast++)
                  if (rootMoves[pvLast].tbRank != rootMoves[pvFirst].tbRank)
                      break;
          }

          // Reset UCI info selDepth for each depth and each PV line
          selDepth = 0;

          // Reset aspiration window starting size
          if (rootDepth >= 5 * ONE_PLY)
          {
              Value previousScore = rootMoves[pvIdx].previousScore;
              delta = Value(18);
              alpha = std::max(previousScore - delta,-VALUE_INFINITE);
              beta  = std::min(previousScore + delta, VALUE_INFINITE);

              // Adjust contempt based on root move's previousScore (dynamic contempt)
              int dct = ct + 88 * previousScore / (abs(previousScore) + 200);

              contempt = (us == WHITE ?  make_score(dct, dct / 2)
                                      : -make_score(dct, dct / 2));
          }

          // Start with a small aspiration window and, in the case of a fail
          // high/low, re-search with a bigger window until we don't fail
          // high/low anymore.
          while (true)
          {
              bestValue = ::search<PV>(rootPos, ss, alpha, beta, rootDepth, false);

              // Bring the best move to the front. It is critical that sorting
              // is done with a stable algorithm because all the values but the
              // first and eventually the new best one are set to -VALUE_INFINITE
              // and we want to keep the same order for all the moves except the
              // new PV that goes to the front. Note that in case of MultiPV
              // search the already searched PV lines are preserved.
              std::stable_sort(rootMoves.begin() + pvIdx, rootMoves.begin() + pvLast);

              // If search has been stopped, we break immediately. Sorting is
              // safe because RootMoves is still valid, although it refers to
              // the previous iteration.
              if (Threads.stop)
                  break;

              // When failing high/low give some update (without cluttering
              // the UI) before a re-search.
              if (   mainThread
                  && multiPV == 1
                  && (bestValue <= alpha || bestValue >= beta)
                  && Time.elapsed() > PV_MIN_ELAPSED)
                  sync_cout << UCI::pv(rootPos, rootDepth, alpha, beta) << sync_endl;

              // In case of failing low/high increase aspiration window and
              // re-search, otherwise exit the loop.
              if (bestValue <= alpha)
              {
                  beta = (alpha + beta) / 2;
                  alpha = std::max(bestValue - delta, -VALUE_INFINITE);

                  if (mainThread)
                  {
                      failedLow = true;
                      Threads.stopOnPonderhit = false;
                  }
              }
              else if (bestValue >= beta)
                  beta = std::min(bestValue + delta, VALUE_INFINITE);
              else
                  break;

              delta += delta / 4 + 5;

              assert(alpha >= -VALUE_INFINITE && beta <= VALUE_INFINITE);
          }

          // Sort the PV lines searched so far and update the GUI
          std::stable_sort(rootMoves.begin() + pvFirst, rootMoves.begin() + pvIdx + 1);

          if (    mainThread
              && (Threads.stop || pvIdx + 1 == multiPV || Time.elapsed() > PV_MIN_ELAPSED))
              sync_cout << UCI::pv(rootPos, rootDepth, alpha, beta) << sync_endl;
      }

      if (!Threads.stop)
          completedDepth = rootDepth;

      if (rootMoves[0].pv[0] != lastBestMove) {
         lastBestMove = rootMoves[0].pv[0];
         lastBestMoveDepth = rootDepth;
      }

      // Have we found a "mate in x"?
      if (   Limits.mate
          && bestValue >= VALUE_MATE_IN_MAX_PLY
          && VALUE_MATE - bestValue <= 2 * Limits.mate)
          Threads.stop = true;

      if (!mainThread)
          continue;

      // If skill level is enabled and time is up, pick a sub-optimal best move
      if (skill.enabled() && skill.time_to_pick(rootDepth))
          skill.pick_best(multiPV);

      // Do we have time for the next iteration? Can we stop searching now?
      if (    Limits.use_time_management()
          && !Threads.stop
          && !Threads.stopOnPonderhit)
          {
              const int F[] = { failedLow,
                                bestValue - mainThread->previousScore };

              int improvingFactor = std::max(246, std::min(832, 306 + 119 * F[0] - 6 * F[1]));

              // If the bestMove is stable over several iterations, reduce time accordingly
              timeReduction = 1.0;
              for (int i : {3, 4, 5})
                  if (lastBestMoveDepth * i < completedDepth)
                     timeReduction *= 1.25;

              // Use part of the gained time from a previous stable move for the current move
              double bestMoveInstability = 1.0 + mainThread->bestMoveChanges;
              bestMoveInstability *= std::pow(mainThread->previousTimeReduction, 0.528) / timeReduction;

              // Stop the search if we have only one legal move, or if available time elapsed
              if (   rootMoves.size() == 1
                  || Time.elapsed() > Time.optimum() * bestMoveInstability * improvingFactor / 581)
              {
                  // If we are allowed to ponder do not stop the search now but
                  // keep pondering until the GUI sends "ponderhit" or "stop".
                  if (Threads.ponder)
                      Threads.stopOnPonderhit = true;
                  else
                      Threads.stop = true;
              }
          }
  }

  if (!mainThread)
      return;

  mainThread->previousTimeReduction = timeReduction;

  // If skill level is enabled, swap best PV line with the sub-optimal one
  if (skill.enabled())
      std::swap(rootMoves[0], *std::find(rootMoves.begin(), rootMoves.end(),
                skill.best ? skill.best : skill.pick_best(multiPV)));
}


namespace {

  // search<>() is the main search function for both PV and non-PV nodes

  template <NodeType NT>
  Value search(Position& pos, Stack* ss, Value alpha, Value beta, Depth depth, bool cutNode) {

    constexpr bool PvNode = NT == PV;
    const bool rootNode = PvNode && ss->ply == 0;

    // Check if we have an upcoming move which draws by repetition, or
    // if the opponent had an alternative move earlier to this position.
    if (   pos.rule50_count() >= 3
        && alpha < VALUE_DRAW
        && !rootNode
        && pos.has_game_cycle(ss->ply))
    {
        alpha = VALUE_DRAW;
        if (alpha >= beta)
            return alpha;
    }

    // Dive into quiescence search when the depth reaches zero
    if (depth < ONE_PLY)
        return qsearch<NT>(pos, ss, alpha, beta);

    assert(-VALUE_INFINITE <= alpha && alpha < beta && beta <= VALUE_INFINITE);
    assert(PvNode || (alpha == beta - 1));
    assert(DEPTH_ZERO < depth && depth < DEPTH_MAX);
    assert(!(PvNode && cutNode));
    assert(depth / ONE_PLY * ONE_PLY == depth);

    Move pv[MAX_PLY+1], capturesSearched[32], quietsSearched[64];
    StateInfo st;
    TTEntry* tte;
    Key posKey;
    Move ttMove, move, excludedMove, bestMove;
    Depth extension, newDepth;
    Value bestValue, value, ttValue, eval, maxValue, pureStaticEval;
    bool ttHit, inCheck, givesCheck, improving;
    bool captureOrPromotion, doFullDepthSearch, moveCountPruning, skipQuiets, ttCapture, pvExact;
    Piece movedPiece;
    int moveCount, captureCount, quietCount;

    // Step 1. Initialize node
    Thread* thisThread = pos.this_thread();
    inCheck = pos.checkers();
    Color us = pos.side_to_move();
    moveCount = captureCount = quietCount = ss->moveCount = 0;
    bestValue = -VALUE_INFINITE;
    maxValue = VALUE_INFINITE;

    // Check for the available remaining time
    if (thisThread == Threads.main())
        static_cast<MainThread*>(thisThread)->check_time();

    // Used to send selDepth info to GUI (selDepth counts from 1, ply from 0)
    if (PvNode && thisThread->selDepth < ss->ply + 1)
        thisThread->selDepth = ss->ply + 1;

    if (!rootNode)
    {
        if (pos.is_variant_end())
            return pos.variant_result(ss->ply, VALUE_DRAW);

        // Step 2. Check for aborted search and immediate draw
        if (   Threads.stop.load(std::memory_order_relaxed)
            || pos.is_draw(ss->ply)
            || ss->ply >= MAX_PLY)
            return (ss->ply >= MAX_PLY && !inCheck) ? evaluate(pos) - 10 * ((ss-1)->statScore > 0)
                                                    : VALUE_DRAW;

        // Step 3. Mate distance pruning. Even if we mate at the next move our score
        // would be at best mate_in(ss->ply+1), but if alpha is already bigger because
        // a shorter mate was found upward in the tree then there is no need to search
        // because we will never beat the current alpha. Same logic but with reversed
        // signs applies also in the opposite condition of being mated instead of giving
        // mate. In this case return a fail-high score.
        alpha = std::max(mated_in(ss->ply), alpha);
        beta = std::min(mate_in(ss->ply+1), beta);
        if (alpha >= beta)
            return alpha;
    }

    assert(0 <= ss->ply && ss->ply < MAX_PLY);

    (ss+1)->ply = ss->ply + 1;
    ss->currentMove = (ss+1)->excludedMove = bestMove = MOVE_NONE;
    ss->continuationHistory = &thisThread->continuationHistory[NO_PIECE][0];
    (ss+2)->killers[0] = (ss+2)->killers[1] = MOVE_NONE;
    Square prevSq = to_sq((ss-1)->currentMove);

    // Initialize statScore to zero for the grandchildren of the current position.
    // So statScore is shared between all grandchildren and only the first grandchild
    // starts with statScore = 0. Later grandchildren start with the last calculated
    // statScore of the previous grandchild. This influences the reduction rules in
    // LMR which are based on the statScore of parent position.
    (ss+2)->statScore = 0;

    // Step 4. Transposition table lookup. We don't want the score of a partial
    // search to overwrite a previous full search TT value, so we use a different
    // position key in case of an excluded move.
    excludedMove = ss->excludedMove;
    posKey = pos.key() ^ Key(excludedMove << 16); // Isn't a very good hash
    tte = TT.probe(posKey, ttHit);
    ttValue = ttHit ? value_from_tt(tte->value(), ss->ply) : VALUE_NONE;
    ttMove =  rootNode ? thisThread->rootMoves[thisThread->pvIdx].pv[0]
            : ttHit    ? tte->move() : MOVE_NONE;

    // At non-PV nodes we check for an early TT cutoff
    if (  !PvNode
        && ttHit
        && tte->depth() >= depth
        && ttValue != VALUE_NONE // Possible in case of TT access race
        && (ttValue >= beta ? (tte->bound() & BOUND_LOWER)
                            : (tte->bound() & BOUND_UPPER)))
    {
        // If ttMove is quiet, update move sorting heuristics on TT hit
        if (ttMove)
        {
            if (ttValue >= beta)
            {
                if (!pos.capture_or_promotion(ttMove))
                    update_quiet_stats(pos, ss, ttMove, nullptr, 0, stat_bonus(depth));

                // Extra penalty for a quiet TT move in previous ply when it gets refuted
                if ((ss-1)->moveCount == 1 && !pos.captured_piece())
                    update_continuation_histories(ss-1, pos.piece_on(prevSq), prevSq, -stat_bonus(depth + ONE_PLY));
            }
            // Penalty for a quiet ttMove that fails low
            else if (!pos.capture_or_promotion(ttMove))
            {
                int penalty = -stat_bonus(depth);
                thisThread->mainHistory[us][from_to(ttMove)] << penalty;
                update_continuation_histories(ss, pos.moved_piece(ttMove), to_sq(ttMove), penalty);
            }
        }
        return ttValue;
    }

    // Step 5. Tablebases probe
#ifdef EXTINCTION
    if (pos.is_extinction()) {} else
#endif
#ifdef GRID
    if (pos.is_grid()) {} else
#endif
#ifdef KOTH
    if (pos.is_koth()) {} else
#endif
#ifdef LOSERS
    if (pos.is_losers()) {} else
#endif
#ifdef RACE
    if (pos.is_race()) {} else
#endif
#ifdef THREECHECK
    if (pos.is_three_check()) {} else
#endif
#ifdef HORDE
    if (pos.is_horde()) {} else
#endif
    if (!rootNode && TB::Cardinality)
    {
        int piecesCount = pos.count<ALL_PIECES>();

        if (    piecesCount <= TB::Cardinality
            && (piecesCount <  TB::Cardinality || depth >= TB::ProbeDepth)
            &&  pos.rule50_count() == 0
            && !pos.can_castle(ANY_CASTLING))
        {
            TB::ProbeState err;
            TB::WDLScore wdl = Tablebases::probe_wdl(pos, &err);

            if (err != TB::ProbeState::FAIL)
            {
                thisThread->tbHits.fetch_add(1, std::memory_order_relaxed);

                int drawScore = TB::UseRule50 ? 1 : 0;

                value =  wdl < -drawScore ? -VALUE_MATE + MAX_PLY + ss->ply + 1
                       : wdl >  drawScore ?  VALUE_MATE - MAX_PLY - ss->ply - 1
                                          :  VALUE_DRAW + 2 * wdl * drawScore;

                Bound b =  wdl < -drawScore ? BOUND_UPPER
                         : wdl >  drawScore ? BOUND_LOWER : BOUND_EXACT;

                if (    b == BOUND_EXACT
                    || (b == BOUND_LOWER ? value >= beta : value <= alpha))
                {
                    tte->save(posKey, value_to_tt(value, ss->ply), b,
                              std::min(DEPTH_MAX - ONE_PLY, depth + 6 * ONE_PLY),
                              MOVE_NONE, VALUE_NONE);

                    return value;
                }

                if (PvNode)
                {
                    if (b == BOUND_LOWER)
                        bestValue = value, alpha = std::max(alpha, bestValue);
                    else
                        maxValue = value;
                }
            }
        }
    }

    // Step 6. Static evaluation of the position
    if (inCheck)
    {
        ss->staticEval = eval = pureStaticEval = VALUE_NONE;
        improving = false;
        goto moves_loop;  // Skip early pruning when in check
    }
    else if (ttHit)
    {
        // Never assume anything on values stored in TT
        ss->staticEval = eval = pureStaticEval = tte->eval();
        if (eval == VALUE_NONE)
            ss->staticEval = eval = pureStaticEval = evaluate(pos);

        // Can ttValue be used as a better position evaluation?
        if (    ttValue != VALUE_NONE
            && (tte->bound() & (ttValue > eval ? BOUND_LOWER : BOUND_UPPER)))
            eval = ttValue;
    }
    else
    {
        if ((ss-1)->currentMove != MOVE_NULL)
        {
            int p = (ss-1)->statScore;
            int bonus = p > 0 ? (-p - 2500) / 512 :
                        p < 0 ? (-p + 2500) / 512 : 0;

<<<<<<< HEAD
        ss->staticEval = eval = (ss-1)->currentMove != MOVE_NULL ? (pureStaticEval = evaluate(pos)) - malus
                                                                 : (pureStaticEval = -(ss-1)->staticEval + 2 * Eval::Tempo[pos.variant()]);
=======
            pureStaticEval = evaluate(pos);
            ss->staticEval = eval = pureStaticEval + bonus;
        }
        else
            ss->staticEval = eval = pureStaticEval = -(ss-1)->staticEval + 2 * Eval::Tempo;
>>>>>>> e846a930

        tte->save(posKey, VALUE_NONE, BOUND_NONE, DEPTH_NONE, MOVE_NONE, pureStaticEval);
    }

#ifdef ANTI
    if (pos.is_anti() && pos.can_capture())
    {
        improving =   ss->staticEval >= (ss-2)->staticEval
                   || (ss-2)->staticEval == VALUE_NONE;
        goto moves_loop;
    }
#endif
#ifdef LOSERS
    if (pos.is_losers() && pos.can_capture_losers())
    {
        improving =   ss->staticEval >= (ss-2)->staticEval
                   || (ss-2)->staticEval == VALUE_NONE;
        goto moves_loop;
    }
#endif
#ifdef RACE
    if (pos.is_race() && (pos.pieces(KING) & (Rank7BB | Rank8BB)))
    {
        improving =   ss->staticEval >= (ss-2)->staticEval
                   || (ss-2)->staticEval == VALUE_NONE;
        goto moves_loop;
    }
#endif

    // Step 7. Razoring (~2 Elo)
    if (   depth < 2 * ONE_PLY
        && eval <= alpha - RazorMargin[pos.variant()])
        return qsearch<NT>(pos, ss, alpha, beta);

    improving =   ss->staticEval >= (ss-2)->staticEval
               || (ss-2)->staticEval == VALUE_NONE;

    // Step 8. Futility pruning: child node (~30 Elo)
#ifdef EXTINCTION
    if (pos.is_extinction()) {} else
#endif
    if (   !rootNode
        &&  depth < 7 * ONE_PLY
        &&  eval - futility_margin(pos.variant(), depth, improving) >= beta
        &&  eval < VALUE_KNOWN_WIN) // Do not return unproven wins
        return eval;

    // Step 9. Null move search with verification search (~40 Elo)
#ifdef GRID
    if (pos.is_grid()) {} else
#endif
#ifdef HORDE
    if (pos.is_horde()) {} else
#endif
    if (   !PvNode
        && (ss-1)->currentMove != MOVE_NULL
        && (ss-1)->statScore < 23200
        &&  eval >= beta
        &&  ss->staticEval >= beta - 36 * depth / ONE_PLY + 225
        && !excludedMove
        &&  pos.non_pawn_material(us)
        && (ss->ply >= thisThread->nmpMinPly || us != thisThread->nmpColor))
    {
        assert(eval - beta >= 0);

        // Null move dynamic reduction based on depth and value
        Depth R = ((823 + 67 * depth / ONE_PLY) / 256 + std::min((eval - beta) / PawnValueMg, 3)) * ONE_PLY;
#ifdef ANTI
        if (pos.is_anti())
            R = ((823 + 67 * depth / ONE_PLY) / 256 + std::min((eval - beta) / (2 * PawnValueMg), 3)) * ONE_PLY;
#endif
#ifdef ATOMIC
        if (pos.is_atomic())
            R = ((823 + 67 * depth / ONE_PLY) / 256 + std::min((eval - beta) / (2 * PawnValueMg), 3)) * ONE_PLY;
#endif

        ss->currentMove = MOVE_NULL;
        ss->continuationHistory = &thisThread->continuationHistory[NO_PIECE][0];

        pos.do_null_move(st);

        Value nullValue = -search<NonPV>(pos, ss+1, -beta, -beta+1, depth-R, !cutNode);

        pos.undo_null_move();

        if (nullValue >= beta)
        {
            // Do not return unproven mate scores
            if (nullValue >= VALUE_MATE_IN_MAX_PLY)
                nullValue = beta;

            if (thisThread->nmpMinPly || (abs(beta) < VALUE_KNOWN_WIN && depth < 12 * ONE_PLY))
                return nullValue;

            assert(!thisThread->nmpMinPly); // Recursive verification is not allowed

            // Do verification search at high depths, with null move pruning disabled
            // for us, until ply exceeds nmpMinPly.
            thisThread->nmpMinPly = ss->ply + 3 * (depth-R) / 4;
            thisThread->nmpColor = us;

            Value v = search<NonPV>(pos, ss, beta-1, beta, depth-R, false);

            thisThread->nmpMinPly = 0;

            if (v >= beta)
                return nullValue;
        }
    }

    // Step 10. ProbCut (~10 Elo)
    // If we have a good enough capture and a reduced search returns a value
    // much above beta, we can (almost) safely prune the previous move.
    if (   !PvNode
        &&  depth >= 5 * ONE_PLY
        &&  abs(beta) < VALUE_MATE_IN_MAX_PLY)
    {
        Value rbeta = std::min(beta + ProbcutMargin[pos.variant()] - 48 * improving, VALUE_INFINITE);
        MovePicker mp(pos, ttMove, rbeta - ss->staticEval, &thisThread->captureHistory);
        int probCutCount = 0;

        while (  (move = mp.next_move()) != MOVE_NONE
               && probCutCount < 3)
            if (move != excludedMove && pos.legal(move))
            {
                probCutCount++;

                ss->currentMove = move;
                ss->continuationHistory = &thisThread->continuationHistory[pos.moved_piece(move)][to_sq(move)];

                assert(depth >= 5 * ONE_PLY);

                pos.do_move(move, st);

                // Perform a preliminary qsearch to verify that the move holds
                value = -qsearch<NonPV>(pos, ss+1, -rbeta, -rbeta+1);

                // If the qsearch held perform the regular search
                if (value >= rbeta)
                    value = -search<NonPV>(pos, ss+1, -rbeta, -rbeta+1, depth - 4 * ONE_PLY, !cutNode);

                pos.undo_move(move);

                if (value >= rbeta)
                    return value;
            }
    }

    // Step 11. Internal iterative deepening (~2 Elo)
#ifdef CRAZYHOUSE
    if (    depth >= (pos.is_house() ? 6 : 8) * ONE_PLY
#else
    if (    depth >= 8 * ONE_PLY
#endif
        && !ttMove)
    {
        search<NT>(pos, ss, alpha, beta, depth - 7 * ONE_PLY, cutNode);

        tte = TT.probe(posKey, ttHit);
        ttValue = ttHit ? value_from_tt(tte->value(), ss->ply) : VALUE_NONE;
        ttMove = ttHit ? tte->move() : MOVE_NONE;
    }

moves_loop: // When in check, search starts from here

    const PieceToHistory* contHist[] = { (ss-1)->continuationHistory, (ss-2)->continuationHistory, nullptr, (ss-4)->continuationHistory };
    Move countermove = thisThread->counterMoves[pos.piece_on(prevSq)][prevSq];

    MovePicker mp(pos, ttMove, depth, &thisThread->mainHistory,
                                      &thisThread->captureHistory,
                                      contHist,
                                      countermove,
                                      ss->killers);
    value = bestValue; // Workaround a bogus 'uninitialized' warning under gcc

    skipQuiets = false;
    ttCapture = false;
    pvExact = PvNode && ttHit && tte->bound() == BOUND_EXACT;

    // Step 12. Loop through all pseudo-legal moves until no moves remain
    // or a beta cutoff occurs.
    while ((move = mp.next_move(skipQuiets)) != MOVE_NONE)
    {
      assert(is_ok(move));

      if (move == excludedMove)
          continue;

      // At root obey the "searchmoves" option and skip moves not listed in Root
      // Move List. As a consequence any illegal move is also skipped. In MultiPV
      // mode we also skip PV moves which have been already searched and those
      // of lower "TB rank" if we are in a TB root position.
      if (rootNode && !std::count(thisThread->rootMoves.begin() + thisThread->pvIdx,
                                  thisThread->rootMoves.begin() + thisThread->pvLast, move))
          continue;

      ss->moveCount = ++moveCount;
#ifdef PRINTCURRMOVE
      if (rootNode && thisThread == Threads.main() && Time.elapsed() > PV_MIN_ELAPSED)
          sync_cout << "info depth " << depth / ONE_PLY
                    << " currmove " << UCI::move(move, pos.is_chess960())
                    << " currmovenumber " << moveCount + thisThread->pvIdx << sync_endl;
#endif
      if (PvNode)
          (ss+1)->pv = nullptr;

      extension = DEPTH_ZERO;
      captureOrPromotion = pos.capture_or_promotion(move);
      movedPiece = pos.moved_piece(move);
      givesCheck = gives_check(pos, move);

      moveCountPruning =   depth < 16 * ONE_PLY
                        && moveCount >= FutilityMoveCounts[pos.variant()][improving][depth / ONE_PLY];

      // Step 13. Extensions (~70 Elo)

      // Singular extension search (~60 Elo). If all moves but one fail low on a
      // search of (alpha-s, beta-s), and just one fails high on (alpha, beta),
      // then that move is singular and should be extended. To verify this we do
      // a reduced search on on all the other moves but the ttMove and if the
      // result is lower than ttValue minus a margin then we will extend the ttMove.
      if (    depth >= 8 * ONE_PLY
          &&  move == ttMove
          && !rootNode
          && !excludedMove // Recursive singular search is not allowed
          &&  ttValue != VALUE_NONE
          && (tte->bound() & BOUND_LOWER)
          &&  tte->depth() >= depth - 3 * ONE_PLY
          &&  pos.legal(move))
      {
          Value rBeta = std::max(ttValue - 2 * depth / ONE_PLY, -VALUE_MATE);
          ss->excludedMove = move;
          value = search<NonPV>(pos, ss, rBeta - 1, rBeta, depth / 2, cutNode);
          ss->excludedMove = MOVE_NONE;

          if (value < rBeta)
              extension = ONE_PLY;
      }
      else if (    givesCheck // Check extension (~2 Elo)
               && !moveCountPruning
               &&  pos.see_ge(move))
          extension = ONE_PLY;
#ifdef ANTI
      else if (    pos.is_anti() // Capture extension (all moves are captures)
               && !moveCountPruning
               &&  pos.capture_count(move) == 1)
          extension = ONE_PLY;
#endif

      // Calculate new depth for this move
      newDepth = depth - ONE_PLY + extension;

      // Step 14. Pruning at shallow depth (~170 Elo)
      if (  !rootNode
#ifdef HORDE
          && (pos.is_horde() || pos.non_pawn_material(us))
#else
          && pos.non_pawn_material(us)
#endif
          && bestValue > VALUE_MATED_IN_MAX_PLY)
      {
          if (   !captureOrPromotion
              && !givesCheck
#ifdef ANTI
              && (!pos.is_anti() || !(pos.attackers_to(to_sq(move)) & pos.pieces(~pos.side_to_move())))
#endif
#ifdef LOSERS
              && (!pos.is_losers() || !(pos.attackers_to(to_sq(move)) & pos.pieces(~pos.side_to_move())))
#endif
#ifdef HORDE
              && (pos.is_horde() || !pos.advanced_pawn_push(move) || pos.non_pawn_material() >= Value(5000))
#else
              && (!pos.advanced_pawn_push(move) || pos.non_pawn_material() >= Value(5000))
#endif
          )
          {
              // Move count based pruning (~30 Elo)
              if (moveCountPruning)
              {
                  skipQuiets = true;
                  continue;
              }

              // Reduced depth of the next LMR search
              int lmrDepth = std::max(newDepth - reduction<PvNode>(improving, depth, moveCount), DEPTH_ZERO) / ONE_PLY;

              // Countermoves based pruning (~20 Elo)
              if (   lmrDepth < 3 + ((ss-1)->statScore > 0)
                  && (*contHist[0])[movedPiece][to_sq(move)] < CounterMovePruneThreshold
                  && (*contHist[1])[movedPiece][to_sq(move)] < CounterMovePruneThreshold)
                  continue;

              // Futility pruning: parent node (~2 Elo)
#ifdef LOSERS
              if (pos.is_losers()) {} else
#endif
#ifdef RACE
              if (pos.is_race()) {} else
#endif
              if (   lmrDepth < 7
                  && !inCheck
                  && ss->staticEval + FutilityMarginParent[pos.variant()][0] + FutilityMarginParent[pos.variant()][1] * lmrDepth <= alpha)
                  continue;

              // Prune moves with negative SEE (~10 Elo)
#ifdef ANTI
              if (pos.is_anti()) {} else
#endif
              if (!pos.see_ge(move, Value(-29 * lmrDepth * lmrDepth)))
                  continue;
          }
          else if (   !extension // (~20 Elo)
                   && !pos.see_ge(move, -PawnValueEg * (depth / ONE_PLY)))
                  continue;
      }

      // Speculative prefetch as early as possible
      prefetch(TT.first_entry(pos.key_after(move)));

      // Check for legality just before making the move
      if (!rootNode && !pos.legal(move))
      {
          ss->moveCount = --moveCount;
          continue;
      }

      if (move == ttMove && captureOrPromotion)
          ttCapture = true;

      // Update the current move (this must be done after singular extension search)
      ss->currentMove = move;
      ss->continuationHistory = &thisThread->continuationHistory[movedPiece][to_sq(move)];

      // Step 15. Make the move
      pos.do_move(move, st, givesCheck);

      // Step 16. Reduced depth search (LMR). If the move fails high it will be
      // re-searched at full depth.
      if (    depth >= 3 * ONE_PLY
          &&  moveCount > 1
          && (!captureOrPromotion || moveCountPruning))
      {
          Depth r = reduction<PvNode>(improving, depth, moveCount);

#ifdef ANTI
          if (pos.is_anti() && pos.can_capture())
              r -= r ? ONE_PLY : DEPTH_ZERO;
          else
#endif
          // Decrease reduction if opponent's move count is high (~10 Elo)
          if ((ss-1)->moveCount > 15)
              r -= ONE_PLY;

          if (!captureOrPromotion)
          {
              // Decrease reduction for exact PV nodes (~0 Elo)
              if (pvExact)
                  r -= ONE_PLY;

              // Increase reduction if ttMove is a capture (~0 Elo)
              if (ttCapture)
                  r += ONE_PLY;

              // Increase reduction for cut nodes (~5 Elo)
              if (cutNode)
                  r += 2 * ONE_PLY;

              // Decrease reduction for moves that escape a capture. Filter out
              // castling moves, because they are coded as "king captures rook" and
              // hence break make_move(). (~5 Elo)
              else if (    type_of(move) == NORMAL
                       && !pos.see_ge(make_move(to_sq(move), from_sq(move))))
                  r -= 2 * ONE_PLY;

              ss->statScore =  thisThread->mainHistory[us][from_to(move)]
                             + (*contHist[0])[movedPiece][to_sq(move)]
                             + (*contHist[1])[movedPiece][to_sq(move)]
                             + (*contHist[3])[movedPiece][to_sq(move)]
                             - 4000;

              // Decrease/increase reduction by comparing opponent's stat score (~10 Elo)
              if (ss->statScore >= 0 && (ss-1)->statScore < 0)
                  r -= ONE_PLY;

              else if ((ss-1)->statScore >= 0 && ss->statScore < 0)
                  r += ONE_PLY;

              // Decrease/increase reduction for moves with a good/bad history (~30 Elo)
              r -= ss->statScore / 20000 * ONE_PLY;
          }

          Depth d = std::max(newDepth - std::max(r, DEPTH_ZERO), ONE_PLY);

          value = -search<NonPV>(pos, ss+1, -(alpha+1), -alpha, d, true);

          doFullDepthSearch = (value > alpha && d != newDepth);
      }
      else
          doFullDepthSearch = !PvNode || moveCount > 1;

      // Step 17. Full depth search when LMR is skipped or fails high
      if (doFullDepthSearch)
          value = -search<NonPV>(pos, ss+1, -(alpha+1), -alpha, newDepth, !cutNode);

      // For PV nodes only, do a full PV search on the first move or after a fail
      // high (in the latter case search only if value < beta), otherwise let the
      // parent node fail low with value <= alpha and try another move.
      if (PvNode && (moveCount == 1 || (value > alpha && (rootNode || value < beta))))
      {
          (ss+1)->pv = pv;
          (ss+1)->pv[0] = MOVE_NONE;

          value = -search<PV>(pos, ss+1, -beta, -alpha, newDepth, false);
      }

      // Step 18. Undo move
      pos.undo_move(move);

      assert(value > -VALUE_INFINITE && value < VALUE_INFINITE);

      // Step 19. Check for a new best move
      // Finished searching the move. If a stop occurred, the return value of
      // the search cannot be trusted, and we return immediately without
      // updating best move, PV and TT.
      if (Threads.stop.load(std::memory_order_relaxed))
          return VALUE_ZERO;

      if (rootNode)
      {
          RootMove& rm = *std::find(thisThread->rootMoves.begin(),
                                    thisThread->rootMoves.end(), move);

          // PV move or new best move?
          if (moveCount == 1 || value > alpha)
          {
              rm.score = value;
              rm.selDepth = thisThread->selDepth;
              rm.pv.resize(1);

              assert((ss+1)->pv);

              for (Move* m = (ss+1)->pv; *m != MOVE_NONE; ++m)
                  rm.pv.push_back(*m);

              // We record how often the best move has been changed in each
              // iteration. This information is used for time management: When
              // the best move changes frequently, we allocate some more time.
              if (moveCount > 1 && thisThread == Threads.main())
                  ++static_cast<MainThread*>(thisThread)->bestMoveChanges;
          }
          else
              // All other moves but the PV are set to the lowest value: this
              // is not a problem when sorting because the sort is stable and the
              // move position in the list is preserved - just the PV is pushed up.
              rm.score = -VALUE_INFINITE;
      }

      if (value > bestValue)
      {
          bestValue = value;

          if (value > alpha)
          {
              bestMove = move;

              if (PvNode && !rootNode) // Update pv even in fail-high case
                  update_pv(ss->pv, move, (ss+1)->pv);

              if (PvNode && value < beta) // Update alpha! Always alpha < beta
                  alpha = value;
              else
              {
                  assert(value >= beta); // Fail high
                  ss->statScore = 0;
                  break;
              }
          }
      }

      if (move != bestMove)
      {
          if (captureOrPromotion && captureCount < 32)
              capturesSearched[captureCount++] = move;

          else if (!captureOrPromotion && quietCount < 64)
              quietsSearched[quietCount++] = move;
      }
    }

    // The following condition would detect a stop only after move loop has been
    // completed. But in this case bestValue is valid because we have fully
    // searched our subtree, and we can anyhow save the result in TT.
    /*
       if (Threads.stop)
        return VALUE_DRAW;
    */

    // Step 20. Check for mate and stalemate
    // All legal moves have been searched and if there are no legal moves, it
    // must be a mate or a stalemate. If we are in a singular extension search then
    // return a fail low score.

    assert(moveCount || !inCheck || excludedMove || !MoveList<LEGAL>(pos).size());

    if (!moveCount)
    {
        assert(!pos.is_variant_end()); // was already checked
        bestValue =          excludedMove ? alpha
                   :              inCheck ? pos.checkmate_value(ss->ply)
                   :                        pos.stalemate_value(ss->ply, VALUE_DRAW);
    }
    else if (bestMove)
    {
        // Quiet best move: update move sorting heuristics
        if (!pos.capture_or_promotion(bestMove))
            update_quiet_stats(pos, ss, bestMove, quietsSearched, quietCount,
                               stat_bonus(depth + (bestValue > beta + PawnValueMg ? ONE_PLY : DEPTH_ZERO)));

        update_capture_stats(pos, bestMove, capturesSearched, captureCount, stat_bonus(depth + ONE_PLY));

        // Extra penalty for a quiet TT move in previous ply when it gets refuted
        if ((ss-1)->moveCount == 1 && !pos.captured_piece())
            update_continuation_histories(ss-1, pos.piece_on(prevSq), prevSq, -stat_bonus(depth + ONE_PLY));
    }
    // Bonus for prior countermove that caused the fail low
    else if (   (depth >= 3 * ONE_PLY || PvNode)
             && !pos.captured_piece()
             && is_ok((ss-1)->currentMove))
        update_continuation_histories(ss-1, pos.piece_on(prevSq), prevSq, stat_bonus(depth));

    if (PvNode)
        bestValue = std::min(bestValue, maxValue);

    if (!excludedMove)
        tte->save(posKey, value_to_tt(bestValue, ss->ply),
                  bestValue >= beta ? BOUND_LOWER :
                  PvNode && bestMove ? BOUND_EXACT : BOUND_UPPER,
                  depth, bestMove, pureStaticEval);

    assert(bestValue > -VALUE_INFINITE && bestValue < VALUE_INFINITE);

    return bestValue;
  }


  // qsearch() is the quiescence search function, which is called by the main
  // search function with depth zero, or recursively with depth less than ONE_PLY.
  template <NodeType NT>
  Value qsearch(Position& pos, Stack* ss, Value alpha, Value beta, Depth depth) {

    constexpr bool PvNode = NT == PV;

    assert(alpha >= -VALUE_INFINITE && alpha < beta && beta <= VALUE_INFINITE);
    assert(PvNode || (alpha == beta - 1));
    assert(depth <= DEPTH_ZERO);
    assert(depth / ONE_PLY * ONE_PLY == depth);

    Move pv[MAX_PLY+1];
    StateInfo st;
    TTEntry* tte;
    Key posKey;
    Move ttMove, move, bestMove;
    Depth ttDepth;
    Value bestValue, value, ttValue, futilityValue, futilityBase, oldAlpha;
    bool ttHit, inCheck, givesCheck, evasionPrunable;
    int moveCount;

    if (PvNode)
    {
        oldAlpha = alpha; // To flag BOUND_EXACT when eval above alpha and no available moves
        (ss+1)->pv = pv;
        ss->pv[0] = MOVE_NONE;
    }

    Thread* thisThread = pos.this_thread();
    (ss+1)->ply = ss->ply + 1;
    ss->currentMove = bestMove = MOVE_NONE;
    ss->continuationHistory = &thisThread->continuationHistory[NO_PIECE][0];
    inCheck = pos.checkers();
    moveCount = 0;

    if (pos.is_variant_end())
        return pos.variant_result(ss->ply, VALUE_DRAW);

    // Check for an immediate draw or maximum ply reached
    if (   pos.is_draw(ss->ply)
        || ss->ply >= MAX_PLY)
        return (ss->ply >= MAX_PLY && !inCheck) ? evaluate(pos) : VALUE_DRAW;

    assert(0 <= ss->ply && ss->ply < MAX_PLY);

    // Decide whether or not to include checks: this fixes also the type of
    // TT entry depth that we are going to use. Note that in qsearch we use
    // only two types of depth in TT: DEPTH_QS_CHECKS or DEPTH_QS_NO_CHECKS.
    ttDepth = inCheck || depth >= DEPTH_QS_CHECKS ? DEPTH_QS_CHECKS
                                                  : DEPTH_QS_NO_CHECKS;
    // Transposition table lookup
    posKey = pos.key();
    tte = TT.probe(posKey, ttHit);
    ttValue = ttHit ? value_from_tt(tte->value(), ss->ply) : VALUE_NONE;
    ttMove = ttHit ? tte->move() : MOVE_NONE;

    if (  !PvNode
        && ttHit
        && tte->depth() >= ttDepth
        && ttValue != VALUE_NONE // Only in case of TT access race
        && (ttValue >= beta ? (tte->bound() & BOUND_LOWER)
                            : (tte->bound() & BOUND_UPPER)))
        return ttValue;

    // Evaluate the position statically
    if (inCheck)
    {
        ss->staticEval = VALUE_NONE;
        bestValue = futilityBase = -VALUE_INFINITE;
    }
    else
    {
        if (ttHit)
        {
            // Never assume anything on values stored in TT
            if ((ss->staticEval = bestValue = tte->eval()) == VALUE_NONE)
                ss->staticEval = bestValue = evaluate(pos);

            // Can ttValue be used as a better position evaluation?
            if (    ttValue != VALUE_NONE
                && (tte->bound() & (ttValue > bestValue ? BOUND_LOWER : BOUND_UPPER)))
                bestValue = ttValue;
        }
        else
            ss->staticEval = bestValue =
            (ss-1)->currentMove != MOVE_NULL ? evaluate(pos)
                                             : -(ss-1)->staticEval + 2 * Eval::Tempo[pos.variant()];

        // Stand pat. Return immediately if static value is at least beta
        if (bestValue >= beta)
        {
            if (!ttHit)
                tte->save(posKey, value_to_tt(bestValue, ss->ply), BOUND_LOWER,
                          DEPTH_NONE, MOVE_NONE, ss->staticEval);

            return bestValue;
        }

        if (PvNode && bestValue > alpha)
            alpha = bestValue;

        futilityBase = bestValue + 128;
    }

    const PieceToHistory* contHist[] = { (ss-1)->continuationHistory, (ss-2)->continuationHistory, nullptr, (ss-4)->continuationHistory };

    // Initialize a MovePicker object for the current position, and prepare
    // to search the moves. Because the depth is <= 0 here, only captures,
    // queen promotions and checks (only if depth >= DEPTH_QS_CHECKS) will
    // be generated.
    MovePicker mp(pos, ttMove, depth, &thisThread->mainHistory,
                                      &thisThread->captureHistory,
                                      contHist,
                                      to_sq((ss-1)->currentMove));

    // Loop through the moves until no moves remain or a beta cutoff occurs
    while ((move = mp.next_move()) != MOVE_NONE)
    {
      assert(is_ok(move));

      givesCheck = gives_check(pos, move);

      moveCount++;

      // Futility pruning
      if (   !inCheck
          && !givesCheck
#ifdef EXTINCTION
          && !pos.is_extinction()
#endif
#ifdef RACE
          && !(pos.is_race() && type_of(pos.piece_on(from_sq(move))) == KING && rank_of(to_sq(move)) == RANK_8)
#endif
          &&  futilityBase > -VALUE_KNOWN_WIN
          && !pos.advanced_pawn_push(move))
      {
          assert(type_of(move) != ENPASSANT); // Due to !pos.advanced_pawn_push

#ifdef ATOMIC
          if (pos.is_atomic())
              futilityValue = futilityBase + pos.see<ATOMIC_VARIANT>(move);
          else
#endif
#ifdef CRAZYHOUSE
          if (pos.is_house())
              futilityValue = futilityBase + 2 * PieceValue[CRAZYHOUSE_VARIANT][EG][pos.piece_on(to_sq(move))];
          else
#endif
          futilityValue = futilityBase + PieceValue[pos.variant()][EG][pos.piece_on(to_sq(move))];

          if (futilityValue <= alpha)
          {
              bestValue = std::max(bestValue, futilityValue);
              continue;
          }

          if (futilityBase <= alpha && !pos.see_ge(move, VALUE_ZERO + 1))
          {
              bestValue = std::max(bestValue, futilityBase);
              continue;
          }
      }

      // Detect non-capture evasions that are candidates to be pruned
      evasionPrunable =    inCheck
                       &&  (depth != DEPTH_ZERO || moveCount > 2)
                       &&  bestValue > VALUE_MATED_IN_MAX_PLY
                       && !pos.capture(move);

      // Don't search moves with negative SEE values
      if (  (!inCheck || evasionPrunable)
          && !pos.see_ge(move))
          continue;

      // Speculative prefetch as early as possible
      prefetch(TT.first_entry(pos.key_after(move)));

      // Check for legality just before making the move
      if (!pos.legal(move))
      {
          moveCount--;
          continue;
      }

      ss->currentMove = move;
      ss->continuationHistory = &thisThread->continuationHistory[pos.moved_piece(move)][to_sq(move)];

      // Make and search the move
      pos.do_move(move, st, givesCheck);
      value = -qsearch<NT>(pos, ss+1, -beta, -alpha, depth - ONE_PLY);
      pos.undo_move(move);

      assert(value > -VALUE_INFINITE && value < VALUE_INFINITE);

      // Check for a new best move
      if (value > bestValue)
      {
          bestValue = value;

          if (value > alpha)
          {
              if (PvNode) // Update pv even in fail-high case
                  update_pv(ss->pv, move, (ss+1)->pv);

              if (PvNode && value < beta) // Update alpha here!
              {
                  alpha = value;
                  bestMove = move;
              }
              else // Fail high
              {
                  tte->save(posKey, value_to_tt(value, ss->ply), BOUND_LOWER,
                            ttDepth, move, ss->staticEval);

                  return value;
              }
          }
       }
    }

    // All legal moves have been searched. A special case: If we're in check
    // and no legal moves were found, it is checkmate.
    if (inCheck && bestValue == -VALUE_INFINITE)
        return pos.checkmate_value(ss->ply); // Plies to mate from the root

    tte->save(posKey, value_to_tt(bestValue, ss->ply),
              PvNode && bestValue > oldAlpha ? BOUND_EXACT : BOUND_UPPER,
              ttDepth, bestMove, ss->staticEval);

    assert(bestValue > -VALUE_INFINITE && bestValue < VALUE_INFINITE);

    return bestValue;
  }


  // value_to_tt() adjusts a mate score from "plies to mate from the root" to
  // "plies to mate from the current position". Non-mate scores are unchanged.
  // The function is called before storing a value in the transposition table.

  Value value_to_tt(Value v, int ply) {

    assert(v != VALUE_NONE);

    return  v >= VALUE_MATE_IN_MAX_PLY  ? v + ply
          : v <= VALUE_MATED_IN_MAX_PLY ? v - ply : v;
  }


  // value_from_tt() is the inverse of value_to_tt(): It adjusts a mate score
  // from the transposition table (which refers to the plies to mate/be mated
  // from current position) to "plies to mate/be mated from the root".

  Value value_from_tt(Value v, int ply) {

    return  v == VALUE_NONE             ? VALUE_NONE
          : v >= VALUE_MATE_IN_MAX_PLY  ? v - ply
          : v <= VALUE_MATED_IN_MAX_PLY ? v + ply : v;
  }


  // update_pv() adds current move and appends child pv[]

  void update_pv(Move* pv, Move move, Move* childPv) {

    for (*pv++ = move; childPv && *childPv != MOVE_NONE; )
        *pv++ = *childPv++;
    *pv = MOVE_NONE;
  }


  // update_continuation_histories() updates histories of the move pairs formed
  // by moves at ply -1, -2, and -4 with current move.

  void update_continuation_histories(Stack* ss, Piece pc, Square to, int bonus) {

    for (int i : {1, 2, 4})
        if (is_ok((ss-i)->currentMove))
            (*(ss-i)->continuationHistory)[pc][to] << bonus;
  }


  // update_capture_stats() updates move sorting heuristics when a new capture best move is found

  void update_capture_stats(const Position& pos, Move move,
                            Move* captures, int captureCnt, int bonus) {

      CapturePieceToHistory& captureHistory =  pos.this_thread()->captureHistory;
      Piece moved_piece = pos.moved_piece(move);
      PieceType captured = type_of(pos.piece_on(to_sq(move)));

      if (pos.capture_or_promotion(move))
          captureHistory[moved_piece][to_sq(move)][captured] << bonus;

      // Decrease all the other played capture moves
      for (int i = 0; i < captureCnt; ++i)
      {
          moved_piece = pos.moved_piece(captures[i]);
          captured = type_of(pos.piece_on(to_sq(captures[i])));
          captureHistory[moved_piece][to_sq(captures[i])][captured] << -bonus;
      }
  }


  // update_quiet_stats() updates move sorting heuristics when a new quiet best move is found

  void update_quiet_stats(const Position& pos, Stack* ss, Move move,
                          Move* quiets, int quietsCnt, int bonus) {

    if (ss->killers[0] != move)
    {
        ss->killers[1] = ss->killers[0];
        ss->killers[0] = move;
    }

    Color us = pos.side_to_move();
    Thread* thisThread = pos.this_thread();
    thisThread->mainHistory[us][from_to(move)] << bonus;
    update_continuation_histories(ss, pos.moved_piece(move), to_sq(move), bonus);

    if (is_ok((ss-1)->currentMove))
    {
        Square prevSq = to_sq((ss-1)->currentMove);
        thisThread->counterMoves[pos.piece_on(prevSq)][prevSq] = move;
    }

    // Decrease all the other played quiet moves
    for (int i = 0; i < quietsCnt; ++i)
    {
        thisThread->mainHistory[us][from_to(quiets[i])] << -bonus;
        update_continuation_histories(ss, pos.moved_piece(quiets[i]), to_sq(quiets[i]), -bonus);
    }
  }

  // When playing with strength handicap, choose best move among a set of RootMoves
  // using a statistical rule dependent on 'level'. Idea by Heinz van Saanen.

  Move Skill::pick_best(size_t multiPV) {

    const RootMoves& rootMoves = Threads.main()->rootMoves;
    static PRNG rng(now()); // PRNG sequence should be non-deterministic

    // RootMoves are already sorted by score in descending order
    Value topScore = rootMoves[0].score;
    int delta = std::min(topScore - rootMoves[multiPV - 1].score, PawnValueMg);
    int weakness = 125 - level * 9/4;
    int maxScore = -VALUE_INFINITE;

    // Choose best move. For each move score we add two terms, both dependent on
    // weakness. One is deterministic and bigger for weaker levels, and one is
    // random. Then we choose the move with the resulting highest score.
    for (size_t i = 0; i < multiPV; ++i)
    {
        // This is our magic formula
        int push = (  weakness * int(topScore - rootMoves[i].score)
                    + delta * (rng.rand<unsigned>() % weakness)) / 128;

        if (rootMoves[i].score + push >= maxScore)
        {
            maxScore = rootMoves[i].score + push;
            best = rootMoves[i].pv[0];
        }
    }

    return best;
  }

} // namespace

/// MainThread::check_time() is used to print debug info and, more importantly,
/// to detect when we are out of available time and thus stop the search.

void MainThread::check_time() {

  if (--callsCnt > 0)
      return;

  // When using nodes, ensure checking rate is not lower than 0.1% of nodes
  callsCnt = Limits.nodes ? std::min(1024, int(Limits.nodes / 1024)) : 1024;

  static TimePoint lastInfoTime = now();

  TimePoint elapsed = Time.elapsed();
  TimePoint tick = Limits.startTime + elapsed;

  if (tick - lastInfoTime >= 1000)
  {
      lastInfoTime = tick;
      dbg_print();
  }

  // We should not stop pondering until told so by the GUI
  if (Threads.ponder)
      return;

  if (   (Limits.use_time_management() && elapsed > Time.maximum() - 10)
      || (Limits.movetime && elapsed >= Limits.movetime)
      || (Limits.nodes && Threads.nodes_searched() >= (uint64_t)Limits.nodes))
      Threads.stop = true;
}


/// UCI::pv() formats PV information according to the UCI protocol. UCI requires
/// that all (if any) unsearched PV lines are sent using a previous search score.

string UCI::pv(const Position& pos, Depth depth, Value alpha, Value beta) {

  std::stringstream ss;
  TimePoint elapsed = Time.elapsed() + 1;
  const RootMoves& rootMoves = pos.this_thread()->rootMoves;
  size_t pvIdx = pos.this_thread()->pvIdx;
  size_t multiPV = std::min((size_t)Options["MultiPV"], rootMoves.size());
  uint64_t nodesSearched = Threads.nodes_searched();
  uint64_t tbHits = Threads.tb_hits() + (TB::RootInTB ? rootMoves.size() : 0);

  for (size_t i = 0; i < multiPV; ++i)
  {
      bool updated = (i <= pvIdx && rootMoves[i].score != -VALUE_INFINITE);

      if (depth == ONE_PLY && !updated)
          continue;

      Depth d = updated ? depth : depth - ONE_PLY;
      Value v = updated ? rootMoves[i].score : rootMoves[i].previousScore;

      bool tb = TB::RootInTB && abs(v) < VALUE_MATE - MAX_PLY;
      v = tb ? rootMoves[i].tbScore : v;

      if (ss.rdbuf()->in_avail()) // Not at first line
          ss << "\n";

      ss << "info"
         << " depth "    << d / ONE_PLY
         << " seldepth " << rootMoves[i].selDepth
         << " multipv "  << i + 1
         << " score "    << UCI::value(v);

      if (!tb && i == pvIdx)
          ss << (v >= beta ? " lowerbound" : v <= alpha ? " upperbound" : "");

      ss << " nodes "    << nodesSearched
         << " nps "      << nodesSearched * 1000 / elapsed;

      if (elapsed > 1000) // Earlier makes little sense
          ss << " hashfull " << TT.hashfull();

      ss << " tbhits "   << tbHits
         << " time "     << elapsed
         << " pv";

      for (Move m : rootMoves[i].pv)
          ss << " " << UCI::move(m, pos.is_chess960());
  }

  return ss.str();
}


/// RootMove::extract_ponder_from_tt() is called in case we have no ponder move
/// before exiting the search, for instance, in case we stop the search during a
/// fail high at root. We try hard to have a ponder move to return to the GUI,
/// otherwise in case of 'ponder on' we have nothing to think on.

bool RootMove::extract_ponder_from_tt(Position& pos) {

    StateInfo st;
    bool ttHit;

    assert(pv.size() == 1);
    if (pv[0] == MOVE_NONE) // Not pondering
        return false;

    if (!pv[0])
        return false;

    pos.do_move(pv[0], st);
    TTEntry* tte = TT.probe(pos.key(), ttHit);

    if (ttHit)
    {
        Move m = tte->move(); // Local copy to be SMP safe
        if (MoveList<LEGAL>(pos).contains(m))
            pv.push_back(m);
    }

    pos.undo_move(pv[0]);
    return pv.size() > 1;
}

void Tablebases::rank_root_moves(Position& pos, Search::RootMoves& rootMoves) {

    RootInTB = false;
    UseRule50 = bool(Options["Syzygy50MoveRule"]);
    ProbeDepth = int(Options["SyzygyProbeDepth"]) * ONE_PLY;
    Cardinality = int(Options["SyzygyProbeLimit"]);
    bool dtz_available = true;

    // Tables with fewer pieces than SyzygyProbeLimit are searched with
    // ProbeDepth == DEPTH_ZERO
    if (Cardinality > MaxCardinality)
    {
        Cardinality = MaxCardinality;
        ProbeDepth = DEPTH_ZERO;
    }

    if (Cardinality >= popcount(pos.pieces()) && !pos.can_castle(ANY_CASTLING))
    {
        // Rank moves using DTZ tables
        RootInTB = root_probe(pos, rootMoves);

        if (!RootInTB)
        {
            // DTZ tables are missing; try to rank moves using WDL tables
            dtz_available = false;
            RootInTB = root_probe_wdl(pos, rootMoves);
        }
    }

    if (RootInTB)
    {
        // Sort moves according to TB rank
        std::sort(rootMoves.begin(), rootMoves.end(),
                  [](const RootMove &a, const RootMove &b) { return a.tbRank > b.tbRank; } );

        // Probe during search only if DTZ is not available and we are winning
        if (dtz_available || rootMoves[0].tbScore <= VALUE_DRAW)
            Cardinality = 0;
    }
    else
    {
        // Assign the same rank to all moves
        for (auto& m : rootMoves)
            m.tbRank = 0;
    }
}<|MERGE_RESOLUTION|>--- conflicted
+++ resolved
@@ -934,16 +934,11 @@
             int bonus = p > 0 ? (-p - 2500) / 512 :
                         p < 0 ? (-p + 2500) / 512 : 0;
 
-<<<<<<< HEAD
-        ss->staticEval = eval = (ss-1)->currentMove != MOVE_NULL ? (pureStaticEval = evaluate(pos)) - malus
-                                                                 : (pureStaticEval = -(ss-1)->staticEval + 2 * Eval::Tempo[pos.variant()]);
-=======
             pureStaticEval = evaluate(pos);
             ss->staticEval = eval = pureStaticEval + bonus;
         }
         else
-            ss->staticEval = eval = pureStaticEval = -(ss-1)->staticEval + 2 * Eval::Tempo;
->>>>>>> e846a930
+            ss->staticEval = eval = pureStaticEval = -(ss-1)->staticEval + 2 * Eval::Tempo[pos.variant()];
 
         tte->save(posKey, VALUE_NONE, BOUND_NONE, DEPTH_NONE, MOVE_NONE, pureStaticEval);
     }
