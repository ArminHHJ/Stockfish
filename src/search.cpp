/*
  Stockfish, a UCI chess playing engine derived from Glaurung 2.1
  Copyright (C) 2004-2008 Tord Romstad (Glaurung author)
  Copyright (C) 2008-2015 Marco Costalba, Joona Kiiski, Tord Romstad
  Copyright (C) 2015-2020 Marco Costalba, Joona Kiiski, Gary Linscott, Tord Romstad

  Stockfish is free software: you can redistribute it and/or modify
  it under the terms of the GNU General Public License as published by
  the Free Software Foundation, either version 3 of the License, or
  (at your option) any later version.

  Stockfish is distributed in the hope that it will be useful,
  but WITHOUT ANY WARRANTY; without even the implied warranty of
  MERCHANTABILITY or FITNESS FOR A PARTICULAR PURPOSE.  See the
  GNU General Public License for more details.

  You should have received a copy of the GNU General Public License
  along with this program.  If not, see <http://www.gnu.org/licenses/>.
*/

#include <algorithm>
#include <cassert>
#include <cmath>
#include <cstring>   // For std::memset
#include <iostream>
#include <sstream>

#include "evaluate.h"
#include "misc.h"
#include "movegen.h"
#include "movepick.h"
#include "position.h"
#include "search.h"
#include "thread.h"
#include "timeman.h"
#include "tt.h"
#include "uci.h"
#include "syzygy/tbprobe.h"

namespace Search {

  LimitsType Limits;
}

namespace Tablebases {

  int Cardinality;
  bool RootInTB;
  bool UseRule50;
  Depth ProbeDepth;
}

namespace TB = Tablebases;

using std::string;
using Eval::evaluate;
using namespace Search;

namespace {

  // Different node types, used as a template parameter
  enum NodeType { NonPV, PV };

  constexpr uint64_t ttHitAverageWindow     = 4096;
  constexpr uint64_t ttHitAverageResolution = 1024;

  // Razor and futility margins
  constexpr int RazorMargin = 531;
  Value futility_margin(Depth d, bool improving) {
    return Value(217 * (d - improving));
  }

  // Reductions lookup table, initialized at startup
  int Reductions[MAX_MOVES]; // [depth or moveNumber]

  Depth reduction(bool i, Depth d, int mn) {
    int r = Reductions[d] * Reductions[mn];
    return (r + 511) / 1024 + (!i && r > 1007);
  }

  constexpr int futility_move_count(bool improving, Depth depth) {
    return (4 + depth * depth) / (2 - improving);
  }

  // History and stats update bonus, based on depth
  int stat_bonus(Depth d) {
    return d > 15 ? -8 : 19 * d * d + 155 * d - 132;
  }

  // Add a small random component to draw evaluations to avoid 3fold-blindness
  Value value_draw(Thread* thisThread) {
    return VALUE_DRAW + Value(2 * (thisThread->nodes & 1) - 1);
  }

  // Skill structure is used to implement strength limit
  struct Skill {
    explicit Skill(int l) : level(l) {}
    bool enabled() const { return level < 20; }
    bool time_to_pick(Depth depth) const { return depth == 1 + level; }
    Move pick_best(size_t multiPV);

    int level;
    Move best = MOVE_NONE;
  };

  // Breadcrumbs are used to mark nodes as being searched by a given thread
  struct Breadcrumb {
    std::atomic<Thread*> thread;
    std::atomic<Key> key;
  };
  std::array<Breadcrumb, 1024> breadcrumbs;

  // ThreadHolding structure keeps track of which thread left breadcrumbs at the given
  // node for potential reductions. A free node will be marked upon entering the moves
  // loop by the constructor, and unmarked upon leaving that loop by the destructor.
  struct ThreadHolding {
    explicit ThreadHolding(Thread* thisThread, Key posKey, int ply) {
       location = ply < 8 ? &breadcrumbs[posKey & (breadcrumbs.size() - 1)] : nullptr;
       otherThread = false;
       owning = false;
       if (location)
       {
          // See if another already marked this location, if not, mark it ourselves
          Thread* tmp = (*location).thread.load(std::memory_order_relaxed);
          if (tmp == nullptr)
          {
              (*location).thread.store(thisThread, std::memory_order_relaxed);
              (*location).key.store(posKey, std::memory_order_relaxed);
              owning = true;
          }
          else if (   tmp != thisThread
                   && (*location).key.load(std::memory_order_relaxed) == posKey)
              otherThread = true;
       }
    }

    ~ThreadHolding() {
       if (owning) // Free the marked location
           (*location).thread.store(nullptr, std::memory_order_relaxed);
    }

    bool marked() { return otherThread; }

    private:
    Breadcrumb* location;
    bool otherThread, owning;
  };

  bool study = Options["Study"];

  template <NodeType NT>
  Value search(Position& pos, Stack* ss, Value alpha, Value beta, Depth depth, bool cutNode);

  template <NodeType NT>
  Value qsearch(Position& pos, Stack* ss, Value alpha, Value beta, Depth depth = 0);

  Value value_to_tt(Value v, int ply);
  Value value_from_tt(Value v, int ply, int r50c);
  void update_pv(Move* pv, Move move, Move* childPv);
  void update_continuation_histories(Stack* ss, Piece pc, Square to, int bonus);
  void update_quiet_stats(const Position& pos, Stack* ss, Move move, int bonus);
  void update_all_stats(const Position& pos, Stack* ss, Move bestMove, Value bestValue, Value beta, Square prevSq,
                        Move* quietsSearched, int quietCount, Move* capturesSearched, int captureCount, Depth depth);

  // perft() is our utility to verify move generation. All the leaf nodes up
  // to the given depth are generated and counted, and the sum is returned.
  template<bool Root>
  uint64_t perft(Position& pos, Depth depth) {

    StateInfo st;
    uint64_t cnt, nodes = 0;
    const bool leaf = (depth == 2);

    for (const auto& m : MoveList<LEGAL>(pos))
    {
        if (Root && depth <= 1)
            cnt = 1, nodes++;
        else
        {
            pos.do_move(m, st);
            cnt = leaf ? MoveList<LEGAL>(pos).size() : perft<false>(pos, depth - 1);
            nodes += cnt;
            pos.undo_move(m);
        }
        if (Root)
            sync_cout << UCI::move(m, pos.is_chess960()) << ": " << cnt << sync_endl;
    }
    return nodes;
  }

} // namespace


/// Search::init() is called at startup to initialize various lookup tables

void Search::init() {

  for (int i = 1; i < MAX_MOVES; ++i)
      Reductions[i] = int((24.8 + std::log(Threads.size()) / 2) * std::log(i));
}


/// Search::clear() resets search state to its initial value

void Search::clear() {

  Threads.main()->wait_for_search_finished();

  Time.availableNodes = 0;
  TT.clear();
  Threads.clear();
  Tablebases::init(Options["SyzygyPath"]); // Free mapped files
}


/// MainThread::search() is started when the program receives the UCI 'go'
/// command. It searches from the root position and outputs the "bestmove".

void MainThread::search() {

  if (Limits.perft)
  {
      nodes = perft<true>(rootPos, Limits.perft);
      sync_cout << "\nNodes searched: " << nodes << "\n" << sync_endl;
      return;
  }

  Color us = rootPos.side_to_move();
  Time.init(Limits, us, rootPos.game_ply());
  TT.new_search();

  if (rootMoves.empty())
  {
      rootMoves.emplace_back(MOVE_NONE);
      sync_cout << "info depth 0 score "
                << UCI::value(rootPos.checkers() ? -VALUE_MATE : VALUE_DRAW)
                << sync_endl;
  }
  else
  {
      for (Thread* th : Threads)
      {
          th->bestMoveChanges = 0;
          if (th != this)
              th->start_searching();
      }

      Thread::search(); // Let's start searching!
  }

  // When we reach the maximum depth, we can arrive here without a raise of
  // Threads.stop. However, if we are pondering or in an infinite search,
  // the UCI protocol states that we shouldn't print the best move before the
  // GUI sends a "stop" or "ponderhit" command. We therefore simply wait here
  // until the GUI sends one of those commands.

  while (!Threads.stop && (ponder || Limits.infinite))
  {} // Busy wait for a stop or a ponder reset

  // Stop the threads if not already stopped (also raise the stop if
  // "ponderhit" just reset Threads.ponder).
  Threads.stop = true;

  // Wait until all threads have finished
  for (Thread* th : Threads)
      if (th != this)
          th->wait_for_search_finished();

  // When playing in 'nodes as time' mode, subtract the searched nodes from
  // the available ones before exiting.
  if (Limits.npmsec)
      Time.availableNodes += Limits.inc[us] - Threads.nodes_searched();

  Thread* bestThread = this;

  // Check if there are threads with a better score than main thread
  if (    Options["MultiPV"] == 1
      && !Limits.depth
      && !(Skill(Options["Skill Level"]).enabled() || Options["UCI_LimitStrength"])
      &&  rootMoves[0].pv[0] != MOVE_NONE)
  {
      std::map<Move, int64_t> votes;
      Value minScore = this->rootMoves[0].score;

      // Find out minimum score
      for (Thread* th: Threads)
          minScore = std::min(minScore, th->rootMoves[0].score);

      // Vote according to score and depth, and select the best thread
      for (Thread* th : Threads)
      {
          votes[th->rootMoves[0].pv[0]] +=
              (th->rootMoves[0].score - minScore + 14) * int(th->completedDepth);

          if (bestThread->rootMoves[0].score >= VALUE_TB_WIN_IN_MAX_PLY)
          {
              // Make sure we pick the shortest mate
              if (th->rootMoves[0].score > bestThread->rootMoves[0].score)
                  bestThread = th;
          }
          else if (   th->rootMoves[0].score >= VALUE_TB_WIN_IN_MAX_PLY
                   || votes[th->rootMoves[0].pv[0]] > votes[bestThread->rootMoves[0].pv[0]])
              bestThread = th;
      }
  }

  previousScore = bestThread->rootMoves[0].score;

  // Send again PV info if we have a new best thread
  if (bestThread != this)
      sync_cout << UCI::pv(bestThread->rootPos, bestThread->completedDepth, -VALUE_INFINITE, VALUE_INFINITE) << sync_endl;

  sync_cout << "bestmove " << UCI::move(bestThread->rootMoves[0].pv[0], rootPos.is_chess960());

  if (bestThread->rootMoves[0].pv.size() > 1 || bestThread->rootMoves[0].extract_ponder_from_tt(rootPos))
      std::cout << " ponder " << UCI::move(bestThread->rootMoves[0].pv[1], rootPos.is_chess960());

  std::cout << sync_endl;
}


/// Thread::search() is the main iterative deepening loop. It calls search()
/// repeatedly with increasing depth until the allocated thinking time has been
/// consumed, the user stops the search, or the maximum search depth is reached.

void Thread::search() {

  // To allow access to (ss-7) up to (ss+2), the stack must be oversized.
  // The former is needed to allow update_continuation_histories(ss-1, ...),
  // which accesses its argument at ss-6, also near the root.
  // The latter is needed for statScores and killer initialization.
  Stack stack[MAX_PLY+10], *ss = stack+7;
  Move  pv[MAX_PLY+1];
  Value bestValue, alpha, beta, delta;
  Move  lastBestMove = MOVE_NONE;
  Depth lastBestMoveDepth = 0;
  MainThread* mainThread = (this == Threads.main() ? Threads.main() : nullptr);
  double timeReduction = 1, totBestMoveChanges = 0;
  Color us = rootPos.side_to_move();
  int iterIdx = 0;

  std::memset(ss-7, 0, 10 * sizeof(Stack));
  for (int i = 7; i > 0; i--)
      (ss-i)->continuationHistory = &this->continuationHistory[0][0][NO_PIECE][0]; // Use as a sentinel

  ss->pv = pv;

  bestValue = delta = alpha = -VALUE_INFINITE;
  beta = VALUE_INFINITE;

  if (mainThread)
  {
      if (mainThread->previousScore == VALUE_INFINITE)
          for (int i=0; i<4; ++i)
              mainThread->iterValue[i] = VALUE_ZERO;
      else
          for (int i=0; i<4; ++i)
              mainThread->iterValue[i] = mainThread->previousScore;
  }

  size_t multiPV = Options["MultiPV"];

  // Pick integer skill levels, but non-deterministically round up or down
  // such that the average integer skill corresponds to the input floating point one.
  // UCI_Elo is converted to a suitable fractional skill level, using anchoring
  // to CCRL Elo (goldfish 1.13 = 2000) and a fit through Ordo derived Elo
  // for match (TC 60+0.6) results spanning a wide range of k values.
  PRNG rng(now());
  double floatLevel = Options["UCI_LimitStrength"] ?
                        clamp(std::pow((Options["UCI_Elo"] - 1346.6) / 143.4, 1 / 0.806), 0.0, 20.0) :
                        double(Options["Skill Level"]);
  int intLevel = int(floatLevel) +
                 ((floatLevel - int(floatLevel)) * 1024 > rng.rand<unsigned>() % 1024  ? 1 : 0);
  Skill skill(intLevel);

  // When playing with strength handicap enable MultiPV search that we will
  // use behind the scenes to retrieve a set of possible moves.
  if (skill.enabled())
      multiPV = std::max(multiPV, (size_t)4);

  multiPV = std::min(multiPV, rootMoves.size());
  ttHitAverage = ttHitAverageWindow * ttHitAverageResolution / 2;

  int ct = int(Options["Contempt"]) * PawnValueEg / 100; // From centipawns

  // In analysis mode, adjust contempt in accordance with user preference
  if (Limits.infinite || Options["UCI_AnalyseMode"])
      ct =  Options["Analysis Contempt"] == "Off"  ? 0
          : Options["Analysis Contempt"] == "Both" ? ct
          : Options["Analysis Contempt"] == "White" && us == BLACK ? -ct
          : Options["Analysis Contempt"] == "Black" && us == WHITE ? -ct
          : ct;

  // Evaluation score is from the white point of view
  contempt = (us == WHITE ?  make_score(ct, ct / 2)
                          : -make_score(ct, ct / 2));

  int searchAgainCounter = 0;

  // Iterative deepening loop until requested to stop or the target depth is reached
  while (   ++rootDepth < MAX_PLY
         && !Threads.stop
         && !(Limits.depth && mainThread && rootDepth > Limits.depth))
  {
      // Age out PV variability metric
      if (mainThread)
          totBestMoveChanges /= 2;

      // Save the last iteration's scores before first PV line is searched and
      // all the move scores except the (new) PV are set to -VALUE_INFINITE.
      for (RootMove& rm : rootMoves)
          rm.previousScore = rm.score;

      size_t pvFirst = 0;
      pvLast = 0;

      if (!Threads.increaseDepth)
         searchAgainCounter++;

      // MultiPV loop. We perform a full root search for each PV line
      for (pvIdx = 0; pvIdx < multiPV && !Threads.stop; ++pvIdx)
      {
          if (pvIdx == pvLast)
          {
              pvFirst = pvLast;
              for (pvLast++; pvLast < rootMoves.size(); pvLast++)
                  if (rootMoves[pvLast].tbRank != rootMoves[pvFirst].tbRank)
                      break;
          }

          // Reset UCI info selDepth for each depth and each PV line
          selDepth = 0;

          // Reset aspiration window starting size
          if (rootDepth >= 4)
          {
              Value previousScore = rootMoves[pvIdx].previousScore;
              delta = Value(21 + abs(previousScore) / 256);
              alpha = std::max(previousScore - delta,-VALUE_INFINITE);
              beta  = std::min(previousScore + delta, VALUE_INFINITE);

              // Adjust contempt based on root move's previousScore (dynamic contempt)
              int dct = ct + (102 - ct / 2) * previousScore / (abs(previousScore) + 157);

              contempt = (us == WHITE ?  make_score(dct, dct / 2)
                                      : -make_score(dct, dct / 2));
          }

          // Start with a small aspiration window and, in the case of a fail
          // high/low, re-search with a bigger window until we don't fail
          // high/low anymore.
          int failedHighCnt = 0;
          while (true)
          {
              Depth adjustedDepth = std::max(1, rootDepth - failedHighCnt - searchAgainCounter);
              bestValue = ::search<PV>(rootPos, ss, alpha, beta, adjustedDepth, false);

              // Bring the best move to the front. It is critical that sorting
              // is done with a stable algorithm because all the values but the
              // first and eventually the new best one are set to -VALUE_INFINITE
              // and we want to keep the same order for all the moves except the
              // new PV that goes to the front. Note that in case of MultiPV
              // search the already searched PV lines are preserved.
              std::stable_sort(rootMoves.begin() + pvIdx, rootMoves.begin() + pvLast);

              // If search has been stopped, we break immediately. Sorting is
              // safe because RootMoves is still valid, although it refers to
              // the previous iteration.
              if (Threads.stop)
                  break;

              // When failing high/low give some update (without cluttering
              // the UI) before a re-search.
              if (   mainThread
                  && multiPV == 1
                  && (bestValue <= alpha || bestValue >= beta)
                  && Time.elapsed() > 3000)
                  sync_cout << UCI::pv(rootPos, rootDepth, alpha, beta) << sync_endl;

              // In case of failing low/high increase aspiration window and
              // re-search, otherwise exit the loop.
              if (bestValue <= alpha)
              {
                  beta = (alpha + beta) / 2;
                  alpha = std::max(bestValue - delta, -VALUE_INFINITE);

                  failedHighCnt = 0;
                  if (mainThread)
                      mainThread->stopOnPonderhit = false;
              }
              else if (bestValue >= beta)
              {
                  beta = std::min(bestValue + delta, VALUE_INFINITE);
                  ++failedHighCnt;
              }
              else
              {
                  ++rootMoves[pvIdx].bestMoveCount;
                  break;
              }

              delta += delta / 4 + 5;

              assert(alpha >= -VALUE_INFINITE && beta <= VALUE_INFINITE);
          }

          // Sort the PV lines searched so far and update the GUI
          std::stable_sort(rootMoves.begin() + pvFirst, rootMoves.begin() + pvIdx + 1);

          if (    mainThread
              && (Threads.stop || pvIdx + 1 == multiPV || Time.elapsed() > 3000))
              sync_cout << UCI::pv(rootPos, rootDepth, alpha, beta) << sync_endl;
      }

      if (!Threads.stop)
          completedDepth = rootDepth;

      if (rootMoves[0].pv[0] != lastBestMove) {
         lastBestMove = rootMoves[0].pv[0];
         lastBestMoveDepth = rootDepth;
      }

      // Have we found a "mate in x"?
      if (   Limits.mate
          && bestValue >= VALUE_MATE_IN_MAX_PLY
          && VALUE_MATE - bestValue <= 2 * Limits.mate)
          Threads.stop = true;

      if (!mainThread)
          continue;

      // If skill level is enabled and time is up, pick a sub-optimal best move
      if (skill.enabled() && skill.time_to_pick(rootDepth))
          skill.pick_best(multiPV);

      // Do we have time for the next iteration? Can we stop searching now?
      if (    Limits.use_time_management()
          && !Threads.stop
          && !mainThread->stopOnPonderhit)
      {
          double fallingEval = (332 +  6 * (mainThread->previousScore - bestValue)
                                    +  6 * (mainThread->iterValue[iterIdx]  - bestValue)) / 704.0;
          fallingEval = clamp(fallingEval, 0.5, 1.5);

          // If the bestMove is stable over several iterations, reduce time accordingly
          timeReduction = lastBestMoveDepth + 9 < completedDepth ? 1.94 : 0.91;
          double reduction = (1.41 + mainThread->previousTimeReduction) / (2.27 * timeReduction);

          // Use part of the gained time from a previous stable move for the current move
          for (Thread* th : Threads)
          {
              totBestMoveChanges += th->bestMoveChanges;
              th->bestMoveChanges = 0;
          }
          double bestMoveInstability = 1 + totBestMoveChanges / Threads.size();

          // Stop the search if we have only one legal move, or if available time elapsed
          if (   rootMoves.size() == 1
              || Time.elapsed() > Time.optimum() * fallingEval * reduction * bestMoveInstability)
          {
              // If we are allowed to ponder do not stop the search now but
              // keep pondering until the GUI sends "ponderhit" or "stop".
              if (mainThread->ponder)
                  mainThread->stopOnPonderhit = true;
              else
                  Threads.stop = true;
          }
          else if (   Threads.increaseDepth
                   && !mainThread->ponder
                   && Time.elapsed() > Time.optimum() * fallingEval * reduction * bestMoveInstability * 0.6)
                   Threads.increaseDepth = false;
          else
                   Threads.increaseDepth = true;
      }

      mainThread->iterValue[iterIdx] = bestValue;
      iterIdx = (iterIdx + 1) & 3;
  }

  if (!mainThread)
      return;

  mainThread->previousTimeReduction = timeReduction;

  // If skill level is enabled, swap best PV line with the sub-optimal one
  if (skill.enabled())
      std::swap(rootMoves[0], *std::find(rootMoves.begin(), rootMoves.end(),
                skill.best ? skill.best : skill.pick_best(multiPV)));
}


namespace {

  // search<>() is the main search function for both PV and non-PV nodes

  template <NodeType NT>
  Value search(Position& pos, Stack* ss, Value alpha, Value beta, Depth depth, bool cutNode) {

    constexpr bool PvNode = NT == PV;
    const bool rootNode = PvNode && ss->ply == 0;

    // Check if we have an upcoming move which draws by repetition, or
    // if the opponent had an alternative move earlier to this position.
    if (   pos.rule50_count() >= 3
        && alpha < VALUE_DRAW
        && !rootNode
        && pos.has_game_cycle(ss->ply))
    {
        alpha = value_draw(pos.this_thread());
        if (alpha >= beta)
            return alpha;
    }

    // Dive into quiescence search when the depth reaches zero
    if (depth <= 0)
        return qsearch<NT>(pos, ss, alpha, beta);

    assert(-VALUE_INFINITE <= alpha && alpha < beta && beta <= VALUE_INFINITE);
    assert(PvNode || (alpha == beta - 1));
    assert(0 < depth && depth < MAX_PLY);
    assert(!(PvNode && cutNode));

    Move pv[MAX_PLY+1], capturesSearched[32], quietsSearched[64];
    StateInfo st;
    TTEntry* tte;
    Key posKey;
    Move ttMove, move, excludedMove, bestMove;
    Depth extension, newDepth;
    Value bestValue, value, ttValue, eval, maxValue;
    bool ttHit, ttPv, inCheck, givesCheck, improving, didLMR, priorCapture;
    bool captureOrPromotion, doFullDepthSearch, moveCountPruning, ttCapture, singularLMR;
    Piece movedPiece;
    int moveCount, captureCount, quietCount;

    // Step 1. Initialize node
    Thread* thisThread = pos.this_thread();
    inCheck = pos.checkers();
    priorCapture = pos.captured_piece();
    Color us = pos.side_to_move();
    moveCount = captureCount = quietCount = ss->moveCount = 0;
    bestValue = -VALUE_INFINITE;
    maxValue = VALUE_INFINITE;

    // Check for the available remaining time
    if (thisThread == Threads.main())
        static_cast<MainThread*>(thisThread)->check_time();

    // Used to send selDepth info to GUI (selDepth counts from 1, ply from 0)
    if (PvNode && thisThread->selDepth < ss->ply + 1)
        thisThread->selDepth = ss->ply + 1;

    if (!rootNode)
    {
        // Step 2. Check for aborted search and immediate draw
        if (   Threads.stop.load(std::memory_order_relaxed)
            || pos.is_draw(ss->ply)
            || ss->ply >= MAX_PLY)
            return (ss->ply >= MAX_PLY && !inCheck) ? evaluate(pos)
                                                    : value_draw(pos.this_thread());

        // Step 3. Mate distance pruning. Even if we mate at the next move our score
        // would be at best mate_in(ss->ply+1), but if alpha is already bigger because
        // a shorter mate was found upward in the tree then there is no need to search
        // because we will never beat the current alpha. Same logic but with reversed
        // signs applies also in the opposite condition of being mated instead of giving
        // mate. In this case return a fail-high score.
        alpha = std::max(mated_in(ss->ply), alpha);
        beta = std::min(mate_in(ss->ply+1), beta);
        if (alpha >= beta)
            return alpha;
    }

    assert(0 <= ss->ply && ss->ply < MAX_PLY);

    (ss+1)->ply = ss->ply + 1;
    (ss+1)->excludedMove = bestMove = MOVE_NONE;
    (ss+2)->killers[0] = (ss+2)->killers[1] = MOVE_NONE;
    Square prevSq = to_sq((ss-1)->currentMove);

    // Initialize statScore to zero for the grandchildren of the current position.
    // So statScore is shared between all grandchildren and only the first grandchild
    // starts with statScore = 0. Later grandchildren start with the last calculated
    // statScore of the previous grandchild. This influences the reduction rules in
    // LMR which are based on the statScore of parent position.
    if (rootNode)
        (ss+4)->statScore = 0;
    else
        (ss+2)->statScore = 0;

    // Step 4. Transposition table lookup. We don't want the score of a partial
    // search to overwrite a previous full search TT value, so we use a different
    // position key in case of an excluded move.
    excludedMove = ss->excludedMove;
    posKey = pos.key() ^ Key(excludedMove << 16); // Isn't a very good hash
    tte = TT.probe(posKey, ttHit);
    ttValue = ttHit ? value_from_tt(tte->value(), ss->ply, pos.rule50_count()) : VALUE_NONE;
    ttMove =  rootNode ? thisThread->rootMoves[thisThread->pvIdx].pv[0]
            : ttHit    ? tte->move() : MOVE_NONE;
    ttPv = PvNode || (ttHit && tte->is_pv());
    // thisThread->ttHitAverage can be used to approximate the running average of ttHit
    thisThread->ttHitAverage =   (ttHitAverageWindow - 1) * thisThread->ttHitAverage / ttHitAverageWindow
                                + ttHitAverageResolution * ttHit;

    // At non-PV nodes we check for an early TT cutoff
    if (  !PvNode
        && ttHit
        && tte->depth() >= depth
        && ttValue != VALUE_NONE // Possible in case of TT access race
        && (ttValue >= beta ? (tte->bound() & BOUND_LOWER)
                            : (tte->bound() & BOUND_UPPER)))
    {
        // If ttMove is quiet, update move sorting heuristics on TT hit
        if (ttMove)
        {
            if (ttValue >= beta)
            {
                if (!pos.capture_or_promotion(ttMove))
                    update_quiet_stats(pos, ss, ttMove, stat_bonus(depth));

                // Extra penalty for early quiet moves of the previous ply
                if ((ss-1)->moveCount <= 2 && !priorCapture)
                    update_continuation_histories(ss-1, pos.piece_on(prevSq), prevSq, -stat_bonus(depth + 1));
            }
            // Penalty for a quiet ttMove that fails low
            else if (!pos.capture_or_promotion(ttMove))
            {
                int penalty = -stat_bonus(depth);
                thisThread->mainHistory[us][from_to(ttMove)] << penalty;
                update_continuation_histories(ss, pos.moved_piece(ttMove), to_sq(ttMove), penalty);
            }
        }

        if (pos.rule50_count() < 90)
            return ttValue;
    }

    // Step 5. Tablebases probe
    if (!rootNode && TB::Cardinality)
    {
        int piecesCount = pos.count<ALL_PIECES>();

        if (    piecesCount <= TB::Cardinality
            && (piecesCount <  TB::Cardinality || depth >= TB::ProbeDepth)
            &&  pos.rule50_count() == 0
            && !pos.can_castle(ANY_CASTLING))
        {
            TB::ProbeState err;
            TB::WDLScore wdl = Tablebases::probe_wdl(pos, &err);

            // Force check of time on the next occasion
            if (thisThread == Threads.main())
                static_cast<MainThread*>(thisThread)->callsCnt = 0;

            if (err != TB::ProbeState::FAIL)
            {
                thisThread->tbHits.fetch_add(1, std::memory_order_relaxed);

                int drawScore = TB::UseRule50 ? 1 : 0;

                // use the range VALUE_MATE_IN_MAX_PLY to VALUE_TB_WIN_IN_MAX_PLY to score
                value =  wdl < -drawScore ? VALUE_MATED_IN_MAX_PLY + ss->ply + 1
                       : wdl >  drawScore ? VALUE_MATE_IN_MAX_PLY - ss->ply - 1
                                          : VALUE_DRAW + 2 * wdl * drawScore;

                Bound b =  wdl < -drawScore ? BOUND_UPPER
                         : wdl >  drawScore ? BOUND_LOWER : BOUND_EXACT;

                if (    b == BOUND_EXACT
                    || (b == BOUND_LOWER ? value >= beta : value <= alpha))
                {
                    tte->save(posKey, value_to_tt(value, ss->ply), ttPv, b,
                              std::min(MAX_PLY - 1, depth + 6),
                              MOVE_NONE, VALUE_NONE);

                    return value;
                }

                if (PvNode)
                {
                    if (b == BOUND_LOWER)
                        bestValue = value, alpha = std::max(alpha, bestValue);
                    else
                        maxValue = value;
                }
            }
        }
    }

    // Step 6. Static evaluation of the position
    if (inCheck)
    {
        ss->staticEval = eval = VALUE_NONE;
        improving = false;
        goto moves_loop;  // Skip early pruning when in check
    }
    else if (ttHit)
    {
        // Never assume anything about values stored in TT
        ss->staticEval = eval = tte->eval();
        if (eval == VALUE_NONE)
            ss->staticEval = eval = evaluate(pos);

        if (eval == VALUE_DRAW)
            eval = value_draw(thisThread);

        // Can ttValue be used as a better position evaluation?
        if (    ttValue != VALUE_NONE
            && (tte->bound() & (ttValue > eval ? BOUND_LOWER : BOUND_UPPER)))
            eval = ttValue;
    }
    else
    {
        if ((ss-1)->currentMove != MOVE_NULL)
        {
            int bonus = -(ss-1)->statScore / 512;

            ss->staticEval = eval = evaluate(pos) + bonus;
        }
        else
            ss->staticEval = eval = -(ss-1)->staticEval + 2 * Eval::Tempo;

        tte->save(posKey, VALUE_NONE, ttPv, BOUND_NONE, DEPTH_NONE, MOVE_NONE, eval);
    }

    // Step 7. Razoring
    if (   !rootNode // The required rootNode PV handling is not available in qsearch
        &&  depth < 2
        &&  ttMove == MOVE_NONE
        &&  eval <= alpha - RazorMargin
        &&  abs(eval) < 2 * VALUE_KNOWN_WIN)
        return qsearch<NT>(pos, ss, alpha, beta);

    improving =  (ss-2)->staticEval == VALUE_NONE ? (ss->staticEval > (ss-4)->staticEval
              || (ss-4)->staticEval == VALUE_NONE) : ss->staticEval > (ss-2)->staticEval;

    // Step 8. Futility pruning: child node (~50 Elo)
    if (   !PvNode
        &&  depth < 6
        &&  eval - futility_margin(depth, improving) >= beta
        &&  eval < VALUE_KNOWN_WIN  // Do not return unproven wins
        &&  pos.non_pawn_material(~pos.side_to_move()))
        return eval;

    // Step 9. Null move search with verification search (~40 Elo)
    if (   !PvNode
        && (ss-1)->currentMove != MOVE_NULL
        && (ss-1)->statScore < 23397
        &&  eval >= beta
        &&  eval >= ss->staticEval
        &&  ss->staticEval >= beta - 32 * depth - 30 * improving + 120 * ttPv + 292
        && !excludedMove
        &&  pos.non_pawn_material(us)
        && (ss->ply >= thisThread->nmpMinPly || us != thisThread->nmpColor)
        &&  abs(eval) < 2 * VALUE_KNOWN_WIN
        &&  pos.non_pawn_material(~us)
        && !(depth > 4 && (MoveList<LEGAL, KING>(pos).size() < 1 || MoveList<LEGAL>(pos).size() < 6)))
    {
        assert(eval - beta >= 0);

        // Null move dynamic reduction based on depth and value
        Depth R = (854 + 68 * depth) / 258 + std::min(int(eval - beta) / 192, 3);

        ss->currentMove = MOVE_NULL;
        ss->continuationHistory = &thisThread->continuationHistory[0][0][NO_PIECE][0];

        pos.do_null_move(st);

        Value nullValue = -search<NonPV>(pos, ss+1, -beta, -beta+1, depth-R, !cutNode);

        pos.undo_null_move();

        if (nullValue >= beta)
        {
            // Do not return unproven mate scores
            if (nullValue >= VALUE_TB_WIN_IN_MAX_PLY)
                nullValue = beta;

            if (thisThread->nmpMinPly || (abs(beta) < VALUE_KNOWN_WIN && depth < 13))
                return nullValue;

            assert(!thisThread->nmpMinPly); // Recursive verification is not allowed

            // Do verification search at high depths, with null move pruning disabled
            // for us, until ply exceeds nmpMinPly.
            thisThread->nmpMinPly = ss->ply + 3 * (depth-R) / 4;
            thisThread->nmpColor = us;

            Value v = search<NonPV>(pos, ss, beta-1, beta, depth-R, false);

            thisThread->nmpMinPly = 0;

            if (v >= beta)
                return nullValue;
        }
    }

    // Step 10. ProbCut (~10 Elo)
    // If we have a good enough capture and a reduced search returns a value
    // much above beta, we can (almost) safely prune the previous move.
    if (   !PvNode
        &&  depth >= 5
<<<<<<< HEAD
        &&  abs(beta) < VALUE_TB_WIN_IN_MAX_PLY)
=======
        &&  ss->ply % 2 == 1
        &&  abs(beta) < VALUE_MATE_IN_MAX_PLY
        &&  abs(eval) < 2 * VALUE_KNOWN_WIN)
>>>>>>> 18f78dbb
    {
        Value raisedBeta = std::min(beta + 189 - 45 * improving, VALUE_INFINITE);
        MovePicker mp(pos, ttMove, raisedBeta - ss->staticEval, &thisThread->captureHistory);
        int probCutCount = 0;

        while (  (move = mp.next_move()) != MOVE_NONE
               && probCutCount < 2 + 2 * cutNode)
            if (move != excludedMove && pos.legal(move))
            {
                assert(pos.capture_or_promotion(move));
                assert(depth >= 5);

                captureOrPromotion = true;
                probCutCount++;

                ss->currentMove = move;
                ss->continuationHistory = &thisThread->continuationHistory[inCheck]
                                                                          [captureOrPromotion]
                                                                          [pos.moved_piece(move)]
                                                                          [to_sq(move)];

                pos.do_move(move, st);

                // Perform a preliminary qsearch to verify that the move holds
                value = -qsearch<NonPV>(pos, ss+1, -raisedBeta, -raisedBeta+1);

                // If the qsearch held, perform the regular search
                if (value >= raisedBeta)
                    value = -search<NonPV>(pos, ss+1, -raisedBeta, -raisedBeta+1, depth - 4, !cutNode);

                pos.undo_move(move);

                if (value >= raisedBeta)
                    return value;
            }
    }

    // Step 11. Internal iterative deepening (~1 Elo)
    if (depth >= 7 && !ttMove)
    {
        search<NT>(pos, ss, alpha, beta, depth - 7, cutNode);

        tte = TT.probe(posKey, ttHit);
        ttValue = ttHit ? value_from_tt(tte->value(), ss->ply, pos.rule50_count()) : VALUE_NONE;
        ttMove = ttHit ? tte->move() : MOVE_NONE;
    }

moves_loop: // When in check, search starts from here

    const PieceToHistory* contHist[] = { (ss-1)->continuationHistory, (ss-2)->continuationHistory,
                                          nullptr                   , (ss-4)->continuationHistory,
                                          nullptr                   , (ss-6)->continuationHistory };

    Move countermove = thisThread->counterMoves[pos.piece_on(prevSq)][prevSq];

    MovePicker mp(pos, ttMove, depth, &thisThread->mainHistory,
                                      &thisThread->captureHistory,
                                      contHist,
                                      countermove,
                                      ss->killers);

    value = bestValue;
    singularLMR = moveCountPruning = false;
    ttCapture = ttMove && pos.capture_or_promotion(ttMove);

    // Mark this node as being searched
    ThreadHolding th(thisThread, posKey, ss->ply);

    // Step 12. Loop through all pseudo-legal moves until no moves remain
    // or a beta cutoff occurs.
    while ((move = mp.next_move(moveCountPruning)) != MOVE_NONE)
    {
      assert(is_ok(move));

      if (move == excludedMove)
          continue;

      // At root obey the "searchmoves" option and skip moves not listed in Root
      // Move List. As a consequence any illegal move is also skipped. In MultiPV
      // mode we also skip PV moves which have been already searched and those
      // of lower "TB rank" if we are in a TB root position.
      if (rootNode && !std::count(thisThread->rootMoves.begin() + thisThread->pvIdx,
                                  thisThread->rootMoves.begin() + thisThread->pvLast, move))
          continue;

      ss->moveCount = ++moveCount;

      if (rootNode && thisThread == Threads.main() && Time.elapsed() > 3000)
          sync_cout << "info depth " << depth
                    << " currmove " << UCI::move(move, pos.is_chess960())
                    << " currmovenumber " << moveCount + thisThread->pvIdx << sync_endl;
      if (PvNode)
          (ss+1)->pv = nullptr;

      extension = 0;
      captureOrPromotion = pos.capture_or_promotion(move);
      movedPiece = pos.moved_piece(move);
      givesCheck = pos.gives_check(move);

      // Calculate new depth for this move
      newDepth = depth - 1 + extension;

      // Step 13. Pruning at shallow depth
      if (  !PvNode
          && pos.non_pawn_material(us)
          && bestValue > VALUE_TB_LOSS_IN_MAX_PLY)
      {
          // Skip quiet moves if movecount exceeds our FutilityMoveCount threshold
          moveCountPruning = moveCount >= futility_move_count(improving, depth);

          if (   !captureOrPromotion
              && !givesCheck)
          {
              // Reduced depth of the next LMR search
              int lmrDepth = std::max(newDepth - reduction(improving, depth, moveCount), 0);

              // Countermoves based pruning (~20 Elo)
              if (   lmrDepth < 4 + ((ss-1)->statScore > 0 || (ss-1)->moveCount == 1)
                  && (*contHist[0])[movedPiece][to_sq(move)] < CounterMovePruneThreshold
                  && (*contHist[1])[movedPiece][to_sq(move)] < CounterMovePruneThreshold)
                  continue;

              // Futility pruning: parent node (~5 Elo)
              if (   lmrDepth < 6
                  && !inCheck
                  && ss->staticEval + 235 + 172 * lmrDepth <= alpha
                  &&  thisThread->mainHistory[us][from_to(move)]
                    + (*contHist[0])[movedPiece][to_sq(move)]
                    + (*contHist[1])[movedPiece][to_sq(move)]
                    + (*contHist[3])[movedPiece][to_sq(move)] < 25000)
                  continue;

              // Prune moves with negative SEE (~20 Elo)
              if (!pos.see_ge(move, Value(-(32 - std::min(lmrDepth, 18)) * lmrDepth * lmrDepth)))
                  continue;
          }
          else if (  !(givesCheck && extension)
                   && !pos.see_ge(move, Value(-194) * depth)) // (~20 Elo)
              continue;
      }

      // Step 14. Extensions (~75 Elo)

      // Singular extension search (~70 Elo). If all moves but one fail low on a
      // search of (alpha-s, beta-s), and just one fails high on (alpha, beta),
      // then that move is singular and should be extended. To verify this we do
      // a reduced search on all the other moves but the ttMove and if the
      // result is lower than ttValue minus a margin then we will extend the ttMove.
      if (    depth >= 6
          &&  move == ttMove
          && !rootNode
          && !excludedMove // Avoid recursive singular search
       /* &&  ttValue != VALUE_NONE Already implicit in the next condition */
          &&  abs(ttValue) < VALUE_KNOWN_WIN
          && (tte->bound() & BOUND_LOWER)
          &&  tte->depth() >= depth - 3
          &&  pos.legal(move))
      {
          Value singularBeta = ttValue - (((ttPv && !PvNode) + 4) * depth) / 2;
          Depth halfDepth = depth / 2;
          ss->excludedMove = move;
          value = search<NonPV>(pos, ss, singularBeta - 1, singularBeta, halfDepth, cutNode);
          ss->excludedMove = MOVE_NONE;

          if (value < singularBeta)
          {
              extension = 1;
              singularLMR = true;
          }

          // Multi-cut pruning
          // Our ttMove is assumed to fail high, and now we failed high also on a reduced
          // search without the ttMove. So we assume this expected Cut-node is not singular,
          // that multiple moves fail high, and we can prune the whole subtree by returning
          // a soft bound.
          else if (singularBeta >= beta)
              return singularBeta;
      }

      // Check extension (~2 Elo)
      else if (    givesCheck
               && (pos.is_discovery_check_on_king(~us, move) || pos.see_ge(move)))
          extension = 1;

      // Passed pawn extension
      else if (   move == ss->killers[0]
               && pos.advanced_pawn_push(move)
               && pos.pawn_passed(us, to_sq(move)))
          extension = 1;

      // Last captures extension
      else if (   PieceValue[EG][pos.captured_piece()] > PawnValueEg
               && pos.non_pawn_material() <= 2 * RookValueMg)
          extension = 1;

      // Castling extension
      if (type_of(move) == CASTLING)
          extension = 1;

      // Add extension to new depth
      newDepth += extension;

      // Speculative prefetch as early as possible
      prefetch(TT.first_entry(pos.key_after(move)));

      // Check for legality just before making the move
      if (!rootNode && !pos.legal(move))
      {
          ss->moveCount = --moveCount;
          continue;
      }

      // Update the current move (this must be done after singular extension search)
      ss->currentMove = move;
      ss->continuationHistory = &thisThread->continuationHistory[inCheck]
                                                                [captureOrPromotion]
                                                                [movedPiece]
                                                                [to_sq(move)];

      // Step 15. Make the move
      pos.do_move(move, st, givesCheck);

      // Step 16. Reduced depth search (LMR, ~200 Elo). If the move fails high it will be
      // re-searched at full depth.
      if (    depth >= 3
          &&  moveCount > 1 + 2 * rootNode
          && (!rootNode || thisThread->best_move_count(move) == 0)
          && (!captureOrPromotion || moveCountPruning || thisThread->ttHitAverage < 375 * ttHitAverageResolution * ttHitAverageWindow / 1024)
          &&  thisThread->selDepth > depth
          && !(depth >= 16 && ss->ply <= 3))
      {
          Depth r = reduction(improving, depth, moveCount);

          // Decrease reduction if the ttHit running average is large
          if (thisThread->ttHitAverage > 500 * ttHitAverageResolution * ttHitAverageWindow / 1024)
              r--;

          // Reduction if other threads are searching this position.
          if (th.marked())
              r++;

          // Decrease reduction if position is or has been on the PV (~10 Elo)
          if (ttPv)
              r -= 2;

          // Decrease reduction if opponent's move count is high (~5 Elo)
          if ((ss-1)->moveCount > 14)
              r--;

          // Decrease reduction if ttMove has been singularly extended (~3 Elo)
          if (singularLMR)
              r -= 2;

          if (!captureOrPromotion)
          {
              // Increase reduction if ttMove is a capture (~5 Elo)
              if (ttCapture)
                  r++;

              // Increase reduction for cut nodes (~10 Elo)
              if (cutNode)
                  r += 2;

              // Decrease reduction for moves that escape a capture. Filter out
              // castling moves, because they are coded as "king captures rook" and
              // hence break make_move(). (~2 Elo)
              else if (    type_of(move) == NORMAL
                       && !pos.see_ge(reverse_move(move)))
                  r -= 2 + ttPv;

              ss->statScore =  thisThread->mainHistory[us][from_to(move)]
                             + (*contHist[0])[movedPiece][to_sq(move)]
                             + (*contHist[1])[movedPiece][to_sq(move)]
                             + (*contHist[3])[movedPiece][to_sq(move)]
                             - 4926;

              // Reset statScore to zero if negative and most stats shows >= 0
              if (    ss->statScore < 0
                  && (*contHist[0])[movedPiece][to_sq(move)] >= 0
                  && (*contHist[1])[movedPiece][to_sq(move)] >= 0
                  && thisThread->mainHistory[us][from_to(move)] >= 0)
                  ss->statScore = 0;

              // Decrease/increase reduction by comparing opponent's stat score (~10 Elo)
              if (ss->statScore >= -102 && (ss-1)->statScore < -114)
                  r--;

              else if ((ss-1)->statScore >= -116 && ss->statScore < -154)
                  r++;

              // Decrease/increase reduction for moves with a good/bad history (~30 Elo)
              r -= ss->statScore / 16384;
          }

          // Increase reduction for captures/promotions if late move and at low depth
          else if (depth < 8 && moveCount > 2)
              r++;

          if (study && ss->ply < depth / 2 - 1)
              r = 0;

          Depth d = clamp(newDepth - r, 1, newDepth);

          value = -search<NonPV>(pos, ss+1, -(alpha+1), -alpha, d, true);

          doFullDepthSearch = (value > alpha && d != newDepth), didLMR = true;
      }
      else
          doFullDepthSearch = !PvNode || moveCount > 1, didLMR = false;

      // Step 17. Full depth search when LMR is skipped or fails high
      if (doFullDepthSearch)
      {
          value = -search<NonPV>(pos, ss+1, -(alpha+1), -alpha, newDepth, !cutNode);

          if (didLMR && !captureOrPromotion)
          {
              int bonus = value > alpha ?  stat_bonus(newDepth)
                                        : -stat_bonus(newDepth);

              if (move == ss->killers[0])
                  bonus += bonus / 4;

              update_continuation_histories(ss, movedPiece, to_sq(move), bonus);
          }
      }

      // For PV nodes only, do a full PV search on the first move or after a fail
      // high (in the latter case search only if value < beta), otherwise let the
      // parent node fail low with value <= alpha and try another move.
      if (PvNode && (moveCount == 1 || (value > alpha && (rootNode || value < beta))))
      {
          (ss+1)->pv = pv;
          (ss+1)->pv[0] = MOVE_NONE;

          value = -search<PV>(pos, ss+1, -beta, -alpha, newDepth, false);
      }

      // Step 18. Undo move
      pos.undo_move(move);

      assert(value > -VALUE_INFINITE && value < VALUE_INFINITE);

      // Step 19. Check for a new best move
      // Finished searching the move. If a stop occurred, the return value of
      // the search cannot be trusted, and we return immediately without
      // updating best move, PV and TT.
      if (Threads.stop.load(std::memory_order_relaxed))
          return VALUE_ZERO;

      if (rootNode)
      {
          RootMove& rm = *std::find(thisThread->rootMoves.begin(),
                                    thisThread->rootMoves.end(), move);

          // PV move or new best move?
          if (moveCount == 1 || value > alpha)
          {
              rm.score = value;
              rm.selDepth = thisThread->selDepth;
              rm.pv.resize(1);

              assert((ss+1)->pv);

              for (Move* m = (ss+1)->pv; *m != MOVE_NONE; ++m)
                  rm.pv.push_back(*m);

              // We record how often the best move has been changed in each
              // iteration. This information is used for time management: When
              // the best move changes frequently, we allocate some more time.
              if (moveCount > 1)
                  ++thisThread->bestMoveChanges;
          }
          else
              // All other moves but the PV are set to the lowest value: this
              // is not a problem when sorting because the sort is stable and the
              // move position in the list is preserved - just the PV is pushed up.
              rm.score = -VALUE_INFINITE;
      }

      if (value > bestValue)
      {
          bestValue = value;

          if (value > alpha)
          {
              bestMove = move;

              if (PvNode && !rootNode) // Update pv even in fail-high case
                  update_pv(ss->pv, move, (ss+1)->pv);

              if (PvNode && value < beta) // Update alpha! Always alpha < beta
                  alpha = value;
              else
              {
                  assert(value >= beta); // Fail high
                  ss->statScore = 0;
                  break;
              }
          }
      }

      if (move != bestMove)
      {
          if (captureOrPromotion && captureCount < 32)
              capturesSearched[captureCount++] = move;

          else if (!captureOrPromotion && quietCount < 64)
              quietsSearched[quietCount++] = move;
      }
    }

    // The following condition would detect a stop only after move loop has been
    // completed. But in this case bestValue is valid because we have fully
    // searched our subtree, and we can anyhow save the result in TT.
    /*
       if (Threads.stop)
        return VALUE_DRAW;
    */

    // Step 20. Check for mate and stalemate
    // All legal moves have been searched and if there are no legal moves, it
    // must be a mate or a stalemate. If we are in a singular extension search then
    // return a fail low score.

    assert(moveCount || !inCheck || excludedMove || !MoveList<LEGAL>(pos).size());

    if (!moveCount)
        bestValue = excludedMove ? alpha
                   :     inCheck ? mated_in(ss->ply) : VALUE_DRAW;

    else if (bestMove)
        update_all_stats(pos, ss, bestMove, bestValue, beta, prevSq,
                         quietsSearched, quietCount, capturesSearched, captureCount, depth);

    // Bonus for prior countermove that caused the fail low
    else if (   (depth >= 3 || PvNode)
             && !priorCapture)
        update_continuation_histories(ss-1, pos.piece_on(prevSq), prevSq, stat_bonus(depth));

    if (PvNode)
        bestValue = std::min(bestValue, maxValue);

    if (!excludedMove)
        tte->save(posKey, value_to_tt(bestValue, ss->ply), ttPv,
                  bestValue >= beta ? BOUND_LOWER :
                  PvNode && bestMove ? BOUND_EXACT : BOUND_UPPER,
                  depth, bestMove, ss->staticEval);

    assert(bestValue > -VALUE_INFINITE && bestValue < VALUE_INFINITE);

    return bestValue;
  }


  // qsearch() is the quiescence search function, which is called by the main search
  // function with zero depth, or recursively with further decreasing depth per call.
  template <NodeType NT>
  Value qsearch(Position& pos, Stack* ss, Value alpha, Value beta, Depth depth) {

    constexpr bool PvNode = NT == PV;

    assert(alpha >= -VALUE_INFINITE && alpha < beta && beta <= VALUE_INFINITE);
    assert(PvNode || (alpha == beta - 1));
    assert(depth <= 0);

    Move pv[MAX_PLY+1];
    StateInfo st;
    TTEntry* tte;
    Key posKey;
    Move ttMove, move, bestMove;
    Depth ttDepth;
    Value bestValue, value, ttValue, futilityValue, futilityBase, oldAlpha;
    bool ttHit, pvHit, inCheck, givesCheck, captureOrPromotion, evasionPrunable;
    int moveCount;

    if (PvNode)
    {
        oldAlpha = alpha; // To flag BOUND_EXACT when eval above alpha and no available moves
        (ss+1)->pv = pv;
        ss->pv[0] = MOVE_NONE;
    }

    Thread* thisThread = pos.this_thread();
    (ss+1)->ply = ss->ply + 1;
    bestMove = MOVE_NONE;
    inCheck = pos.checkers();
    moveCount = 0;

    // Check for an immediate draw or maximum ply reached
    if (   pos.is_draw(ss->ply)
        || ss->ply >= MAX_PLY)
        return (ss->ply >= MAX_PLY && !inCheck) ? evaluate(pos) : VALUE_DRAW;

    assert(0 <= ss->ply && ss->ply < MAX_PLY);

    // Decide whether or not to include checks: this fixes also the type of
    // TT entry depth that we are going to use. Note that in qsearch we use
    // only two types of depth in TT: DEPTH_QS_CHECKS or DEPTH_QS_NO_CHECKS.
    ttDepth = inCheck || depth >= DEPTH_QS_CHECKS ? DEPTH_QS_CHECKS
                                                  : DEPTH_QS_NO_CHECKS;
    // Transposition table lookup
    posKey = pos.key();
    tte = TT.probe(posKey, ttHit);
    ttValue = ttHit ? value_from_tt(tte->value(), ss->ply, pos.rule50_count()) : VALUE_NONE;
    ttMove = ttHit ? tte->move() : MOVE_NONE;
    pvHit = ttHit && tte->is_pv();

    if (  !PvNode
        && ttHit
        && tte->depth() >= ttDepth
        && ttValue != VALUE_NONE // Only in case of TT access race
        && (ttValue >= beta ? (tte->bound() & BOUND_LOWER)
                            : (tte->bound() & BOUND_UPPER)))
        return ttValue;

    // Evaluate the position statically
    if (inCheck)
    {
        ss->staticEval = VALUE_NONE;
        bestValue = futilityBase = -VALUE_INFINITE;
    }
    else
    {
        if (ttHit)
        {
            // Never assume anything about values stored in TT
            if ((ss->staticEval = bestValue = tte->eval()) == VALUE_NONE)
                ss->staticEval = bestValue = evaluate(pos);

            // Can ttValue be used as a better position evaluation?
            if (    ttValue != VALUE_NONE
                && (tte->bound() & (ttValue > bestValue ? BOUND_LOWER : BOUND_UPPER)))
                bestValue = ttValue;
        }
        else
            ss->staticEval = bestValue =
            (ss-1)->currentMove != MOVE_NULL ? evaluate(pos)
                                             : -(ss-1)->staticEval + 2 * Eval::Tempo;

        // Stand pat. Return immediately if static value is at least beta
        if (bestValue >= beta)
        {
            if (!ttHit)
                tte->save(posKey, value_to_tt(bestValue, ss->ply), pvHit, BOUND_LOWER,
                          DEPTH_NONE, MOVE_NONE, ss->staticEval);

            return bestValue;
        }

        if (PvNode && bestValue > alpha)
            alpha = bestValue;

        futilityBase = bestValue + 154;
    }

    const PieceToHistory* contHist[] = { (ss-1)->continuationHistory, (ss-2)->continuationHistory,
                                          nullptr                   , (ss-4)->continuationHistory,
                                          nullptr                   , (ss-6)->continuationHistory };

    // Initialize a MovePicker object for the current position, and prepare
    // to search the moves. Because the depth is <= 0 here, only captures,
    // queen promotions and checks (only if depth >= DEPTH_QS_CHECKS) will
    // be generated.
    MovePicker mp(pos, ttMove, depth, &thisThread->mainHistory,
                                      &thisThread->captureHistory,
                                      contHist,
                                      to_sq((ss-1)->currentMove));

    // Loop through the moves until no moves remain or a beta cutoff occurs
    while ((move = mp.next_move()) != MOVE_NONE)
    {
      assert(is_ok(move));

      givesCheck = pos.gives_check(move);
      captureOrPromotion = pos.capture_or_promotion(move);

      moveCount++;

      // Futility pruning
      if (   !inCheck
          && !givesCheck
          &&  futilityBase > -VALUE_KNOWN_WIN
          && !pos.advanced_pawn_push(move))
      {
          assert(type_of(move) != ENPASSANT); // Due to !pos.advanced_pawn_push

          futilityValue = futilityBase + PieceValue[EG][pos.piece_on(to_sq(move))];

          if (futilityValue <= alpha)
          {
              bestValue = std::max(bestValue, futilityValue);
              continue;
          }

          if (futilityBase <= alpha && !pos.see_ge(move, VALUE_ZERO + 1))
          {
              bestValue = std::max(bestValue, futilityBase);
              continue;
          }
      }

      // Detect non-capture evasions that are candidates to be pruned
      evasionPrunable =    inCheck
                       &&  (depth != 0 || moveCount > 2)
                       &&  bestValue > VALUE_TB_LOSS_IN_MAX_PLY
                       && !pos.capture(move);

      // Don't search moves with negative SEE values
      if (  (!inCheck || evasionPrunable) && !pos.see_ge(move))
          continue;

      // Speculative prefetch as early as possible
      prefetch(TT.first_entry(pos.key_after(move)));

      // Check for legality just before making the move
      if (!pos.legal(move))
      {
          moveCount--;
          continue;
      }

      ss->currentMove = move;
      ss->continuationHistory = &thisThread->continuationHistory[inCheck]
                                                                [captureOrPromotion]
                                                                [pos.moved_piece(move)]
                                                                [to_sq(move)];

      // Make and search the move
      pos.do_move(move, st, givesCheck);
      value = -qsearch<NT>(pos, ss+1, -beta, -alpha, depth - 1);
      pos.undo_move(move);

      assert(value > -VALUE_INFINITE && value < VALUE_INFINITE);

      // Check for a new best move
      if (value > bestValue)
      {
          bestValue = value;

          if (value > alpha)
          {
              bestMove = move;

              if (PvNode) // Update pv even in fail-high case
                  update_pv(ss->pv, move, (ss+1)->pv);

              if (PvNode && value < beta) // Update alpha here!
                  alpha = value;
              else
                  break; // Fail high
          }
       }
    }

    // All legal moves have been searched. A special case: If we're in check
    // and no legal moves were found, it is checkmate.
    if (inCheck && bestValue == -VALUE_INFINITE)
        return mated_in(ss->ply); // Plies to mate from the root

    tte->save(posKey, value_to_tt(bestValue, ss->ply), pvHit,
              bestValue >= beta ? BOUND_LOWER :
              PvNode && bestValue > oldAlpha  ? BOUND_EXACT : BOUND_UPPER,
              ttDepth, bestMove, ss->staticEval);

    assert(bestValue > -VALUE_INFINITE && bestValue < VALUE_INFINITE);

    return bestValue;
  }


  // value_to_tt() adjusts a mate or TB score from "plies to mate from the root" to
  // "plies to mate from the current position". standard scores are unchanged.
  // The function is called before storing a value in the transposition table.

  Value value_to_tt(Value v, int ply) {

    assert(v != VALUE_NONE);

    return  v >= VALUE_TB_WIN_IN_MAX_PLY  ? v + ply
          : v <= VALUE_TB_LOSS_IN_MAX_PLY ? v - ply : v;
  }


  // value_from_tt() is the inverse of value_to_tt(): It adjusts a mate or TB score
  // from the transposition table (which refers to the plies to mate/be mated
  // from current position) to "plies to mate/be mated (TB win/loss) from the root".
  // However, for mate scores, to avoid potentially false mate scores related to the 50 moves rule,
  // and the graph history interaction, return an optimal TB score instead.

  Value value_from_tt(Value v, int ply, int r50c) {

    if (v == VALUE_NONE)
        return VALUE_NONE;

    if (v >= VALUE_TB_WIN_IN_MAX_PLY)  // TB win or better
    {
        if (v >= VALUE_MATE_IN_MAX_PLY && VALUE_MATE - v > 99 - r50c)
            return VALUE_MATE_IN_MAX_PLY - 1; // do not return a potentially false mate score

        return v - ply;
    }

    if (v <= VALUE_TB_LOSS_IN_MAX_PLY) // TB loss or worse
    {
        if (v <= VALUE_MATED_IN_MAX_PLY && VALUE_MATE + v > 99 - r50c)
            return VALUE_MATED_IN_MAX_PLY + 1; // do not return a potentially false mate score

        return v + ply;
    }

    return v;
  }


  // update_pv() adds current move and appends child pv[]

  void update_pv(Move* pv, Move move, Move* childPv) {

    for (*pv++ = move; childPv && *childPv != MOVE_NONE; )
        *pv++ = *childPv++;
    *pv = MOVE_NONE;
  }


  // update_all_stats() updates stats at the end of search() when a bestMove is found

  void update_all_stats(const Position& pos, Stack* ss, Move bestMove, Value bestValue, Value beta, Square prevSq,
                        Move* quietsSearched, int quietCount, Move* capturesSearched, int captureCount, Depth depth) {

    int bonus1, bonus2;
    Color us = pos.side_to_move();
    Thread* thisThread = pos.this_thread();
    CapturePieceToHistory& captureHistory = thisThread->captureHistory;
    Piece moved_piece = pos.moved_piece(bestMove);
    PieceType captured = type_of(pos.piece_on(to_sq(bestMove)));

    bonus1 = stat_bonus(depth + 1);
    bonus2 = bestValue > beta + PawnValueMg ? bonus1               // larger bonus
                                            : stat_bonus(depth);   // smaller bonus

    if (!pos.capture_or_promotion(bestMove))
    {
        update_quiet_stats(pos, ss, bestMove, bonus2);

        // Decrease all the non-best quiet moves
        for (int i = 0; i < quietCount; ++i)
        {
            thisThread->mainHistory[us][from_to(quietsSearched[i])] << -bonus2;
            update_continuation_histories(ss, pos.moved_piece(quietsSearched[i]), to_sq(quietsSearched[i]), -bonus2);
        }
    }
    else
        captureHistory[moved_piece][to_sq(bestMove)][captured] << bonus1;

    // Extra penalty for a quiet TT or main killer move in previous ply when it gets refuted
    if (   ((ss-1)->moveCount == 1 || ((ss-1)->currentMove == (ss-1)->killers[0]))
        && !pos.captured_piece())
            update_continuation_histories(ss-1, pos.piece_on(prevSq), prevSq, -bonus1);

    // Decrease all the non-best capture moves
    for (int i = 0; i < captureCount; ++i)
    {
        moved_piece = pos.moved_piece(capturesSearched[i]);
        captured = type_of(pos.piece_on(to_sq(capturesSearched[i])));
        captureHistory[moved_piece][to_sq(capturesSearched[i])][captured] << -bonus1;
    }
  }


  // update_continuation_histories() updates histories of the move pairs formed
  // by moves at ply -1, -2, and -4 with current move.

  void update_continuation_histories(Stack* ss, Piece pc, Square to, int bonus) {

    for (int i : {1, 2, 4, 6})
        if (is_ok((ss-i)->currentMove))
            (*(ss-i)->continuationHistory)[pc][to] << bonus;
  }


  // update_quiet_stats() updates move sorting heuristics

  void update_quiet_stats(const Position& pos, Stack* ss, Move move, int bonus) {

    if (ss->killers[0] != move)
    {
        ss->killers[1] = ss->killers[0];
        ss->killers[0] = move;
    }

    Color us = pos.side_to_move();
    Thread* thisThread = pos.this_thread();
    thisThread->mainHistory[us][from_to(move)] << bonus;
    update_continuation_histories(ss, pos.moved_piece(move), to_sq(move), bonus);

    if (type_of(pos.moved_piece(move)) != PAWN)
        thisThread->mainHistory[us][from_to(reverse_move(move))] << -bonus;

    if (is_ok((ss-1)->currentMove))
    {
        Square prevSq = to_sq((ss-1)->currentMove);
        thisThread->counterMoves[pos.piece_on(prevSq)][prevSq] = move;
    }
  }

  // When playing with strength handicap, choose best move among a set of RootMoves
  // using a statistical rule dependent on 'level'. Idea by Heinz van Saanen.

  Move Skill::pick_best(size_t multiPV) {

    const RootMoves& rootMoves = Threads.main()->rootMoves;
    static PRNG rng(now()); // PRNG sequence should be non-deterministic

    // RootMoves are already sorted by score in descending order
    Value topScore = rootMoves[0].score;
    int delta = std::min(topScore - rootMoves[multiPV - 1].score, PawnValueMg);
    int weakness = 120 - 2 * level;
    int maxScore = -VALUE_INFINITE;

    // Choose best move. For each move score we add two terms, both dependent on
    // weakness. One is deterministic and bigger for weaker levels, and one is
    // random. Then we choose the move with the resulting highest score.
    for (size_t i = 0; i < multiPV; ++i)
    {
        // This is our magic formula
        int push = (  weakness * int(topScore - rootMoves[i].score)
                    + delta * (rng.rand<unsigned>() % weakness)) / 128;

        if (rootMoves[i].score + push >= maxScore)
        {
            maxScore = rootMoves[i].score + push;
            best = rootMoves[i].pv[0];
        }
    }

    return best;
  }

} // namespace

/// MainThread::check_time() is used to print debug info and, more importantly,
/// to detect when we are out of available time and thus stop the search.

void MainThread::check_time() {

  if (--callsCnt > 0)
      return;

  // When using nodes, ensure checking rate is not lower than 0.1% of nodes
  callsCnt = Limits.nodes ? std::min(1024, int(Limits.nodes / 1024)) : 1024;

  static TimePoint lastInfoTime = now();

  TimePoint elapsed = Time.elapsed();
  TimePoint tick = Limits.startTime + elapsed;

  if (tick - lastInfoTime >= 1000)
  {
      lastInfoTime = tick;
      dbg_print();
  }

  // We should not stop pondering until told so by the GUI
  if (ponder)
      return;

  if (   (Limits.use_time_management() && (elapsed > Time.maximum() - 10 || stopOnPonderhit))
      || (Limits.movetime && elapsed >= Limits.movetime)
      || (Limits.nodes && Threads.nodes_searched() >= (uint64_t)Limits.nodes))
      Threads.stop = true;
}


/// UCI::pv() formats PV information according to the UCI protocol. UCI requires
/// that all (if any) unsearched PV lines are sent using a previous search score.

string UCI::pv(const Position& pos, Depth depth, Value alpha, Value beta) {

  std::stringstream ss;
  TimePoint elapsed = Time.elapsed() + 1;
  const RootMoves& rootMoves = pos.this_thread()->rootMoves;
  size_t pvIdx = pos.this_thread()->pvIdx;
  size_t multiPV = std::min((size_t)Options["MultiPV"], rootMoves.size());
  uint64_t nodesSearched = Threads.nodes_searched();
  uint64_t tbHits = Threads.tb_hits() + (TB::RootInTB ? rootMoves.size() : 0);

  for (size_t i = 0; i < multiPV; ++i)
  {
      bool updated = rootMoves[i].score != -VALUE_INFINITE;

      if (depth == 1 && !updated)
          continue;

      Depth d = updated ? depth : depth - 1;
      Value v = updated ? rootMoves[i].score : rootMoves[i].previousScore;

      bool tb = TB::RootInTB && abs(v) < VALUE_MATE_IN_MAX_PLY;
      v = tb ? rootMoves[i].tbScore : v;

      if (ss.rdbuf()->in_avail()) // Not at first line
          ss << "\n";

      ss << "info"
         << " depth "    << d
         << " seldepth " << rootMoves[i].selDepth
         << " multipv "  << i + 1
         << " score "    << UCI::value(v);

      if (!tb && i == pvIdx)
          ss << (v >= beta ? " lowerbound" : v <= alpha ? " upperbound" : "");

      ss << " nodes "    << nodesSearched
         << " nps "      << nodesSearched * 1000 / elapsed;

      if (elapsed > 1000) // Earlier makes little sense
          ss << " hashfull " << TT.hashfull();

      ss << " tbhits "   << tbHits
         << " time "     << elapsed
         << " pv";

      for (Move m : rootMoves[i].pv)
          ss << " " << UCI::move(m, pos.is_chess960());
  }

  return ss.str();
}


/// RootMove::extract_ponder_from_tt() is called in case we have no ponder move
/// before exiting the search, for instance, in case we stop the search during a
/// fail high at root. We try hard to have a ponder move to return to the GUI,
/// otherwise in case of 'ponder on' we have nothing to think on.

bool RootMove::extract_ponder_from_tt(Position& pos) {

    StateInfo st;
    bool ttHit;

    assert(pv.size() == 1);

    if (pv[0] == MOVE_NONE)
        return false;

    pos.do_move(pv[0], st);
    TTEntry* tte = TT.probe(pos.key(), ttHit);

    if (ttHit)
    {
        Move m = tte->move(); // Local copy to be SMP safe
        if (MoveList<LEGAL>(pos).contains(m))
            pv.push_back(m);
    }

    pos.undo_move(pv[0]);
    return pv.size() > 1;
}

void Tablebases::rank_root_moves(Position& pos, Search::RootMoves& rootMoves) {

    RootInTB = false;
    UseRule50 = bool(Options["Syzygy50MoveRule"]);
    ProbeDepth = int(Options["SyzygyProbeDepth"]);
    Cardinality = int(Options["SyzygyProbeLimit"]);
    bool dtz_available = true;

    // Tables with fewer pieces than SyzygyProbeLimit are searched with
    // ProbeDepth == 0
    if (Cardinality > MaxCardinality)
    {
        Cardinality = MaxCardinality;
        ProbeDepth = 0;
    }

    if (Cardinality >= popcount(pos.pieces()) && !pos.can_castle(ANY_CASTLING))
    {
        // Rank moves using DTZ tables
        RootInTB = root_probe(pos, rootMoves);

        if (!RootInTB)
        {
            // DTZ tables are missing; try to rank moves using WDL tables
            dtz_available = false;
            RootInTB = root_probe_wdl(pos, rootMoves);
        }
    }

    if (RootInTB)
    {
        // Sort moves according to TB rank
        std::sort(rootMoves.begin(), rootMoves.end(),
                  [](const RootMove &a, const RootMove &b) { return a.tbRank > b.tbRank; } );

        // Probe during search only if DTZ is not available and we are winning
        if (dtz_available || rootMoves[0].tbScore <= VALUE_DRAW)
            Cardinality = 0;
    }
    else
    {
        // Clean up if root_probe() and root_probe_wdl() have failed
        for (auto& m : rootMoves)
            m.tbRank = 0;
    }
}<|MERGE_RESOLUTION|>--- conflicted
+++ resolved
@@ -899,13 +899,9 @@
     // much above beta, we can (almost) safely prune the previous move.
     if (   !PvNode
         &&  depth >= 5
-<<<<<<< HEAD
-        &&  abs(beta) < VALUE_TB_WIN_IN_MAX_PLY)
-=======
         &&  ss->ply % 2 == 1
-        &&  abs(beta) < VALUE_MATE_IN_MAX_PLY
+        &&  abs(beta) < VALUE_TB_WIN_IN_MAX_PLY
         &&  abs(eval) < 2 * VALUE_KNOWN_WIN)
->>>>>>> 18f78dbb
     {
         Value raisedBeta = std::min(beta + 189 - 45 * improving, VALUE_INFINITE);
         MovePicker mp(pos, ttMove, raisedBeta - ss->staticEval, &thisThread->captureHistory);
