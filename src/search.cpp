/*
  Stockfish, a UCI chess playing engine derived from Glaurung 2.1
  Copyright (C) 2004-2008 Tord Romstad (Glaurung author)
  Copyright (C) 2008-2015 Marco Costalba, Joona Kiiski, Tord Romstad
  Copyright (C) 2015-2020 Marco Costalba, Joona Kiiski, Gary Linscott, Tord Romstad

  Stockfish is free software: you can redistribute it and/or modify
  it under the terms of the GNU General Public License as published by
  the Free Software Foundation, either version 3 of the License, or
  (at your option) any later version.

  Stockfish is distributed in the hope that it will be useful,
  but WITHOUT ANY WARRANTY; without even the implied warranty of
  MERCHANTABILITY or FITNESS FOR A PARTICULAR PURPOSE.  See the
  GNU General Public License for more details.

  You should have received a copy of the GNU General Public License
  along with this program.  If not, see <http://www.gnu.org/licenses/>.
*/

#include <algorithm>
#include <cassert>
#include <cmath>
#include <cstring>   // For std::memset
#include <iostream>
#include <sstream>

#include "evaluate.h"
#include "misc.h"
#include "movegen.h"
#include "movepick.h"
#include "position.h"
#include "search.h"
#include "thread.h"
#include "timeman.h"
#include "tt.h"
#include "uci.h"
#include "syzygy/tbprobe.h"

namespace Search {

  LimitsType Limits;
}

namespace Tablebases {

  int Cardinality;
  bool RootInTB;
  bool UseRule50;
  Depth ProbeDepth;
}

namespace TB = Tablebases;

using std::string;
using Eval::evaluate;
using namespace Search;

namespace {

  // Different node types, used as a template parameter
  enum NodeType { NonPV, PV };

  constexpr uint64_t ttHitAverageWindow     = 4096;
  constexpr uint64_t ttHitAverageResolution = 1024;

  // Futility margin
  Value futility_margin(Depth d, bool improving) {
    return Value(217 * (d - improving));
  }

  // Reductions lookup table, initialized at startup
  int Reductions[MAX_MOVES]; // [depth or moveNumber]

  Depth reduction(bool i, Depth d, int mn) {
    int r = Reductions[d] * Reductions[mn];
    return (r + 511) / 1024 + (!i && r > 1007);
  }

  constexpr int futility_move_count(bool improving, Depth depth) {
    return (4 + depth * depth) / (2 - improving);
  }

  // History and stats update bonus, based on depth
  int stat_bonus(Depth d) {
    return d > 15 ? -8 : 19 * d * d + 155 * d - 132;
  }

<<<<<<< HEAD
=======
  // Skill structure is used to implement strength limit
  struct Skill {
    explicit Skill(int l) : level(l) {}
    bool enabled() const { return level < 20; }
    bool time_to_pick(Depth depth) const { return depth == 1 + level; }
    Move pick_best(size_t multiPV);

    int level;
    Move best = MOVE_NONE;
  };

>>>>>>> 8e8cd235
  // Breadcrumbs are used to mark nodes as being searched by a given thread
  struct Breadcrumb {
    std::atomic<Thread*> thread;
    std::atomic<Key> key;
  };
  std::array<Breadcrumb, 1024> breadcrumbs;

  // ThreadHolding structure keeps track of which thread left breadcrumbs at the given
  // node for potential reductions. A free node will be marked upon entering the moves
  // loop by the constructor, and unmarked upon leaving that loop by the destructor.
  struct ThreadHolding {
    explicit ThreadHolding(Thread* thisThread, Key posKey, int ply) {
       location = ply < 8 ? &breadcrumbs[posKey & (breadcrumbs.size() - 1)] : nullptr;
       otherThread = false;
       owning = false;
       if (location)
       {
          // See if another already marked this location, if not, mark it ourselves
          Thread* tmp = (*location).thread.load(std::memory_order_relaxed);
          if (tmp == nullptr)
          {
              (*location).thread.store(thisThread, std::memory_order_relaxed);
              (*location).key.store(posKey, std::memory_order_relaxed);
              owning = true;
          }
          else if (   tmp != thisThread
                   && (*location).key.load(std::memory_order_relaxed) == posKey)
              otherThread = true;
       }
    }

    ~ThreadHolding() {
       if (owning) // Free the marked location
           (*location).thread.store(nullptr, std::memory_order_relaxed);
    }

    bool marked() { return otherThread; }

    private:
    Breadcrumb* location;
    bool otherThread, owning;
  };

  template <NodeType NT>
  Value search(Position& pos, Stack* ss, Value alpha, Value beta, Depth depth, bool cutNode);

  template <NodeType NT>
  Value qsearch(Position& pos, Stack* ss, Value alpha, Value beta, Depth depth = 0);

  Value value_to_tt(Value v, int ply);
  Value value_from_tt(Value v, int ply, int r50c);
  void update_pv(Move* pv, Move move, Move* childPv);
  void update_continuation_histories(Stack* ss, Piece pc, Square to, int bonus);
  void update_quiet_stats(const Position& pos, Stack* ss, Move move, int bonus, int depth);
  void update_all_stats(const Position& pos, Stack* ss, Move bestMove, Value bestValue, Value beta, Square prevSq,
                        Move* quietsSearched, int quietCount, Move* capturesSearched, int captureCount, Depth depth);

  // perft() is our utility to verify move generation. All the leaf nodes up
  // to the given depth are generated and counted, and the sum is returned.
  template<bool Root>
  uint64_t perft(Position& pos, Depth depth) {

    StateInfo st;
    uint64_t cnt, nodes = 0;
    const bool leaf = (depth == 2);

    for (const auto& m : MoveList<LEGAL>(pos))
    {
        if (Root && depth <= 1)
            cnt = 1, nodes++;
        else
        {
            pos.do_move(m, st);
            cnt = leaf ? MoveList<LEGAL>(pos).size() : perft<false>(pos, depth - 1);
            nodes += cnt;
            pos.undo_move(m);
        }
        if (Root)
            sync_cout << UCI::move(m, pos.is_chess960()) << ": " << cnt << sync_endl;
    }
    return nodes;
  }

} // namespace


/// Search::init() is called at startup to initialize various lookup tables

void Search::init() {

  for (int i = 1; i < MAX_MOVES; ++i)
      Reductions[i] = int((24.8 + std::log(Threads.size())) * std::log(i));
}


/// Search::clear() resets search state to its initial value

void Search::clear() {

  Threads.main()->wait_for_search_finished();

  Time.availableNodes = 0;
  TT.clear();
  Threads.clear();
  Tablebases::init(Options["SyzygyPath"]); // Free mapped files
}


/// MainThread::search() is started when the program receives the UCI 'go'
/// command. It searches from the root position and outputs the "bestmove".

void MainThread::search() {

  if (Limits.perft)
  {
      nodes = perft<true>(rootPos, Limits.perft);
      sync_cout << "\nNodes searched: " << nodes << "\n" << sync_endl;
      return;
  }

  Color us = rootPos.side_to_move();
  Time.init(Limits, us, rootPos.game_ply());
  TT.new_search();

  if (rootMoves.empty())
  {
      rootMoves.emplace_back(MOVE_NONE);
      sync_cout << "info depth 0 score "
                << UCI::value(rootPos.checkers() ? -VALUE_MATE : VALUE_DRAW)
                << sync_endl;
  }
  else
  {
      for (Thread* th : Threads)
      {
          th->bestMoveChanges = 0;
          if (th != this)
              th->start_searching();
      }

      Thread::search(); // Let's start searching!
  }

  // When we reach the maximum depth, we can arrive here without a raise of
  // Threads.stop. However, if we are pondering or in an infinite search,
  // the UCI protocol states that we shouldn't print the best move before the
  // GUI sends a "stop" or "ponderhit" command. We therefore simply wait here
  // until the GUI sends one of those commands.

  while (!Threads.stop && (ponder || Limits.infinite))
  {} // Busy wait for a stop or a ponder reset

  // Stop the threads if not already stopped (also raise the stop if
  // "ponderhit" just reset Threads.ponder).
  Threads.stop = true;

  // Wait until all threads have finished
  for (Thread* th : Threads)
      if (th != this)
          th->wait_for_search_finished();

  // When playing in 'nodes as time' mode, subtract the searched nodes from
  // the available ones before exiting.
  if (Limits.npmsec)
      Time.availableNodes += Limits.inc[us] - Threads.nodes_searched();

  Thread* bestThread = this;

  // Check if there are threads with a better score than main thread
  if (    int(Options["MultiPV"]) == 1
      && !Limits.depth
      &&  rootMoves[0].pv[0] != MOVE_NONE)
  {
      std::map<Move, int64_t> votes;
      Value minScore = this->rootMoves[0].score;

      // Find minimum score
      for (Thread* th: Threads)
          minScore = std::min(minScore, th->rootMoves[0].score);

      // Vote according to score and depth, and select the best thread
      for (Thread* th : Threads)
      {
          votes[th->rootMoves[0].pv[0]] +=
              (th->rootMoves[0].score - minScore + 14) * int(th->completedDepth);

          if (abs(bestThread->rootMoves[0].score) >= VALUE_TB_WIN_IN_MAX_PLY)
          {
              // Make sure we pick the shortest mate / TB conversion or stave off mate the longest
              if (th->rootMoves[0].score > bestThread->rootMoves[0].score)
                  bestThread = th;
          }
          else if (   th->rootMoves[0].score >= VALUE_TB_WIN_IN_MAX_PLY
                   || (   th->rootMoves[0].score > VALUE_TB_LOSS_IN_MAX_PLY
                       && votes[th->rootMoves[0].pv[0]] > votes[bestThread->rootMoves[0].pv[0]]))
              bestThread = th;
      }
  }

  bestPreviousScore = bestThread->rootMoves[0].score;

  // Send again PV info if we have a new best thread
  if (bestThread != this)
      sync_cout << UCI::pv(bestThread->rootPos, bestThread->completedDepth, -VALUE_INFINITE, VALUE_INFINITE) << sync_endl;

  sync_cout << "bestmove " << UCI::move(bestThread->rootMoves[0].pv[0], rootPos.is_chess960());

  if (bestThread->rootMoves[0].pv.size() > 1 || bestThread->rootMoves[0].extract_ponder_from_tt(rootPos))
      std::cout << " ponder " << UCI::move(bestThread->rootMoves[0].pv[1], rootPos.is_chess960());

  std::cout << sync_endl;
}


/// Thread::search() is the main iterative deepening loop. It calls search()
/// repeatedly with increasing depth until the allocated thinking time has been
/// consumed, the user stops the search, or the maximum search depth is reached.

void Thread::search() {

  // To allow access to (ss-7) up to (ss+2), the stack must be oversized.
  // The former is needed to allow update_continuation_histories(ss-1, ...),
  // which accesses its argument at ss-6, also near the root.
  // The latter is needed for statScores and killer initialization.
  Stack stack[MAX_PLY+10], *ss = stack+7;
  Move  pv[MAX_PLY+1];
  Value bestValue, alpha, beta, delta;
  Move  lastBestMove = MOVE_NONE;
  Depth lastBestMoveDepth = 0;
  MainThread* mainThread = (this == Threads.main() ? Threads.main() : nullptr);
  double timeReduction = 1, totBestMoveChanges = 0;
  Color us = rootPos.side_to_move();
  int iterIdx = 0;

  std::memset(ss-7, 0, 10 * sizeof(Stack));
  for (int i = 7; i > 0; i--)
      (ss-i)->continuationHistory = &this->continuationHistory[0][0][NO_PIECE][0]; // Use as a sentinel

  ss->pv = pv;

  bestValue = delta = alpha = -VALUE_INFINITE;
  beta = VALUE_INFINITE;

  if (mainThread)
  {
      if (mainThread->bestPreviousScore == VALUE_INFINITE)
          for (int i = 0; i < 4; ++i)
              mainThread->iterValue[i] = VALUE_ZERO;
      else
          for (int i = 0; i < 4; ++i)
              mainThread->iterValue[i] = mainThread->bestPreviousScore;
  }

  std::copy(&lowPlyHistory[2][0], &lowPlyHistory.back().back() + 1, &lowPlyHistory[0][0]);
  std::fill(&lowPlyHistory[MAX_LPH - 2][0], &lowPlyHistory.back().back() + 1, 0);

  size_t multiPV = size_t(Options["MultiPV"]);

  multiPV = std::min(multiPV, rootMoves.size());
  ttHitAverage = ttHitAverageWindow * ttHitAverageResolution / 2;

  int ct = int(Options["Contempt"]) * PawnValueEg / 100; // From centipawns

  // In analysis mode, adjust contempt in accordance with user preference
  if (Limits.infinite || Options["UCI_AnalyseMode"])
      ct =  Options["Analysis Contempt"] == "Off"  ? 0
          : Options["Analysis Contempt"] == "Both" ? ct
          : Options["Analysis Contempt"] == "White" && us == BLACK ? -ct
          : Options["Analysis Contempt"] == "Black" && us == WHITE ? -ct
          : ct;

  // Evaluation score is from the white point of view
  contempt = (us == WHITE ?  make_score(ct, ct / 2)
                          : -make_score(ct, ct / 2));

  int searchAgainCounter = 0;

  // Iterative deepening loop until requested to stop or the target depth is reached
  while (   ++rootDepth < MAX_PLY
         && !Threads.stop
         && !(Limits.depth && mainThread && rootDepth > Limits.depth))
  {
      // Age out PV variability metric
      if (mainThread)
          totBestMoveChanges /= 2;

      // Save the last iteration's scores before first PV line is searched and
      // all the move scores except the (new) PV are set to -VALUE_INFINITE.
      for (RootMove& rm : rootMoves)
          rm.previousScore = rm.score;

      size_t pvFirst = 0;
      pvLast = 0;

      if (!Threads.increaseDepth)
         searchAgainCounter++;

      // MultiPV loop. We perform a full root search for each PV line
      for (pvIdx = 0; pvIdx < multiPV && !Threads.stop; ++pvIdx)
      {
          if (pvIdx == pvLast)
          {
              pvFirst = pvLast;
              for (pvLast++; pvLast < rootMoves.size(); pvLast++)
                  if (rootMoves[pvLast].tbRank != rootMoves[pvFirst].tbRank)
                      break;
          }

          // Reset UCI info selDepth for each depth and each PV line
          selDepth = 0;

          // Reset aspiration window starting size
          if (rootDepth >= 4)
          {
              Value prev = rootMoves[pvIdx].previousScore;
              delta = Value(21);
              alpha = std::max(prev - delta,-VALUE_INFINITE);
              beta  = std::min(prev + delta, VALUE_INFINITE);

              // Adjust contempt based on root move's previousScore (dynamic contempt)
<<<<<<< HEAD
              int dt = int8_t(Options["Dynamic Contempt"]);
=======
              int dt = Options["Dynamic Contempt"];
>>>>>>> 8e8cd235
              int dct = ct + dt * ((102 - ct / 2) * prev / (abs(prev) + 157));

              contempt = (us == WHITE ?  make_score(dct, dct / 2)
                                      : -make_score(dct, dct / 2));
          }

          // Start with a small aspiration window and, in the case of a fail
          // high/low, re-search with a bigger window until we don't fail
          // high/low anymore.
          while (true)
          {
              bestValue = ::search<PV>(rootPos, ss, alpha, beta, rootDepth - searchAgainCounter, false);

              // Bring the best move to the front. It is critical that sorting
              // is done with a stable algorithm because all the values but the
              // first and eventually the new best one are set to -VALUE_INFINITE
              // and we want to keep the same order for all the moves except the
              // new PV that goes to the front. Note that in case of MultiPV
              // search the already searched PV lines are preserved.
              std::stable_sort(rootMoves.begin() + pvIdx, rootMoves.begin() + pvLast);

              // If search has been stopped, we break immediately. Sorting is
              // safe because RootMoves is still valid, although it refers to
              // the previous iteration.
              if (Threads.stop)
                  break;

              // When failing high/low give some update (without cluttering
              // the UI) before a re-search.
              if (   mainThread
                  && multiPV == 1
                  && (bestValue <= alpha || bestValue >= beta)
                  && Time.elapsed() > 3000)
                  sync_cout << UCI::pv(rootPos, rootDepth, alpha, beta) << sync_endl;

              // In case of failing low/high increase aspiration window and
              // re-search, otherwise exit the loop.
              if (bestValue <= alpha)
              {
                  beta = (alpha + beta) / 2;
                  alpha = std::max(bestValue - delta, -VALUE_INFINITE);

                  if (mainThread)
                      mainThread->stopOnPonderhit = false;
              }
              else if (bestValue >= beta)
                  beta = std::min(bestValue + delta, VALUE_INFINITE);

              else
              {
                  ++rootMoves[pvIdx].bestMoveCount;
                  break;
              }

              delta += delta / 4 + 5;

              assert(alpha >= -VALUE_INFINITE && beta <= VALUE_INFINITE);
          }

          // Sort the PV lines searched so far and update the GUI
          std::stable_sort(rootMoves.begin() + pvFirst, rootMoves.begin() + pvIdx + 1);

          if (    mainThread
              && (Threads.stop || pvIdx + 1 == multiPV || Time.elapsed() > 3000))
              sync_cout << UCI::pv(rootPos, rootDepth, alpha, beta) << sync_endl;
      }

      if (!Threads.stop)
          completedDepth = rootDepth;

      if (rootMoves[0].pv[0] != lastBestMove) {
         lastBestMove = rootMoves[0].pv[0];
         lastBestMoveDepth = rootDepth;
      }

      // Have we found a "mate in x"?
      if (   Limits.mate
          && bestValue >= VALUE_MATE_IN_MAX_PLY
          && VALUE_MATE - bestValue <= 2 * Limits.mate)
          Threads.stop = true;

      if (!mainThread)
          continue;

      // Do we have time for the next iteration? Can we stop searching now?
      if (    Limits.use_time_management()
          && !Threads.stop
          && !mainThread->stopOnPonderhit)
      {
          double fallingEval = (332 + 6 * (mainThread->bestPreviousScore - bestValue)
                                    + 6 * (mainThread->iterValue[iterIdx] - bestValue)) / 704.0;
          fallingEval = Utility::clamp(fallingEval, 0.5, 1.5);

          // If the bestMove is stable over several iterations, reduce time accordingly
          timeReduction = lastBestMoveDepth + 9 < completedDepth ? 1.94 : 0.91;
          double reduction = (1.41 + mainThread->previousTimeReduction) / (2.27 * timeReduction);

          // Use part of the gained time from a previous stable move for the current move
          for (Thread* th : Threads)
          {
              totBestMoveChanges += th->bestMoveChanges;
              th->bestMoveChanges = 0;
          }
          double bestMoveInstability = 1 + totBestMoveChanges / Threads.size();

          TimePoint elapsedT = Time.elapsed();
          TimePoint optimumT = Time.optimum();

          // Stop the search if we have only one legal move, or if available time elapsed
          if (   (rootMoves.size() == 1 && (elapsedT > optimumT / 16))
              || elapsedT > optimumT * fallingEval * reduction * bestMoveInstability)
          {
              // If we are allowed to ponder do not stop the search now but
              // keep pondering until the GUI sends "ponderhit" or "stop".
              if (mainThread->ponder)
                  mainThread->stopOnPonderhit = true;
              else
                  Threads.stop = true;
          }
          else if (   Threads.increaseDepth
                   && !mainThread->ponder
                   && elapsedT > optimumT * fallingEval * reduction * bestMoveInstability * 0.6)
                   Threads.increaseDepth = false;
          else
                   Threads.increaseDepth = true;
      }

      mainThread->iterValue[iterIdx] = bestValue;
      iterIdx = (iterIdx + 1) & 3;
  }

  if (!mainThread)
      return;

  mainThread->previousTimeReduction = timeReduction;
}


namespace {

  // search<>() is the main search function for both PV and non-PV nodes

  template <NodeType NT>
  Value search(Position& pos, Stack* ss, Value alpha, Value beta, Depth depth, bool cutNode) {

    constexpr bool PvNode = NT == PV;
    const bool rootNode = PvNode && ss->ply == 0;

    // Dive into quiescence search when the depth reaches zero
    if (depth <= 0)
        return qsearch<NT>(pos, ss, alpha, beta);

    assert(-VALUE_INFINITE <= alpha && alpha < beta && beta <= VALUE_INFINITE);
    assert(PvNode || (alpha == beta - 1));
    assert(0 < depth && depth < MAX_PLY);
    assert(!(PvNode && cutNode));

    Move pv[MAX_PLY+1], capturesSearched[32], quietsSearched[64];
    StateInfo st;
    TTEntry* tte;
    Key posKey;
    Move ttMove, move, excludedMove, bestMove;
    Depth extension, newDepth, ttDepth;
    Bound ttBound;
    Value bestValue, value, ttValue, eval;
    bool ttHit, ttPv, formerPv, givesCheck, improving, didLMR, priorCapture, isMate, gameCycle;
    bool captureOrPromotion, doFullDepthSearch, moveCountPruning, ttCapture, singularLMR, kingDanger;
    Piece movedPiece;
    int moveCount, captureCount, quietCount, rootDepth;

    // Step 1. Initialize node
    Thread* thisThread = pos.this_thread();
    ss->inCheck = pos.checkers();
    priorCapture = pos.captured_piece();
    Color us = pos.side_to_move();
    moveCount = captureCount = quietCount = ss->moveCount = 0;
    bestValue = -VALUE_INFINITE;
    gameCycle = kingDanger = false;
    rootDepth = thisThread->rootDepth;

    // Check for the available remaining time
    if (thisThread == Threads.main())
        static_cast<MainThread*>(thisThread)->check_time();

    // Used to send selDepth info to GUI (selDepth counts from 1, ply from 0)
    if (PvNode && thisThread->selDepth < ss->ply + 1)
        thisThread->selDepth = ss->ply + 1;

    // Transposition table lookup. We don't want the score of a partial
    // search to overwrite a previous full search TT value, so we use a different
    // position key in case of an excluded move.
    excludedMove = ss->excludedMove;
    posKey = pos.key() ^ Key(excludedMove);
    tte = TT.probe(posKey, ttHit);
    ttValue = ttHit ? value_from_tt(tte->value(), ss->ply, pos.rule50_count()) : VALUE_NONE;
    ttDepth = tte->depth();
    ttBound = tte->bound();
    ttMove =  rootNode ? thisThread->rootMoves[thisThread->pvIdx].pv[0]
            : ttHit    ? tte->move() : MOVE_NONE;
    ttPv = PvNode || (ttHit && tte->is_pv());
    formerPv = ttPv && !PvNode;

    if (ttPv && depth > 12 && ss->ply - 1 < MAX_LPH && !pos.captured_piece() && is_ok((ss-1)->currentMove))
    thisThread->lowPlyHistory[ss->ply - 1][from_to((ss-1)->currentMove)] << stat_bonus(depth - 5);

    // thisThread->ttHitAverage can be used to approximate the running average of ttHit
    thisThread->ttHitAverage =   (ttHitAverageWindow - 1) * thisThread->ttHitAverage / ttHitAverageWindow
                                + ttHitAverageResolution * ttHit;

    if (!rootNode)
    {
        // Check if we have an upcoming move which draws by repetition, or
        // if the opponent had an alternative move earlier to this position.
        if (pos.has_game_cycle(ss->ply))
        {
            if (VALUE_DRAW >= beta)
            {
                tte->save(posKey, VALUE_DRAW, ttPv, BOUND_EXACT,
                          depth, MOVE_NONE, VALUE_NONE);

                return VALUE_DRAW;
            }
            gameCycle = true;
            alpha = std::max(alpha, VALUE_DRAW);
        }

        // Step 2. Check for aborted search and immediate draw
        if (pos.is_draw(ss->ply))
            return VALUE_DRAW;

        if (Threads.stop.load(std::memory_order_relaxed) || ss->ply >= MAX_PLY)
            return ss->ply >= MAX_PLY && !ss->inCheck ? evaluate(pos)
                                                      : VALUE_DRAW;

        // Step 3. Mate distance pruning. Even if we mate at the next move our score
        // would be at best mate_in(ss->ply+1), but if alpha is already bigger because
        // a shorter mate was found upward in the tree then there is no need to search
        // because we will never beat the current alpha. Same logic but with reversed
        // signs applies also in the opposite condition of being mated instead of giving
        // mate. In this case return a fail-high score.
        if (alpha >= mate_in(ss->ply+1))
            return alpha;
    }

    assert(0 <= ss->ply && ss->ply < MAX_PLY);

    (ss+1)->ply = ss->ply + 1;
    (ss+1)->excludedMove = bestMove = MOVE_NONE;
    (ss+2)->killers[0] = (ss+2)->killers[1] = MOVE_NONE;
    Square prevSq = to_sq((ss-1)->currentMove);

    // Initialize statScore to zero for the grandchildren of the current position.
    // So statScore is shared between all grandchildren and only the first grandchild
    // starts with statScore = 0. Later grandchildren start with the last calculated
    // statScore of the previous grandchild. This influences the reduction rules in
    // LMR which are based on the statScore of parent position.
    if (rootNode)
        (ss+4)->statScore = 0;
    else
        (ss+2)->statScore = 0;

    // At non-PV nodes we check for an early TT cutoff
    if (  !PvNode
        && ttHit
        && !gameCycle
        && pos.rule50_count() < 88
        && ttDepth >= depth
        && ttValue != VALUE_NONE // Possible in case of TT access race
        && (ttValue != VALUE_DRAW || VALUE_DRAW >= beta)
        && (ttValue >= beta ? (ttBound & BOUND_LOWER)
                            : (ttBound & BOUND_UPPER)))
    {
        // If ttMove is quiet, update move sorting heuristics on TT hit
        if (ttMove)
        {
            if (ttValue >= beta)
            {
                if (!pos.capture_or_promotion(ttMove))
                    update_quiet_stats(pos, ss, ttMove, stat_bonus(depth), depth);

                // Extra penalty for early quiet moves of the previous ply
                if ((ss-1)->moveCount <= 2 && !priorCapture)
                    update_continuation_histories(ss-1, pos.piece_on(prevSq), prevSq, -stat_bonus(depth + 1));
            }
            // Penalty for a quiet ttMove that fails low
            else if (!pos.capture_or_promotion(ttMove))
            {
                int penalty = -stat_bonus(depth);
                thisThread->mainHistory[us][from_to(ttMove)] << penalty;
                update_continuation_histories(ss, pos.moved_piece(ttMove), to_sq(ttMove), penalty);
            }
        }

        return ttValue;
    }

    // Step 5. Tablebases probe
    if (!rootNode && TB::Cardinality)
    {
        int piecesCount = popcount(pos.pieces());

        if (    piecesCount <= TB::Cardinality
            && (piecesCount <  TB::Cardinality || depth >= TB::ProbeDepth)
            &&  pos.rule50_count() == 0
            && !pos.can_castle(ANY_CASTLING))
        {
            TB::ProbeState err;
            TB::WDLScore v = Tablebases::probe_wdl(pos, &err);

            // Force check of time on the next occasion
            if (thisThread == Threads.main())
                static_cast<MainThread*>(thisThread)->callsCnt = 0;

            if (err != TB::ProbeState::FAIL)
            {
                thisThread->tbHits.fetch_add(1, std::memory_order_relaxed);

                int drawScore = TB::UseRule50 ? 1 : 0;

                int centiPly = PawnValueEg * ss->ply / 100;

                if (    abs(v) <= drawScore
                    || !ttHit
                    || (v < -drawScore && ttValue > -VALUE_TB_WIN + centiPly + PawnValueEg * popcount(pos.pieces( pos.side_to_move())))
                    || (v >  drawScore && ttValue <  VALUE_TB_WIN - centiPly - PawnValueEg * popcount(pos.pieces(~pos.side_to_move()))))
                {
                    value =  v < -drawScore ? -VALUE_TB_WIN + centiPly + PawnValueEg * popcount(pos.pieces( pos.side_to_move()))
                           : v >  drawScore ?  VALUE_TB_WIN - centiPly - PawnValueEg * popcount(pos.pieces(~pos.side_to_move()))
                                            :  VALUE_DRAW - v < 0 ? 2 * Tempo : VALUE_ZERO;

                    tte->save(posKey, value, ttPv,
                              v > drawScore ? BOUND_LOWER : v < -drawScore ? BOUND_UPPER : BOUND_EXACT,
                              depth, MOVE_NONE, VALUE_NONE);

<<<<<<< HEAD
                    if (abs(v) <= drawScore || (v > drawScore && alpha < value) || (v < drawScore && alpha > value))
=======
                    if (abs(v) <= drawScore)
>>>>>>> 8e8cd235
                        return value;
                }
            }
        }
    }

    CapturePieceToHistory& captureHistory = thisThread->captureHistory;

    // Step 6. Static evaluation of the position
    if (ss->inCheck)
    {
        ss->staticEval = eval = VALUE_NONE;
        improving = false;
        goto moves_loop;  // Skip early pruning when in check
    }
    else if (ttHit)
    {
        // Never assume anything about values stored in TT
        ss->staticEval = eval = tte->eval();
        if (eval == VALUE_NONE)
            ss->staticEval = eval = evaluate(pos);

        // Can ttValue be used as a better position evaluation?
        if (    ttValue != VALUE_NONE
            && (ttBound & (ttValue > eval ? BOUND_LOWER : BOUND_UPPER)))
            eval = ttValue;
    }
    else
    {
        if ((ss-1)->currentMove != MOVE_NULL)
        {
            int bonus = -(ss-1)->statScore / 512;

            ss->staticEval = eval = evaluate(pos) + bonus;
        }
        else
            ss->staticEval = eval = -(ss-1)->staticEval + 2 * Tempo;

        tte->save(posKey, VALUE_NONE, ttPv, BOUND_NONE, DEPTH_NONE, MOVE_NONE, eval);
    }

    if (gameCycle)
        ss->staticEval = eval = ss->staticEval * std::max(0, (100 - pos.rule50_count())) / 100;

    improving =  (ss-2)->staticEval == VALUE_NONE ? (ss->staticEval > (ss-4)->staticEval
              || (ss-4)->staticEval == VALUE_NONE) : ss->staticEval > (ss-2)->staticEval;

    // Begin early pruning.
    if (   !PvNode
        && !excludedMove
        && !gameCycle
        && !thisThread->nmpGuard
        &&  abs(eval) < 2 * VALUE_KNOWN_WIN)
    {
       if (rootDepth > 10)
           kingDanger = pos.king_danger();

       // Step 8. Futility pruning: child node (~30 Elo)
       if (    depth < 6
           && !kingDanger
           &&  eval - futility_margin(depth, improving) >= beta
           &&  eval < VALUE_KNOWN_WIN) // Do not return unproven wins
           return eval;

       // Step 9. Null move search with verification search (~40 Elo)
       if (   (ss-1)->currentMove != MOVE_NULL
           && (ss-1)->statScore < 23397
           &&  eval >= beta
           &&  eval >= ss->staticEval
           &&  ss->staticEval >= beta - 32 * depth - 30 * improving + 120 * ttPv + 292
           &&  pos.non_pawn_material(us)
           && !kingDanger
           && !(rootDepth > 10 && MoveList<LEGAL>(pos).size() < 6))
       {
           assert(eval - beta >= 0);
<<<<<<< HEAD

           // Null move dynamic reduction based on depth and value
           Depth R = ((854 + 68 * depth) / 258 + std::min(int(eval - beta) / 192, 3));

           if (   depth < 11
               || ttValue >= beta
               || ttDepth < depth-R
               || !(ttBound & BOUND_UPPER))
           {
           ss->currentMove = MOVE_NULL;
           ss->continuationHistory = &thisThread->continuationHistory[0][0][NO_PIECE][0];

           pos.do_null_move(st);

           Value nullValue = -search<NonPV>(pos, ss+1, -beta, -beta+1, depth-R, !cutNode);

           pos.undo_null_move();

           if (nullValue >= beta)
           {
               // Do not return unproven mate or TB scores
               if (nullValue >= VALUE_TB_WIN_IN_MAX_PLY)
                   nullValue = beta;

               if (abs(beta) < VALUE_KNOWN_WIN && depth < 11)
                   return nullValue;

               // Do verification search at high depths
               thisThread->nmpGuard = true;

               Value v = search<NonPV>(pos, ss, beta-1, beta, depth-R, false);

               thisThread->nmpGuard = false;

=======

           // Null move dynamic reduction based on depth and value
           Depth R = ((854 + 68 * depth) / 258 + std::min(int(eval - beta) / 192, 3));

           if (   depth < 11
               || ttValue >= beta
               || ttDepth < depth-R
               || !(ttBound & BOUND_UPPER))
           {
           ss->currentMove = MOVE_NULL;
           ss->continuationHistory = &thisThread->continuationHistory[0][0][NO_PIECE][0];

           pos.do_null_move(st);

           Value nullValue = -search<NonPV>(pos, ss+1, -beta, -beta+1, depth-R, !cutNode);

           pos.undo_null_move();

           if (nullValue >= beta)
           {
               // Do not return unproven mate or TB scores
               if (nullValue >= VALUE_TB_WIN_IN_MAX_PLY)
                   nullValue = beta;

               if (abs(beta) < VALUE_KNOWN_WIN && depth < 11)
                   return nullValue;

               // Do verification search at high depths
               thisThread->nmpGuard = true;

               Value v = search<NonPV>(pos, ss, beta-1, beta, depth-R, false);

               thisThread->nmpGuard = false;

>>>>>>> 8e8cd235
               if (v >= beta)
                   return nullValue;
           }
           }
       }

       // Step 10. ProbCut (~10 Elo)
       // If we have a good enough capture and a reduced search returns a value
       // much above beta, we can (almost) safely prune the previous move.
       if (    depth >= 5
<<<<<<< HEAD
=======
           && !(ss->ply & 1)
>>>>>>> 8e8cd235
           &&  abs(beta) < VALUE_TB_WIN_IN_MAX_PLY)
       {
           Value raisedBeta = std::min(beta + 189 - 45 * improving, VALUE_INFINITE);
           MovePicker mp(pos, ttMove, raisedBeta - ss->staticEval, &captureHistory);
           int probCutCount = 0;

           while (  (move = mp.next_move()) != MOVE_NONE
                  && probCutCount < 2 + 2 * cutNode
                  && !(   move == ttMove
                       && ttDepth >= depth - 4
                       && ttValue < raisedBeta))
               if (move != excludedMove)
               {
                   assert(pos.capture_or_promotion(move));
                   assert(depth >= 5);

                   captureOrPromotion = true;
                   probCutCount++;

                   ss->currentMove = move;
                   ss->continuationHistory = &thisThread->continuationHistory[ss->inCheck]
                                                                             [captureOrPromotion]
                                                                             [pos.moved_piece(move)]
                                                                             [to_sq(move)];

                   pos.do_move(move, st);

                   // Perform a preliminary qsearch to verify that the move holds
                   value = -qsearch<NonPV>(pos, ss+1, -raisedBeta, -raisedBeta+1);

                   // If the qsearch held perform the regular search
                   if (value >= raisedBeta)
                       value = -search<NonPV>(pos, ss+1, -raisedBeta, -raisedBeta+1, depth - 4, !cutNode);

                   pos.undo_move(move);

                   if (value >= raisedBeta)
                       return std::min(value, VALUE_TB_WIN_IN_MAX_PLY);
               }
       }
    } //End early Pruning

    // Step 11. Internal iterative deepening (~1 Elo)
    if (depth >= 7 && !ttMove)
    {
        search<NT>(pos, ss, alpha, beta, depth - 7, cutNode);

        tte = TT.probe(posKey, ttHit);
        ttValue = ttHit ? value_from_tt(tte->value(), ss->ply, pos.rule50_count()) : VALUE_NONE;
        ttMove = ttHit ? tte->move() : MOVE_NONE;
    }

moves_loop: // When in check, search starts from here

    const PieceToHistory* contHist[] = { (ss-1)->continuationHistory, (ss-2)->continuationHistory,
                                          nullptr                   , (ss-4)->continuationHistory,
                                          nullptr                   , (ss-6)->continuationHistory };

    Move countermove = thisThread->counterMoves[pos.piece_on(prevSq)][prevSq];

    MovePicker mp(pos, ttMove, depth, &thisThread->mainHistory,
                                      &thisThread->lowPlyHistory,
                                      &captureHistory,
                                      contHist,
                                      countermove,
                                      ss->killers,
                                      depth > 12 ? ss->ply : MAX_PLY);

    value = bestValue;
    singularLMR = moveCountPruning = false;
    ttCapture = ttMove && pos.capture_or_promotion(ttMove);

    // Mark this node as being searched
    ThreadHolding th(thisThread, posKey, ss->ply);

    // Step 12. Loop through all pseudo-legal moves until no moves remain
    // or a beta cutoff occurs.
    while ((move = mp.next_move(moveCountPruning)) != MOVE_NONE)
    {
      assert(is_ok(move));

      if (move == excludedMove)
          continue;

      // At root obey the "searchmoves" option and skip moves not listed in Root
      // Move List. As a consequence any illegal move is also skipped. In MultiPV
      // mode we also skip PV moves which have been already searched and those
      // of lower "TB rank" if we are in a TB root position.
      if (rootNode && !std::count(thisThread->rootMoves.begin() + thisThread->pvIdx,
                                  thisThread->rootMoves.begin() + thisThread->pvLast, move))
          continue;

      ss->moveCount = ++moveCount;

      if (rootNode && thisThread == Threads.main() && Time.elapsed() > 3000)
          sync_cout << "info depth " << depth
                    << " currmove " << UCI::move(move, pos.is_chess960())
                    << " currmovenumber " << moveCount + thisThread->pvIdx << sync_endl;
      if (PvNode)
          (ss+1)->pv = nullptr;

      extension = 0;
      captureOrPromotion = pos.capture_or_promotion(move);
      movedPiece = pos.moved_piece(move);
      givesCheck = pos.gives_check(move);
      isMate = false;

      if (givesCheck)
      {
          pos.do_move(move, st, givesCheck);
          isMate = MoveList<LEGAL>(pos).size() == 0;
          pos.undo_move(move);

          if (!isMate) // Don't double count nodes
              thisThread->nodes.fetch_sub(1, std::memory_order_relaxed);
      }

      if (isMate)
      {
          ss->currentMove = move;
          ss->continuationHistory = &thisThread->continuationHistory[ss->inCheck][priorCapture][movedPiece][to_sq(move)];
          value = mate_in(ss->ply+1);

          if (PvNode && (moveCount == 1 || (value > alpha && (rootNode || value < beta))))
          {
              (ss+1)->pv = pv;
              (ss+1)->pv[0] = MOVE_NONE;
          }
      }
      else
      {

      // Calculate new depth for this move
      newDepth = depth - 1;

      // Step 13. Pruning at shallow depth (~200 Elo)
      if (  !PvNode
          && pos.non_pawn_material(us)
          && bestValue > VALUE_TB_LOSS_IN_MAX_PLY)
      {
          // Skip quiet moves if movecount exceeds our FutilityMoveCount threshold
          moveCountPruning = moveCount >= futility_move_count(improving, depth);

          // Reduced depth of the next LMR search
          int lmrDepth = std::max(newDepth - reduction(improving, depth, moveCount), 0);

          if (   !captureOrPromotion
              && !givesCheck)
          {
              // Countermoves based pruning (~20 Elo)
              if (   lmrDepth < 4 + ((ss-1)->statScore > 0 || (ss-1)->moveCount == 1)
                  && (*contHist[0])[movedPiece][to_sq(move)] < CounterMovePruneThreshold
                  && (*contHist[1])[movedPiece][to_sq(move)] < CounterMovePruneThreshold)
                  continue;

              // Futility pruning: parent node (~5 Elo)
              if (   lmrDepth < 3
                  && !ss->inCheck
                  && ss->staticEval + 235 + 172 * lmrDepth <= alpha
                  &&  (*contHist[0])[movedPiece][to_sq(move)]
                    + (*contHist[1])[movedPiece][to_sq(move)]
                    + (*contHist[3])[movedPiece][to_sq(move)] < 27400)
                  continue;

              // Prune moves with negative SEE (~20 Elo)
              if (!pos.see_ge(move, Value(-(32 - std::min(lmrDepth, 18)) * lmrDepth * lmrDepth)))
                  continue;
          }
          else
          {
              // Capture history based pruning when the move doesn't give check
              if (   !givesCheck
                  && lmrDepth < 1
                  && captureHistory[movedPiece][to_sq(move)][type_of(pos.piece_on(to_sq(move)))] < 0)
                  continue;

              // Futility pruning for captures
              if (   !givesCheck
                  && lmrDepth < 6
                  && !(PvNode && abs(bestValue) < 2)
                  && !ss->inCheck
                  && ss->staticEval + 270 + 384 * lmrDepth + PieceValue[MG][type_of(pos.piece_on(to_sq(move)))] <= alpha)
                  continue;

              // See based pruning
              if (!pos.see_ge(move, Value(-194) * depth)) // (~25 Elo)
                  continue;
          }
      }

      // Step 14. Extensions (~75 Elo)
      if (   gameCycle
          && (depth < 5 || PvNode))
          extension = 2;

      // Singular extension search (~70 Elo). If all moves but one fail low on a
      // search of (alpha-s, beta-s), and just one fails high on (alpha, beta),
      // then that move is singular and should be extended. To verify this we do
      // a reduced search on all the other moves but the ttMove and if the
      // result is lower than ttValue minus a margin then we will extend the ttMove.
      else if (    depth >= 6
          &&  move == ttMove
          && !gameCycle
          && !rootNode
          && !excludedMove // Avoid recursive singular search
          &&  ttValue != VALUE_NONE
          &&  abs(beta) < VALUE_TB_WIN_IN_MAX_PLY
          && (tte->bound() & BOUND_LOWER)
          &&  tte->depth() >= depth - 3)
      {
          Value singularBeta = std::max(ttValue - ((formerPv + 4) * depth) / 2, VALUE_TB_LOSS_IN_MAX_PLY);
          Depth singularDepth = (depth - 1 + 3 * formerPv) / 2;

          ss->excludedMove = move;
          value = search<NonPV>(pos, ss, singularBeta - 1, singularBeta, singularDepth, cutNode);
          ss->excludedMove = MOVE_NONE;

          if (value < singularBeta)
          {
              extension = 1;
              singularLMR = true;
          }

          // Multi-cut pruning
          // Our ttMove is assumed to fail high, and now we failed high also on a reduced
          // search without the ttMove. So we assume this expected Cut-node is not singular,
          // that multiple moves fail high, and we can prune the whole subtree by returning
          // a soft bound.
          else if (!PvNode)
          {
            if (singularBeta >= beta)
                return std::min(singularBeta, VALUE_TB_WIN_IN_MAX_PLY);

            // If the eval of ttMove is greater than beta we try also if there is an other move that
            // pushes it over beta, if so also produce a cutoff
            else if (ttValue >= beta)
            {
                ss->excludedMove = move;
                value = search<NonPV>(pos, ss, beta - 1, beta, (depth + 3) / 2, cutNode);
                ss->excludedMove = MOVE_NONE;

                if (value >= beta)
                    return beta;
            }
          }
      }

      // Late irreversible move extension
      if (   move == ttMove
          && pos.rule50_count() > 80
          && (captureOrPromotion || type_of(movedPiece) == PAWN))
          extension = 2;

      // Check extension (~2 Elo)
      else if (!extension)
      {
        if (    givesCheck
            && (pos.is_discovery_check_on_king(~us, move) || pos.see_ge(move)))
            extension = 1;

        // Passed pawn extension
        else if (   move == ss->killers[0]
                 && pos.advanced_pawn_push(move)
                 && pos.pawn_passed(us, to_sq(move)))
            extension = 1;

        // Last captures extension
        else if (   PieceValue[EG][pos.captured_piece()] > PawnValueEg
                 && pos.non_pawn_material() <= 2 * RookValueMg)
            extension = 1;

        // Castling extension
        else if (type_of(move) == CASTLING)
            extension = 1;
      }

      // Add extension to new depth
      newDepth += extension;

      // Speculative prefetch as early as possible
      prefetch(TT.first_entry(pos.key_after(move)));

      // Update the current move (this must be done after singular extension search)
      ss->currentMove = move;
      ss->continuationHistory = &thisThread->continuationHistory[ss->inCheck]
                                                                [captureOrPromotion]
                                                                [movedPiece]
                                                                [to_sq(move)];

      // Step 15. Make the move
      pos.do_move(move, st, givesCheck);

      // Step 16. Reduced depth search (LMR, ~200 Elo). If the move fails high it will be
      // re-searched at full depth.
      if (    depth >= 3
          && !gameCycle
          &&  moveCount > 1 + 2 * rootNode
          && (!rootNode || thisThread->best_move_count(move) == 0)
          &&  thisThread->selDepth > depth
          && (  !captureOrPromotion
              || moveCountPruning
              || ss->staticEval + PieceValue[EG][pos.captured_piece()] <= alpha
              || cutNode
              || thisThread->ttHitAverage < 375 * ttHitAverageResolution * ttHitAverageWindow / 1024))
      {
          Depth r = reduction(improving, depth, moveCount);

          // Decrease reduction if the ttHit running average is large
          if (thisThread->ttHitAverage > 500 * ttHitAverageResolution * ttHitAverageWindow / 1024)
              r--;

          // Reduction if other threads are searching this position.
          if (th.marked())
              r++;

          // Decrease reduction if position is or has been on the PV (~10 Elo)
          if (ttPv)
              r -= 2;

          if (rootDepth > 10 && pos.king_danger())
              r -= 1;

          if (moveCountPruning && !formerPv)
              r++;

          // Decrease reduction if opponent's move count is high (~5 Elo)
          if ((ss-1)->moveCount > 14)
              r--;

          // Decrease reduction if ttMove has been singularly extended (~3 Elo)
          if (singularLMR)
              r -= 1 + formerPv;

          if (!PvNode && !captureOrPromotion)
          {
              // Increase reduction if ttMove is a capture (~5 Elo)
              if (ttCapture)
                  r++;

              // Increase reduction for cut nodes (~10 Elo)
              if (cutNode)
                  r += 2;

              // Decrease reduction for moves that escape a capture. Filter out
              // castling moves, because they are coded as "king captures rook" and
              // hence break make_move(). (~2 Elo)
              else if (    type_of(move) == NORMAL
                       && !pos.see_ge(reverse_move(move)))
                  r -= 2 + ttPv;

              ss->statScore =  thisThread->mainHistory[us][from_to(move)]
                             + (*contHist[0])[movedPiece][to_sq(move)]
                             + (*contHist[1])[movedPiece][to_sq(move)]
                             + (*contHist[3])[movedPiece][to_sq(move)]
                             - 4926;

              // Decrease/increase reduction by comparing opponent's stat score (~10 Elo)
              if (ss->statScore >= -102 && (ss-1)->statScore < -114)
                  r--;

              else if ((ss-1)->statScore >= -116 && ss->statScore < -154)
                  r++;

              // Decrease/increase reduction for moves with a good/bad history (~30 Elo)
              r -= ss->statScore / 16434;
          }
          else
          {
            // Increase reduction for captures/promotions if late move and at low depth
            if (depth < 8 && moveCount > 2)
                r++;

            // Unless giving check, this capture is likely bad
            if (   !givesCheck
                && ss->staticEval + PieceValue[EG][pos.captured_piece()] + 200 * depth <= alpha)
                r++;
          }

          Depth rr = newDepth / (2 + ss->ply / 3);

          r -= rr;

          Depth d = Utility::clamp(newDepth - r, 1, newDepth);

          value = -search<NonPV>(pos, ss+1, -(alpha+1), -alpha, d, true);

          doFullDepthSearch = value > alpha && d != newDepth;

          didLMR = true;
      }
      else
      {
          doFullDepthSearch = !PvNode || moveCount > 1;

          didLMR = false;
      }

      // Step 17. Full depth search when LMR is skipped or fails high
      if (doFullDepthSearch)
      {
          value = -search<NonPV>(pos, ss+1, -(alpha+1), -alpha, newDepth, !cutNode);

          if (didLMR && !captureOrPromotion)
          {
              int bonus = value > alpha ?  stat_bonus(newDepth)
                                        : -stat_bonus(newDepth);

              if (move == ss->killers[0])
                  bonus += bonus / 4;

              update_continuation_histories(ss, movedPiece, to_sq(move), bonus);
          }
      }

      // For PV nodes only, do a full PV search on the first move or after a fail
      // high (in the latter case search only if value < beta), otherwise let the
      // parent node fail low with value <= alpha and try another move.
      if (PvNode && (moveCount == 1 || (value > alpha && (rootNode || value < beta))))
      {
          (ss+1)->pv = pv;
          (ss+1)->pv[0] = MOVE_NONE;

          value = -search<PV>(pos, ss+1, -beta, -alpha, newDepth, false);
      }

      // Step 18. Undo move
      pos.undo_move(move);
      }

      assert(value > -VALUE_INFINITE && value < VALUE_INFINITE);

      // Step 19. Check for a new best move
      // Finished searching the move. If a stop occurred, the return value of
      // the search cannot be trusted, and we return immediately without
      // updating best move, PV and TT.
      if (Threads.stop.load(std::memory_order_relaxed))
          return VALUE_ZERO;

      if (rootNode)
      {
          RootMove& rm = *std::find(thisThread->rootMoves.begin(),
                                    thisThread->rootMoves.end(), move);

          // PV move or new best move?
          if (moveCount == 1 || value > alpha)
          {
              rm.score = value;
              rm.selDepth = thisThread->selDepth;
              rm.pv.resize(1);

              assert((ss+1)->pv);

              for (Move* m = (ss+1)->pv; *m != MOVE_NONE; ++m)
                  rm.pv.push_back(*m);

              // We record how often the best move has been changed in each
              // iteration. This information is used for time management: When
              // the best move changes frequently, we allocate some more time.
              if (moveCount > 1)
                  ++thisThread->bestMoveChanges;
          }
          else
              // All other moves but the PV are set to the lowest value: this
              // is not a problem when sorting because the sort is stable and the
              // move position in the list is preserved - just the PV is pushed up.
              rm.score = -VALUE_INFINITE;
      }

      if (value > bestValue)
      {
          bestValue = value;

          if (value > alpha)
          {
              bestMove = move;

              if (PvNode && !rootNode) // Update pv even in fail-high case
                  update_pv(ss->pv, move, (ss+1)->pv);

              if (PvNode && value < beta) // Update alpha! Always alpha < beta
                  alpha = value;
              else
              {
                  assert(value >= beta); // Fail high
                  ss->statScore = 0;
                  break;
              }
          }
      }

      if (move != bestMove)
      {
          if (captureOrPromotion && captureCount < 32)
              capturesSearched[captureCount++] = move;

          else if (!captureOrPromotion && quietCount < 64)
              quietsSearched[quietCount++] = move;
      }
    }

    // The following condition would detect a stop only after move loop has been
    // completed. But in this case bestValue is valid because we have fully
    // searched our subtree, and we can anyhow save the result in TT.
    /*
       if (Threads.stop)
        return VALUE_DRAW;
    */

    // Step 20. Check for mate and stalemate
    // All legal moves have been searched and if there are no legal moves, it
    // must be a mate or a stalemate. If we are in a singular extension search then
    // return a fail low score.

    assert(moveCount || !ss->inCheck || excludedMove || !MoveList<LEGAL>(pos).size());

    if (!moveCount)
        bestValue = excludedMove ? alpha
                   :     ss->inCheck ? mated_in(ss->ply) : VALUE_DRAW;

    else if (bestMove)
        update_all_stats(pos, ss, bestMove, bestValue, beta, prevSq,
                         quietsSearched, quietCount, capturesSearched, captureCount, depth);

    // Bonus for prior countermove that caused the fail low
    else if (   (depth >= 3 || PvNode)
             && !priorCapture)
        update_continuation_histories(ss-1, pos.piece_on(prevSq), prevSq, stat_bonus(depth));

    if (!excludedMove && !(rootNode && thisThread->pvIdx))
        tte->save(posKey, value_to_tt(bestValue, ss->ply), ttPv,
                  bestValue >= beta ? BOUND_LOWER :
                  PvNode && bestMove ? BOUND_EXACT : BOUND_UPPER,
                  depth, bestMove, ss->staticEval);

    assert(bestValue > -VALUE_INFINITE && bestValue < VALUE_INFINITE);

    return bestValue;
  }


  // qsearch() is the quiescence search function, which is called by the main search
  // function with zero depth, or recursively with further decreasing depth per call.
  template <NodeType NT>
  Value qsearch(Position& pos, Stack* ss, Value alpha, Value beta, Depth depth) {

    constexpr bool PvNode = NT == PV;

    assert(alpha >= -VALUE_INFINITE && alpha < beta && beta <= VALUE_INFINITE);
    assert(PvNode || (alpha == beta - 1));
    assert(depth <= 0);

    Move pv[MAX_PLY+1];
    StateInfo st;
    TTEntry* tte;
    Key posKey;
    Move ttMove, move, bestMove;
    Depth ttDepth;
    Value bestValue, value, ttValue, futilityValue, futilityBase, oldAlpha;
    bool ttHit, pvHit, givesCheck, captureOrPromotion, gameCycle;
    int moveCount;

    if (PvNode)
    {
        oldAlpha = alpha; // To flag BOUND_EXACT when eval above alpha and no available moves
        (ss+1)->pv = pv;
        ss->pv[0] = MOVE_NONE;
    }

    Thread* thisThread = pos.this_thread();
    (ss+1)->ply = ss->ply + 1;
    bestMove = MOVE_NONE;
    ss->inCheck = pos.checkers();
    moveCount = 0;
    gameCycle = false;

    if (pos.has_game_cycle(ss->ply))
    {
       if (VALUE_DRAW >= beta)
           return VALUE_DRAW;

       alpha = std::max(alpha, VALUE_DRAW);
       gameCycle = true;
    }

    if (pos.is_draw(ss->ply))
        return VALUE_DRAW;

    // Check for an immediate draw or maximum ply reached
    if (ss->ply >= MAX_PLY)
        return !ss->inCheck ? evaluate(pos) : VALUE_DRAW;

    if (alpha >= mate_in(ss->ply+1))
        return alpha;

    assert(0 <= ss->ply && ss->ply < MAX_PLY);

    // Decide whether or not to include checks: this fixes also the type of
    // TT entry depth that we are going to use. Note that in qsearch we use
    // only two types of depth in TT: DEPTH_QS_CHECKS or DEPTH_QS_NO_CHECKS.
    ttDepth = ss->inCheck || depth >= DEPTH_QS_CHECKS ? DEPTH_QS_CHECKS
                                                  : DEPTH_QS_NO_CHECKS;
    // Transposition table lookup
    posKey = pos.key();
    tte = TT.probe(posKey, ttHit);
    ttValue = ttHit ? value_from_tt(tte->value(), ss->ply, pos.rule50_count()) : VALUE_NONE;
    ttMove = ttHit ? tte->move() : MOVE_NONE;
    pvHit = ttHit && tte->is_pv();

    if (  !PvNode
        && ttHit
        && !gameCycle
        && pos.rule50_count() < 88
        && tte->depth() >= ttDepth
        && ttValue != VALUE_NONE // Only in case of TT access race
        && (ttValue != VALUE_DRAW || VALUE_DRAW >= beta)
        && (ttValue >= beta ? (tte->bound() & BOUND_LOWER)
                            : (tte->bound() & BOUND_UPPER)))
        return ttValue;

    // Evaluate the position statically
    if (ss->inCheck)
    {
        ss->staticEval = VALUE_NONE;
        bestValue = futilityBase = -VALUE_INFINITE;
    }
    else
    {
        if (ttHit)
        {
            // Never assume anything about values stored in TT
            if ((ss->staticEval = bestValue = tte->eval()) == VALUE_NONE)
                ss->staticEval = bestValue = evaluate(pos);

            // Can ttValue be used as a better position evaluation?
            if (    ttValue != VALUE_NONE
                && (tte->bound() & (ttValue > bestValue ? BOUND_LOWER : BOUND_UPPER)))
                bestValue = ttValue;
        }
        else
            ss->staticEval = bestValue =
            (ss-1)->currentMove != MOVE_NULL ? evaluate(pos)
                                             : -(ss-1)->staticEval + 2 * Tempo;

        // Stand pat. Return immediately if static value is at least beta
        if (bestValue >= beta)
        {
            if (!ttHit)
                tte->save(posKey, value_to_tt(bestValue, ss->ply), false, BOUND_LOWER,
                          DEPTH_NONE, MOVE_NONE, ss->staticEval);

            return bestValue;
        }

        if (PvNode && bestValue > alpha)
            alpha = bestValue;

        futilityBase = bestValue + 154;
    }

    if (gameCycle && !ss->inCheck)
        ss->staticEval = bestValue = ss->staticEval * std::max(0, (100 - pos.rule50_count())) / 100;

    const PieceToHistory* contHist[] = { (ss-1)->continuationHistory, (ss-2)->continuationHistory,
                                          nullptr                   , (ss-4)->continuationHistory,
                                          nullptr                   , (ss-6)->continuationHistory };

    // Initialize a MovePicker object for the current position, and prepare
    // to search the moves. Because the depth is <= 0 here, only captures,
    // queen promotions and checks (only if depth >= DEPTH_QS_CHECKS) will
    // be generated.
    MovePicker mp(pos, ttMove, depth, &thisThread->mainHistory,
                                      &thisThread->captureHistory,
                                      contHist,
                                      to_sq((ss-1)->currentMove));

    // Loop through the moves until no moves remain or a beta cutoff occurs
    while ((move = mp.next_move()) != MOVE_NONE)
    {
      assert(is_ok(move));

      givesCheck = pos.gives_check(move);
      captureOrPromotion = pos.capture_or_promotion(move);

      moveCount++;

      if (!PvNode)
      {
         // Futility pruning
         if (   !ss->inCheck
             && !givesCheck
             &&  futilityBase > -VALUE_KNOWN_WIN
             && !pos.advanced_pawn_push(move))
         {
             assert(type_of(move) != ENPASSANT); // Due to !pos.advanced_pawn_push

             futilityValue = futilityBase + PieceValue[EG][pos.piece_on(to_sq(move))];

             if (futilityValue <= alpha)
             {
                 bestValue = std::max(bestValue, futilityValue);
                 continue;
             }

             if (futilityBase <= alpha && !pos.see_ge(move, VALUE_ZERO + 1))
             {
                 bestValue = std::max(bestValue, futilityBase);
                 continue;
             }
         }

         // Don't search moves with negative SEE values
         if (!ss->inCheck && !pos.see_ge(move))
             continue;
      }

      // Speculative prefetch as early as possible
      prefetch(TT.first_entry(pos.key_after(move)));

      ss->currentMove = move;
      ss->continuationHistory = &thisThread->continuationHistory[ss->inCheck]
                                                                [captureOrPromotion]
                                                                [pos.moved_piece(move)]
                                                                [to_sq(move)];

      // Make and search the move
      pos.do_move(move, st, givesCheck);
      value = -qsearch<NT>(pos, ss+1, -beta, -alpha, depth - 1);
      pos.undo_move(move);

      assert(value > -VALUE_INFINITE && value < VALUE_INFINITE);

      // Check for a new best move
      if (value > bestValue)
      {
          bestValue = value;

          if (value > alpha)
          {
              bestMove = move;

              if (PvNode) // Update pv even in fail-high case
                  update_pv(ss->pv, move, (ss+1)->pv);

              if (PvNode && value < beta) // Update alpha here!
                  alpha = value;
              else
                  break; // Fail high
          }
       }
    }

    // All legal moves have been searched. A special case: If we're in check
    // and no legal moves were found, it is checkmate.
    if (ss->inCheck && bestValue == -VALUE_INFINITE)
        return mated_in(ss->ply); // Plies to mate from the root

    tte->save(posKey, value_to_tt(bestValue, ss->ply), pvHit,
              bestValue >= beta ? BOUND_LOWER :
              PvNode && bestValue > oldAlpha  ? BOUND_EXACT : BOUND_UPPER,
              ttDepth, bestMove, ss->staticEval);

    assert(bestValue > -VALUE_INFINITE && bestValue < VALUE_INFINITE);

    return bestValue;
  }


  // value_to_tt() adjusts a mate or TB score from "plies to mate from the root" to
  // "plies to mate from the current position". standard scores are unchanged.
  // The function is called before storing a value in the transposition table.

  Value value_to_tt(Value v, int ply) {

    assert(v != VALUE_NONE);

    return  v >= VALUE_TB_WIN_IN_MAX_PLY  ? v + ply
          : v <= VALUE_TB_LOSS_IN_MAX_PLY ? v - ply : v;
  }


  // value_from_tt() is the inverse of value_to_tt(): It adjusts a mate or TB score
  // from the transposition table (which refers to the plies to mate/be mated
  // from current position) to "plies to mate/be mated (TB win/loss) from the root".
  // However, for mate scores, to avoid potentially false mate scores related to the 50 moves rule,
  // and the graph history interaction, return an optimal TB score instead.

  Value value_from_tt(Value v, int ply, int r50c) {

    /*return  v == VALUE_NONE             ? VALUE_NONE
          : v >= VALUE_MATE_IN_MAX_PLY  ? v - ply
          : v <= VALUE_MATED_IN_MAX_PLY ? v + ply : v; */

    if (v == VALUE_NONE)
        return VALUE_NONE;

    if (v >= VALUE_TB_WIN_IN_MAX_PLY)  // TB win or better
    {
        if (v >= VALUE_MATE_IN_MAX_PLY && VALUE_MATE - v > 99 - r50c)
            return VALUE_MATE_IN_MAX_PLY - 1; // do not return a potentially false mate score

        return v - ply;
    }

    if (v <= VALUE_TB_LOSS_IN_MAX_PLY) // TB loss or worse
    {
        if (v <= VALUE_MATED_IN_MAX_PLY && VALUE_MATE + v > 99 - r50c)
            return VALUE_MATED_IN_MAX_PLY + 1; // do not return a potentially false mate score

        return v + ply;
    }

    return v;

  }


  // update_pv() adds current move and appends child pv[]

  void update_pv(Move* pv, Move move, Move* childPv) {

    for (*pv++ = move; childPv && *childPv != MOVE_NONE; )
        *pv++ = *childPv++;
    *pv = MOVE_NONE;
  }


  // update_all_stats() updates stats at the end of search() when a bestMove is found

  void update_all_stats(const Position& pos, Stack* ss, Move bestMove, Value bestValue, Value beta, Square prevSq,
                        Move* quietsSearched, int quietCount, Move* capturesSearched, int captureCount, Depth depth) {

    int bonus1, bonus2;
    Color us = pos.side_to_move();
    Thread* thisThread = pos.this_thread();
    CapturePieceToHistory& captureHistory = thisThread->captureHistory;
    Piece moved_piece = pos.moved_piece(bestMove);
    PieceType captured = type_of(pos.piece_on(to_sq(bestMove)));

    bonus1 = stat_bonus(depth + 1);
    bonus2 = bestValue > beta + PawnValueMg ? bonus1               // larger bonus
                                            : stat_bonus(depth);   // smaller bonus

    if (!pos.capture_or_promotion(bestMove))
    {
        update_quiet_stats(pos, ss, bestMove, bonus2, depth);

        // Decrease all the non-best quiet moves
        for (int i = 0; i < quietCount; ++i)
        {
            thisThread->mainHistory[us][from_to(quietsSearched[i])] << -bonus2;
            update_continuation_histories(ss, pos.moved_piece(quietsSearched[i]), to_sq(quietsSearched[i]), -bonus2);
        }
    }
    else
        captureHistory[moved_piece][to_sq(bestMove)][captured] << bonus1;

    // Extra penalty for a quiet TT or main killer move in previous ply when it gets refuted
    if (   ((ss-1)->moveCount == 1 || ((ss-1)->currentMove == (ss-1)->killers[0]))
        && !pos.captured_piece())
            update_continuation_histories(ss-1, pos.piece_on(prevSq), prevSq, -bonus1);

    // Decrease all the non-best capture moves
    for (int i = 0; i < captureCount; ++i)
    {
        moved_piece = pos.moved_piece(capturesSearched[i]);
        captured = type_of(pos.piece_on(to_sq(capturesSearched[i])));
        captureHistory[moved_piece][to_sq(capturesSearched[i])][captured] << -bonus1;
    }
  }


  // update_continuation_histories() updates histories of the move pairs formed
  // by moves at ply -1, -2, -4, and -6 with current move.

  void update_continuation_histories(Stack* ss, Piece pc, Square to, int bonus) {

    for (int i : {1, 2, 4, 6})
    {
        if (ss->inCheck && i > 2)
            break;
        if (is_ok((ss-i)->currentMove))
            (*(ss-i)->continuationHistory)[pc][to] << bonus;
    }
  }


  // update_quiet_stats() updates move sorting heuristics

  void update_quiet_stats(const Position& pos, Stack* ss, Move move, int bonus, int depth) {

    if (ss->killers[0] != move)
    {
        ss->killers[1] = ss->killers[0];
        ss->killers[0] = move;
    }

    Color us = pos.side_to_move();
    Thread* thisThread = pos.this_thread();
    thisThread->mainHistory[us][from_to(move)] << bonus;
    update_continuation_histories(ss, pos.moved_piece(move), to_sq(move), bonus);

    if (type_of(pos.moved_piece(move)) != PAWN)
        thisThread->mainHistory[us][from_to(reverse_move(move))] << -bonus;

    if (is_ok((ss-1)->currentMove))
    {
        Square prevSq = to_sq((ss-1)->currentMove);
        thisThread->counterMoves[pos.piece_on(prevSq)][prevSq] = move;
    }

    if (depth > 12 && ss->ply < MAX_LPH)
        thisThread->lowPlyHistory[ss->ply][from_to(move)] << stat_bonus(depth - 7);
  }

} // namespace

/// MainThread::check_time() is used to print debug info and, more importantly,
/// to detect when we are out of available time and thus stop the search.

void MainThread::check_time() {

  if (--callsCnt > 0)
      return;

  // When using nodes, ensure checking rate is not lower than 0.1% of nodes
  callsCnt = Limits.nodes ? std::min(1024, int(Limits.nodes / 1024)) : 1024;

  static TimePoint lastInfoTime = now();

  TimePoint elapsed = Time.elapsed();
  TimePoint tick = Limits.startTime + elapsed;

  if (tick - lastInfoTime >= 1000)
  {
      lastInfoTime = tick;
      dbg_print();
  }

  // We should not stop pondering until told so by the GUI
  if (ponder)
      return;

  if (   (Limits.use_time_management() && (elapsed > Time.maximum() - 10 || stopOnPonderhit))
      || (Limits.movetime && elapsed >= Limits.movetime)
      || (Limits.nodes && Threads.nodes_searched() >= (uint64_t)Limits.nodes))
      Threads.stop = true;
}


/// UCI::pv() formats PV information according to the UCI protocol. UCI requires
/// that all (if any) unsearched PV lines are sent using a previous search score.

string UCI::pv(const Position& pos, Depth depth, Value alpha, Value beta) {

  std::stringstream ss;
  TimePoint elapsed = Time.elapsed() + 1;
  const RootMoves& rootMoves = pos.this_thread()->rootMoves;
  size_t pvIdx = pos.this_thread()->pvIdx;
  size_t multiPV = std::min((size_t)Options["MultiPV"], rootMoves.size());
  uint64_t nodesSearched = Threads.nodes_searched();
  uint64_t tbHits = Threads.tb_hits() + (TB::RootInTB ? rootMoves.size() : 0);

  for (size_t i = 0; i < multiPV; ++i)
  {
      bool updated = rootMoves[i].score != -VALUE_INFINITE;

      if (depth == 1 && !updated)
          continue;

      Depth d = updated ? depth : depth - 1;
      Value v = updated ? rootMoves[i].score : rootMoves[i].previousScore;

      bool tb = TB::RootInTB && abs(v) < VALUE_TB_WIN - 6 * PawnValueEg;
      v = tb ? rootMoves[i].tbScore : v;

      if (ss.rdbuf()->in_avail()) // Not at first line
          ss << "\n";

      ss << "info"
         << " depth "    << d
         << " seldepth " << rootMoves[i].selDepth
         << " multipv "  << i + 1
         << " score "    << UCI::value(v);

      if (!tb && i == pvIdx)
          ss << (v >= beta ? " lowerbound" : v <= alpha ? " upperbound" : "");

      ss << " nodes "    << nodesSearched
         << " nps "      << nodesSearched * 1000 / elapsed;

      if (elapsed > 1000) // Earlier makes little sense
          ss << " hashfull " << TT.hashfull();

      ss << " tbhits "   << tbHits
         << " time "     << elapsed
         << " pv";

      for (Move m : rootMoves[i].pv)
          ss << " " << UCI::move(m, pos.is_chess960());
  }

  return ss.str();
}


/// RootMove::extract_ponder_from_tt() is called in case we have no ponder move
/// before exiting the search, for instance, in case we stop the search during a
/// fail high at root. We try hard to have a ponder move to return to the GUI,
/// otherwise in case of 'ponder on' we have nothing to think on.

bool RootMove::extract_ponder_from_tt(Position& pos) {

    StateInfo st;
    bool ttHit;

    assert(pv.size() == 1);

    if (pv[0] == MOVE_NONE)
        return false;

    pos.do_move(pv[0], st);
    TTEntry* tte = TT.probe(pos.key(), ttHit);

    if (ttHit)
    {
        Move m = tte->move(); // Local copy to be SMP safe
        if (MoveList<LEGAL>(pos).contains(m))
            pv.push_back(m);
    }

    pos.undo_move(pv[0]);
    return pv.size() > 1;
}

void Tablebases::rank_root_moves(Position& pos, Search::RootMoves& rootMoves) {

    RootInTB = false;
    UseRule50 = bool(Options["Syzygy50MoveRule"]);
    ProbeDepth = int(Options["SyzygyProbeDepth"]);
    Cardinality = int(Options["SyzygyProbeLimit"]);

    // Tables with fewer pieces than SyzygyProbeLimit are searched with
    // ProbeDepth == DEPTH_ZERO
    if (Cardinality > MaxCardinality)
    {
        Cardinality = MaxCardinality;
        ProbeDepth = 0;
    }

    if (Cardinality >= popcount(pos.pieces()) && !pos.can_castle(ANY_CASTLING))
    {
        // Rank moves using DTZ tables
        RootInTB = root_probe(pos, rootMoves);

        if (!RootInTB)
        {
            // DTZ tables are missing; try to rank moves using WDL tables
            RootInTB = root_probe_wdl(pos, rootMoves);
        }
    }

    if (RootInTB)
    {
        // Sort moves according to TB rank
        std::sort(rootMoves.begin(), rootMoves.end(),
                  [](const RootMove &a, const RootMove &b) { return a.tbRank > b.tbRank; } );
    }
    else
    {
        // Clean up if root_probe() and root_probe_wdl() have failed
        for (auto& m : rootMoves)
            m.tbRank = 0;
    }
}<|MERGE_RESOLUTION|>--- conflicted
+++ resolved
@@ -86,20 +86,6 @@
     return d > 15 ? -8 : 19 * d * d + 155 * d - 132;
   }
 
-<<<<<<< HEAD
-=======
-  // Skill structure is used to implement strength limit
-  struct Skill {
-    explicit Skill(int l) : level(l) {}
-    bool enabled() const { return level < 20; }
-    bool time_to_pick(Depth depth) const { return depth == 1 + level; }
-    Move pick_best(size_t multiPV);
-
-    int level;
-    Move best = MOVE_NONE;
-  };
-
->>>>>>> 8e8cd235
   // Breadcrumbs are used to mark nodes as being searched by a given thread
   struct Breadcrumb {
     std::atomic<Thread*> thread;
@@ -420,11 +406,7 @@
               beta  = std::min(prev + delta, VALUE_INFINITE);
 
               // Adjust contempt based on root move's previousScore (dynamic contempt)
-<<<<<<< HEAD
               int dt = int8_t(Options["Dynamic Contempt"]);
-=======
-              int dt = Options["Dynamic Contempt"];
->>>>>>> 8e8cd235
               int dct = ct + dt * ((102 - ct / 2) * prev / (abs(prev) + 157));
 
               contempt = (us == WHITE ?  make_score(dct, dct / 2)
@@ -759,11 +741,7 @@
                               v > drawScore ? BOUND_LOWER : v < -drawScore ? BOUND_UPPER : BOUND_EXACT,
                               depth, MOVE_NONE, VALUE_NONE);
 
-<<<<<<< HEAD
                     if (abs(v) <= drawScore || (v > drawScore && alpha < value) || (v < drawScore && alpha > value))
-=======
-                    if (abs(v) <= drawScore)
->>>>>>> 8e8cd235
                         return value;
                 }
             }
@@ -839,7 +817,6 @@
            && !(rootDepth > 10 && MoveList<LEGAL>(pos).size() < 6))
        {
            assert(eval - beta >= 0);
-<<<<<<< HEAD
 
            // Null move dynamic reduction based on depth and value
            Depth R = ((854 + 68 * depth) / 258 + std::min(int(eval - beta) / 192, 3));
@@ -874,42 +851,6 @@
 
                thisThread->nmpGuard = false;
 
-=======
-
-           // Null move dynamic reduction based on depth and value
-           Depth R = ((854 + 68 * depth) / 258 + std::min(int(eval - beta) / 192, 3));
-
-           if (   depth < 11
-               || ttValue >= beta
-               || ttDepth < depth-R
-               || !(ttBound & BOUND_UPPER))
-           {
-           ss->currentMove = MOVE_NULL;
-           ss->continuationHistory = &thisThread->continuationHistory[0][0][NO_PIECE][0];
-
-           pos.do_null_move(st);
-
-           Value nullValue = -search<NonPV>(pos, ss+1, -beta, -beta+1, depth-R, !cutNode);
-
-           pos.undo_null_move();
-
-           if (nullValue >= beta)
-           {
-               // Do not return unproven mate or TB scores
-               if (nullValue >= VALUE_TB_WIN_IN_MAX_PLY)
-                   nullValue = beta;
-
-               if (abs(beta) < VALUE_KNOWN_WIN && depth < 11)
-                   return nullValue;
-
-               // Do verification search at high depths
-               thisThread->nmpGuard = true;
-
-               Value v = search<NonPV>(pos, ss, beta-1, beta, depth-R, false);
-
-               thisThread->nmpGuard = false;
-
->>>>>>> 8e8cd235
                if (v >= beta)
                    return nullValue;
            }
@@ -920,10 +861,6 @@
        // If we have a good enough capture and a reduced search returns a value
        // much above beta, we can (almost) safely prune the previous move.
        if (    depth >= 5
-<<<<<<< HEAD
-=======
-           && !(ss->ply & 1)
->>>>>>> 8e8cd235
            &&  abs(beta) < VALUE_TB_WIN_IN_MAX_PLY)
        {
            Value raisedBeta = std::min(beta + 189 - 45 * improving, VALUE_INFINITE);
