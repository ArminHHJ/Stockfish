--- conflicted
+++ resolved
@@ -88,13 +88,8 @@
   // Add a small random component to draw evaluations to keep search dynamic
   // and to avoid 3fold-blindness.
   Value value_draw(Depth depth, Thread* thisThread) {
-<<<<<<< HEAD
-    return depth < 4 ? VALUE_DRAW
-                     : VALUE_DRAW + Value(2 * (thisThread->nodes.load(std::memory_order_relaxed) % 2) - 1);
-=======
     return depth < 4 * ONE_PLY ? VALUE_DRAW
                                : VALUE_DRAW + Value(2 * (thisThread->nodes & 1) - 1);
->>>>>>> 8fa6273f
   }
 
   // Skill structure is used to implement strength limit
@@ -472,13 +467,9 @@
           && !Threads.stop
           && !mainThread->stopOnPonderhit)
       {
-<<<<<<< HEAD
-          double fallingEval = (306 + 9 * (mainThread->previousScore - bestValue)) / 581.0;
+
+          double fallingEval = (314 + 9 * (mainThread->previousScore - bestValue)) / 581.0;
           fallingEval        = std::max(0.5, std::min(1.5, fallingEval));
-=======
-          double fallingEval = (314 + 9 * (mainThread->previousScore - bestValue)) / 581.0;
-          fallingEval = clamp(fallingEval, 0.5, 1.5);
->>>>>>> 8fa6273f
 
           // If the bestMove is stable over several iterations, reduce time accordingly
           timeReduction = lastBestMoveDepth + 10 * ONE_PLY < completedDepth ? 1.95 : 1.0;
