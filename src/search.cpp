/*
 Honey, a UCI chess playing engine derived from Stockfish and Glaurung 2.1
 Copyright (C) 2004-2008 Tord Romstad (Glaurung author)
 Copyright (C) 2008-2015 Marco Costalba, Joona Kiiski, Tord Romstad (Stockfish Authors)
 Copyright (C) 2015-2016 Marco Costalba, Joona Kiiski, Gary Linscott, Tord Romstad (Stockfish Authors)
 Copyright (C) 2017-2020 Michael Byrne, Marco Costalba, Joona Kiiski, Gary Linscott, Tord Romstad (Honey Authors)

 Honey is free software: you can redistribute it and/or modify
 it under the terms of the GNU General Public License as published by
 the Free Software Foundation, either version 3 of the License, or
 (at your option) any later version.

 Honey is distributed in the hope that it will be useful,
 but WITHOUT ANY WARRANTY; without even the implied warranty of
 MERCHANTABILITY or FITNESS FOR A PARTICULAR PURPOSE.  See the
 GNU General Public License for more details.

 You should have received a copy of the GNU General Public License
 along with this program.  If not, see <http://www.gnu.org/licenses/>.
 */

#include <algorithm>
#include <cassert>
#include <cmath>
#include <cstring>   // For std::memset
#include <iostream>
#include <sstream>

#ifdef Add_Features
#include <fstream>
#include <unistd.h> //for sleep //MichaelB7
#endif

#include "evaluate.h"
#include "misc.h"
#include "movegen.h"
#include "movepick.h"
#include "position.h"
#include "search.h"
#include "thread.h"
#include "timeman.h"
#include "tt.h"
#include "uci.h"
#include "syzygy/tbprobe.h"

#ifdef Add_Features
#include "polybook.h" // Cerebellum
#endif
namespace Search {

  LimitsType Limits;

  bool adaptive;
  bool ctempt;
  bool profound=false;

  int benchKnps;
  int dct;
  int defensive;
  int profound_v;
  int profound_v1;
  int profound_v2;
  int dpl_factor;
}

namespace Tablebases {

  int Cardinality;
  bool RootInTB;
  bool UseRule50;
  Depth ProbeDepth;
#ifdef Add_Features
  bool SevenManProbe; //MichaelB7
#endif
}

namespace TB = Tablebases;

using std::string;
using Eval::evaluate;
using namespace Search;

namespace {

  // Different node types, used as a template parameter
  enum NodeType { NonPV, PV };

  constexpr uint64_t TtHitAverageWindow     = 4096;
  constexpr uint64_t TtHitAverageResolution = 1024;

  // Razor and futility margins
  constexpr int RazorMargin = 531;
  Value futility_margin(Depth d, bool improving) {
    return Value(217 * (d - improving));
  }

  // Reductions lookup table, initialized at startup
  int Reductions[MAX_MOVES]; // [depth or moveNumber]
  Depth reduction(bool i, Depth d, int mn) {
    int r = Reductions[d] * Reductions[mn];
    return (r + 511) / 1024 + (!i && r > 1007);
  }

  constexpr int futility_move_count(bool improving, Depth depth) {
    return (4 + depth * depth) / (2 - improving);
  }

  // History and stats update bonus, based on depth
  int stat_bonus(Depth d) {
    return d > 15 ? -8 : 19 * d * d + 155 * d - 132;
  }

  // Add a small random component to draw evaluations to avoid 3fold-blindness
#ifndef Noir
#if defined (Sullivan)
  Value value_draw(Depth depth, Thread* thisThread) {
    return depth < 4 ? VALUE_DRAW
                   : VALUE_DRAW + Value(2 * (thisThread->nodes & 1) - 1);
  }
#else
  Value value_draw(Thread* thisThread) {
    return VALUE_DRAW + Value(2 * (thisThread->nodes & 1) - 1);
  }
#endif
#endif

  // Skill structure is used to implement strength limit
  struct Skill {
    explicit Skill(int l) : level(l) {}
    bool enabled() const { return level < 40; }
    bool time_to_pick(Depth depth) const { return depth == 1 + level; }
    Move pick_best(size_t multiPV);

    int level;
    Move best = MOVE_NONE;
  };
#ifdef Weakfish
bool  weakFishSearch;
#endif
#ifdef Add_Features
bool  fide, jekyll, minOutput, uci_sleep;
bool limitStrength = false;
int  intLevel = 40, tactical, uci_elo;
#endif

  // Breadcrumbs are used to mark nodes as being searched by a given thread
  struct Breadcrumb {
    std::atomic<Thread*> thread;
    std::atomic<Key> key;
  };
  std::array<Breadcrumb, 1024> breadcrumbs;

  // ThreadHolding structure keeps track of which thread left breadcrumbs at the given
  // node for potential reductions. A free node will be marked upon entering the moves
  // loop by the constructor, and unmarked upon leaving that loop by the destructor.
  struct ThreadHolding {
    explicit ThreadHolding(Thread* thisThread, Key posKey, int ply) {
       location = ply < 8 ? &breadcrumbs[posKey & (breadcrumbs.size() - 1)] : nullptr;
       otherThread = false;
       owning = false;
       if (location)
       {
          // See if another already marked this location, if not, mark it ourselves
          Thread* tmp = (*location).thread.load(std::memory_order_relaxed);
          if (tmp == nullptr)
          {
              (*location).thread.store(thisThread, std::memory_order_relaxed);
              (*location).key.store(posKey, std::memory_order_relaxed);
              owning = true;
          }
          else if (   tmp != thisThread
                   && (*location).key.load(std::memory_order_relaxed) == posKey)
              otherThread = true;
       }
    }

    ~ThreadHolding() {
       if (owning) // Free the marked location
           (*location).thread.store(nullptr, std::memory_order_relaxed);
    }

    bool marked() { return otherThread; }

    private:
    Breadcrumb* location;
    bool otherThread, owning;
  };

  template <NodeType NT>
  Value search(Position& pos, Stack* ss, Value alpha, Value beta, Depth depth, bool cutNode);

  template <NodeType NT>
  Value qsearch(Position& pos, Stack* ss, Value alpha, Value beta, Depth depth = 0);

  Value value_to_tt(Value v, int ply);
  Value value_from_tt(Value v, int ply, int r50c);
  void update_pv(Move* pv, Move move, Move* childPv);
  void update_continuation_histories(Stack* ss, Piece pc, Square to, int bonus);
  void update_quiet_stats(const Position& pos, Stack* ss, Move move, int bonus, int depth);
  void update_all_stats(const Position& pos, Stack* ss, Move bestMove, Value bestValue, Value beta, Square prevSq,
                        Move* quietsSearched, int quietCount, Move* capturesSearched, int captureCount, Depth depth);

  // perft() is our utility to verify move generation. All the leaf nodes up
  // to the given depth are generated and counted, and the sum is returned.
  template<bool Root>
  uint64_t perft(Position& pos, Depth depth) {

    StateInfo st;
    uint64_t cnt, nodes = 0;
    const bool leaf = (depth == 2);

    for (const auto& m : MoveList<LEGAL>(pos))
    {
        if (Root && depth <= 1)
            cnt = 1, nodes++;
        else
        {
            pos.do_move(m, st);
            cnt = leaf ? MoveList<LEGAL>(pos).size() : perft<false>(pos, depth - 1);
            nodes += cnt;
            pos.undo_move(m);
        }
        if (Root)
            sync_cout << UCI::move(m, pos.is_chess960()) << ": " << cnt << sync_endl;
    }
    return nodes;
  }

} // namespace


/// Search::init() is called at startup to initialize various lookup tables

void Search::init() {

  for (int i = 1; i < MAX_MOVES; ++i)
      Reductions[i] = int((24.8 + std::log(Threads.size())) * std::log(i));
}
/// Search::clear() resets search state to its initial value

void Search::clear() {

  Threads.main()->wait_for_search_finished();

  Time.availableNodes = 0;
  TT.clear();
  Threads.clear();
  Tablebases::init(Options["SyzygyPath"]); // Free mapped files
}


/// MainThread::search() is started when the program receives the UCI 'go'
/// command. It searches from the root position and outputs the "bestmove".

void MainThread::search() {

  if (Limits.perft)
  {
      nodes = perft<true>(rootPos, Limits.perft);
      sync_cout << "\nNodes searched: " << nodes << "\n" << sync_endl;
      return;
  }
#ifdef Add_Features
    PRNG rng(now());
    int shallow_adjust = 35; //to roughly anchor 1712 rating to CCRL Shallow  2.0 rating of 1712
	/* Reset on 11/14/2019:
  500 game(s) loaded
  Rank Name                    Rating   Δ     +    -     #     Σ    Σ%     W    L    D   W%    =%   OppR
  ---------------------------------------------------------------------------------------------------------
  1 Honey-XR7-1712  11/14/2019  1055   0.0   25   25   500  251.5  50.3  169  166  165  33.8  33.0  1053
  2 Honey-CCRL-1712 10/02/2019  1053   1.3   25   25   500  248.5  49.7  166  169  165  33.2  33.0  1055
  ---------------------------------------------------------------------------------------------------------*/
    adaptive            = Options["Adaptive_Play"];
#ifdef Weakfish
    weakFishSearch      = Options["WeakFish"];
#endif
    defensive           = Options["Defensive"];
    fide                = Options["FIDE_Ratings"];
    jekyll              = Options["Variety"];
    minOutput           = Options["Min Output"];
    tactical            = Options["Tactical"];
    uci_elo             = Options["Engine_Elo"];
    uci_sleep           = Options["Sleep"];


#endif

  Color us = rootPos.side_to_move();
  Time.init(Limits, us, rootPos.game_ply());
  TT.new_search();

  if (rootMoves.empty())
  {
      rootMoves.emplace_back(MOVE_NONE);
      sync_cout << "info depth 0 score "
                << UCI::value(rootPos.checkers() ? -VALUE_MATE : VALUE_DRAW)
                << sync_endl;
  }
  else
  {
#ifdef Add_Features
      Move bookMove = MOVE_NONE;

      if (bool(Options["Use_Book_1"]) && !Limits.infinite && !Limits.mate)
          bookMove = polybook1.probe(rootPos);
      if (bool(Options["Use_Book_2"]) && !bookMove && !Limits.infinite && !Limits.mate)
          bookMove = polybook2.probe(rootPos);
      if (bool(Options["Use_Book_3"]) && !bookMove && !Limits.infinite && !Limits.mate)
          bookMove = polybook3.probe(rootPos);
      if (bool(Options["Use_Book_4"]) && !bookMove && !Limits.infinite && !Limits.mate)
          bookMove = polybook4.probe(rootPos);

      if (bookMove && std::count(rootMoves.begin(), rootMoves.end(), bookMove))
      {
          for (Thread* th : Threads)
              std::swap(th->rootMoves[0], *std::find(th->rootMoves.begin(), th->rootMoves.end(), bookMove));
      }
      else
      {
         if (Options["NPS_Level"])
         {
             benchKnps = 1000 * (Options["Bench_KNPS"]);
             sync_cout << "Bknps: " << benchKnps  << sync_endl;// for debug
             int nps = 64 * pow(1.1486, (Options["NPS_Level"] - 1 ));
             Limits.nodes = nps;
             Limits.nodes *= Time.optimum()/1000 + 1 ;
             std::this_thread::sleep_for (std::chrono::milliseconds(Time.optimum()) * double(1 - Limits.nodes/benchKnps));
         }
         else if (Options["UCI_LimitStrength"] && Options["Engine_Level"] == "None")
         {
             uci_elo = (Options["UCI_Elo"]);
             limitStrength = true;
             jekyll=true; //on with uci_elo, variety gets turned off with adaptive
             goto skipLevels;
         }
         if (Options["Engine_Level"] == "None")
         {
             limitStrength = false;
             goto skipLevels;
         }
         else
             {
				 limitStrength = true;
				 jekyll = true;
			 }

         if (Options["Engine_Level"] == "World_Champion")
             uci_elo = 2900;
         else if (Options["Engine_Level"] == "Super_GM")
             uci_elo = 2800;
         else if (Options["Engine_Level"] == "GM")
             uci_elo = 2650;
         else if (Options["Engine_Level"] == "Deep_Thought")
             uci_elo = 2500;
         else if (Options["Engine_Level"] == "SIM")
             uci_elo = 2400;
		 else if (Options["Engine_Level"] == "IM")
             uci_elo = 2300;
         else if (Options["Engine_Level"] == "Cray_Blitz")
             uci_elo = 2200;
         else if (Options["Engine_Level"] == "Master")
             uci_elo = 2100;
         else if (Options["Engine_Level"] == "Expert")
             uci_elo = 1950;
         else if (Options["Engine_Level"] == "Class_A")
             uci_elo = 1800;
         else if (Options["Engine_Level"] == "Class_B")
             uci_elo = 1650;
         else if (Options["Engine_Level"] == "Class_C")
             uci_elo = 1500;
         else if (Options["Engine_Level"] == "Class_D")
             uci_elo = 1350;
         else if (Options["Engine_Level"] == "Boris")
             uci_elo = 1200;
         else if (Options["Engine_Level"] == "Novice")
             uci_elo = 1000;
skipLevels:
         if (limitStrength)
         {  //note varietry strength is capped around ~2150-2200 due to its robustness
             benchKnps = 1000 * (Options["Bench_KNPS"]);
             int random = (rand() % 20 - 10);
             uci_elo = uci_elo + random + shallow_adjust;
             //sync_cout << "Elo " << uci_elo << sync_endl;// for debug
             int ccrlELo = uci_elo;
             if (fide)
                 uci_elo = (((uci_elo * 10) / 7) - 1200);  //shallow adj was only required to get CCRL rating correct
             uci_elo += 200; //  to offset Elo loss with variety
             uci_elo = std::min(uci_elo, 3200);

             int NodesToSearch  =  pow(1.00382, (uci_elo - 999)) * 48;
             //sync_cout << "Nodes To Search: " << NodesToSearch << sync_endl;//for debug
             Limits.nodes = NodesToSearch;
             Limits.nodes *= Time.optimum()/1000;
             Limits.nodes = Utility::clamp(Limits.nodes, (int64_t) 48,Limits.nodes);
             //int sleepValue = Time.optimum() * double(1 - Limits.nodes/benchKnps);
             //sync_cout << "Sleep time: " << sleepValue << sync_endl;//for debug
             //sync_cout << "Limit Nodes: " <<  Limits.nodes << sync_endl;//for debug
             if (uci_sleep)
                 std::this_thread::sleep_for (std::chrono::milliseconds(Time.optimum()) * double(1 - Limits.nodes/benchKnps));
             uci_elo =  ccrlELo - shallow_adjust;
         }
#endif
      if (!tactical)    {
          profound = (Options["Pro Analysis"]);
          if ((profound) && (!tactical))
               profound_v1 = 16 * (std::max(Time.optimum(),Limits.movetime) - 20);
          else profound_v1 = 0;
          if (Options["Deep Pro Analysis"])
              {
                profound_v2 = 14400000;
                std::cerr << "\nPro Analysis value1: " << profound_v << "\n" << sync_endl; //debug
                profound_v1 = 0;
              }
          else profound_v2 = 0;
          profound_v = std::max(profound_v1, profound_v2);
          std::cerr << "\nPro Analysis value2: " << profound_v << "\n" << sync_endl; //debug
        }
      for (Thread* th : Threads)
      {
          th->bestMoveChanges = 0;
          if (th != this)
              th->start_searching();
      }

      Thread::search(); // Let's start searching!
#ifdef Add_Features
    }
#endif
  }

  // When we reach the maximum depth, we can arrive here without a raise of
  // Threads.stop. However, if we are pondering or in an infinite search,
  // the UCI protocol states that we shouldn't print the best move before the
  // GUI sends a "stop" or "ponderhit" command. We therefore simply wait here
  // until the GUI sends one of those commands.

  while (!Threads.stop && (ponder || Limits.infinite))
  {} // Busy wait for a stop or a ponder reset

  // Stop the threads if not already stopped (also raise the stop if
  // "ponderhit" just reset Threads.ponder).
  Threads.stop = true;

  // Wait until all threads have finished
  for (Thread* th : Threads)
      if (th != this)
          th->wait_for_search_finished();

  // When playing in 'nodes as time' mode, subtract the searched nodes from
  // the available ones before exiting.
  if (Limits.npmsec)
      Time.availableNodes += Limits.inc[us] - Threads.nodes_searched();

  Thread* bestThread = this;

  // Check if there are threads with a better score than main thread
#if defined (Sullivan) || (Noir)  //joergoster 3240f204 - check all threads of rmate -in -x
  if (   (Options["MultiPV"] == 1 || Limits.mate)
#else
  if (    Options["MultiPV"] == 1
#endif
      && !Limits.depth
#ifdef Add_Features
      && !(Skill(Options["Skill Level"]).enabled() || Options["UCI_LimitStrength"] || limitStrength)
#else
      && !(Skill(Options["Skill Level"]).enabled())
#endif
      &&  rootMoves[0].pv[0] != MOVE_NONE)
  {
      std::map<Move, int64_t> votes;
      Value minScore = this->rootMoves[0].score;

      // Find minimum score
      for (Thread* th: Threads)
          minScore = std::min(minScore, th->rootMoves[0].score);

      // Vote according to score and depth, and select the best thread
      for (Thread* th : Threads)
      {
          votes[th->rootMoves[0].pv[0]] +=
              (th->rootMoves[0].score - minScore + 14) * int(th->completedDepth);

          if (abs(bestThread->rootMoves[0].score) >= VALUE_TB_WIN_IN_MAX_PLY)
          {
              // Make sure we pick the shortest mate / TB conversion or stave off mate the longest
              if (th->rootMoves[0].score > bestThread->rootMoves[0].score)
                  bestThread = th;
          }
          else if (   th->rootMoves[0].score >= VALUE_TB_WIN_IN_MAX_PLY
                   || (   th->rootMoves[0].score > VALUE_TB_LOSS_IN_MAX_PLY
                       && votes[th->rootMoves[0].pv[0]] > votes[bestThread->rootMoves[0].pv[0]]))
              bestThread = th;
      }
  }

  bestPreviousScore = bestThread->rootMoves[0].score;

  // Send again PV info if we have a new best thread

  if (bestThread != this || Skill(Options["Skill Level"]).enabled())
      sync_cout << UCI::pv(bestThread->rootPos, bestThread->completedDepth, -VALUE_INFINITE, VALUE_INFINITE) << sync_endl;


  if  (adaptive ) //mutually exclusive with variety
  {
#ifdef Add_Features
	  jekyll = false;
#endif
      size_t i = 0;
      if ( bestPreviousScore >= -PawnValueMg && bestPreviousScore <= PawnValueMg * 4 )
	  {
          while (i+1 < rootMoves.size() && bestThread->rootMoves[i+1].score > bestPreviousScore)
          ++i;
          bestPreviousScore = bestThread->rootMoves[i].score;
          sync_cout << UCI::pv(bestThread->rootPos, bestThread->completedDepth, -VALUE_INFINITE, VALUE_INFINITE) << sync_endl;
          sync_cout << "bestmove " << UCI::move(bestThread->rootMoves[i].pv[0], rootPos.is_chess960());
	  }
      else if ( bestPreviousScore > PawnValueMg * 4  && bestPreviousScore <  PawnValueMg * 7 )
      {
          while (i+1 < rootMoves.size() && bestThread->rootMoves[i+1].score < bestPreviousScore
                && bestPreviousScore + PawnValueMg/2  > bestThread->rootMoves[i+1].score)
		  {
              ++i;
              break;
          }
          bestPreviousScore = bestThread->rootMoves[i].score;
          while (i+1 < rootMoves.size() && bestThread->rootMoves[i+1].score > bestPreviousScore
                && bestPreviousScore + PawnValueMg/2  < bestThread->rootMoves[i+1].score)
          {
              ++i;
              bestPreviousScore = bestThread->rootMoves[i-1].score;

          }
          bestPreviousScore = bestThread->rootMoves[i].score;
          sync_cout << UCI::pv(bestThread->rootPos, bestThread->completedDepth, -VALUE_INFINITE, VALUE_INFINITE) << sync_endl;
          sync_cout << "bestmove " << UCI::move(bestThread->rootMoves[i].pv[0], rootPos.is_chess960());
      }
      else
      {
          sync_cout << "bestmove " << UCI::move(bestThread->rootMoves[0].pv[0], rootPos.is_chess960());
          if (bestThread->rootMoves[0].pv.size() > 1 || bestThread->rootMoves[0].extract_ponder_from_tt(rootPos))
              std::cout << " ponder " << UCI::move(bestThread->rootMoves[0].pv[1], rootPos.is_chess960());
      }
  }
  else
  {
  sync_cout << "bestmove " << UCI::move(bestThread->rootMoves[0].pv[0], rootPos.is_chess960());

  if (bestThread->rootMoves[0].pv.size() > 1 || bestThread->rootMoves[0].extract_ponder_from_tt(rootPos))
      std::cout << " ponder " << UCI::move(bestThread->rootMoves[0].pv[1], rootPos.is_chess960());
  }
  std::cout << sync_endl;
}


/// Thread::search() is the main iterative deepening loop. It calls search()
/// repeatedly with increasing depth until the allocated thinking time has been
/// consumed, the user stops the search, or the maximum search depth is reached.

void Thread::search() {

  // To allow access to (ss-7) up to (ss+2), the stack must be oversized.
  // The former is needed to allow update_continuation_histories(ss-1, ...),
  // which accesses its argument at ss-6, also near the root.
  // The latter is needed for statScores and killer initialization.
  Stack stack[MAX_PLY+10], *ss = stack+7;
  Move  pv[MAX_PLY+1];
  Value bestValue, alpha, beta, delta;
  Move  lastBestMove = MOVE_NONE;
  Depth lastBestMoveDepth = 0;
  MainThread* mainThread = (this == Threads.main() ? Threads.main() : nullptr);
  double timeReduction = 1, totBestMoveChanges = 0;
  Color us = rootPos.side_to_move();
  ctempt= Options["Contempt"];
  defensive = -34 * (int(Options["Defensive"]));  //about 16 cp

#ifdef Add_Features
  TB::SevenManProbe = Options["7 Man Probing"];
#endif
#if defined (Stockfish) || (Weakfish)
  int iterIdx = 0;
#endif
  std::memset(ss-7, 0, 10 * sizeof(Stack));
  for (int i = 7; i > 0; i--)

      (ss-i)->continuationHistory = &this->continuationHistory[0][0][NO_PIECE][0]; // Use as a sentinel

  ss->pv = pv;

  bestValue = delta = alpha = -VALUE_INFINITE;
  beta = VALUE_INFINITE;
#if defined (Stockfish) || (Weakfish)
  if (mainThread)
  {
      if (mainThread->bestPreviousScore == VALUE_INFINITE)
          for (int i=0; i<4; ++i)
              mainThread->iterValue[i] = VALUE_ZERO;
      else
          for (int i=0; i<4; ++i)
              mainThread->iterValue[i] = mainThread->bestPreviousScore;
  }
#endif
  size_t multiPV = Options["MultiPV"];
  PRNG rng(now());
#ifndef Add_Features
  // Pick integer skill levels, but non-deterministically round up or down
  // such that the average integer skill corresponds to the input floating point one.
  // UCI_Elo is converted to a suitable fractional skill level, using anchoring
  // to CCRL Elo (goldfish 1.13 = 2000) and a fit through Ordo derived Elo
  // for match (TC 60+0.6) results spanning a wide range of k values.

  double floatLevel = Options["UCI_LimitStrength"] ?
                      Utility::clamp(std::pow((Options["UCI_Elo"] - 1346.6) / 71.7, 1 / 0.806), 0.0, 40.0) :
                        double(Options["Skill Level"]);
  int intLevel = int(floatLevel) +
                 ((floatLevel - int(floatLevel)) * 1024 > rng.rand<unsigned>() % 1024  ? 1 : 0);
#endif
	Skill skill(intLevel);

#ifdef Add_Features
    if (tactical) {
      multiPV = pow(2, tactical);
      profound = false;}
#endif

  // When playing with strength handicap enable MultiPV search that we will
  // use behind the scenes to retrieve a set of possible moves.
  if (skill.enabled())
      multiPV = std::max(multiPV, (size_t)4);

  multiPV = std::min(multiPV, rootMoves.size());
  ttHitAverage = TtHitAverageWindow * TtHitAverageResolution / 2;

int ct = int(ctempt) * (int(Options["Contempt_Value"]) * PawnValueEg / 100); // From centipawns
  // In analysis mode, adjust contempt in accordance with user preference
  if (Limits.infinite || Options["UCI_AnalyseMode"])
      ct =  Options["Analysis_Contempt"] == "Off"  ? 0
          : Options["Analysis_Contempt"] == "Both" ? ct
          : Options["Analysis_Contempt"] == "White" && us == BLACK ? -ct
          : Options["Analysis_Contempt"] == "Black" && us == WHITE ? -ct
          : ct;

  // Evaluation score is from the white point of view
  contempt = (us == WHITE ?  make_score(ct, ct / 2)
                          : -make_score(ct, ct / 2));

  int searchAgainCounter = 0;


  // Iterative deepening loop until requested to stop or the target depth is reached
  while (   ++rootDepth < MAX_PLY
         && !Threads.stop
         && !(Limits.depth && mainThread && rootDepth > Limits.depth))
  {
      // Age out PV variability metric
      if (mainThread)
          totBestMoveChanges /= 2;

      // Save the last iteration's scores before first PV line is searched and
      // all the move scores except the (new) PV are set to -VALUE_INFINITE.
      for (RootMove& rm : rootMoves)
          rm.previousScore = rm.score;

      size_t pvFirst = 0;
      pvLast = 0;

      if (!Threads.increaseDepth)
         searchAgainCounter++;

      // MultiPV loop. We perform a full root search for each PV line

  profound_test = false;
  //std::cerr << "\nPro Analysis value test 2: " << profound_v << "\n" << sync_endl;//debug
  if ((profound) && (!tactical)){
    if (Options["MultiPV"] == 1 && profound_v > 0){
        if (Threads.nodes_searched() <= (uint64_t)profound_v)
          {
            profound_test = true;
            multiPV = std::min(8, int(rootMoves.size()));
          }

         else if (Threads.nodes_searched() > (uint64_t)profound_v){
            profound_test = false;
            multiPV = Options["MultiPV"];}
          }
}

      for (pvIdx = 0; pvIdx < multiPV && !Threads.stop; ++pvIdx)
      {
          if (pvIdx == pvLast)
          {
              pvFirst = pvLast;
              for (pvLast++; pvLast < rootMoves.size(); pvLast++)
                  if (rootMoves[pvLast].tbRank != rootMoves[pvFirst].tbRank)
                      break;
          }

          // Reset UCI info selDepth for each depth and each PV line
          selDepth = 0;

          // Reset aspiration window starting size
          if (rootDepth >= 4)
          {
              Value prev = rootMoves[pvIdx].previousScore;

#if defined (Sullivan) || (Blau) || (Fortress) || (Noir)
              delta = Value(20 + abs(prev) / 64);
#else
              delta = Value(21);
#endif
              alpha = std::max(prev - delta,-VALUE_INFINITE);
              beta  = std::min(prev + delta, VALUE_INFINITE);
#if defined (Sullivan) || (Blau) || (Fortress) || (Noir)
			  // Adjust contempt based on root move's bestPreviousScore (dynamic contempt)
              dct = ctempt * (ct + (111 - ct / 2) * prev / (abs(prev) + 176)) + defensive;
#else
              dct = ctempt * (ct + (102 - ct / 2) * prev / (abs(prev) + 157)) + defensive;
#endif
              contempt = (us == WHITE ?  make_score(dct, dct / 2)
                       : -make_score(dct, dct / 2));
       }

          // Start with a small aspiration window and, in the case of a fail
          // high/low, re-search with a bigger window until we don't fail
          // high/low anymore.
#ifndef Noir
          int failedHighCnt = 0;
#endif
          while (true )
          {
#ifdef Noir
              bestValue = ::search<PV>(rootPos, ss, alpha, beta, rootDepth, false);
#else
              Depth adjustedDepth = std::max(1, rootDepth - failedHighCnt - searchAgainCounter);
              bestValue = ::search<PV>(rootPos, ss, alpha, beta, adjustedDepth, false);
#endif

              // Bring the best move to the front. It is critical that sorting
              // is done with a stable algorithm because all the values but the
              // first and eventually the new best one are set to -VALUE_INFINITE
              // and we want to keep the same order for all the moves except the
              // new PV that goes to the front. Note that in case of MultiPV
              // search the already searched PV lines are preserved.
              std::stable_sort(rootMoves.begin() + pvIdx, rootMoves.begin() + pvLast);

              // If search has been stopped, we break immediately. Sorting is
              // safe because RootMoves is still valid, although it refers to
              // the previous iteration.
              if (Threads.stop)
                  break;

                // When failing high/low give some update (without cluttering
                // the UI) before a re-search.
                if (
/*#ifdef Add_Features
                    !minOutput &&
#endif*/
                    mainThread
                    && multiPV == 1
                    && (bestValue <= alpha || bestValue >= beta)
                    && Time.elapsed() > 5000)
                    sync_cout << UCI::pv(rootPos, rootDepth, alpha, beta) << sync_endl;

              // In case of failing low/high increase aspiration window and
              // re-search, otherwise exit the loop.

              if (bestValue <= alpha)
              {
                  beta = (alpha + beta) / 2;
                  alpha = std::max(bestValue - delta, -VALUE_INFINITE);

#ifndef Noir
                  failedHighCnt = 0;
#endif
                  if (mainThread)

                      mainThread->stopOnPonderhit = false;
              }
              else if (bestValue >= beta)
              {
                  beta = std::min(bestValue + delta, VALUE_INFINITE);
#ifndef Noir
                  ++failedHighCnt;
#endif
              }
              else
			  {
                  ++rootMoves[pvIdx].bestMoveCount;
				  break;
              }
              delta += delta / 4 + 5;

              assert(alpha >= -VALUE_INFINITE && beta <= VALUE_INFINITE);
          }

          // Sort the PV lines searched so far and update the GUI
          std::stable_sort(rootMoves.begin() + pvFirst, rootMoves.begin() + pvIdx + 1);

          if (    mainThread
              && (Threads.stop || pvIdx + 1 == multiPV || Time.elapsed() > 3000))
              sync_cout << UCI::pv(rootPos, rootDepth, alpha, beta) << sync_endl;
              //int dctcp = dct * 100/PawnValueEg; //for debug
              //sync_cout << "Contempt MG: " << dctcp  << sync_endl;// for debug
              //sync_cout << "Contempt EG: " << dctcp/2  << "\n" << sync_endl;// for debug
      }

        if (!Threads.stop)
          completedDepth = rootDepth;
      if (rootMoves[0].pv[0] != lastBestMove) {
         lastBestMove = rootMoves[0].pv[0];
         lastBestMoveDepth = rootDepth;
      }

      // Have we found a "mate in x"?
      if (   Limits.mate
             && bestValue >= VALUE_MATE_IN_MAX_PLY
             && VALUE_MATE - bestValue <= 2 * Limits.mate)
         Threads.stop = true;

	  if (!mainThread)
		  continue;

#ifdef Add_Features
        if (Options["FastPlay"])
        {
            if ( Time.elapsed() > Time.optimum() / 256
                 && ( abs(bestValue) > 12300 ||  abs(bestValue) >= VALUE_MATE_IN_MAX_PLY ))
                 Threads.stop = true;
        }
#endif
      // If skill level is enabled and time is up, pick a sub-optimal best move
      if (skill.enabled() && skill.time_to_pick(rootDepth))
          skill.pick_best(multiPV);

      // Do we have time for the next iteration? Can we stop searching now?
      if (    Limits.use_time_management()
          && !Threads.stop
          && !mainThread->stopOnPonderhit)
      {
#if defined (Stockfish) || (Weakfish)
          double fallingEval = (332 +  6 * (mainThread->bestPreviousScore - bestValue)
                                    +  6 * (mainThread->iterValue[iterIdx]  - bestValue)) / 704.0;
#else
          double fallingEval = (354 + 10 * (mainThread->bestPreviousScore - bestValue)) / 692.0;
#endif
          fallingEval = Utility::clamp(fallingEval, 0.5, 1.5);

          // If the bestMove is stable over several iterations, reduce time accordingly
          timeReduction = lastBestMoveDepth + 9 < completedDepth ? 1.94 : 0.91;
          double reduction = (1.41 + mainThread->previousTimeReduction) / (2.27 * timeReduction);

          // Use part of the gained time from a previous stable move for the current move
          for (Thread* th : Threads)
          {
              totBestMoveChanges += th->bestMoveChanges;
              th->bestMoveChanges = 0;
          }
          double bestMoveInstability = 1 + totBestMoveChanges / Threads.size();

          // Stop the search if we have only one legal move, or if available time elapsed
          if (   rootMoves.size() == 1
              || Time.elapsed() > Time.optimum() * fallingEval * reduction * bestMoveInstability)
          {
              // If we are allowed to ponder do not stop the search now but
              // keep pondering until the GUI sends "ponderhit" or "stop".
              if (mainThread->ponder)
                  mainThread->stopOnPonderhit = true;
              else
                  Threads.stop = true;
          }
          else if (   Threads.increaseDepth
                   && !mainThread->ponder
                   && Time.elapsed() > Time.optimum() * fallingEval * reduction * bestMoveInstability * 0.6)
                   Threads.increaseDepth = false;
          else
                   Threads.increaseDepth = true;
      }
#if defined (Stockfish) || (Weakfish)
      mainThread->iterValue[iterIdx] = bestValue;
      iterIdx = (iterIdx + 1) & 3;
#endif
  }

  if (!mainThread)
      return;

  mainThread->previousTimeReduction = timeReduction;

  // If skill level is enabled, swap best PV line with the sub-optimal one
  if (skill.enabled())
      std::swap(rootMoves[0], *std::find(rootMoves.begin(), rootMoves.end(),
                skill.best ? skill.best : skill.pick_best(multiPV)));
}


namespace {
#if defined (Sullivan) || (Blau) || (Fortress)
  static TTEntry *probeTT(const Position &pos, Stack* ss, Key posKey,
                          bool &ttHit, Value &ttValue, Move &ttMove) {

    TTEntry *tte = TT.probe(posKey, ttHit);
    ttValue = tte->value();
    // Disregard TT hit if mate score is shorter than remaining 50 MR plies.
    if (   ttHit
        && ttValue != VALUE_NONE
        && std::abs(ttValue) >= VALUE_MATE_IN_MAX_PLY
        && VALUE_MATE - std::abs(ttValue) >= 100 - pos.rule50_count())
        ttHit = false;
    if (   ttHit
        && ttValue != VALUE_NONE
		&& std::abs(ttValue) >= VALUE_MATE_IN_MAX_PLY
        && pos.count<ALL_PIECES>() < 8)
        ttHit = true;
    ttValue = ttHit ? value_from_tt(tte->value(), ss->ply, pos.rule50_count()) : VALUE_NONE;
    ttMove = ttHit ? tte->move() : MOVE_NONE;
    return tte;
  }
#endif
  // search<>() is the main search function for both PV and non-PV nodes

  template <NodeType NT>
  Value search(Position& pos, Stack* ss, Value alpha, Value beta, Depth depth, bool cutNode) {

    constexpr bool PvNode = NT == PV;
    const bool rootNode = PvNode && ss->ply == 0;
#ifndef Fortress
#ifndef Noir
    // Check if we have an upcoming move which draws by repetition, or
    // if the opponent had an alternative move earlier to this position.
#if defined (Sullivan) || (Blau) || (Noir)
    if (   pos.rule50_count() >= 5
#else
    if (   pos.rule50_count() >= 3
#endif
        && alpha < VALUE_DRAW
        && !rootNode
        && pos.has_game_cycle(ss->ply))
    {
#if defined (Sullivan) || (Noir)
        alpha = value_draw(depth, pos.this_thread());
#else
        alpha = value_draw(pos.this_thread());
#endif
        if (alpha >= beta)
            return alpha;
    }
#endif
#endif
    // Dive into quiescence search when the depth reaches zero
    if (depth <= 0)
        return qsearch<NT>(pos, ss, alpha, beta);

    assert(-VALUE_INFINITE <= alpha && alpha < beta && beta <= VALUE_INFINITE);
    assert(PvNode || (alpha == beta - 1));
    assert(0 < depth && depth < MAX_PLY);
    assert(!(PvNode && cutNode));

    Move pv[MAX_PLY+1], capturesSearched[32], quietsSearched[64];
	  StateInfo st;
    TTEntry* tte;
    Key posKey;
    Move ttMove, move, excludedMove, bestMove;
    Depth extension, newDepth;
#ifdef Noir
    Value bestValue, value, ttValue, eval;
    bool ttHit, ttPv, formerPv, givesCheck, improving, didLMR, priorCapture, isMate, gameCycle;
#elif defined Fortress
    bool ttHit, ttPv, formerPv, givesCheck, improving, didLMR, priorCapture, gameCycle;
    Value bestValue, value, ttValue, eval, maxValue;
#else
    bool ttHit, ttPv, formerPv, givesCheck, improving, didLMR, priorCapture;
    Value bestValue, value, ttValue, eval, maxValue;
#endif
    bool captureOrPromotion, doFullDepthSearch, moveCountPruning, ttCapture, singularLMR;
    Piece movedPiece;
    int moveCount, captureCount, quietCount;

    // Step 1. Initialize node
    Thread* thisThread = pos.this_thread();
    ss->inCheck = pos.checkers();
    priorCapture = pos.captured_piece();
    Color us = pos.side_to_move();
    moveCount = captureCount = quietCount = ss->moveCount = 0;
    bestValue = -VALUE_INFINITE;
#ifndef Noir
    maxValue = VALUE_INFINITE;
#endif
#if defined (Fortress) || (Noir)
    gameCycle = false;
#endif
    // Check for the available remaining time
    if (thisThread == Threads.main())
        static_cast<MainThread*>(thisThread)->check_time();

    // Used to send selDepth info to GUI (selDepth counts from 1, ply from 0)
    if (PvNode && thisThread->selDepth < ss->ply + 1)
        thisThread->selDepth = ss->ply + 1;

#if defined (Noir) || (Fortress)
    // Transposition table lookup. We don't want the score of a partial
    // search to overwrite a previous full search TT value, so we use a different
    // position key in case of an excluded move.
    excludedMove = ss->excludedMove;
#ifdef Noir
    posKey = pos.key() ^ Key(excludedMove);
#endif
#ifdef Fortress
    posKey = pos.key() ^ Key(excludedMove) << 16;
#endif
    tte = TT.probe(posKey, ttHit);
    ttValue = ttHit ? value_from_tt(tte->value(), ss->ply, pos.rule50_count()) : VALUE_NONE;
    ttMove =  rootNode ? thisThread->rootMoves[thisThread->pvIdx].pv[0]
              : ttHit    ? tte->move() : MOVE_NONE;
    ttPv = PvNode || (ttHit && tte->is_pv());
    formerPv = ttPv && !PvNode;

    // thisThread->ttHitAverage can be used to approximate the running average of ttHit
    thisThread->ttHitAverage =   (ttHitAverageWindow - 1) * thisThread->ttHitAverage / ttHitAverageWindow
    + ttHitAverageResolution * ttHit;
#endif
    if (!rootNode)
    {
#if defined (Fortress) || (Noir)
        // Check if we have an upcoming move which draws by repetition, or
        // if the opponent had an alternative move earlier to this position.
        if (pos.has_game_cycle(ss->ply))
        {
            if (VALUE_DRAW >= beta)
            {
                tte->save(posKey, VALUE_DRAW, ttPv, BOUND_EXACT,
                          depth, MOVE_NONE, VALUE_NONE);

                return VALUE_DRAW;
            }
            gameCycle = true;
            alpha = std::max(alpha, VALUE_DRAW);
        }

        // Step 2. Check for aborted search and immediate draw
        if (pos.is_draw(ss->ply))
            return VALUE_DRAW;
#endif

        // Step 2. Check for aborted search and immediate draw
#if defined (Fortress) || (Noir)
        if (   Threads.stop.load(std::memory_order_relaxed) || ss->ply >= MAX_PLY)
#else
        if (   Threads.stop.load(std::memory_order_relaxed)
            || pos.is_draw(ss->ply)
            || ss->ply >= MAX_PLY)
#endif
            return ss->ply >= MAX_PLY && !ss->inCheck ? evaluate(pos)
#if defined (Fortress) || (Noir)
                                                    : VALUE_DRAW;
#elif defined (Sullivan)
                                                    : value_draw(depth, pos.this_thread());
#else
                                                    : value_draw(pos.this_thread());
#endif
        // Step 3. Mate distance pruning. Even if we mate at the next move our score
        // would be at best mate_in(ss->ply+1), but if alpha is already bigger because
        // a shorter mate was found upward in the tree then there is no need to search
        // because we will never beat the current alpha. Same logic but with reversed
        // signs applies also in the opposite condition of being mated instead of giving
        // mate. In this case return a fail-high score.
#ifdef Noir
        if (alpha >= mate_in(ss->ply+1))
#else
        alpha = std::max(mated_in(ss->ply), alpha);
        beta = std::min(mate_in(ss->ply+1), beta);
        if (alpha >= beta)
#endif

            return alpha;
    }

    assert(0 <= ss->ply && ss->ply < MAX_PLY);

    (ss+1)->ply = ss->ply + 1;
    (ss+1)->excludedMove = bestMove = MOVE_NONE;
    (ss+2)->killers[0] = (ss+2)->killers[1] = MOVE_NONE;
    Square prevSq = to_sq((ss-1)->currentMove);

    // Initialize statScore to zero for the grandchildren of the current position.
    // So statScore is shared between all grandchildren and only the first grandchild
    // starts with statScore = 0. Later grandchildren start with the last calculated
    // statScore of the previous grandchild. This influences the reduction rules in
    // LMR which are based on the statScore of parent position.
    if (rootNode)
        (ss+4)->statScore = 0;
    else
        (ss+2)->statScore = 0;
#ifndef Noir
#ifndef Fortress

    // Step 4. Transposition table lookup. We don't want the score of a partial
    // search to overwrite a previous full search TT value, so we use a different
    // position key in case of an excluded move.
    excludedMove = ss->excludedMove;
    posKey = pos.key() ^ Key(excludedMove << 16); // Isn't a very good hash
#if defined (Sullivan) || (Blau)
    tte = probeTT(pos, ss, posKey, ttHit, ttValue, ttMove);
#else
    tte = TT.probe(posKey, ttHit);
#endif
    ttValue = ttHit ? value_from_tt(tte->value(), ss->ply, pos.rule50_count()) : VALUE_NONE;
    ttMove =  rootNode ? thisThread->rootMoves[thisThread->pvIdx].pv[0]
              : ttHit    ? tte->move() : MOVE_NONE;

    ttPv = PvNode || (ttHit && tte->is_pv());
    formerPv = ttPv && !PvNode;

    if (ttPv && depth > 12 && ss->ply - 1 < MAX_LPH && !pos.captured_piece() && is_ok((ss-1)->currentMove))
        thisThread->lowPlyHistory[ss->ply - 1][from_to((ss-1)->currentMove)] << stat_bonus(depth - 5);

    // thisThread->ttHitAverage can be used to approximate the running average of ttHit
<<<<<<< HEAD
    thisThread->ttHitAverage =   (ttHitAverageWindow - 1) * thisThread->ttHitAverage / ttHitAverageWindow
                                + ttHitAverageResolution * ttHit;
#endif
#endif

#ifdef Noir
    int piecesCount = popcount(pos.pieces());
#else
    int piecesCount = pos.count<ALL_PIECES>();
#endif
=======
    thisThread->ttHitAverage =   (TtHitAverageWindow - 1) * thisThread->ttHitAverage / TtHitAverageWindow
                                + TtHitAverageResolution * ttHit;

>>>>>>> 353e2067
    // At non-PV nodes we check for an early TT cutoff
    if (  !PvNode
        && ttHit
#if defined (Sullivan) || (Blau)
    && (pos.rule50_count() < 92 || (piecesCount < 8  && TB::Cardinality ))
#endif
#if defined (Fortress) || (Noir)
        && !gameCycle
#endif
        && tte->depth() >= depth
        && ttValue != VALUE_NONE // Possible in case of TT access race
#if defined (Fortress) || (Noir)
        && (ttValue != VALUE_DRAW || VALUE_DRAW >= beta)
#endif
        && (ttValue >= beta ? (tte->bound() & BOUND_LOWER)
                            : (tte->bound() & BOUND_UPPER)))
    {
        // If ttMove is quiet, update move sorting heuristics on TT hit
        if (ttMove)
        {
            if (ttValue >= beta)
            {
                if (!pos.capture_or_promotion(ttMove))
                    update_quiet_stats(pos, ss, ttMove, stat_bonus(depth), depth);

                // Extra penalty for early quiet moves of the previous ply
                if ((ss-1)->moveCount <= 2 && !priorCapture)
                    update_continuation_histories(ss-1, pos.piece_on(prevSq), prevSq, -stat_bonus(depth + 1));
            }
            // Penalty for a quiet ttMove that fails low
            else if (!pos.capture_or_promotion(ttMove))
            {
                int penalty = -stat_bonus(depth);
                thisThread->mainHistory[us][from_to(ttMove)] << penalty;
                update_continuation_histories(ss, pos.moved_piece(ttMove), to_sq(ttMove), penalty);
            }
        }

        if (pos.rule50_count() < 90)
            return ttValue;
    }

    // Step 5. Tablebases probe
    if (!rootNode && TB::Cardinality)
    {
#ifdef Noir
        piecesCount = popcount(pos.pieces());
#else
        piecesCount = pos.count<ALL_PIECES>();
#endif
        if (    piecesCount <= TB::Cardinality
#ifdef Add_Features //MB less probing with 7 MAN EGTB
		  &&  (piecesCount < TB::Cardinality
		  || (depth >= TB::ProbeDepth && (TB::Cardinality < 7 || TB::SevenManProbe)))
#else
		        && (piecesCount < TB::Cardinality || depth >= TB::ProbeDepth)
#endif
                &&  pos.rule50_count() == 0
                && !pos.can_castle(ANY_CASTLING))
        {
            TB::ProbeState err;

#ifdef Noir
            TB::WDLScore v = Tablebases::probe_wdl(pos, &err);

            // Force check of time on the next occasion
            if (thisThread == Threads.main())
                static_cast<MainThread*>(thisThread)->callsCnt = 0;

            if (err != TB::ProbeState::FAIL)
            {
                thisThread->tbHits.fetch_add(1, std::memory_order_relaxed);

                int drawScore = TB::UseRule50 ? 1 : 0;

                int centiPly = PawnValueEg * ss->ply / 100;

                if (    abs(v) <= drawScore
                    || !ttHit
                    || (v < -drawScore && ttValue > -VALUE_TB_WIN + centiPly + PawnValueEg * popcount(pos.pieces( pos.side_to_move())))
                    || (v >  drawScore && ttValue <  VALUE_TB_WIN - centiPly - PawnValueEg * popcount(pos.pieces(~pos.side_to_move()))))
                {
                    value =  v < -drawScore ? -VALUE_TB_WIN + centiPly + PawnValueEg * popcount(pos.pieces( pos.side_to_move()))
                           : v >  drawScore ?  VALUE_TB_WIN - centiPly - PawnValueEg * popcount(pos.pieces(~pos.side_to_move()))
                                            :  VALUE_DRAW - v < 0 ? 2 * Tempo : VALUE_ZERO;

                    tte->save(posKey, value, ttPv,
                              v > drawScore ? BOUND_LOWER : v < -drawScore ? BOUND_UPPER : BOUND_EXACT,
                              depth, MOVE_NONE, VALUE_NONE);

                    if (abs(v) <= drawScore)
                        return value;
                }
#else

            TB::WDLScore wdl = Tablebases::probe_wdl(pos, &err);

            // Force check of time on the next occasion
            if (thisThread == Threads.main())
                static_cast<MainThread*>(thisThread)->callsCnt = 0;

            if (err != TB::ProbeState::FAIL)
            {
                thisThread->tbHits.fetch_add(1, std::memory_order_relaxed);

                int drawScore = TB::UseRule50 ? 1 : 0;

                // use the range VALUE_MATE_IN_MAX_PLY to VALUE_TB_WIN_IN_MAX_PLY to score
                value =  wdl < -drawScore ? VALUE_MATED_IN_MAX_PLY + ss->ply + 1
                       : wdl >  drawScore ? VALUE_MATE_IN_MAX_PLY - ss->ply - 1
                                          : VALUE_DRAW + 2 * wdl * drawScore;

                Bound b =  wdl < -drawScore ? BOUND_UPPER
                         : wdl >  drawScore ? BOUND_LOWER : BOUND_EXACT;

                if (    b == BOUND_EXACT
                    || (b == BOUND_LOWER ? value >= beta : value <= alpha))
                {
                    tte->save(posKey, value_to_tt(value, ss->ply), ttPv, b,
                              std::min(MAX_PLY - 1, depth + 6),
                              MOVE_NONE, VALUE_NONE);
                    return value;
                }

                if (PvNode)
                {
                    if (b == BOUND_LOWER)
                        bestValue = value, alpha = std::max(alpha, bestValue);
                    else
                        maxValue = value;
                }
#endif
            }
        }
    }

    CapturePieceToHistory& captureHistory = thisThread->captureHistory;

    // Step 6. Static evaluation of the position
    if (ss->inCheck)
    {
        ss->staticEval = eval = VALUE_NONE;
        improving = false;
        goto moves_loop;  // Skip early pruning when in check
    }
    else if (ttHit)
    {
        // Never assume anything about values stored in TT
        ss->staticEval = eval = tte->eval();
        if (eval == VALUE_NONE)
            ss->staticEval = eval = evaluate(pos);
#ifndef Noir
        if (eval == VALUE_DRAW)
#ifdef Sullivan
            eval = value_draw(depth, thisThread);
#else
            eval = value_draw(thisThread);
#endif
#endif
        // Can ttValue be used as a better position evaluation?
        if (    ttValue != VALUE_NONE
            && (tte->bound() & (ttValue > eval ? BOUND_LOWER : BOUND_UPPER)))
            eval = ttValue;
    }
    else
    {
        if ((ss-1)->currentMove != MOVE_NULL)
        {
            int bonus = -(ss-1)->statScore / 512;

            ss->staticEval = eval = evaluate(pos) + bonus;
        }
        else
            ss->staticEval = eval = -(ss-1)->staticEval + 2 * Tempo;

        tte->save(posKey, VALUE_NONE, ttPv, BOUND_NONE, DEPTH_NONE, MOVE_NONE, eval);
    }
#ifdef Noir
  if (gameCycle)
        ss->staticEval = eval = ss->staticEval * std::max(0, (100 - pos.rule50_count())) / 100;

    improving =   ss->staticEval >= (ss-2)->staticEval
               || (ss-2)->staticEval == VALUE_NONE;

    // Begin early pruning.
    if (   !PvNode
        && !excludedMove
        && !gameCycle
        &&  abs(eval) < 2 * VALUE_KNOWN_WIN)
    {
       // Step 7. Razoring (~2 Elo)
       if (   depth < 2
           &&  ss->ply > 2 * thisThread->rootDepth / 3
           && eval <= alpha - RazorMargin)
       {
           Value q = qsearch<NonPV>(pos, ss, alpha, beta);

           if (q <= alpha)
               return q;
       }

       // Step 8. Futility pruning: child node (~30 Elo)
       if (    depth < 7
           &&  !thisThread->nmpGuard
           &&  eval - futility_margin(depth, improving) >= beta
           &&  eval < VALUE_KNOWN_WIN) // Do not return unproven wins
           return eval;

       // Step 9. Null move search with verification search (~40 Elo)
       if (   (ss-1)->currentMove != MOVE_NULL
           && (ss-1)->statScore < 22661
           &&  eval >= beta
           &&  eval >= ss->staticEval
           &&  ss->staticEval >= beta - 33 * depth + 299 - improving * 30
           &&  pos.non_pawn_material(us)
           && !thisThread->nmpGuard
           && !(depth > 4 && (MoveList<LEGAL, KING>(pos).size() < 1 || MoveList<LEGAL>(pos).size() < 6)))
#else
#ifndef Noir
#ifdef Fortress
      if (gameCycle)
          ss->staticEval = eval = ss->staticEval * std::max(0, (100 - pos.rule50_count())) / 100;
#endif
#if defined Stockfish || (Weakfish) || (Fortress)
    // Step 7. Razoring (~0 Elo)
    if (   !rootNode // The required rootNode PV handling is not available in qsearch
#ifdef Weakfish
        && !weakFishSearch
#endif
        &&  depth == 1
#ifdef Fortress
        &&  !gameCycle
#endif
        &&  !(pos.this_thread()->profound_test)
        &&  eval <= alpha - RazorMargin)
        return qsearch<NT>(pos, ss, alpha, beta);
#endif
    improving =  (ss-2)->staticEval == VALUE_NONE ? (ss->staticEval > (ss-4)->staticEval
              || (ss-4)->staticEval == VALUE_NONE) : ss->staticEval > (ss-2)->staticEval;

    // Step 8. Futility pruning: child node (~50 Elo)
    if (   !PvNode
#ifdef Weakfish
        && !weakFishSearch
#endif
		&&  depth < 6
#ifdef Fortress
        &&  !gameCycle
#endif
        &&  !(pos.this_thread()->profound_test)
        &&  eval - futility_margin(depth, improving) >= beta
        &&  eval < VALUE_KNOWN_WIN) // Do not return unproven wins
        return eval;

    // Step 9. Null move search with verification search (~39 Elo)
    if (   !PvNode
        && (ss-1)->currentMove != MOVE_NULL
	      && (ss-1)->statScore < 23397
      	&&  eval >= beta
        &&  eval >= ss->staticEval
        &&  ss->staticEval >= beta - 32 * depth - 30 * improving + 120 * ttPv + 292
        && !excludedMove
#if defined (Sullivan) || (Blau) || (Noir)  //authored by Jörg Oster originally, in corchess by Ivan Ilvec
        && thisThread->selDepth + 3 > thisThread->rootDepth
#endif
        &&  pos.non_pawn_material(us)
        && (ss->ply >= thisThread->nmpMinPly || us != thisThread->nmpColor))
#endif
#endif
    {
        assert(eval - beta >= 0);

        // Null move dynamic reduction based on depth and value
        Depth R = (854 + 68 * depth) / 258 + std::min(int(eval - beta) / 192, 3);

        ss->currentMove = MOVE_NULL;
        ss->continuationHistory = &thisThread->continuationHistory[0][0][NO_PIECE][0];

        pos.do_null_move(st);
        Value nullValue = -search<NonPV>(pos, ss+1, -beta, -beta+1, depth-R, !cutNode);
        pos.undo_null_move();

        if (nullValue >= beta)
        {
            // Do not return unproven mate or TB scores
            if (nullValue >= VALUE_TB_WIN_IN_MAX_PLY)
                nullValue = beta;
#ifdef Noir
              if (abs(beta) < VALUE_KNOWN_WIN && depth < 11)
                   return nullValue;

               // Do verification search at high depths
               thisThread->nmpGuard = true;

               Value v = search<NonPV>(pos, ss, beta-1, beta, depth-R, false);

               thisThread->nmpGuard = false;
#else

            if (thisThread->nmpMinPly || (abs(beta) < VALUE_KNOWN_WIN && depth < 13))
                return nullValue;

            assert(!thisThread->nmpMinPly); // Recursive verification is not allowed

            // Do verification search at high depths, with null move pruning disabled
            // for us, until ply exceeds nmpMinPly.
            thisThread->nmpMinPly = ss->ply + 3 * (depth-R) / 4;
            thisThread->nmpColor = us;

            Value v = search<NonPV>(pos, ss, beta-1, beta, depth-R, false);

            thisThread->nmpMinPly = 0;
#endif
            if (v >= beta)
                return nullValue;
        }
    }

    // Step 10. ProbCut (~10 Elo)
    // If we have a good enough capture and a reduced search returns a value
    // much above beta, we can (almost) safely prune the previous move.
#ifdef Noir
       if (    depth >= 5
           &&  ss->ply % 2 == 0
           &&  !thisThread->nmpGuard
           &&  abs(beta) < VALUE_TB_WIN_IN_MAX_PLY)
       {
           Value raisedBeta = std::min(beta + 191 - 46 * improving, VALUE_INFINITE);
           MovePicker mp(pos, ttMove, raisedBeta - ss->staticEval, &thisThread->captureHistory);
           int probCutCount = 0;

#else
    if (   !PvNode
#ifdef Weakfish
        && !weakFishSearch
#endif
        &&  depth >= 5
        &&  abs(beta) < VALUE_TB_WIN_IN_MAX_PLY)
    {
        Value raisedBeta = beta + 189 - 45 * improving;
        assert(raisedBeta < VALUE_INFINITE);
        MovePicker mp(pos, ttMove, raisedBeta - ss->staticEval, &captureHistory);
        int probCutCount = 0;
#endif
        while (   (move = mp.next_move()) != MOVE_NONE
               && probCutCount < 2 + 2 * cutNode
               && !(   move == ttMove
                    && tte->depth() >= depth - 4
                    && ttValue < raisedBeta))
            if (move != excludedMove && pos.legal(move))
            {
                assert(pos.capture_or_promotion(move));
                assert(depth >= 5);

                captureOrPromotion = true;
                probCutCount++;

                ss->currentMove = move;
                ss->continuationHistory = &thisThread->continuationHistory[ss->inCheck]
                                                                          [captureOrPromotion]
                                                                          [pos.moved_piece(move)]
                                                                          [to_sq(move)];

                pos.do_move(move, st);

                // Perform a preliminary qsearch to verify that the move holds
                value = -qsearch<NonPV>(pos, ss+1, -raisedBeta, -raisedBeta+1);

                // If the qsearch held, perform the regular search
                if (value >= raisedBeta)
                    value = -search<NonPV>(pos, ss+1, -raisedBeta, -raisedBeta+1, depth - 4, !cutNode);

                pos.undo_move(move);

                   if (value >= raisedBeta)
                       return value;
               }
       }
#ifdef Noir
    } //End early Pruning
#endif

    // Step 11. Internal iterative deepening (~1 Elo)
    if (depth >= 7 && !ttMove)
    {
        search<NT>(pos, ss, alpha, beta, depth - 7, cutNode);

#if defined (Sullivan) || (Blau) || (Fortress)
        tte = probeTT(pos, ss, posKey, ttHit, ttValue, ttMove);
#else
        tte = TT.probe(posKey, ttHit);
#endif
        ttValue = ttHit ? value_from_tt(tte->value(), ss->ply, pos.rule50_count()) : VALUE_NONE;
        ttMove = ttHit ? tte->move() : MOVE_NONE;
    }

moves_loop: // When in check, search starts from here

    const PieceToHistory* contHist[] = { (ss-1)->continuationHistory, (ss-2)->continuationHistory,
                                          nullptr                   , (ss-4)->continuationHistory,
                                          nullptr                   , (ss-6)->continuationHistory };

    Move countermove = thisThread->counterMoves[pos.piece_on(prevSq)][prevSq];

    MovePicker mp(pos, ttMove, depth, &thisThread->mainHistory,
                                      &thisThread->lowPlyHistory,
                                      &captureHistory,
                                      contHist,
                                      countermove,
                                      ss->killers,
                                      depth > 12 ? ss->ply : MAX_PLY);

    value = bestValue;
    singularLMR = moveCountPruning = false;
    ttCapture = ttMove && pos.capture_or_promotion(ttMove);

    // Mark this node as being searched
    ThreadHolding th(thisThread, posKey, ss->ply);

    // Step 12. Loop through all pseudo-legal moves until no moves remain
    // or a beta cutoff occurs.
    while ((move = mp.next_move(moveCountPruning)) != MOVE_NONE)
    {
      assert(is_ok(move));

      if (move == excludedMove)
          continue;

      // At root obey the "searchmoves" option and skip moves not listed in Root
      // Move List. As a consequence any illegal move is also skipped. In MultiPV
      // mode we also skip PV moves which have been already searched and those
      // of lower "TB rank" if we are in a TB root position.
      if (rootNode && !std::count(thisThread->rootMoves.begin() + thisThread->pvIdx,
                                  thisThread->rootMoves.begin() + thisThread->pvLast, move))
          continue;

      ss->moveCount = ++moveCount;


#ifdef Add_Features
      if (!minOutput && rootNode && thisThread == Threads.main()
           && Time.elapsed() > 5000)
#else
      if (rootNode && thisThread == Threads.main() && Time.elapsed() > 5000)
#endif
               sync_cout << "info depth " << depth
                         << " currmove " << UCI::move(move, pos.is_chess960())
                         << " currmovenumber " << moveCount + thisThread->pvIdx << sync_endl;

      if (PvNode)
          (ss+1)->pv = nullptr;

      extension = 0;
      captureOrPromotion = pos.capture_or_promotion(move);
      movedPiece = pos.moved_piece(move);
      givesCheck = pos.gives_check(move);
#ifdef Noir
      isMate = false;

      if (givesCheck)
      {
          pos.do_move(move, st, givesCheck);
          isMate = MoveList<LEGAL>(pos).size() == 0;
          pos.undo_move(move);

          if (!isMate) // Don't double count nodes
              thisThread->nodes.fetch_sub(1, std::memory_order_relaxed);
      }

      if (isMate)
      // Step 13. Pruning at shallow depth (~200 Elo)
      {
          ss->currentMove = move;
          ss->continuationHistory = &thisThread->continuationHistory[ss->inCheck][priorCapture][movedPiece][to_sq(move)];
          value = mate_in(ss->ply+1);

          // Reduced depth of the next LMR search
          int lmrDepth = std::max(newDepth - reduction(improving, depth, moveCount), 0);

          if (   !captureOrPromotion
              && !givesCheck)
          {
              // Countermoves based pruning (~20 Elo)
              if (   lmrDepth < 4 + ((ss-1)->statScore > 0 || (ss-1)->moveCount == 1)
                  && (*contHist[0])[movedPiece][to_sq(move)] < CounterMovePruneThreshold
                  && (*contHist[1])[movedPiece][to_sq(move)] < CounterMovePruneThreshold)
                  continue;

              // Futility pruning: parent node (~5 Elo)
              if (   lmrDepth < 6
                  && !ss->inCheck
                  && ss->staticEval + 235 + 172 * lmrDepth <= alpha
                  &&  (*contHist[0])[movedPiece][to_sq(move)]
                    + (*contHist[1])[movedPiece][to_sq(move)]
                    + (*contHist[3])[movedPiece][to_sq(move)] < 27400)
                  continue;

              // Prune moves with negative SEE (~20 Elo)
              if (!pos.see_ge(move, Value(-(32 - std::min(lmrDepth, 18)) * lmrDepth * lmrDepth)))
                  continue;
          }
          else
          {
              // Capture history based pruning when the move doesn't give check
              if (   !givesCheck
                  && lmrDepth < 1
                  && captureHistory[movedPiece][to_sq(move)][type_of(pos.piece_on(to_sq(move)))] < 0)
                  continue;

              // Futility pruning for captures
              if (   !givesCheck
                  && lmrDepth < 6
                  && !ss->inCheck
                  && ss->staticEval + 270 + 384 * lmrDepth + PieceValue[MG][type_of(pos.piece_on(to_sq(move)))] <= alpha)
                  continue;

              // See based pruning
              if (!pos.see_ge(move, Value(-194) * depth)) // (~25 Elo)
                  continue;
          }
      }
      else
      {
#endif

		// Calculate new depth for this move
                newDepth = depth - 1;
#if defined (Fortress) || (Noir)
                // Step 13. Pruning at shallow depth (~204 Elo)
                if (  !PvNode
#else
		// Step 13. Pruning at shallow depth (~204 Elo)
		if (  !rootNode
#endif
#ifdef Weakfish
			&& !weakFishSearch
#endif
#ifdef Stockfish
#else
// source:  https://github.com/joergoster/Stockfish/commit/9c93a4c3787e35fd7baf905c85c3e176e30b70de
      && thisThread->rootDepth > 2
#endif
			&& pos.non_pawn_material(us)
			&& bestValue > VALUE_TB_LOSS_IN_MAX_PLY)
		{
			// Skip quiet moves if movecount exceeds our FutilityMoveCount threshold
			moveCountPruning = moveCount >= futility_move_count(improving, depth);

      // Reduced depth of the next LMR search
      int lmrDepth = std::max(newDepth - reduction(improving, depth, moveCount), 0);

			if (
				!captureOrPromotion
				&& !givesCheck
#if defined (Sullivan) || (Blau) || (Fortress) || (Noir)
        && (!PvNode || !pos.advanced_pawn_push(move) || pos.non_pawn_material(~us) > BishopValueMg )
#endif
                )
			{

        // Countermoves based pruning (~20 Elo)
        if (   lmrDepth < 4 + ((ss-1)->statScore > 0 || (ss-1)->moveCount == 1)
            && (*contHist[0])[movedPiece][to_sq(move)] < CounterMovePruneThreshold
            && (*contHist[1])[movedPiece][to_sq(move)] < CounterMovePruneThreshold)
            continue;

				// Futility pruning: parent node (~2 Elo)
#if defined (Fortress) || (Noir)
                if (   lmrDepth < 3
#else
                if (   lmrDepth < 6
#endif
                   && !ss->inCheck
                   && ss->staticEval + 235 + 172 * lmrDepth <= alpha
                   &&  (*contHist[0])[movedPiece][to_sq(move)]
                     + (*contHist[1])[movedPiece][to_sq(move)]
                     + (*contHist[3])[movedPiece][to_sq(move)] < 27400)
                   continue;

							// Prune moves with negative SEE (~20 Elo)
							if (!pos.see_ge(move, Value(-(32 - std::min(lmrDepth, 18)) * lmrDepth * lmrDepth)))
								 continue;
					}
          else
          {
            // Capture history based pruning when the move doesn't give check
            if (   !givesCheck
                && lmrDepth < 1
                && captureHistory[movedPiece][to_sq(move)][type_of(pos.piece_on(to_sq(move)))] < 0)
                continue;

            // Futility pruning for captures
            if (   !givesCheck
                && lmrDepth < 6
                && !ss->inCheck
                && ss->staticEval + 270 + 384 * lmrDepth + PieceValue[MG][type_of(pos.piece_on(to_sq(move)))] <= alpha)
                continue;

            // See based pruning
            if (!pos.see_ge(move, Value(-194) * depth)) // (~25 Elo)
                continue;
           }
		}


      // Step 14. Extensions (~74 Elo)

#if defined (Fortress) || (Noir)
      if (   gameCycle
          && (depth < 5 || PvNode))
              extension = (2 - (ss->ply % 2 == 0 && !PvNode));
#endif
      // Singular extension search (~67 Elo). If all moves but one fail low on a
      // search of (alpha-s, beta-s), and just one fails high on (alpha, beta),
      // then that move is singular and should be extended. To verify this we do
      // a reduced search on all the other moves but the ttMove and if the
      // result is lower than ttValue minus a margin then we will extend the ttMove.
#if defined (Fortress) || (Noir)
      else if (    depth >= 6
#else
      if (    depth >= 6
#endif
          &&  move == ttMove
#if defined (Fortress) || (Noir)
          &&  !gameCycle
#endif
          && !rootNode

          && !excludedMove // Avoid recursive singular search
#if defined (Fortress) || (Noir)
          &&  ttValue != VALUE_NONE //Already implicit in the next condition */
#else
          &&  abs(ttValue) < VALUE_KNOWN_WIN
#endif
          && (tte->bound() & BOUND_LOWER)
          &&  tte->depth() >= depth - 3
#ifndef Noir
          &&  pos.legal(move)
#endif
		  )
      {
#if defined (Fortress) || (Noir)
          Value singularBeta = std::max(ttValue - 2 * depth, mated_in(ss->ply));
#else
          Value singularBeta = ttValue - ((formerPv + 4) * depth) / 2;
#endif

          Depth singularDepth = (depth - 1 + 3 * formerPv) / 2;
          ss->excludedMove = move;
          value = search<NonPV>(pos, ss, singularBeta - 1, singularBeta, singularDepth, cutNode);
          ss->excludedMove = MOVE_NONE;
          if (value < singularBeta)
          {
              extension = 1;
              singularLMR = true;
          }

          // Multi-cut pruning
          // Our ttMove is assumed to fail high, and now we failed high also on a reduced
          // search without the ttMove. So we assume this expected Cut-node is not singular,

          // that multiple moves fail high, and we can prune the whole subtree by returning
          // a soft bound.
#if defined (Stockfish) || (Weakfish)
          else if (singularBeta >= beta)
#else
          else if (   eval >= beta
                   && singularBeta >= beta)
#endif
              return singularBeta;

          // If the eval of ttMove is greater than beta we try also if there is an other move that
          // pushes it over beta, if so also produce a cutoff
          else if (ttValue >= beta)
          {
              ss->excludedMove = move;
              value = search<NonPV>(pos, ss, beta - 1, beta, (depth + 3) / 2, cutNode);
              ss->excludedMove = MOVE_NONE;

              if (value >= beta)
                  return beta;
          }
      }

      // Check extension (~2 Elo)

#if defined (Sullivan) || (Blau) || (Fortress) || (Noir)

       else if (    givesCheck
               && (pos.is_discovery_check_on_king(~us, move) || pos.see_ge(move))
#ifndef Noir
               && ++thisThread->extension < thisThread->nodes.load(std::memory_order_relaxed) /4 //MichaelB7
#endif
                )
               extension = 1;

     // MichaelB7 Passed pawn extension
      else if ( move == ss->killers[0] && !extension
			  && (pos.promotion_pawn_push(move)
                          || (pos.advanced_pawn_push(move)
                          && pos.pawn_passed(us, to_sq(move)))))
          extension = 1;

#else
      else if (    givesCheck
               && (pos.is_discovery_check_on_king(~us, move) || pos.see_ge(move)))
          extension = 1;

      // Passed pawn extension
      else if (   move == ss->killers[0]
               && pos.advanced_pawn_push(move)
               && pos.pawn_passed(us, to_sq(move)))
          extension = 1;
#endif

      // Last captures extension
      else if (   PieceValue[EG][pos.captured_piece()] > PawnValueEg
               && pos.non_pawn_material() <= 2 * RookValueMg)
          extension = 1;

      // Castling extension
      if (type_of(move) == CASTLING)
          extension = 1;

      // Late irreversible move extension
      if (   move == ttMove
          && pos.rule50_count() > 80
          && (captureOrPromotion || type_of(movedPiece) == PAWN))
          extension = 2;

      // Add extension to new depth
      newDepth += extension;

      // Speculative prefetch as early as possible
      prefetch(TT.first_entry(pos.key_after(move)));

      // Check for legality just before making the move
#ifndef Noir
      if (!rootNode && !pos.legal(move))
      {
          ss->moveCount = --moveCount;
          continue;
      }
#endif
      // Update the current move (this must be done after singular extension search)
      ss->currentMove = move;
      ss->continuationHistory = &thisThread->continuationHistory[ss->inCheck]
                                                                [captureOrPromotion]
                                                                [movedPiece]
                                                                [to_sq(move)];

      // Step 15. Make the move
      pos.do_move(move, st, givesCheck);

      // Step 16. Reduced depth search (LMR, ~210 Elo). If the move fails high it will be
      // re-searched at full depth..
#ifdef Weakfish
      if (    !weakFishSearch && depth >= 3
#else
      if (    depth >= 3
#endif
#if defined (Fortress) || (Noir)
          &&  !gameCycle
#endif
          &&  moveCount > 1 + 2 * rootNode

          && (!rootNode || thisThread->best_move_count(move) == 0)
#if defined (Fortress) || (Noir)
          &&  thisThread->selDepth > depth
#endif
          && (  !captureOrPromotion
              || moveCountPruning
              || ss->staticEval + PieceValue[EG][pos.captured_piece()] <= alpha
              || cutNode
<<<<<<< HEAD
#ifndef Noir
#if defined (Stockfish) || (Weakfish)
              || thisThread->ttHitAverage < 375 * ttHitAverageResolution * ttHitAverageWindow / 1024
#else
			  || thisThread->ttHitAverage < 384 * ttHitAverageResolution * ttHitAverageWindow / 1024
#endif
#endif
      ))
      {
           Depth r = reduction(improving, depth, moveCount);
#ifndef Noir
#if defined (Stockfish) || (Weakfish)
           if (thisThread->ttHitAverage > 500 * ttHitAverageResolution * ttHitAverageWindow / 1024)
#else
           // Decrease reduction if the ttHit running average is large
           if (thisThread->ttHitAverage > 544 * ttHitAverageResolution * ttHitAverageWindow / 1024)
#endif
               r--;
#endif
=======
              || thisThread->ttHitAverage < 375 * TtHitAverageResolution * TtHitAverageWindow / 1024))
      {
          Depth r = reduction(improving, depth, moveCount);

          // Decrease reduction if the ttHit running average is large
          if (thisThread->ttHitAverage > 500 * TtHitAverageResolution * TtHitAverageWindow / 1024)
              r--;
>>>>>>> 353e2067

          // Reduction if other threads are searching this position.
          if (th.marked())
              r++;

          // Decrease reduction if position is or has been on the PV (~8 Elo)
          if (ttPv)
              r -= 2;

          if (moveCountPruning && !formerPv)
              r++;

          // Decrease reduction if opponent's move count is high (~5 Elo)
          if ((ss-1)->moveCount > 14)
              r--;

          // Decrease reduction if ttMove has been singularly extended (~3 Elo)
          if (singularLMR)
              r -= 1 + formerPv;

#if defined (Fortress) || (Noir)
          if (!PvNode && !captureOrPromotion)
#else
          if (!captureOrPromotion)
#endif
          {
              // Increase reduction if ttMove is a capture (~5 Elo)
              if (ttCapture)
                  r++;

              // Increase reduction for cut nodes (~10 Elo)
              if (cutNode)
                  r += 2;

              // Decrease reduction for moves that escape a capture. Filter out
              // castling moves, because they are coded as "king captures rook" and
              // hence break make_move(). (~2 Elo)
              else if (    type_of(move) == NORMAL
                       && !pos.see_ge(reverse_move(move)))
                  r -= 2 + ttPv;

              ss->statScore =  thisThread->mainHistory[us][from_to(move)]
                             + (*contHist[0])[movedPiece][to_sq(move)]
                             + (*contHist[1])[movedPiece][to_sq(move)]
                             + (*contHist[3])[movedPiece][to_sq(move)]
                             - 4926;

              // Decrease/increase reduction by comparing opponent's stat score (~10 Elo)
              if (ss->statScore >= -102 && (ss-1)->statScore < -114)
                  r--;
              else if ((ss-1)->statScore >= -116 && ss->statScore < -154)
                  r++;

              // Decrease/increase reduction for moves with a good/bad history (~30 Elo)
              r -= ss->statScore / 16434;
          }
          else
          {
            // Increase reduction for captures/promotions if late move and at low depth
            if (depth < 8 && moveCount > 2)
                r++;

            // Unless giving check, this capture is likely bad
            if (   !givesCheck
                && ss->staticEval + PieceValue[EG][pos.captured_piece()] + 200 * depth <= alpha)
                r++;
          }

#if defined (Fortress) || (Noir)
          Depth rr = newDepth / (2 + ss->ply / 3);
          r -= rr;
#endif

          Depth d = Utility::clamp(newDepth - r, 1, newDepth);

          value = -search<NonPV>(pos, ss+1, -(alpha+1), -alpha, d, true);

          doFullDepthSearch = value > alpha && d != newDepth;

          didLMR = true;
      }
      else
      {
          doFullDepthSearch = !PvNode || moveCount > 1;

          didLMR = false;
      }

      // Step 17. Full depth search when LMR is skipped or fails high
      if (doFullDepthSearch)
      {
          value = -search<NonPV>(pos, ss+1, -(alpha+1), -alpha, newDepth, !cutNode);

          if (didLMR && !captureOrPromotion)
          {
              int bonus = value > alpha ?  stat_bonus(newDepth)
                                        : -stat_bonus(newDepth);

              if (move == ss->killers[0])
                  bonus += bonus / 4;

              update_continuation_histories(ss, movedPiece, to_sq(move), bonus);
          }
      }

      // For PV nodes only, do a full PV search on the first move or after a fail
      // high (in the latter case search only if value < beta), otherwise let the
      // parent node fail low with value <= alpha and try another move.
      if (PvNode && (moveCount == 1 || (value > alpha && (rootNode || value < beta))))
      {
          (ss+1)->pv = pv;
          (ss+1)->pv[0] = MOVE_NONE;

          value = -search<PV>(pos, ss+1, -beta, -alpha, newDepth, false);
      }

      // Step 18. Undo move
      pos.undo_move(move);
#ifdef Noir
   }
#endif

      assert(value > -VALUE_INFINITE && value < VALUE_INFINITE);

      // Step 19. Check for a new best move
      // Finished searching the move. If a stop occurred, the return value of
      // the search cannot be trusted, and we return immediately without
      // updating best move, PV and TT.
      if (Threads.stop.load(std::memory_order_relaxed))
          return VALUE_ZERO;

      if (rootNode)
      {
          RootMove& rm = *std::find(thisThread->rootMoves.begin(),
                                    thisThread->rootMoves.end(), move);

          // PV move or new best move?
          if (moveCount == 1 || value > alpha)
          {
              rm.score = value;
              rm.selDepth = thisThread->selDepth;
              rm.pv.resize(1);

              assert((ss+1)->pv);

              for (Move* m = (ss+1)->pv; *m != MOVE_NONE; ++m)
                  rm.pv.push_back(*m);

              // We record how often the best move has been changed in each
              // iteration. This information is used for time management: When
              // the best move changes frequently, we allocate some more time.

			  if (moveCount > 1)
				  ++thisThread->bestMoveChanges;

          }
          else
              // All other moves but the PV are set to the lowest value: this
              // is not a problem when sorting because the sort is stable and the
              // move position in the list is preserved - just the PV is pushed up.
              rm.score = -VALUE_INFINITE;
      }

      if (value > bestValue)
      {
          bestValue = value;

          if (value > alpha)
          {
              bestMove = move;

              if (PvNode && !rootNode) // Update pv even in fail-high case
                  update_pv(ss->pv, move, (ss+1)->pv);

              if (PvNode && value < beta) // Update alpha! Always alpha < beta
                  alpha = value;
              else
              {
                  assert(value >= beta); // Fail high
                  ss->statScore = 0;
				   break;
              }
          }
      }

      if (move != bestMove)
      {
          if (captureOrPromotion && captureCount < 32)
              capturesSearched[captureCount++] = move;

          else if (!captureOrPromotion && quietCount < 64)
              quietsSearched[quietCount++] = move;
      }
    }

    // The following condition would detect a stop only after move loop has been
    // completed. But in this case bestValue is valid because we have fully
    // searched our subtree, and we can anyhow save the result in TT.
    /*
       if (Threads.stop)
        return VALUE_DRAW;
    */

    // Step 20. Check for mate and stalemate
    // All legal moves have been searched and if there are no legal moves, it
    // must be a mate or a stalemate. If we are in a singular extension search then
    // return a fail low score.

    assert(moveCount || !ss->inCheck || excludedMove || !MoveList<LEGAL>(pos).size());

    if (!moveCount)
        bestValue = excludedMove ? alpha
                   :     ss->inCheck ? mated_in(ss->ply) : VALUE_DRAW;

    else if (bestMove)
        update_all_stats(pos, ss, bestMove, bestValue, beta, prevSq,
                         quietsSearched, quietCount, capturesSearched, captureCount, depth);

    // Bonus for prior countermove that caused the fail low
    else if (   (depth >= 3 || PvNode)
             && !priorCapture)
        update_continuation_histories(ss-1, pos.piece_on(prevSq), prevSq, stat_bonus(depth));
#ifndef Noir
    if (PvNode)
        bestValue = std::min(bestValue, maxValue);
#endif
    if (!excludedMove && !(rootNode && thisThread->pvIdx))
        tte->save(posKey, value_to_tt(bestValue, ss->ply), ttPv,
                  bestValue >= beta ? BOUND_LOWER :
                  PvNode && bestMove ? BOUND_EXACT : BOUND_UPPER,
#if defined (Sullivan) || (Blau) || (Fortress) || (Noir)
                  std::min(depth + 6 * int(pos.rule50_count() > 90), MAX_PLY - 1),
                       bestMove, ss->staticEval); // joergoster patch
#else
                  depth, bestMove, ss->staticEval);
#endif

    assert(bestValue > -VALUE_INFINITE && bestValue < VALUE_INFINITE);

    return bestValue;
  }

  // qsearch() is the quiescence search function, which is called by the main search
  // function with zero depth, or recursively with further decreasing depth per call.
  template <NodeType NT>
  Value qsearch(Position& pos, Stack* ss, Value alpha, Value beta, Depth depth) {

    constexpr bool PvNode = NT == PV;

    assert(alpha >= -VALUE_INFINITE && alpha < beta && beta <= VALUE_INFINITE);
    assert(PvNode || (alpha == beta - 1));
    assert(depth <= 0);

    Move pv[MAX_PLY+1];
    StateInfo st;
    TTEntry* tte;
    Key posKey;
    Move ttMove, move, bestMove;
    Depth ttDepth;
    Value bestValue, value, ttValue, futilityValue, futilityBase, oldAlpha;

#if defined (Fortress) || (Noir)
    bool ttHit, pvHit, givesCheck, captureOrPromotion, evasionPrunable, gameCycle;
#elif defined (Sullivan) || (Blau)
    bool ttHit, pvHit, givesCheck, captureOrPromotion, evasionPrunable;
#else
    bool ttHit, pvHit, givesCheck, captureOrPromotion;
#endif

    int moveCount;

    if (PvNode)
    {
        oldAlpha = alpha; // To flag BOUND_EXACT when eval above alpha and no available moves
        (ss+1)->pv = pv;
        ss->pv[0] = MOVE_NONE;
    }

    Thread* thisThread = pos.this_thread();
    (ss+1)->ply = ss->ply + 1;
    bestMove = MOVE_NONE;
    ss->inCheck = pos.checkers();
    moveCount = 0;
#if defined (Fortress) || (Noir)
    gameCycle = false;

    if (pos.has_game_cycle(ss->ply))
    {
       if (VALUE_DRAW >= beta)
           return VALUE_DRAW;

       alpha = std::max(alpha, VALUE_DRAW);
       gameCycle = true;
    }

    if (pos.is_draw(ss->ply))
        return VALUE_DRAW;

    // Check for an immediate draw or maximum ply reached
    if (ss->ply >= MAX_PLY)
        return !ss->inCheck ? evaluate(pos) : VALUE_DRAW;

    if (alpha >= mate_in(ss->ply+1))
        return alpha;
#else
    // Check for an immediate draw or maximum ply reached
    if (   pos.is_draw(ss->ply)
        || ss->ply >= MAX_PLY)
        return (ss->ply >= MAX_PLY && !ss->inCheck) ? evaluate(pos) : VALUE_DRAW;
#endif
    assert(0 <= ss->ply && ss->ply < MAX_PLY);

    // Decide whether or not to include checks: this fixes also the type of
    // TT entry depth that we are going to use. Note that in qsearch we use
    // only two types of depth in TT: DEPTH_QS_CHECKS or DEPTH_QS_NO_CHECKS.
    ttDepth = ss->inCheck || depth >= DEPTH_QS_CHECKS ? DEPTH_QS_CHECKS
                                                  : DEPTH_QS_NO_CHECKS;
    // Transposition table lookup
    posKey = pos.key();
#if defined (Sullivan) || (Blau) || (Fortress)
   tte = probeTT(pos, ss, posKey, ttHit, ttValue, ttMove);
   int piecesCountqs = pos.count<ALL_PIECES>();
#else
    tte = TT.probe(posKey, ttHit);
#endif
    ttValue = ttHit ? value_from_tt(tte->value(), ss->ply, pos.rule50_count()) : VALUE_NONE;
    ttMove = ttHit ? tte->move() : MOVE_NONE;
    pvHit = ttHit && tte->is_pv();

    if (  !PvNode
        && ttHit
#if defined (Sullivan) || (Blau) || (Fortress)
        && (pos.rule50_count() < 92 || (piecesCountqs < 8  && TB::Cardinality ))
#endif
#if defined (Fortress) || (Noir)
        &&  !gameCycle
#endif
        && tte->depth() >= ttDepth
        && ttValue != VALUE_NONE // Only in case of TT access race
#if defined (Fortress) || (Noir)
        && (ttValue != VALUE_DRAW || VALUE_DRAW >= beta)
#endif
        && (ttValue >= beta ? (tte->bound() & BOUND_LOWER)
                            : (tte->bound() & BOUND_UPPER)))
        return ttValue;

    // Evaluate the position statically
    if (ss->inCheck)
    {
        ss->staticEval = VALUE_NONE;
        bestValue = futilityBase = -VALUE_INFINITE;
    }
    else
    {
        if (ttHit)
        {
            // Never assume anything about values stored in TT
            if ((ss->staticEval = bestValue = tte->eval()) == VALUE_NONE)
                ss->staticEval = bestValue = evaluate(pos);

            // Can ttValue be used as a better position evaluation?
            if (    ttValue != VALUE_NONE
                && (tte->bound() & (ttValue > bestValue ? BOUND_LOWER : BOUND_UPPER)))
                bestValue = ttValue;
        }
        else
            ss->staticEval = bestValue =
            (ss-1)->currentMove != MOVE_NULL ? evaluate(pos)
                                             : -(ss-1)->staticEval + 2 * Tempo;

        // Stand pat. Return immediately if static value is at least beta
        if (bestValue >= beta)
        {
            if (!ttHit)
                tte->save(posKey, value_to_tt(bestValue, ss->ply), false, BOUND_LOWER,
                          DEPTH_NONE, MOVE_NONE, ss->staticEval);

            return bestValue;
        }

        if (PvNode && bestValue > alpha)
            alpha = bestValue;

        futilityBase = bestValue + 154;
    }
#if defined (Fortress) || (Noir)
    if (gameCycle && !ss->inCheck)
        ss->staticEval = bestValue = ss->staticEval * std::max(0, (100 - pos.rule50_count())) / 100;
#endif
    const PieceToHistory* contHist[] = { (ss-1)->continuationHistory, (ss-2)->continuationHistory,
                                          nullptr                   , (ss-4)->continuationHistory,
                                          nullptr                   , (ss-6)->continuationHistory };

    // Initialize a MovePicker object for the current position, and prepare
    // to search the moves. Because the depth is <= 0 here, only captures,
    // queen promotions and checks (only if depth >= DEPTH_QS_CHECKS) will
    // be generated.
    MovePicker mp(pos, ttMove, depth, &thisThread->mainHistory,
                                      &thisThread->captureHistory,
                                      contHist,
                                      to_sq((ss-1)->currentMove));

    // Loop through the moves until no moves remain or a beta cutoff occurs
    while ((move = mp.next_move()) != MOVE_NONE)
    {
      assert(is_ok(move));

      givesCheck = pos.gives_check(move);
      captureOrPromotion = pos.capture_or_promotion(move);

      moveCount++;

#ifdef Noir
      if (!PvNode)
      {
#endif
      // Futility pruning
      if (   !ss->inCheck
          && !givesCheck
          &&  futilityBase > -VALUE_KNOWN_WIN
          && !pos.advanced_pawn_push(move))
      {
          assert(type_of(move) != ENPASSANT); // Due to !pos.advanced_pawn_push

          futilityValue = futilityBase + PieceValue[EG][pos.piece_on(to_sq(move))];

          if (futilityValue <= alpha)
          {
              bestValue = std::max(bestValue, futilityValue);
              continue;
          }

          if (futilityBase <= alpha && !pos.see_ge(move, VALUE_ZERO + 1))
          {
              bestValue = std::max(bestValue, futilityBase);
              continue;
          }
      }

#if defined (Sullivan) || (Blau) || (Noir) || (Fortress)
      // Detect non-capture evasions that are candidates to be pruned
      evasionPrunable =    ss->inCheck
                           &&  (depth != 0 || moveCount > 2)
                           &&  bestValue > VALUE_TB_LOSS_IN_MAX_PLY
                           && !pos.capture(move);
      // Don't search moves with negative SEE values
#endif
#if defined (Sullivan) || (Blau) || (Noir) || (Fortress)
      if ( (!ss->inCheck || evasionPrunable)
                    && !(givesCheck && pos.is_discovery_check_on_king(~pos.side_to_move(), move))
                    && !pos.see_ge(move))
#else
      if (  !ss->inCheck && !pos.see_ge(move))
#endif
          continue;
#ifdef Noir
      }
#endif

      // Speculative prefetch as early as possible
      prefetch(TT.first_entry(pos.key_after(move)));
#ifndef Noir
      // Check for legality just before making the move
      if (!pos.legal(move))
      {
          moveCount--;
          continue;
      }
#endif
      ss->currentMove = move;
      ss->continuationHistory = &thisThread->continuationHistory[ss->inCheck]
                                                                [captureOrPromotion]
                                                                [pos.moved_piece(move)]
                                                                [to_sq(move)];

      // Make and search the move
      pos.do_move(move, st, givesCheck);
      value = -qsearch<NT>(pos, ss+1, -beta, -alpha, depth - 1);
      pos.undo_move(move);

      assert(value > -VALUE_INFINITE && value < VALUE_INFINITE);

      // Check for a new best move
      if (value > bestValue)
      {
          bestValue = value;

          if (value > alpha)
          {
              bestMove = move;

              if (PvNode) // Update pv even in fail-high case
                  update_pv(ss->pv, move, (ss+1)->pv);

              if (PvNode && value < beta) // Update alpha here!
                  alpha = value;
              else
                  break; // Fail high
          }
       }
    }

#if defined (Add_Features)
	  if (!adaptive && jekyll && (bestValue + (255 * PawnValueEg / (uci_elo/10)) >= 0 ))
        {
			//int o_value = bestValue;// for debug
			//sync_cout << "Value " << bestValue << sync_endl;// for debug
			bestValue += (rand() % 64 * 2001/uci_elo + 1);
			//sync_cout << "Random Value " << bestValue << sync_endl;// for debug
			//sync_cout << "Change " << bestValue - o_value << sync_endl;// for debug
	  }
#endif

    // All legal moves have been searched. A special case: If we're in check
    // and no legal moves were found, it is checkmate.
    if (ss->inCheck && bestValue == -VALUE_INFINITE)
        return mated_in(ss->ply); // Plies to mate from the root

    tte->save(posKey, value_to_tt(bestValue, ss->ply), pvHit,
              bestValue >= beta ? BOUND_LOWER :
              PvNode && bestValue > oldAlpha  ? BOUND_EXACT : BOUND_UPPER,
              ttDepth, bestMove, ss->staticEval);

    assert(bestValue > -VALUE_INFINITE && bestValue < VALUE_INFINITE);

    return bestValue;
  }


  // value_to_tt() adjusts a mate or TB score from "plies to mate from the root" to
  // "plies to mate from the current position". standard scores are unchanged.
  // The function is called before storing a value in the transposition table.

  Value value_to_tt(Value v, int ply) {

    assert(v != VALUE_NONE);

    return  v >= VALUE_TB_WIN_IN_MAX_PLY  ? v + ply
          : v <= VALUE_TB_LOSS_IN_MAX_PLY ? v - ply : v;
  }


  // value_from_tt() is the inverse of value_to_tt(): It adjusts a mate or TB score
  // from the transposition table (which refers to the plies to mate/be mated
  // from current position) to "plies to mate/be mated (TB win/loss) from the root".
  // However, for mate scores, to avoid potentially false mate scores related to the 50 moves rule,
  // and the graph history interaction, return an optimal TB score instead.

  Value value_from_tt(Value v, int ply, int r50c) {

    if (v == VALUE_NONE)
        return VALUE_NONE;

    if (v >= VALUE_TB_WIN_IN_MAX_PLY)  // TB win or better
    {
        if (v >= VALUE_MATE_IN_MAX_PLY && VALUE_MATE - v > 99 - r50c)
            return VALUE_MATE_IN_MAX_PLY - 1; // do not return a potentially false mate score

        return v - ply;
    }

    if (v <= VALUE_TB_LOSS_IN_MAX_PLY) // TB loss or worse
    {
        if (v <= VALUE_MATED_IN_MAX_PLY && VALUE_MATE + v > 99 - r50c)
            return VALUE_MATED_IN_MAX_PLY + 1; // do not return a potentially false mate score

        return v + ply;
    }

    return v;
  }


  // update_pv() adds current move and appends child pv[]

  void update_pv(Move* pv, Move move, Move* childPv) {

    for (*pv++ = move; childPv && *childPv != MOVE_NONE; )
        *pv++ = *childPv++;
    *pv = MOVE_NONE;
  }


  // update_all_stats() updates stats at the end of search() when a bestMove is found

  void update_all_stats(const Position& pos, Stack* ss, Move bestMove, Value bestValue, Value beta, Square prevSq,
                        Move* quietsSearched, int quietCount, Move* capturesSearched, int captureCount, Depth depth) {

    int bonus1, bonus2;
    Color us = pos.side_to_move();
    Thread* thisThread = pos.this_thread();
    CapturePieceToHistory& captureHistory = thisThread->captureHistory;
    Piece moved_piece = pos.moved_piece(bestMove);
    PieceType captured = type_of(pos.piece_on(to_sq(bestMove)));

    bonus1 = stat_bonus(depth + 1);
    bonus2 = bestValue > beta + PawnValueMg ? bonus1               // larger bonus
                                            : stat_bonus(depth);   // smaller bonus

    if (!pos.capture_or_promotion(bestMove))
    {
        update_quiet_stats(pos, ss, bestMove, bonus2, depth);

        // Decrease all the non-best quiet moves
        for (int i = 0; i < quietCount; ++i)
        {
            thisThread->mainHistory[us][from_to(quietsSearched[i])] << -bonus2;
            update_continuation_histories(ss, pos.moved_piece(quietsSearched[i]), to_sq(quietsSearched[i]), -bonus2);
        }
    }
    else
        captureHistory[moved_piece][to_sq(bestMove)][captured] << bonus1;

    // Extra penalty for a quiet TT or main killer move in previous ply when it gets refuted
    if (   ((ss-1)->moveCount == 1 || ((ss-1)->currentMove == (ss-1)->killers[0]))
        && !pos.captured_piece())
            update_continuation_histories(ss-1, pos.piece_on(prevSq), prevSq, -bonus1);

    // Decrease all the non-best capture moves
    for (int i = 0; i < captureCount; ++i)
    {
        moved_piece = pos.moved_piece(capturesSearched[i]);
        captured = type_of(pos.piece_on(to_sq(capturesSearched[i])));
        captureHistory[moved_piece][to_sq(capturesSearched[i])][captured] << -bonus1;
    }
  }


  // update_continuation_histories() updates histories of the move pairs formed
  // by moves at ply -1, -2, -4, and -6 with current move.

  void update_continuation_histories(Stack* ss, Piece pc, Square to, int bonus) {

    for (int i : {1, 2, 4, 6})
    {
        if (ss->inCheck && i > 2)
            break;
        if (is_ok((ss-i)->currentMove))
            (*(ss-i)->continuationHistory)[pc][to] << bonus;
    }
  }


  // update_quiet_stats() updates move sorting heuristics

  void update_quiet_stats(const Position& pos, Stack* ss, Move move, int bonus, int depth) {

    if (ss->killers[0] != move)
    {
        ss->killers[1] = ss->killers[0];
        ss->killers[0] = move;
    }

    Color us = pos.side_to_move();
    Thread* thisThread = pos.this_thread();
    thisThread->mainHistory[us][from_to(move)] << bonus;
    update_continuation_histories(ss, pos.moved_piece(move), to_sq(move), bonus);

    if (type_of(pos.moved_piece(move)) != PAWN)
        thisThread->mainHistory[us][from_to(reverse_move(move))] << -bonus;

    if (is_ok((ss-1)->currentMove))
    {
        Square prevSq = to_sq((ss-1)->currentMove);
        thisThread->counterMoves[pos.piece_on(prevSq)][prevSq] = move;
    }

    if (depth > 12 && ss->ply < MAX_LPH)
        thisThread->lowPlyHistory[ss->ply][from_to(move)] << stat_bonus(depth - 7);
  }

  // When playing with strength handicap, choose best move among a set of RootMoves
  // using a statistical rule dependent on 'level'. Idea by Heinz van Saanen.

  Move Skill::pick_best(size_t multiPV) {

    const RootMoves& rootMoves = Threads.main()->rootMoves;
    static PRNG rng(now()); // PRNG sequence should be non-deterministic

    // RootMoves are already sorted by score in descending order
    Value topScore = rootMoves[0].score;
    int delta = std::min(topScore - rootMoves[multiPV - 1].score, PawnValueMg);
    int weakness = 120 - level;
    int maxScore = -VALUE_INFINITE;

    // Choose best move. For each move score we add two terms, both dependent on
    // weakness. One is deterministic and bigger for weaker levels, and one is
    // random. Then we choose the move with the resulting highest score.
    for (size_t i = 0; i < multiPV; ++i)
    {
        // This is our magic formula
        int push = (  weakness * int(topScore - rootMoves[i].score)
                    + delta * (rng.rand<unsigned>() % weakness)) / 128;

        if (rootMoves[i].score + push >= maxScore)
        {
            maxScore = rootMoves[i].score + push;
            best = rootMoves[i].pv[0];
        }
    }

    return best;
  }

} // namespace

/// MainThread::check_time() is used to print debug info and, more importantly,
/// to detect when we are out of available time and thus stop the search.

void MainThread::check_time() {

  if (--callsCnt > 0)
      return;

  // When using nodes, ensure checking rate is not lower than 0.1% of nodes
  callsCnt = Limits.nodes ? std::min(1024, int(Limits.nodes / 1024)) : 1024;

  static TimePoint tick = now();

  TimePoint elapsed = Time.elapsed();
  TimePoint tock = Limits.startTime + elapsed;
  if (elapsed < 60001)
  {
    if (tock - tick >= 5000 && minOutput)
    {
      tick = tock;
      sync_cout << "\ninfo " << elapsed/1000 << " seconds" << sync_endl;
      //dbg_print();
    }
  }
  else if (elapsed < 180000)
  {
    if (tock - tick >= 15000 && minOutput)
    {
      tick = tock;
      sync_cout << "\ninfo " << elapsed/1000 << " seconds" << sync_endl;
      //dbg_print();
    }
  }
  else if (elapsed < 600000)
  {
    if (tock - tick >= 60000 && minOutput)
    {
      tick = tock;
      sync_cout << "\ninfo " << elapsed/60000 << " minutes" << sync_endl;
      //dbg_print();
    }
  }
  else if (elapsed < 1800000)
  {
    if (tock - tick >= 300000 && minOutput)
    {
      tick = tock;
      sync_cout << "\ninfo " << elapsed/60000 << " minutes" << sync_endl;
      //dbg_print();
    }
  }
  else if (elapsed < 72000000)
  {
    if (tock - tick >= 600000 && minOutput)
    {
      tick = tock;
      sync_cout << "\ninfo " << elapsed/60000 << " minutes" << sync_endl;
      //dbg_print();
    }
  }
  else
  {
    if (tock - tick >= 1800000 && minOutput)
    {
      tick = tock;
      sync_cout << "\ninfo " << elapsed/60000 << " minutes?" << sync_endl;
      //dbg_print();
    }
  }

  // We should not stop pondering until told so by the GUI
  if (ponder)
      return;

  if (   (Limits.use_time_management() && (elapsed > Time.maximum() - 10 || stopOnPonderhit))
      || (Limits.movetime && elapsed >= Limits.movetime)
      || (Limits.nodes && Threads.nodes_searched() >= (uint64_t)Limits.nodes))
      Threads.stop = true;
}


/// UCI::pv() formats PV information according to the UCI protocol. UCI requires
/// that all (if any) unsearched PV lines are sent using a previous search score.

string UCI::pv(const Position& pos, Depth depth, Value alpha, Value beta) {

  std::stringstream ss;
  TimePoint elapsed = Time.elapsed() + 1;
  const RootMoves& rootMoves = pos.this_thread()->rootMoves;
  size_t pvIdx = pos.this_thread()->pvIdx;
  size_t multiPV = std::min((size_t)Options["MultiPV"], rootMoves.size());
  uint64_t nodesSearched = Threads.nodes_searched();
  uint64_t tbHits = Threads.tb_hits() + (TB::RootInTB ? rootMoves.size() : 0);

  for (size_t i = 0; i < multiPV; ++i)
  {
#if defined (Stockfish) || (Weakfish)
      bool updated = rootMoves[i].score != -VALUE_INFINITE;
#else
      bool updated = (i <= pvIdx && rootMoves[i].score != -VALUE_INFINITE);
#endif

      if (depth == 1 && !updated)
          continue;

      Depth d = updated ? depth : depth - 1;
      Value v = updated ? rootMoves[i].score : rootMoves[i].previousScore;
#ifdef Noir
      bool tb = TB::RootInTB && abs(v) < VALUE_TB_WIN - 5 * PawnValueEg;
#else
      bool tb = TB::RootInTB && abs(v) < VALUE_MATE_IN_MAX_PLY;
#endif
      v = tb ? rootMoves[i].tbScore : v;

      if (ss.rdbuf()->in_avail()) // Not at first line
          ss << "\n";

      ss << "info"
         << " depth "    << d
         << " seldepth " << rootMoves[i].selDepth
         << " multipv "  << i + 1
         << " score "    << UCI::value(v);

      if (!tb && i == pvIdx)
          ss << (v >= beta ? " lowerbound" : v <= alpha ? " upperbound" : "");

      ss << " nodes "    << nodesSearched
         << " nps "      << nodesSearched * 1000 / elapsed;

      if (elapsed > 1000) // Earlier makes little sense
          ss << " hashfull " << TT.hashfull();

      ss << " tbhits "   << tbHits
         << " time "     << elapsed
         << " pv";

      for (Move m : rootMoves[i].pv)
          ss << " " << UCI::move(m, pos.is_chess960());
  }

  return ss.str();
}


/// RootMove::extract_ponder_from_tt() is called in case we have no ponder move
/// before exiting the search, for instance, in case we stop the search during a
/// fail high at root. We try hard to have a ponder move to return to the GUI,
/// otherwise in case of 'ponder on' we have nothing to think on.

bool RootMove::extract_ponder_from_tt(Position& pos) {

    StateInfo st;
    bool ttHit;

    assert(pv.size() == 1);

    if (pv[0] == MOVE_NONE)
        return false;

    pos.do_move(pv[0], st);
    TTEntry* tte = TT.probe(pos.key(), ttHit);

    if (ttHit)
    {
        Move m = tte->move(); // Local copy to be SMP safe
        if (MoveList<LEGAL>(pos).contains(m))
            pv.push_back(m);
    }

    pos.undo_move(pv[0]);
    return pv.size() > 1;
}

void Tablebases::rank_root_moves(Position& pos, Search::RootMoves& rootMoves) {

    RootInTB = false;
    UseRule50 = bool(Options["Syzygy50MoveRule"]);
    ProbeDepth = int(Options["SyzygyProbeDepth"]);
    Cardinality = int(Options["SyzygyProbeLimit"]);
#ifndef Noir
    bool dtz_available = true;
#endif
    // Tables with fewer pieces than SyzygyProbeLimit are searched with
    // ProbeDepth == DEPTH_ZERO
    if (Cardinality > MaxCardinality)
    {
        Cardinality = MaxCardinality;
        ProbeDepth = 0;
    }

    if (Cardinality >= popcount(pos.pieces()) && !pos.can_castle(ANY_CASTLING))
    {
        // Rank moves using DTZ tables
        RootInTB = root_probe(pos, rootMoves);

        if (!RootInTB)
        {
            // DTZ tables are missing; try to rank moves using WDL tables
#ifndef Noir
            dtz_available = false;
#endif
            RootInTB = root_probe_wdl(pos, rootMoves);
        }
    }

    if (RootInTB)
    {
        // Sort moves according to TB rank
        std::sort(rootMoves.begin(), rootMoves.end(),
                  [](const RootMove &a, const RootMove &b) { return a.tbRank > b.tbRank; } );

        // Probe during search only if DTZ is not available and we are winning
#ifndef Noir
        if (dtz_available || rootMoves[0].tbScore <= VALUE_DRAW)
            Cardinality = 0;
#endif
    }

    else
    {
        // Clean up if root_probe() and root_probe_wdl() have failed
        for (auto& m : rootMoves)
            m.tbRank = 0;
    }
}<|MERGE_RESOLUTION|>--- conflicted
+++ resolved
@@ -1015,8 +1015,8 @@
     formerPv = ttPv && !PvNode;
 
     // thisThread->ttHitAverage can be used to approximate the running average of ttHit
-    thisThread->ttHitAverage =   (ttHitAverageWindow - 1) * thisThread->ttHitAverage / ttHitAverageWindow
-    + ttHitAverageResolution * ttHit;
+    thisThread->ttHitAverage =   (TtHitAverageWindow - 1) * thisThread->ttHitAverage / TtHitAverageWindow
+    + TtHitAverageResolution * ttHit;
 #endif
     if (!rootNode)
     {
@@ -1114,9 +1114,8 @@
         thisThread->lowPlyHistory[ss->ply - 1][from_to((ss-1)->currentMove)] << stat_bonus(depth - 5);
 
     // thisThread->ttHitAverage can be used to approximate the running average of ttHit
-<<<<<<< HEAD
-    thisThread->ttHitAverage =   (ttHitAverageWindow - 1) * thisThread->ttHitAverage / ttHitAverageWindow
-                                + ttHitAverageResolution * ttHit;
+    thisThread->ttHitAverage =   (TtHitAverageWindow - 1) * thisThread->ttHitAverage / TtHitAverageWindow
+                                + TtHitAverageResolution * ttHit;
 #endif
 #endif
 
@@ -1125,11 +1124,6 @@
 #else
     int piecesCount = pos.count<ALL_PIECES>();
 #endif
-=======
-    thisThread->ttHitAverage =   (TtHitAverageWindow - 1) * thisThread->ttHitAverage / TtHitAverageWindow
-                                + TtHitAverageResolution * ttHit;
-
->>>>>>> 353e2067
     // At non-PV nodes we check for an early TT cutoff
     if (  !PvNode
         && ttHit
@@ -1904,12 +1898,11 @@
               || moveCountPruning
               || ss->staticEval + PieceValue[EG][pos.captured_piece()] <= alpha
               || cutNode
-<<<<<<< HEAD
 #ifndef Noir
 #if defined (Stockfish) || (Weakfish)
-              || thisThread->ttHitAverage < 375 * ttHitAverageResolution * ttHitAverageWindow / 1024
-#else
-			  || thisThread->ttHitAverage < 384 * ttHitAverageResolution * ttHitAverageWindow / 1024
+              || thisThread->ttHitAverage < 375 * TtHitAverageResolution * TtHitAverageWindow / 1024
+#else
+			  || thisThread->ttHitAverage < 384 * TtHitAverageResolution * TtHitAverageWindow / 1024
 #endif
 #endif
       ))
@@ -1917,22 +1910,13 @@
            Depth r = reduction(improving, depth, moveCount);
 #ifndef Noir
 #if defined (Stockfish) || (Weakfish)
-           if (thisThread->ttHitAverage > 500 * ttHitAverageResolution * ttHitAverageWindow / 1024)
+           if (thisThread->ttHitAverage > 500 * TtHitAverageResolution * TtHitAverageWindow / 1024)
 #else
            // Decrease reduction if the ttHit running average is large
-           if (thisThread->ttHitAverage > 544 * ttHitAverageResolution * ttHitAverageWindow / 1024)
+           if (thisThread->ttHitAverage > 544 * TtHitAverageResolution * TtHitAverageWindow / 1024)
 #endif
                r--;
 #endif
-=======
-              || thisThread->ttHitAverage < 375 * TtHitAverageResolution * TtHitAverageWindow / 1024))
-      {
-          Depth r = reduction(improving, depth, moveCount);
-
-          // Decrease reduction if the ttHit running average is large
-          if (thisThread->ttHitAverage > 500 * TtHitAverageResolution * TtHitAverageWindow / 1024)
-              r--;
->>>>>>> 353e2067
 
           // Reduction if other threads are searching this position.
           if (th.marked())
