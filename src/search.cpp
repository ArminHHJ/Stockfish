/*
  Stockfish, a UCI chess playing engine derived from Glaurung 2.1
  Copyright (C) 2004-2008 Tord Romstad (Glaurung author)
  Copyright (C) 2008-2015 Marco Costalba, Joona Kiiski, Tord Romstad
  Copyright (C) 2015-2019 Marco Costalba, Joona Kiiski, Gary Linscott, Tord Romstad

  Stockfish is free software: you can redistribute it and/or modify
  it under the terms of the GNU General Public License as published by
  the Free Software Foundation, either version 3 of the License, or
  (at your option) any later version.

  Stockfish is distributed in the hope that it will be useful,
  but WITHOUT ANY WARRANTY; without even the implied warranty of
  MERCHANTABILITY or FITNESS FOR A PARTICULAR PURPOSE.  See the
  GNU General Public License for more details.

  You should have received a copy of the GNU General Public License
  along with this program.  If not, see <http://www.gnu.org/licenses/>.
*/

#include <algorithm>
#include <cassert>
#include <cmath>
#include <cstring>   // For std::memset
#include <iostream>
#include <sstream>

#include "evaluate.h"
#include "misc.h"
#include "movegen.h"
#include "movepick.h"
#include "position.h"
#include "search.h"
#include "thread.h"
#include "timeman.h"
#include "tt.h"
#include "uci.h"
#include "syzygy/tbprobe.h"

namespace Search {

  LimitsType Limits;
}

namespace Tablebases {

  int Cardinality;
  bool RootInTB;
  bool UseRule50;
  Depth ProbeDepth;
}

namespace TB = Tablebases;

using std::string;
using Eval::evaluate;
using namespace Search;

namespace {

  // Time threshold for printing upperbound/lowerbound info
  const int PV_MIN_ELAPSED = 2500;

  // Different node types, used as a template parameter
  enum NodeType { NonPV, PV };

  // Sizes and phases of the skip-blocks, used for distributing search depths across the threads
  constexpr int SkipSize[]  = { 1, 1, 2, 2, 2, 2, 3, 3, 3, 3, 3, 3, 4, 4, 4, 4, 4, 4, 4, 4 };
  constexpr int SkipPhase[] = { 0, 1, 0, 1, 2, 3, 0, 1, 2, 3, 4, 5, 0, 1, 2, 3, 4, 5, 6, 7 };

  // Razor and futility margins
  constexpr int RazorMargin[VARIANT_NB] = {
  600,
#ifdef ANTI
  2234,
#endif
#ifdef ATOMIC
  600,
#endif
#ifdef CRAZYHOUSE
  600,
#endif
#ifdef EXTINCTION
  600,
#endif
#ifdef GRID
  600,
#endif
#ifdef HORDE
  600,
#endif
#ifdef KOTH
  600,
#endif
#ifdef LOSERS
  2351,
#endif
#ifdef RACE
  600,
#endif
#ifdef THREECHECK
  600,
#endif
#ifdef TWOKINGS
  600,
#endif
  };
  constexpr int FutilityMarginFactor[VARIANT_NB] = {
  175,
#ifdef ANTI
  611,
#endif
#ifdef ATOMIC
  585,
#endif
#ifdef CRAZYHOUSE
  150,
#endif
#ifdef EXTINCTION
  175,
#endif
#ifdef GRID
  206,
#endif
#ifdef HORDE
  176,
#endif
#ifdef KOTH
  217,
#endif
#ifdef LOSERS
  618,
#endif
#ifdef RACE
  361,
#endif
#ifdef THREECHECK
  248,
#endif
#ifdef TWOKINGS
  175,
#endif
  };
  constexpr int FutilityMarginParent[VARIANT_NB][2] = {
  { 256, 200 },
#ifdef ANTI
  { 331, 372 },
#endif
#ifdef ATOMIC
  { 512, 400 },
#endif
#ifdef CRAZYHOUSE
  { 256, 200 },
#endif
#ifdef EXTINCTION
  { 256, 200 },
#endif
#ifdef GRID
  { 278, 168 },
#endif
#ifdef HORDE
  { 261, 162 },
#endif
#ifdef KOTH
  { 418, 305 },
#endif
#ifdef LOSERS
  { 299, 281 },
#endif
#ifdef RACE
  { 304, 315 },
#endif
#ifdef THREECHECK
  { 420, 332 },
#endif
#ifdef TWOKINGS
  { 256, 200 },
#endif
  };
  constexpr int ProbcutMargin[VARIANT_NB] = {
  216,
#ifdef ANTI
  216,
#endif
#ifdef ATOMIC
  200,
#endif
#ifdef CRAZYHOUSE
  200,
#endif
#ifdef EXTINCTION
  400,
#endif
#ifdef GRID
  222,
#endif
#ifdef HORDE
  153,
#endif
#ifdef KOTH
  324,
#endif
#ifdef LOSERS
  200,
#endif
#ifdef RACE
  242,
#endif
#ifdef THREECHECK
  418,
#endif
#ifdef TWOKINGS
  200,
#endif
  };
  Value futility_margin(Variant var, Depth d, bool improving) {
    return Value((FutilityMarginFactor[var] - 50 * improving) * d / ONE_PLY);
  }

  // Futility and reductions lookup tables, initialized at startup
  int FutilityMoveCounts[VARIANT_NB][2][16]; // [improving][depth]
  int Reductions[2][2][64][64];  // [pv][improving][depth][moveNumber]

  template <bool PvNode> Depth reduction(bool i, Depth d, int mn) {
    return Reductions[PvNode][i][std::min(d / ONE_PLY, 63)][std::min(mn, 63)] * ONE_PLY;
  }

  // History and stats update bonus, based on depth
  int stat_bonus(Depth depth) {
    int d = depth / ONE_PLY;
    return d > 17 ? 0 : 29 * d * d + 138 * d - 134;
  }

  // Add a small random component to draw evaluations to keep search dynamic
  // and to avoid 3fold-blindness.
  Value value_draw(Depth depth, Thread* thisThread) {
    return depth < 4 ? VALUE_DRAW
                     : VALUE_DRAW + Value(2 * (thisThread->nodes.load(std::memory_order_relaxed) % 2) - 1);
  }

  // Skill structure is used to implement strength limit
  struct Skill {
    explicit Skill(int l) : level(l) {}
    bool enabled() const { return level < 20; }
    bool time_to_pick(Depth depth) const { return depth / ONE_PLY == 1 + level; }
    Move pick_best(size_t multiPV);

    int level;
    Move best = MOVE_NONE;
  };

  template <NodeType NT>
  Value search(Position& pos, Stack* ss, Value alpha, Value beta, Depth depth, bool cutNode);

  template <NodeType NT>
  Value qsearch(Position& pos, Stack* ss, Value alpha, Value beta, Depth depth = DEPTH_ZERO);

  Value value_to_tt(Value v, int ply);
  Value value_from_tt(Value v, int ply);
  void update_pv(Move* pv, Move move, Move* childPv);
  void update_continuation_histories(Stack* ss, Piece pc, Square to, int bonus);
  void update_quiet_stats(const Position& pos, Stack* ss, Move move, Move* quiets, int quietCount, int bonus);
  void update_capture_stats(const Position& pos, Move move, Move* captures, int captureCount, int bonus);

  inline bool gives_check(const Position& pos, Move move) {
    Color us = pos.side_to_move();
    return  type_of(move) == NORMAL && !(pos.blockers_for_king(~us) & pos.pieces(us))
#ifdef ATOMIC
          && !pos.is_atomic()
#endif
#ifdef GRID
          && !pos.is_grid()
#endif
          ? pos.check_squares(type_of(pos.moved_piece(move))) & to_sq(move)
          : pos.gives_check(move);
  }

  // perft() is our utility to verify move generation. All the leaf nodes up
  // to the given depth are generated and counted, and the sum is returned.
  template<bool Root>
  uint64_t perft(Position& pos, Depth depth) {

    StateInfo st;
    uint64_t cnt, nodes = 0;
    const bool leaf = (depth == 2 * ONE_PLY);

    for (const auto& m : MoveList<LEGAL>(pos))
    {
        if (Root && depth <= ONE_PLY)
            cnt = 1, nodes++;
        else
        {
            pos.do_move(m, st);
            cnt = leaf ? MoveList<LEGAL>(pos).size() : perft<false>(pos, depth - ONE_PLY);
            nodes += cnt;
            pos.undo_move(m);
        }
        if (Root)
            sync_cout << UCI::move(m, pos.is_chess960()) << ": " << cnt << sync_endl;
    }
    return nodes;
  }

} // namespace


/// Search::init() is called at startup to initialize various lookup tables

void Search::init() {

  for (int imp = 0; imp <= 1; ++imp)
      for (int d = 1; d < 64; ++d)
          for (int mc = 1; mc < 64; ++mc)
          {
              double r = log(d) * log(mc) / 1.95;

              Reductions[NonPV][imp][d][mc] = int(std::round(r));
              Reductions[PV][imp][d][mc] = std::max(Reductions[NonPV][imp][d][mc] - 1, 0);

              // Increase reduction for non-PV nodes when eval is not improving
              if (!imp && r > 1.0)
                Reductions[NonPV][imp][d][mc]++;
          }

  for (Variant var = CHESS_VARIANT; var < VARIANT_NB; ++var)
  {
#ifdef RACE
  if (var == RACE_VARIANT)
      for (int d = 0; d < 16; ++d)
      {
          FutilityMoveCounts[var][0][d] = int(1.5 + 0.5 * pow(d, 1.50));
          FutilityMoveCounts[var][1][d] = int(4.0 + 0.7 * pow(d, 2.00));
      }
  else
#endif
  for (int d = 0; d < 16; ++d)
  {
#ifdef CRAZYHOUSE
      if (var == CRAZYHOUSE_VARIANT && d >= 8)
      {
          FutilityMoveCounts[var][0][d] = FutilityMoveCounts[var][1][d] = INT_MAX;
          continue;
      }
#endif
      FutilityMoveCounts[var][0][d] = int(2.4 + 0.74 * pow(d, 1.78));
      FutilityMoveCounts[var][1][d] = int(5.0 + 1.00 * pow(d, 2.00));
  }
  }

}


/// Search::clear() resets search state to its initial value

void Search::clear() {

  Threads.main()->wait_for_search_finished();

  Time.availableNodes = 0;
  TT.clear();
  Threads.clear();
  Tablebases::init(CHESS_VARIANT, Options["SyzygyPath"]); // Free up mapped files
}


/// MainThread::search() is called by the main thread when the program receives
/// the UCI 'go' command. It searches from the root position and outputs the "bestmove".

void MainThread::search() {

  if (Limits.perft)
  {
      nodes = perft<true>(rootPos, Limits.perft * ONE_PLY);
      sync_cout << "\nNodes searched: " << nodes << "\n" << sync_endl;
      return;
  }

  Color us = rootPos.side_to_move();
  Time.init(rootPos.variant(), Limits, us, rootPos.game_ply());
  TT.new_search();

  if (rootMoves.empty())
  {
      rootMoves.emplace_back(MOVE_NONE);
      Value score = rootPos.is_variant_end() ? rootPos.variant_result()
                   : rootPos.checkers() ? rootPos.checkmate_value()
                   : rootPos.stalemate_value();
      sync_cout << "info depth 0 score " << UCI::value(score) << sync_endl;
  }
  else
  {
      for (Thread* th : Threads)
          if (th != this)
              th->start_searching();

      Thread::search(); // Let's start searching!
  }

  // When we reach the maximum depth, we can arrive here without a raise of
  // Threads.stop. However, if we are pondering or in an infinite search,
  // the UCI protocol states that we shouldn't print the best move before the
  // GUI sends a "stop" or "ponderhit" command. We therefore simply wait here
  // until the GUI sends one of those commands (which also raises Threads.stop).
  Threads.stopOnPonderhit = true;

  while (!Threads.stop && (Threads.ponder || Limits.infinite))
  {} // Busy wait for a stop or a ponder reset

  // Stop the threads if not already stopped (also raise the stop if
  // "ponderhit" just reset Threads.ponder).
  Threads.stop = true;

  // Wait until all threads have finished
  for (Thread* th : Threads)
      if (th != this)
          th->wait_for_search_finished();

  // When playing in 'nodes as time' mode, subtract the searched nodes from
  // the available ones before exiting.
  if (Limits.npmsec)
      Time.availableNodes += Limits.inc[us] - Threads.nodes_searched();

  // Check if there are threads with a better score than main thread
  Thread* bestThread = this;
  if (    Options["MultiPV"] == 1
      && !Limits.depth
      && !Skill(Options["Skill Level"]).enabled()
      &&  rootMoves[0].pv[0] != MOVE_NONE)
  {
      std::map<Move, int64_t> votes;
      Value minScore = this->rootMoves[0].score;

      // Find out minimum score and reset votes for moves which can be voted
      for (Thread* th: Threads)
      {
          minScore = std::min(minScore, th->rootMoves[0].score);
          votes[th->rootMoves[0].pv[0]] = 0;
      }

      // Vote according to score and depth
      auto square = [](int64_t x) { return x * x; };
      for (Thread* th : Threads)
          votes[th->rootMoves[0].pv[0]] += 200 + (square(th->rootMoves[0].score - minScore + 1)
                                                  * int64_t(th->completedDepth));

      // Select best thread
      int64_t bestVote = votes[this->rootMoves[0].pv[0]];
      for (Thread* th : Threads)
      {
          if (votes[th->rootMoves[0].pv[0]] > bestVote)
          {
              bestVote = votes[th->rootMoves[0].pv[0]];
              bestThread = th;
          }
      }
  }

  previousScore = bestThread->rootMoves[0].score;

#ifdef USELONGESTPV
  if (longestPVThread != this)
      sync_cout << UCI::pv(longestPVThread->rootPos, longestPVThread->completedDepth, -VALUE_INFINITE, VALUE_INFINITE) << sync_endl;
#else
  // Send again PV info if we have a new best thread
  if (bestThread != this)
      sync_cout << UCI::pv(bestThread->rootPos, bestThread->completedDepth, -VALUE_INFINITE, VALUE_INFINITE) << sync_endl;
#endif

  // Best move could be MOVE_NONE when searching on a terminal position
  sync_cout << "bestmove " << UCI::move(bestThread->rootMoves[0].pv[0], rootPos.is_chess960());

  if (bestThread->rootMoves[0].pv.size() > 1 || bestThread->rootMoves[0].extract_ponder_from_tt(rootPos))
      std::cout << " ponder " << UCI::move(bestThread->rootMoves[0].pv[1], rootPos.is_chess960());

  std::cout << sync_endl;
}


/// Thread::search() is the main iterative deepening loop. It calls search()
/// repeatedly with increasing depth until the allocated thinking time has been
/// consumed, the user stops the search, or the maximum search depth is reached.

void Thread::search() {

  // To allow access to (ss-5) up to (ss+2), the stack must be oversized.
  // The former is needed to allow update_continuation_histories(ss-1, ...),
  // which accesses its argument at ss-4, also near the root.
  // The latter is needed for statScores and killer initialization.
  Stack stack[MAX_PLY+8], *ss = stack+5;
  Move  pv[MAX_PLY+1];
  Value bestValue, alpha, beta, delta;
  Move  lastBestMove = MOVE_NONE;
  Depth lastBestMoveDepth = DEPTH_ZERO;
  MainThread* mainThread = (this == Threads.main() ? Threads.main() : nullptr);
  double timeReduction = 1.0;
  Color us = rootPos.side_to_move();
  bool failedLow;

  std::memset(ss-5, 0, 8 * sizeof(Stack));
  for (int i = 5; i > 0; i--)
     (ss-i)->continuationHistory = &this->continuationHistory[NO_PIECE][0]; // Use as sentinel
  ss->pv = pv;

  bestValue = delta = alpha = -VALUE_INFINITE;
  beta = VALUE_INFINITE;

  if (mainThread)
      mainThread->bestMoveChanges = 0, failedLow = false;

  size_t multiPV = Options["MultiPV"];
  Skill skill(Options["Skill Level"]);

  // When playing with strength handicap enable MultiPV search that we will
  // use behind the scenes to retrieve a set of possible moves.
  if (skill.enabled())
      multiPV = std::max(multiPV, (size_t)4);

  multiPV = std::min(multiPV, rootMoves.size());

  int ct = int(Options["Contempt"]) * PawnValueEg / 100; // From centipawns

  // In analysis mode, adjust contempt in accordance with user preference
  if (Limits.infinite || Options["UCI_AnalyseMode"])
      ct =  Options["Analysis Contempt"] == "Off"  ? 0
          : Options["Analysis Contempt"] == "Both" ? ct
          : Options["Analysis Contempt"] == "White" && us == BLACK ? -ct
          : Options["Analysis Contempt"] == "Black" && us == WHITE ? -ct
          : ct;

  // In evaluate.cpp the evaluation is from the white point of view
  contempt = (us == WHITE ?  make_score(ct, ct / 2)
                          : -make_score(ct, ct / 2));

  // Iterative deepening loop until requested to stop or the target depth is reached
  while (   (rootDepth += ONE_PLY) < DEPTH_MAX
         && !Threads.stop
         && !(Limits.depth && mainThread && rootDepth / ONE_PLY > Limits.depth))
  {
      // Distribute search depths across the helper threads
      if (idx > 0)
      {
          int i = (idx - 1) % 20;
          if (((rootDepth / ONE_PLY + SkipPhase[i]) / SkipSize[i]) % 2)
              continue;  // Retry with an incremented rootDepth
      }

      // Age out PV variability metric
      if (mainThread)
          mainThread->bestMoveChanges *= 0.517, failedLow = false;

      // Save the last iteration's scores before first PV line is searched and
      // all the move scores except the (new) PV are set to -VALUE_INFINITE.
      for (RootMove& rm : rootMoves)
          rm.previousScore = rm.score;

      size_t pvFirst = 0;
      pvLast = 0;

      // MultiPV loop. We perform a full root search for each PV line
      for (pvIdx = 0; pvIdx < multiPV && !Threads.stop; ++pvIdx)
      {
          if (pvIdx == pvLast)
          {
              pvFirst = pvLast;
              for (pvLast++; pvLast < rootMoves.size(); pvLast++)
                  if (rootMoves[pvLast].tbRank != rootMoves[pvFirst].tbRank)
                      break;
          }

          // Reset UCI info selDepth for each depth and each PV line
          selDepth = 0;

          // Reset aspiration window starting size
          if (rootDepth >= 5 * ONE_PLY)
          {
              Value previousScore = rootMoves[pvIdx].previousScore;
              delta = Value(20);
              alpha = std::max(previousScore - delta,-VALUE_INFINITE);
              beta  = std::min(previousScore + delta, VALUE_INFINITE);

              // Adjust contempt based on root move's previousScore (dynamic contempt)
              int dct = ct + 88 * previousScore / (abs(previousScore) + 200);

              contempt = (us == WHITE ?  make_score(dct, dct / 2)
                                      : -make_score(dct, dct / 2));
          }

          // Start with a small aspiration window and, in the case of a fail
          // high/low, re-search with a bigger window until we don't fail
          // high/low anymore.
          int failedHighCnt = 0;
          while (true)
          {
              Depth adjustedDepth = std::max(ONE_PLY, rootDepth - failedHighCnt * ONE_PLY);
              bestValue = ::search<PV>(rootPos, ss, alpha, beta, adjustedDepth, false);

              // Bring the best move to the front. It is critical that sorting
              // is done with a stable algorithm because all the values but the
              // first and eventually the new best one are set to -VALUE_INFINITE
              // and we want to keep the same order for all the moves except the
              // new PV that goes to the front. Note that in case of MultiPV
              // search the already searched PV lines are preserved.
              std::stable_sort(rootMoves.begin() + pvIdx, rootMoves.begin() + pvLast);

              // If search has been stopped, we break immediately. Sorting is
              // safe because RootMoves is still valid, although it refers to
              // the previous iteration.
              if (Threads.stop)
                  break;

              // When failing high/low give some update (without cluttering
              // the UI) before a re-search.
              if (   mainThread
                  && multiPV == 1
                  && (bestValue <= alpha || bestValue >= beta)
                  && Time.elapsed() > PV_MIN_ELAPSED)
                  sync_cout << UCI::pv(rootPos, rootDepth, alpha, beta) << sync_endl;

              // In case of failing low/high increase aspiration window and
              // re-search, otherwise exit the loop.
              if (bestValue <= alpha)
              {
                  beta = (alpha + beta) / 2;
                  alpha = std::max(bestValue - delta, -VALUE_INFINITE);

                  if (mainThread)
                  {
                      failedHighCnt = 0;
                      failedLow = true;
                      Threads.stopOnPonderhit = false;
                  }
              }
              else if (bestValue >= beta)
              {
                  beta = std::min(bestValue + delta, VALUE_INFINITE);
                  if (mainThread)
                      ++failedHighCnt;
              }
              else
                  break;

              delta += delta / 4 + 5;

              assert(alpha >= -VALUE_INFINITE && beta <= VALUE_INFINITE);
          }

          // Sort the PV lines searched so far and update the GUI
          std::stable_sort(rootMoves.begin() + pvFirst, rootMoves.begin() + pvIdx + 1);

          if (    mainThread
              && (Threads.stop || pvIdx + 1 == multiPV || Time.elapsed() > PV_MIN_ELAPSED))
              sync_cout << UCI::pv(rootPos, rootDepth, alpha, beta) << sync_endl;
      }

      if (!Threads.stop)
          completedDepth = rootDepth;

      if (rootMoves[0].pv[0] != lastBestMove) {
         lastBestMove = rootMoves[0].pv[0];
         lastBestMoveDepth = rootDepth;
      }

      // Have we found a "mate in x"?
      if (   Limits.mate
          && bestValue >= VALUE_MATE_IN_MAX_PLY
          && VALUE_MATE - bestValue <= 2 * Limits.mate)
          Threads.stop = true;

      if (!mainThread)
          continue;

      // If skill level is enabled and time is up, pick a sub-optimal best move
      if (skill.enabled() && skill.time_to_pick(rootDepth))
          skill.pick_best(multiPV);

      // Do we have time for the next iteration? Can we stop searching now?
      if (    Limits.use_time_management()
          && !Threads.stop
          && !Threads.stopOnPonderhit)
      {
          double fallingEval = (306 + 119 * failedLow + 6 * (mainThread->previousScore - bestValue)) / 581.0;
          fallingEval        = std::max(0.5, std::min(1.5, fallingEval));

          // If the bestMove is stable over several iterations, reduce time accordingly
          timeReduction = 1.0;
          for (int i : {3, 4, 5})
              if (lastBestMoveDepth * i < completedDepth)
                  timeReduction *= 1.25;

          // Use part of the gained time from a previous stable move for the current move
          double bestMoveInstability = 1.0 + mainThread->bestMoveChanges;
          bestMoveInstability *= std::pow(mainThread->previousTimeReduction, 0.528) / timeReduction;

          // Stop the search if we have only one legal move, or if available time elapsed
          if (   rootMoves.size() == 1
              || Time.elapsed() > Time.optimum() * bestMoveInstability * fallingEval)
          {
              // If we are allowed to ponder do not stop the search now but
              // keep pondering until the GUI sends "ponderhit" or "stop".
              if (Threads.ponder)
                  Threads.stopOnPonderhit = true;
              else
                  Threads.stop = true;
          }
      }
  }

  if (!mainThread)
      return;

  mainThread->previousTimeReduction = timeReduction;

  // If skill level is enabled, swap best PV line with the sub-optimal one
  if (skill.enabled())
      std::swap(rootMoves[0], *std::find(rootMoves.begin(), rootMoves.end(),
                skill.best ? skill.best : skill.pick_best(multiPV)));
}


namespace {

  // search<>() is the main search function for both PV and non-PV nodes

  template <NodeType NT>
  Value search(Position& pos, Stack* ss, Value alpha, Value beta, Depth depth, bool cutNode) {

    constexpr bool PvNode = NT == PV;
    const bool rootNode = PvNode && ss->ply == 0;

    // Check if we have an upcoming move which draws by repetition, or
    // if the opponent had an alternative move earlier to this position.
    if (   pos.rule50_count() >= 3
        && alpha < VALUE_DRAW
        && !rootNode
        && pos.has_game_cycle(ss->ply))
    {
        alpha = value_draw(depth, pos.this_thread());
        if (alpha >= beta)
            return alpha;
    }

    // Dive into quiescence search when the depth reaches zero
    if (depth < ONE_PLY)
        return qsearch<NT>(pos, ss, alpha, beta);

    assert(-VALUE_INFINITE <= alpha && alpha < beta && beta <= VALUE_INFINITE);
    assert(PvNode || (alpha == beta - 1));
    assert(DEPTH_ZERO < depth && depth < DEPTH_MAX);
    assert(!(PvNode && cutNode));
    assert(depth / ONE_PLY * ONE_PLY == depth);

    Move pv[MAX_PLY+1], capturesSearched[32], quietsSearched[64];
    StateInfo st;
    TTEntry* tte;
    Key posKey;
    Move ttMove, move, excludedMove, bestMove;
    Depth extension, newDepth;
    Value bestValue, value, ttValue, eval, maxValue, pureStaticEval;
    bool ttHit, pvHit, inCheck, givesCheck, improving;
    bool captureOrPromotion, doFullDepthSearch, moveCountPruning, skipQuiets, ttCapture;
    Piece movedPiece;
    int moveCount, captureCount, quietCount;

    // Step 1. Initialize node
    Thread* thisThread = pos.this_thread();
    inCheck = pos.checkers();
    Color us = pos.side_to_move();
    moveCount = captureCount = quietCount = ss->moveCount = 0;
    bestValue = -VALUE_INFINITE;
    maxValue = VALUE_INFINITE;

    // Check for the available remaining time
    if (thisThread == Threads.main())
        static_cast<MainThread*>(thisThread)->check_time();

    // Used to send selDepth info to GUI (selDepth counts from 1, ply from 0)
    if (PvNode && thisThread->selDepth < ss->ply + 1)
        thisThread->selDepth = ss->ply + 1;

    if (!rootNode)
    {
        if (pos.is_variant_end())
            return pos.variant_result(ss->ply, VALUE_DRAW);

        // Step 2. Check for aborted search and immediate draw
        if (   Threads.stop.load(std::memory_order_relaxed)
            || pos.is_draw(ss->ply)
            || ss->ply >= MAX_PLY)
            return (ss->ply >= MAX_PLY && !inCheck) ? evaluate(pos)
                                                    : value_draw(depth, pos.this_thread());

        // Step 3. Mate distance pruning. Even if we mate at the next move our score
        // would be at best mate_in(ss->ply+1), but if alpha is already bigger because
        // a shorter mate was found upward in the tree then there is no need to search
        // because we will never beat the current alpha. Same logic but with reversed
        // signs applies also in the opposite condition of being mated instead of giving
        // mate. In this case return a fail-high score.
        alpha = std::max(mated_in(ss->ply), alpha);
        beta = std::min(mate_in(ss->ply+1), beta);
        if (alpha >= beta)
            return alpha;
    }

    assert(0 <= ss->ply && ss->ply < MAX_PLY);

    (ss+1)->ply = ss->ply + 1;
    ss->currentMove = (ss+1)->excludedMove = bestMove = MOVE_NONE;
    ss->continuationHistory = &thisThread->continuationHistory[NO_PIECE][0];
    (ss+2)->killers[0] = (ss+2)->killers[1] = MOVE_NONE;
    Square prevSq = to_sq((ss-1)->currentMove);

    // Initialize statScore to zero for the grandchildren of the current position.
    // So statScore is shared between all grandchildren and only the first grandchild
    // starts with statScore = 0. Later grandchildren start with the last calculated
    // statScore of the previous grandchild. This influences the reduction rules in
    // LMR which are based on the statScore of parent position.
    (ss+2)->statScore = 0;

    // Step 4. Transposition table lookup. We don't want the score of a partial
    // search to overwrite a previous full search TT value, so we use a different
    // position key in case of an excluded move.
    excludedMove = ss->excludedMove;
    posKey = pos.key() ^ Key(excludedMove << 16); // Isn't a very good hash
    tte = TT.probe(posKey, ttHit);
    ttValue = ttHit ? value_from_tt(tte->value(), ss->ply) : VALUE_NONE;
    ttMove =  rootNode ? thisThread->rootMoves[thisThread->pvIdx].pv[0]
            : ttHit    ? tte->move() : MOVE_NONE;
    pvHit = ttHit && tte->pv_hit();

    // At non-PV nodes we check for an early TT cutoff
    if (  !PvNode
        && ttHit
        && tte->depth() >= depth
        && ttValue != VALUE_NONE // Possible in case of TT access race
        && (ttValue >= beta ? (tte->bound() & BOUND_LOWER)
                            : (tte->bound() & BOUND_UPPER)))
    {
        // If ttMove is quiet, update move sorting heuristics on TT hit
        if (ttMove)
        {
            if (ttValue >= beta)
            {
                if (!pos.capture_or_promotion(ttMove))
                    update_quiet_stats(pos, ss, ttMove, nullptr, 0, stat_bonus(depth));

                // Extra penalty for a quiet TT or main killer move in previous ply when it gets refuted
                if (    ((ss-1)->moveCount == 1 || (ss-1)->currentMove == (ss-1)->killers[0])
                     && !pos.captured_piece())
                        update_continuation_histories(ss-1, pos.piece_on(prevSq), prevSq, -stat_bonus(depth + ONE_PLY));
            }
            // Penalty for a quiet ttMove that fails low
            else if (!pos.capture_or_promotion(ttMove))
            {
                int penalty = -stat_bonus(depth);
                thisThread->mainHistory[us][from_to(ttMove)] << penalty;
                update_continuation_histories(ss, pos.moved_piece(ttMove), to_sq(ttMove), penalty);
            }
        }
        return ttValue;
    }

    if (   depth > 4 * ONE_PLY
        && !excludedMove
        && PvNode)
        pvHit = true;

    // Step 5. Tablebases probe
#ifdef EXTINCTION
    if (pos.is_extinction()) {} else
#endif
#ifdef GRID
    if (pos.is_grid()) {} else
#endif
#ifdef KOTH
    if (pos.is_koth()) {} else
#endif
#ifdef LOSERS
    if (pos.is_losers()) {} else
#endif
#ifdef RACE
    if (pos.is_race()) {} else
#endif
#ifdef THREECHECK
    if (pos.is_three_check()) {} else
#endif
#ifdef HORDE
    if (pos.is_horde()) {} else
#endif
    if (!rootNode && TB::Cardinality)
    {
        int piecesCount = pos.count<ALL_PIECES>();

        if (    piecesCount <= TB::Cardinality
            && (piecesCount <  TB::Cardinality || depth >= TB::ProbeDepth)
            &&  pos.rule50_count() == 0
            && !pos.can_castle(ANY_CASTLING))
        {
            TB::ProbeState err;
            TB::WDLScore wdl = Tablebases::probe_wdl(pos, &err);

            // Force check of time on the next occasion
            if (thisThread == Threads.main())
                static_cast<MainThread*>(thisThread)->callsCnt = 0;

            if (err != TB::ProbeState::FAIL)
            {
                thisThread->tbHits.fetch_add(1, std::memory_order_relaxed);

                int drawScore = TB::UseRule50 ? 1 : 0;

                value =  wdl < -drawScore ? -VALUE_MATE + MAX_PLY + ss->ply + 1
                       : wdl >  drawScore ?  VALUE_MATE - MAX_PLY - ss->ply - 1
                                          :  VALUE_DRAW + 2 * wdl * drawScore;

                Bound b =  wdl < -drawScore ? BOUND_UPPER
                         : wdl >  drawScore ? BOUND_LOWER : BOUND_EXACT;

                if (    b == BOUND_EXACT
                    || (b == BOUND_LOWER ? value >= beta : value <= alpha))
                {
                    tte->save(posKey, value_to_tt(value, ss->ply), pvHit, b,
                              std::min(DEPTH_MAX - ONE_PLY, depth + 6 * ONE_PLY),
                              MOVE_NONE, VALUE_NONE);

                    return value;
                }

                if (PvNode)
                {
                    if (b == BOUND_LOWER)
                        bestValue = value, alpha = std::max(alpha, bestValue);
                    else
                        maxValue = value;
                }
            }
        }
    }

    // Step 6. Static evaluation of the position
    if (inCheck)
    {
        ss->staticEval = eval = pureStaticEval = VALUE_NONE;
        improving = false;
        goto moves_loop;  // Skip early pruning when in check
    }
    else if (ttHit)
    {
        // Never assume anything on values stored in TT
        ss->staticEval = eval = pureStaticEval = tte->eval();
        if (eval == VALUE_NONE)
            ss->staticEval = eval = pureStaticEval = evaluate(pos);

        // Can ttValue be used as a better position evaluation?
        if (    ttValue != VALUE_NONE
            && (tte->bound() & (ttValue > eval ? BOUND_LOWER : BOUND_UPPER)))
            eval = ttValue;
    }
    else
    {
        if ((ss-1)->currentMove != MOVE_NULL)
        {
            int p = (ss-1)->statScore;
            int bonus = p > 0 ? (-p - 2500) / 512 :
                        p < 0 ? (-p + 2500) / 512 : 0;

            pureStaticEval = evaluate(pos);
            ss->staticEval = eval = pureStaticEval + bonus;
        }
        else
            ss->staticEval = eval = pureStaticEval = -(ss-1)->staticEval + 2 * Eval::Tempo[pos.variant()];

        tte->save(posKey, VALUE_NONE, pvHit, BOUND_NONE, DEPTH_NONE, MOVE_NONE, pureStaticEval);
    }

#ifdef ANTI
    if (pos.is_anti() && pos.can_capture())
    {
        improving =   ss->staticEval >= (ss-2)->staticEval
                   || (ss-2)->staticEval == VALUE_NONE;
        goto moves_loop;
    }
#endif
#ifdef LOSERS
    if (pos.is_losers() && pos.can_capture_losers())
    {
        improving =   ss->staticEval >= (ss-2)->staticEval
                   || (ss-2)->staticEval == VALUE_NONE;
        goto moves_loop;
    }
#endif
#ifdef RACE
    if (pos.is_race() && (pos.pieces(KING) & (Rank7BB | Rank8BB)))
    {
        improving =   ss->staticEval >= (ss-2)->staticEval
                   || (ss-2)->staticEval == VALUE_NONE;
        goto moves_loop;
    }
#endif

    // Step 7. Razoring (~2 Elo)
    if (   !rootNode // The required rootNode PV handling is not available in qsearch
        &&  depth < 2 * ONE_PLY
        &&  eval <= alpha - RazorMargin[pos.variant()])
        return qsearch<NT>(pos, ss, alpha, beta);

    improving =   ss->staticEval >= (ss-2)->staticEval
               || (ss-2)->staticEval == VALUE_NONE;

    // Step 8. Futility pruning: child node (~30 Elo)
#ifdef EXTINCTION
    if (pos.is_extinction()) {} else
#endif
    if (   !PvNode
        &&  depth < 7 * ONE_PLY
        &&  eval - futility_margin(pos.variant(), depth, improving) >= beta
        &&  eval < VALUE_KNOWN_WIN) // Do not return unproven wins
        return eval;

    // Step 9. Null move search with verification search (~40 Elo)
#ifdef GRID
    if (pos.is_grid()) {} else
#endif
#ifdef HORDE
    if (pos.is_horde()) {} else
#endif
    if (   !PvNode
        && (ss-1)->currentMove != MOVE_NULL
        && (ss-1)->statScore < 23200
        &&  eval >= beta
        &&  pureStaticEval >= beta - 36 * depth / ONE_PLY + 225
        && !excludedMove
        &&  pos.non_pawn_material(us)
        && (ss->ply >= thisThread->nmpMinPly || us != thisThread->nmpColor))
    {
        assert(eval - beta >= 0);

        // Null move dynamic reduction based on depth and value
        Depth R = ((823 + 67 * depth / ONE_PLY) / 256 + std::min(int(eval - beta) / 200, 3)) * ONE_PLY;
#ifdef ANTI
        if (pos.is_anti())
            R = ((823 + 67 * depth / ONE_PLY) / 256 + std::min(int(eval - beta) / 400, 3)) * ONE_PLY;
#endif
#ifdef ATOMIC
        if (pos.is_atomic())
            R = ((823 + 67 * depth / ONE_PLY) / 256 + std::min(int(eval - beta) / 400, 3)) * ONE_PLY;
#endif

        ss->currentMove = MOVE_NULL;
        ss->continuationHistory = &thisThread->continuationHistory[NO_PIECE][0];

        pos.do_null_move(st);

        Value nullValue = -search<NonPV>(pos, ss+1, -beta, -beta+1, depth-R, !cutNode);

        pos.undo_null_move();

        if (nullValue >= beta)
        {
            // Do not return unproven mate scores
            if (nullValue >= VALUE_MATE_IN_MAX_PLY)
                nullValue = beta;

            if (thisThread->nmpMinPly || (abs(beta) < VALUE_KNOWN_WIN && depth < 12 * ONE_PLY))
                return nullValue;

            assert(!thisThread->nmpMinPly); // Recursive verification is not allowed

            // Do verification search at high depths, with null move pruning disabled
            // for us, until ply exceeds nmpMinPly.
            thisThread->nmpMinPly = ss->ply + 3 * (depth-R) / 4;
            thisThread->nmpColor = us;

            Value v = search<NonPV>(pos, ss, beta-1, beta, depth-R, false);

            thisThread->nmpMinPly = 0;

            if (v >= beta)
                return nullValue;
        }
    }

    // Step 10. ProbCut (~10 Elo)
    // If we have a good enough capture and a reduced search returns a value
    // much above beta, we can (almost) safely prune the previous move.
    if (   !PvNode
        &&  depth >= 5 * ONE_PLY
        &&  abs(beta) < VALUE_MATE_IN_MAX_PLY)
    {
        Value raisedBeta = std::min(beta + ProbcutMargin[pos.variant()] - 48 * improving, VALUE_INFINITE);
        MovePicker mp(pos, ttMove, raisedBeta - ss->staticEval, &thisThread->captureHistory);
        int probCutCount = 0;

        while (  (move = mp.next_move()) != MOVE_NONE
               && probCutCount < 3)
            if (move != excludedMove && pos.legal(move))
            {
                probCutCount++;

                ss->currentMove = move;
                ss->continuationHistory = &thisThread->continuationHistory[pos.moved_piece(move)][to_sq(move)];

                assert(depth >= 5 * ONE_PLY);

                pos.do_move(move, st);

                // Perform a preliminary qsearch to verify that the move holds
                value = -qsearch<NonPV>(pos, ss+1, -raisedBeta, -raisedBeta+1);

                // If the qsearch held perform the regular search
                if (value >= raisedBeta)
                    value = -search<NonPV>(pos, ss+1, -raisedBeta, -raisedBeta+1, depth - 4 * ONE_PLY, !cutNode);

                pos.undo_move(move);

                if (value >= raisedBeta)
                    return value;
            }
    }

    // Step 11. Internal iterative deepening (~2 Elo)
#ifdef CRAZYHOUSE
    if (    depth >= (pos.is_house() ? 6 : 8) * ONE_PLY
#else
    if (    depth >= 8 * ONE_PLY
#endif
        && !ttMove)
    {
        search<NT>(pos, ss, alpha, beta, depth - 7 * ONE_PLY, cutNode);

        tte = TT.probe(posKey, ttHit);
        ttValue = ttHit ? value_from_tt(tte->value(), ss->ply) : VALUE_NONE;
        ttMove = ttHit ? tte->move() : MOVE_NONE;
        pvHit = ttHit && tte->pv_hit();
    }

moves_loop: // When in check, search starts from here

    const PieceToHistory* contHist[] = { (ss-1)->continuationHistory, (ss-2)->continuationHistory, nullptr, (ss-4)->continuationHistory };
    Move countermove = thisThread->counterMoves[pos.piece_on(prevSq)][prevSq];

    MovePicker mp(pos, ttMove, depth, &thisThread->mainHistory,
                                      &thisThread->captureHistory,
                                      contHist,
                                      countermove,
                                      ss->killers);
    value = bestValue; // Workaround a bogus 'uninitialized' warning under gcc

    skipQuiets = false;
    ttCapture = ttMove && pos.capture_or_promotion(ttMove);

    // Step 12. Loop through all pseudo-legal moves until no moves remain
    // or a beta cutoff occurs.
    while ((move = mp.next_move(skipQuiets)) != MOVE_NONE)
    {
      assert(is_ok(move));

      if (move == excludedMove)
          continue;

      // At root obey the "searchmoves" option and skip moves not listed in Root
      // Move List. As a consequence any illegal move is also skipped. In MultiPV
      // mode we also skip PV moves which have been already searched and those
      // of lower "TB rank" if we are in a TB root position.
      if (rootNode && !std::count(thisThread->rootMoves.begin() + thisThread->pvIdx,
                                  thisThread->rootMoves.begin() + thisThread->pvLast, move))
          continue;

      ss->moveCount = ++moveCount;
#ifdef PRINTCURRMOVE
      if (rootNode && thisThread == Threads.main() && Time.elapsed() > PV_MIN_ELAPSED)
          sync_cout << "info depth " << depth / ONE_PLY
                    << " currmove " << UCI::move(move, pos.is_chess960())
                    << " currmovenumber " << moveCount + thisThread->pvIdx << sync_endl;
#endif
      if (PvNode)
          (ss+1)->pv = nullptr;

      extension = DEPTH_ZERO;
      captureOrPromotion = pos.capture_or_promotion(move);
      movedPiece = pos.moved_piece(move);
      givesCheck = gives_check(pos, move);

      moveCountPruning =   depth < 16 * ONE_PLY
                        && moveCount >= FutilityMoveCounts[pos.variant()][improving][depth / ONE_PLY];

      // Step 13. Extensions (~70 Elo)

      // Singular extension search (~60 Elo). If all moves but one fail low on a
      // search of (alpha-s, beta-s), and just one fails high on (alpha, beta),
      // then that move is singular and should be extended. To verify this we do
      // a reduced search on all the other moves but the ttMove and if the
      // result is lower than ttValue minus a margin then we will extend the ttMove.
      if (    depth >= 8 * ONE_PLY
          &&  move == ttMove
          && !rootNode
          && !excludedMove // Avoid recursive singular search
          &&  ttValue != VALUE_NONE
          && (tte->bound() & BOUND_LOWER)
          &&  tte->depth() >= depth - 3 * ONE_PLY
          &&  pos.legal(move))
      {
          Value singularBeta = std::max(ttValue - 2 * depth / ONE_PLY, -VALUE_MATE);
          ss->excludedMove = move;
          value = search<NonPV>(pos, ss, singularBeta - 1, singularBeta, depth / 2, cutNode);
          ss->excludedMove = MOVE_NONE;

          if (value < singularBeta)
              extension = ONE_PLY;

          // Multi-cut pruning
          // Our ttMove is assumed to fail high, and now we failed high also on a reduced
          // search without the ttMove. So we assume this expected Cut-node is not singular,
          // that is multiple moves fail high, and we can prune the whole subtree by returning
          // the hard beta bound.
          else if (cutNode && singularBeta > beta)
              return beta;
      }
      else if (    givesCheck // Check extension (~2 Elo)
               &&  pos.see_ge(move))
          extension = ONE_PLY;
#ifdef ANTI
      else if (    pos.is_anti() // Capture extension (all moves are captures)
               && !moveCountPruning
               &&  pos.capture_count(move) == 1)
          extension = ONE_PLY;
#endif

      // Extension if castling
      else if (type_of(move) == CASTLING)
          extension = ONE_PLY;

      // Calculate new depth for this move
      newDepth = depth - ONE_PLY + extension;

      // Step 14. Pruning at shallow depth (~170 Elo)
      if (  !rootNode
#ifdef HORDE
          && (pos.is_horde() || pos.non_pawn_material(us))
#else
          && pos.non_pawn_material(us)
#endif
          && bestValue > VALUE_MATED_IN_MAX_PLY)
      {
          if (   !captureOrPromotion
              && !givesCheck
#ifdef ANTI
              && (!pos.is_anti() || !(pos.attackers_to(to_sq(move)) & pos.pieces(~pos.side_to_move())))
#endif
#ifdef LOSERS
              && (!pos.is_losers() || !(pos.attackers_to(to_sq(move)) & pos.pieces(~pos.side_to_move())))
#endif
              && !pos.advanced_pawn_push(move))
          {
              // Move count based pruning (~30 Elo)
              if (moveCountPruning)
              {
                  skipQuiets = true;
                  continue;
              }

              // Reduced depth of the next LMR search
              int lmrDepth = std::max(newDepth - reduction<PvNode>(improving, depth, moveCount), DEPTH_ZERO) / ONE_PLY;

              // Countermoves based pruning (~20 Elo)
              if (   lmrDepth < 3 + ((ss-1)->statScore > 0 || (ss-1)->moveCount == 1)
                  && (*contHist[0])[movedPiece][to_sq(move)] < CounterMovePruneThreshold
                  && (*contHist[1])[movedPiece][to_sq(move)] < CounterMovePruneThreshold)
                  continue;

              // Futility pruning: parent node (~2 Elo)
#ifdef LOSERS
              if (pos.is_losers()) {} else
#endif
#ifdef RACE
              if (pos.is_race()) {} else
#endif
              if (   lmrDepth < 7
                  && !inCheck
                  && ss->staticEval + FutilityMarginParent[pos.variant()][0] + FutilityMarginParent[pos.variant()][1] * lmrDepth <= alpha)
                  continue;

              // Prune moves with negative SEE (~10 Elo)
#ifdef ANTI
              if (pos.is_anti()) {} else
#endif
              if (!pos.see_ge(move, Value(-29 * lmrDepth * lmrDepth)))
                  continue;
          }
          else if (   !extension // (~20 Elo)
                   && !pos.see_ge(move, -PawnValueEg * (depth / ONE_PLY)))
                  continue;
      }

      // Speculative prefetch as early as possible
      prefetch(TT.first_entry(pos.key_after(move)));

      // Check for legality just before making the move
      if (!rootNode && !pos.legal(move))
      {
          ss->moveCount = --moveCount;
          continue;
      }

      // Update the current move (this must be done after singular extension search)
      ss->currentMove = move;
      ss->continuationHistory = &thisThread->continuationHistory[movedPiece][to_sq(move)];

      // Step 15. Make the move
      pos.do_move(move, st, givesCheck);

      // Step 16. Reduced depth search (LMR). If the move fails high it will be
      // re-searched at full depth.
      if (    depth >= 3 * ONE_PLY
          &&  moveCount > 1
          && (!captureOrPromotion || moveCountPruning))
      {
          Depth r = reduction<PvNode>(improving, depth, moveCount);

<<<<<<< HEAD
#ifdef ANTI
          if (pos.is_anti() && pos.can_capture())
              r -= r ? ONE_PLY : DEPTH_ZERO;
          else
#endif
=======
          // Decrease reduction if position is or has been on the PV
          if (pvHit)
              r -= ONE_PLY;

>>>>>>> 5446e6f4
          // Decrease reduction if opponent's move count is high (~10 Elo)
          if ((ss-1)->moveCount > 15)
              r -= ONE_PLY;

          if (!captureOrPromotion)
          {
              // Increase reduction if ttMove is a capture (~0 Elo)
              if (ttCapture)
                  r += ONE_PLY;

              // Increase reduction for cut nodes (~5 Elo)
              if (cutNode)
                  r += 2 * ONE_PLY;

              // Decrease reduction for moves that escape a capture. Filter out
              // castling moves, because they are coded as "king captures rook" and
              // hence break make_move(). (~5 Elo)
              else if (    type_of(move) == NORMAL
                       && !pos.see_ge(make_move(to_sq(move), from_sq(move))))
                  r -= 2 * ONE_PLY;

              ss->statScore =  thisThread->mainHistory[us][from_to(move)]
                             + (*contHist[0])[movedPiece][to_sq(move)]
                             + (*contHist[1])[movedPiece][to_sq(move)]
                             + (*contHist[3])[movedPiece][to_sq(move)]
                             - 4000;

              // Decrease/increase reduction by comparing opponent's stat score (~10 Elo)
              if (ss->statScore >= 0 && (ss-1)->statScore < 0)
                  r -= ONE_PLY;

              else if ((ss-1)->statScore >= 0 && ss->statScore < 0)
                  r += ONE_PLY;

              // Decrease/increase reduction for moves with a good/bad history (~30 Elo)
              r -= ss->statScore / 20000 * ONE_PLY;
          }

          Depth d = std::max(newDepth - std::max(r, DEPTH_ZERO), ONE_PLY);

          value = -search<NonPV>(pos, ss+1, -(alpha+1), -alpha, d, true);

          doFullDepthSearch = (value > alpha && d != newDepth);
      }
      else
          doFullDepthSearch = !PvNode || moveCount > 1;

      // Step 17. Full depth search when LMR is skipped or fails high
      if (doFullDepthSearch)
          value = -search<NonPV>(pos, ss+1, -(alpha+1), -alpha, newDepth, !cutNode);

      // For PV nodes only, do a full PV search on the first move or after a fail
      // high (in the latter case search only if value < beta), otherwise let the
      // parent node fail low with value <= alpha and try another move.
      if (PvNode && (moveCount == 1 || (value > alpha && (rootNode || value < beta))))
      {
          (ss+1)->pv = pv;
          (ss+1)->pv[0] = MOVE_NONE;

          value = -search<PV>(pos, ss+1, -beta, -alpha, newDepth, false);
      }

      // Step 18. Undo move
      pos.undo_move(move);

      assert(value > -VALUE_INFINITE && value < VALUE_INFINITE);

      // Step 19. Check for a new best move
      // Finished searching the move. If a stop occurred, the return value of
      // the search cannot be trusted, and we return immediately without
      // updating best move, PV and TT.
      if (Threads.stop.load(std::memory_order_relaxed))
          return VALUE_ZERO;

      if (rootNode)
      {
          RootMove& rm = *std::find(thisThread->rootMoves.begin(),
                                    thisThread->rootMoves.end(), move);

          // PV move or new best move?
          if (moveCount == 1 || value > alpha)
          {
              rm.score = value;
              rm.selDepth = thisThread->selDepth;
              rm.pv.resize(1);

              assert((ss+1)->pv);

              for (Move* m = (ss+1)->pv; *m != MOVE_NONE; ++m)
                  rm.pv.push_back(*m);

              // We record how often the best move has been changed in each
              // iteration. This information is used for time management: When
              // the best move changes frequently, we allocate some more time.
              if (moveCount > 1 && thisThread == Threads.main())
                  ++static_cast<MainThread*>(thisThread)->bestMoveChanges;
          }
          else
              // All other moves but the PV are set to the lowest value: this
              // is not a problem when sorting because the sort is stable and the
              // move position in the list is preserved - just the PV is pushed up.
              rm.score = -VALUE_INFINITE;
      }

      if (value > bestValue)
      {
          bestValue = value;

          if (value > alpha)
          {
              bestMove = move;

              if (PvNode && !rootNode) // Update pv even in fail-high case
                  update_pv(ss->pv, move, (ss+1)->pv);

              if (PvNode && value < beta) // Update alpha! Always alpha < beta
                  alpha = value;
              else
              {
                  assert(value >= beta); // Fail high
                  ss->statScore = 0;
                  break;
              }
          }
      }

      if (move != bestMove)
      {
          if (captureOrPromotion && captureCount < 32)
              capturesSearched[captureCount++] = move;

          else if (!captureOrPromotion && quietCount < 64)
              quietsSearched[quietCount++] = move;
      }
    }

    // The following condition would detect a stop only after move loop has been
    // completed. But in this case bestValue is valid because we have fully
    // searched our subtree, and we can anyhow save the result in TT.
    /*
       if (Threads.stop)
        return VALUE_DRAW;
    */

    // Step 20. Check for mate and stalemate
    // All legal moves have been searched and if there are no legal moves, it
    // must be a mate or a stalemate. If we are in a singular extension search then
    // return a fail low score.

    assert(moveCount || !inCheck || excludedMove || !MoveList<LEGAL>(pos).size());

    if (!moveCount)
    {
        assert(!pos.is_variant_end()); // was already checked
        bestValue =          excludedMove ? alpha
                   :              inCheck ? pos.checkmate_value(ss->ply)
                   :                        pos.stalemate_value(ss->ply, VALUE_DRAW);
    }
    else if (bestMove)
    {
        // Quiet best move: update move sorting heuristics
        if (!pos.capture_or_promotion(bestMove))
            update_quiet_stats(pos, ss, bestMove, quietsSearched, quietCount,
                               stat_bonus(depth + (bestValue > beta + PawnValueMg ? ONE_PLY : DEPTH_ZERO)));

        update_capture_stats(pos, bestMove, capturesSearched, captureCount, stat_bonus(depth + ONE_PLY));

        // Extra penalty for a quiet TT or main killer move in previous ply when it gets refuted
        if (   ((ss-1)->moveCount == 1 || ((ss-1)->currentMove == (ss-1)->killers[0]))
            && !pos.captured_piece())
                update_continuation_histories(ss-1, pos.piece_on(prevSq), prevSq, -stat_bonus(depth + ONE_PLY));

    }
    // Bonus for prior countermove that caused the fail low
    else if (   (depth >= 3 * ONE_PLY || PvNode)
             && !pos.captured_piece())
        update_continuation_histories(ss-1, pos.piece_on(prevSq), prevSq, stat_bonus(depth));

    if (PvNode)
        bestValue = std::min(bestValue, maxValue);

    if (!excludedMove)
        tte->save(posKey, value_to_tt(bestValue, ss->ply), pvHit,
                  bestValue >= beta ? BOUND_LOWER :
                  PvNode && bestMove ? BOUND_EXACT : BOUND_UPPER,
                  depth, bestMove, pureStaticEval);

    assert(bestValue > -VALUE_INFINITE && bestValue < VALUE_INFINITE);

    return bestValue;
  }


  // qsearch() is the quiescence search function, which is called by the main
  // search function with depth zero, or recursively with depth less than ONE_PLY.
  template <NodeType NT>
  Value qsearch(Position& pos, Stack* ss, Value alpha, Value beta, Depth depth) {

    constexpr bool PvNode = NT == PV;

    assert(alpha >= -VALUE_INFINITE && alpha < beta && beta <= VALUE_INFINITE);
    assert(PvNode || (alpha == beta - 1));
    assert(depth <= DEPTH_ZERO);
    assert(depth / ONE_PLY * ONE_PLY == depth);

    Move pv[MAX_PLY+1];
    StateInfo st;
    TTEntry* tte;
    Key posKey;
    Move ttMove, move, bestMove;
    Depth ttDepth;
    Value bestValue, value, ttValue, futilityValue, futilityBase, oldAlpha;
    bool ttHit, pvHit, inCheck, givesCheck, evasionPrunable;
    int moveCount;

    if (PvNode)
    {
        oldAlpha = alpha; // To flag BOUND_EXACT when eval above alpha and no available moves
        (ss+1)->pv = pv;
        ss->pv[0] = MOVE_NONE;
    }

    Thread* thisThread = pos.this_thread();
    (ss+1)->ply = ss->ply + 1;
    ss->currentMove = bestMove = MOVE_NONE;
    ss->continuationHistory = &thisThread->continuationHistory[NO_PIECE][0];
    inCheck = pos.checkers();
    moveCount = 0;

    if (pos.is_variant_end())
        return pos.variant_result(ss->ply, VALUE_DRAW);

    // Check for an immediate draw or maximum ply reached
    if (   pos.is_draw(ss->ply)
        || ss->ply >= MAX_PLY)
        return (ss->ply >= MAX_PLY && !inCheck) ? evaluate(pos) : VALUE_DRAW;

    assert(0 <= ss->ply && ss->ply < MAX_PLY);

    // Decide whether or not to include checks: this fixes also the type of
    // TT entry depth that we are going to use. Note that in qsearch we use
    // only two types of depth in TT: DEPTH_QS_CHECKS or DEPTH_QS_NO_CHECKS.
    ttDepth = inCheck || depth >= DEPTH_QS_CHECKS ? DEPTH_QS_CHECKS
                                                  : DEPTH_QS_NO_CHECKS;
    // Transposition table lookup
    posKey = pos.key();
    tte = TT.probe(posKey, ttHit);
    ttValue = ttHit ? value_from_tt(tte->value(), ss->ply) : VALUE_NONE;
    ttMove = ttHit ? tte->move() : MOVE_NONE;
    pvHit = ttHit && tte->pv_hit();

    if (  !PvNode
        && ttHit
        && tte->depth() >= ttDepth
        && ttValue != VALUE_NONE // Only in case of TT access race
        && (ttValue >= beta ? (tte->bound() & BOUND_LOWER)
                            : (tte->bound() & BOUND_UPPER)))
        return ttValue;

    // Evaluate the position statically
    if (inCheck)
    {
        ss->staticEval = VALUE_NONE;
        bestValue = futilityBase = -VALUE_INFINITE;
    }
    else
    {
        if (ttHit)
        {
            // Never assume anything on values stored in TT
            if ((ss->staticEval = bestValue = tte->eval()) == VALUE_NONE)
                ss->staticEval = bestValue = evaluate(pos);

            // Can ttValue be used as a better position evaluation?
            if (    ttValue != VALUE_NONE
                && (tte->bound() & (ttValue > bestValue ? BOUND_LOWER : BOUND_UPPER)))
                bestValue = ttValue;
        }
        else
            ss->staticEval = bestValue =
            (ss-1)->currentMove != MOVE_NULL ? evaluate(pos)
                                             : -(ss-1)->staticEval + 2 * Eval::Tempo[pos.variant()];

        // Stand pat. Return immediately if static value is at least beta
        if (bestValue >= beta)
        {
            if (!ttHit)
                tte->save(posKey, value_to_tt(bestValue, ss->ply), pvHit, BOUND_LOWER,
                          DEPTH_NONE, MOVE_NONE, ss->staticEval);

            return bestValue;
        }

        if (PvNode && bestValue > alpha)
            alpha = bestValue;

        futilityBase = bestValue + 128;
    }

    const PieceToHistory* contHist[] = { (ss-1)->continuationHistory, (ss-2)->continuationHistory, nullptr, (ss-4)->continuationHistory };

    // Initialize a MovePicker object for the current position, and prepare
    // to search the moves. Because the depth is <= 0 here, only captures,
    // queen promotions and checks (only if depth >= DEPTH_QS_CHECKS) will
    // be generated.
    MovePicker mp(pos, ttMove, depth, &thisThread->mainHistory,
                                      &thisThread->captureHistory,
                                      contHist,
                                      to_sq((ss-1)->currentMove));

    // Loop through the moves until no moves remain or a beta cutoff occurs
    while ((move = mp.next_move()) != MOVE_NONE)
    {
      assert(is_ok(move));

      givesCheck = gives_check(pos, move);

      moveCount++;

      // Futility pruning
      if (   !inCheck
          && !givesCheck
#ifdef EXTINCTION
          && !pos.is_extinction()
#endif
#ifdef RACE
          && !(pos.is_race() && type_of(pos.piece_on(from_sq(move))) == KING && rank_of(to_sq(move)) == RANK_8)
#endif
          &&  futilityBase > -VALUE_KNOWN_WIN
          && !pos.advanced_pawn_push(move))
      {
          assert(type_of(move) != ENPASSANT); // Due to !pos.advanced_pawn_push

#ifdef ATOMIC
          if (pos.is_atomic())
              futilityValue = futilityBase + pos.see<ATOMIC_VARIANT>(move);
          else
#endif
#ifdef CRAZYHOUSE
          if (pos.is_house())
              futilityValue = futilityBase + 2 * PieceValue[CRAZYHOUSE_VARIANT][EG][pos.piece_on(to_sq(move))];
          else
#endif
          futilityValue = futilityBase + PieceValue[pos.variant()][EG][pos.piece_on(to_sq(move))];

          if (futilityValue <= alpha)
          {
              bestValue = std::max(bestValue, futilityValue);
              continue;
          }

          if (futilityBase <= alpha && !pos.see_ge(move, VALUE_ZERO + 1))
          {
              bestValue = std::max(bestValue, futilityBase);
              continue;
          }
      }

      // Detect non-capture evasions that are candidates to be pruned
      evasionPrunable =    inCheck
                       &&  (depth != DEPTH_ZERO || moveCount > 2)
                       &&  bestValue > VALUE_MATED_IN_MAX_PLY
                       && !pos.capture(move);

      // Don't search moves with negative SEE values
      if (  (!inCheck || evasionPrunable)
          && !pos.see_ge(move))
          continue;

      // Speculative prefetch as early as possible
      prefetch(TT.first_entry(pos.key_after(move)));

      // Check for legality just before making the move
      if (!pos.legal(move))
      {
          moveCount--;
          continue;
      }

      ss->currentMove = move;
      ss->continuationHistory = &thisThread->continuationHistory[pos.moved_piece(move)][to_sq(move)];

      // Make and search the move
      pos.do_move(move, st, givesCheck);
      value = -qsearch<NT>(pos, ss+1, -beta, -alpha, depth - ONE_PLY);
      pos.undo_move(move);

      assert(value > -VALUE_INFINITE && value < VALUE_INFINITE);

      // Check for a new best move
      if (value > bestValue)
      {
          bestValue = value;

          if (value > alpha)
          {
              bestMove = move;

              if (PvNode) // Update pv even in fail-high case
                  update_pv(ss->pv, move, (ss+1)->pv);

              if (PvNode && value < beta) // Update alpha here!
                  alpha = value;
              else
                  break; // Fail high
          }
       }
    }

    // All legal moves have been searched. A special case: If we're in check
    // and no legal moves were found, it is checkmate.
    if (inCheck && bestValue == -VALUE_INFINITE)
        return pos.checkmate_value(ss->ply); // Plies to mate from the root

    tte->save(posKey, value_to_tt(bestValue, ss->ply), pvHit,
              bestValue >= beta ? BOUND_LOWER :
              PvNode && bestValue > oldAlpha  ? BOUND_EXACT : BOUND_UPPER,
              ttDepth, bestMove, ss->staticEval);

    assert(bestValue > -VALUE_INFINITE && bestValue < VALUE_INFINITE);

    return bestValue;
  }


  // value_to_tt() adjusts a mate score from "plies to mate from the root" to
  // "plies to mate from the current position". Non-mate scores are unchanged.
  // The function is called before storing a value in the transposition table.

  Value value_to_tt(Value v, int ply) {

    assert(v != VALUE_NONE);

    return  v >= VALUE_MATE_IN_MAX_PLY  ? v + ply
          : v <= VALUE_MATED_IN_MAX_PLY ? v - ply : v;
  }


  // value_from_tt() is the inverse of value_to_tt(): It adjusts a mate score
  // from the transposition table (which refers to the plies to mate/be mated
  // from current position) to "plies to mate/be mated from the root".

  Value value_from_tt(Value v, int ply) {

    return  v == VALUE_NONE             ? VALUE_NONE
          : v >= VALUE_MATE_IN_MAX_PLY  ? v - ply
          : v <= VALUE_MATED_IN_MAX_PLY ? v + ply : v;
  }


  // update_pv() adds current move and appends child pv[]

  void update_pv(Move* pv, Move move, Move* childPv) {

    for (*pv++ = move; childPv && *childPv != MOVE_NONE; )
        *pv++ = *childPv++;
    *pv = MOVE_NONE;
  }


  // update_continuation_histories() updates histories of the move pairs formed
  // by moves at ply -1, -2, and -4 with current move.

  void update_continuation_histories(Stack* ss, Piece pc, Square to, int bonus) {

    for (int i : {1, 2, 4})
        if (is_ok((ss-i)->currentMove))
            (*(ss-i)->continuationHistory)[pc][to] << bonus;
  }


  // update_capture_stats() updates move sorting heuristics when a new capture best move is found

  void update_capture_stats(const Position& pos, Move move,
                            Move* captures, int captureCount, int bonus) {

      CapturePieceToHistory& captureHistory =  pos.this_thread()->captureHistory;
      Piece moved_piece = pos.moved_piece(move);
      PieceType captured = type_of(pos.piece_on(to_sq(move)));

      if (pos.capture_or_promotion(move))
          captureHistory[moved_piece][to_sq(move)][captured] << bonus;

      // Decrease all the other played capture moves
      for (int i = 0; i < captureCount; ++i)
      {
          moved_piece = pos.moved_piece(captures[i]);
          captured = type_of(pos.piece_on(to_sq(captures[i])));
          captureHistory[moved_piece][to_sq(captures[i])][captured] << -bonus;
      }
  }


  // update_quiet_stats() updates move sorting heuristics when a new quiet best move is found

  void update_quiet_stats(const Position& pos, Stack* ss, Move move,
                          Move* quiets, int quietCount, int bonus) {

    if (ss->killers[0] != move)
    {
        ss->killers[1] = ss->killers[0];
        ss->killers[0] = move;
    }

    Color us = pos.side_to_move();
    Thread* thisThread = pos.this_thread();
    thisThread->mainHistory[us][from_to(move)] << bonus;
    update_continuation_histories(ss, pos.moved_piece(move), to_sq(move), bonus);

    if (is_ok((ss-1)->currentMove))
    {
        Square prevSq = to_sq((ss-1)->currentMove);
        thisThread->counterMoves[pos.piece_on(prevSq)][prevSq] = move;
    }

    // Decrease all the other played quiet moves
    for (int i = 0; i < quietCount; ++i)
    {
        thisThread->mainHistory[us][from_to(quiets[i])] << -bonus;
        update_continuation_histories(ss, pos.moved_piece(quiets[i]), to_sq(quiets[i]), -bonus);
    }
  }

  // When playing with strength handicap, choose best move among a set of RootMoves
  // using a statistical rule dependent on 'level'. Idea by Heinz van Saanen.

  Move Skill::pick_best(size_t multiPV) {

    const RootMoves& rootMoves = Threads.main()->rootMoves;
    static PRNG rng(now()); // PRNG sequence should be non-deterministic

    // RootMoves are already sorted by score in descending order
    Value topScore = rootMoves[0].score;
    int delta = std::min(topScore - rootMoves[multiPV - 1].score, PawnValueMg);
    int weakness = 125 - level * 9/4;
    int maxScore = -VALUE_INFINITE;

    // Choose best move. For each move score we add two terms, both dependent on
    // weakness. One is deterministic and bigger for weaker levels, and one is
    // random. Then we choose the move with the resulting highest score.
    for (size_t i = 0; i < multiPV; ++i)
    {
        // This is our magic formula
        int push = (  weakness * int(topScore - rootMoves[i].score)
                    + delta * (rng.rand<unsigned>() % weakness)) / 128;

        if (rootMoves[i].score + push >= maxScore)
        {
            maxScore = rootMoves[i].score + push;
            best = rootMoves[i].pv[0];
        }
    }

    return best;
  }

} // namespace

/// MainThread::check_time() is used to print debug info and, more importantly,
/// to detect when we are out of available time and thus stop the search.

void MainThread::check_time() {

  if (--callsCnt > 0)
      return;

  // When using nodes, ensure checking rate is not lower than 0.1% of nodes
  callsCnt = Limits.nodes ? std::min(1024, int(Limits.nodes / 1024)) : 1024;

  static TimePoint lastInfoTime = now();

  TimePoint elapsed = Time.elapsed();
  TimePoint tick = Limits.startTime + elapsed;

  if (tick - lastInfoTime >= 1000)
  {
      lastInfoTime = tick;
      dbg_print();
  }

  // We should not stop pondering until told so by the GUI
  if (Threads.ponder)
      return;

  if (   (Limits.use_time_management() && elapsed > Time.maximum() - 10)
      || (Limits.movetime && elapsed >= Limits.movetime)
      || (Limits.nodes && Threads.nodes_searched() >= (uint64_t)Limits.nodes))
      Threads.stop = true;
}


/// UCI::pv() formats PV information according to the UCI protocol. UCI requires
/// that all (if any) unsearched PV lines are sent using a previous search score.

string UCI::pv(const Position& pos, Depth depth, Value alpha, Value beta) {

  std::stringstream ss;
  TimePoint elapsed = Time.elapsed() + 1;
  const RootMoves& rootMoves = pos.this_thread()->rootMoves;
  size_t pvIdx = pos.this_thread()->pvIdx;
  size_t multiPV = std::min((size_t)Options["MultiPV"], rootMoves.size());
  uint64_t nodesSearched = Threads.nodes_searched();
  uint64_t tbHits = Threads.tb_hits() + (TB::RootInTB ? rootMoves.size() : 0);

  for (size_t i = 0; i < multiPV; ++i)
  {
      bool updated = (i <= pvIdx && rootMoves[i].score != -VALUE_INFINITE);

      if (depth == ONE_PLY && !updated)
          continue;

      Depth d = updated ? depth : depth - ONE_PLY;
      Value v = updated ? rootMoves[i].score : rootMoves[i].previousScore;

      bool tb = TB::RootInTB && abs(v) < VALUE_MATE - MAX_PLY;
      v = tb ? rootMoves[i].tbScore : v;

      if (ss.rdbuf()->in_avail()) // Not at first line
          ss << "\n";

      ss << "info"
         << " depth "    << d / ONE_PLY
         << " seldepth " << rootMoves[i].selDepth
         << " multipv "  << i + 1
         << " score "    << UCI::value(v);

      if (!tb && i == pvIdx)
          ss << (v >= beta ? " lowerbound" : v <= alpha ? " upperbound" : "");

      ss << " nodes "    << nodesSearched
         << " nps "      << nodesSearched * 1000 / elapsed;

      if (elapsed > 1000) // Earlier makes little sense
          ss << " hashfull " << TT.hashfull();

      ss << " tbhits "   << tbHits
         << " time "     << elapsed
         << " pv";

      for (Move m : rootMoves[i].pv)
          ss << " " << UCI::move(m, pos.is_chess960());
  }

  return ss.str();
}


/// RootMove::extract_ponder_from_tt() is called in case we have no ponder move
/// before exiting the search, for instance, in case we stop the search during a
/// fail high at root. We try hard to have a ponder move to return to the GUI,
/// otherwise in case of 'ponder on' we have nothing to think on.

bool RootMove::extract_ponder_from_tt(Position& pos) {

    StateInfo st;
    bool ttHit;

    assert(pv.size() == 1);
    if (pv[0] == MOVE_NONE) // Not pondering
        return false;

    if (pv[0] == MOVE_NONE)
        return false;

    pos.do_move(pv[0], st);
    TTEntry* tte = TT.probe(pos.key(), ttHit);

    if (ttHit)
    {
        Move m = tte->move(); // Local copy to be SMP safe
        if (MoveList<LEGAL>(pos).contains(m))
            pv.push_back(m);
    }

    pos.undo_move(pv[0]);
    return pv.size() > 1;
}

void Tablebases::rank_root_moves(Position& pos, Search::RootMoves& rootMoves) {

    RootInTB = false;
    UseRule50 = bool(Options["Syzygy50MoveRule"]);
    ProbeDepth = int(Options["SyzygyProbeDepth"]) * ONE_PLY;
    Cardinality = int(Options["SyzygyProbeLimit"]);
    bool dtz_available = true;

    // Tables with fewer pieces than SyzygyProbeLimit are searched with
    // ProbeDepth == DEPTH_ZERO
    if (Cardinality > MaxCardinality)
    {
        Cardinality = MaxCardinality;
        ProbeDepth = DEPTH_ZERO;
    }

    if (Cardinality >= popcount(pos.pieces()) && !pos.can_castle(ANY_CASTLING))
    {
        // Rank moves using DTZ tables
        RootInTB = root_probe(pos, rootMoves);

        if (!RootInTB)
        {
            // DTZ tables are missing; try to rank moves using WDL tables
            dtz_available = false;
            RootInTB = root_probe_wdl(pos, rootMoves);
        }
    }

    if (RootInTB)
    {
        // Sort moves according to TB rank
        std::sort(rootMoves.begin(), rootMoves.end(),
                  [](const RootMove &a, const RootMove &b) { return a.tbRank > b.tbRank; } );

        // Probe during search only if DTZ is not available and we are winning
        if (dtz_available || rootMoves[0].tbScore <= VALUE_DRAW)
            Cardinality = 0;
    }
    else
    {
        // Assign the same rank to all moves
        for (auto& m : rootMoves)
            m.tbRank = 0;
    }
}<|MERGE_RESOLUTION|>--- conflicted
+++ resolved
@@ -1316,19 +1316,16 @@
       {
           Depth r = reduction<PvNode>(improving, depth, moveCount);
 
-<<<<<<< HEAD
+          // Decrease reduction if position is or has been on the PV
+          if (pvHit)
+              r -= ONE_PLY;
+
+          // Decrease reduction if opponent's move count is high (~10 Elo)
 #ifdef ANTI
           if (pos.is_anti() && pos.can_capture())
               r -= r ? ONE_PLY : DEPTH_ZERO;
           else
 #endif
-=======
-          // Decrease reduction if position is or has been on the PV
-          if (pvHit)
-              r -= ONE_PLY;
-
->>>>>>> 5446e6f4
-          // Decrease reduction if opponent's move count is high (~10 Elo)
           if ((ss-1)->moveCount > 15)
               r -= ONE_PLY;
 
