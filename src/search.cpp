--- conflicted
+++ resolved
@@ -1423,23 +1423,16 @@
       pos.do_move(move, st, givesCheck);
 
       // Step 16. Reduced depth search (LMR). If the move fails high it will be
-<<<<<<< HEAD
       // re-searched at full depth..
 #ifdef Add_Features
         if (    !bruteForce && depth >= 3 * ONE_PLY
 #else
         if (    depth >= 3 * ONE_PLY
 #endif
-                &&  moveCount > 1
-                && (!captureOrPromotion || moveCountPruning))
-=======
-      // re-searched at full depth.
-      if (    depth >= 3 * ONE_PLY
           &&  moveCount > 1
           && (  !captureOrPromotion
               || moveCountPruning
               || ss->staticEval + PieceValue[EG][pos.captured_piece()] <= alpha))
->>>>>>> b6d11028
       {
           Depth r = reduction<PvNode>(improving, depth, moveCount);
 
