--- conflicted
+++ resolved
@@ -53,7 +53,6 @@
   bool adaptive;
   bool ctempt;
   int defensive;
-  int offensive;
   int dct;
   int benchKnps;
 }
@@ -79,16 +78,8 @@
 
   // Different node types, used as a template parameter
   enum NodeType { NonPV, PV };
-<<<<<<< HEAD
-#if defined (Sullivan) || (Blau) || (Fortress)
-  constexpr uint64_t ttProgressWindow = 4096, ttProgressResolution = 1024;
-#endif
-=======
-
   constexpr uint64_t ttHitAverageWindow     = 4096;
   constexpr uint64_t ttHitAverageResolution = 1024;
-
->>>>>>> fe124896
   // Razor and futility margins
   constexpr int RazorMargin = 661;
   Value futility_margin(Depth d, bool improving) {
@@ -270,7 +261,7 @@
   1 Honey-XR7-1712  11/14/2019  1055   0.0   25   25   500  251.5  50.3  169  166  165  33.8  33.0  1053
   2 Honey-CCRL-1712 10/02/2019  1053   1.3   25   25   500  248.5  49.7  166  169  165  33.2  33.0  1055
   ---------------------------------------------------------------------------------------------------------*/
-	adaptive            = Options["Adaptive_Play"];
+    adaptive            = Options["Adaptive_Play"];
 #ifdef Weakfish
     weakFishSearch      = Options["WeakFish"];
 #endif
@@ -549,7 +540,7 @@
   double timeReduction = 1, totBestMoveChanges = 0;
   Color us = rootPos.side_to_move();
   ctempt= Options["Contempt"];
-  int defensive = -34 * (int(Options["Defensive"]));  //about 16 cp
+  defensive = -34 * (int(Options["Defensive"]));  //about 16 cp
 
 #ifdef Add_Features
   TB::SevenManProbe = Options["7 Man Probing"];
@@ -575,10 +566,10 @@
   // for match (TC 60+0.6) results spanning a wide range of k values.
 
   double floatLevel = Options["UCI_LimitStrength"] ?
-                      std::pow((Options["UCI_Elo"] - 1346.6) / 35.85, 1 / 0.806) :
-                      double(Options["Skill Level"]);
-	intLevel = clamp(int(floatLevel) +
-					 ((floatLevel - int(floatLevel)) * 1024 > rng.rand<unsigned>() % 1024  ? 1 : 0), 0, 40);
+                        clamp(std::pow((Options["UCI_Elo"] - 1346.6) / 143.4, 1 / 0.806), 0.0, 40.0) :
+                        double(Options["Skill Level"]);
+  int intLevel = int(floatLevel) +
+                 ((floatLevel - int(floatLevel)) * 1024 > rng.rand<unsigned>() % 1024  ? 1 : 0);
 #endif
 	Skill skill(intLevel);
 
@@ -590,18 +581,13 @@
   // use behind the scenes to retrieve a set of possible moves.
   if (skill.enabled())
       multiPV = std::max(multiPV, (size_t)4);
-  else
-      multiPV = std::min(multiPV, rootMoves.size());
-
-  int ct = int(ctempt) * (24 * PawnValueEg / 100); // From centipawns
-  //int ct = int(Options["Contempt"]) * PawnValueEg / 100; // From centipawns
+
+  multiPV = std::min(multiPV, rootMoves.size());
+
   multiPV = std::min(multiPV, rootMoves.size());
   ttHitAverage = ttHitAverageWindow * ttHitAverageResolution / 2;
 
-#if defined (Sullivan) || (Blau) || (Fortress)
-  ttProgress = (ttProgressWindow / 2) * ttProgressResolution;
-#endif
-
+int ct = int(ctempt) * (int(Options["Contempt_Value"]) * PawnValueEg / 100); // From centipawns
   // In analysis mode, adjust contempt in accordance with user preference
   if (Limits.infinite || Options["UCI_AnalyseMode"])
       ct =  Options["Analysis_Contempt"] == "Off"  ? 0
@@ -718,9 +704,7 @@
               }
               else
 			  {
-#ifndef Sullivan  // commit 8fec88347 Tweak Late Move Reduction at root
                   ++rootMoves[pvIdx].bestMoveCount;
-#endif
 				  break;
               }
               delta += delta / 4 + 5;
@@ -916,7 +900,8 @@
 	  ttMove =  rootNode ? thisThread->rootMoves[thisThread->pvIdx].pv[0]
 	  : ttHit    ? tte->move() : MOVE_NONE;
 	  ttPv = PvNode || (ttHit && tte->is_pv());
-      thisThread->ttProgress = (ttProgressWindow - 1) * thisThread->ttProgress / ttProgressWindow + ttProgressResolution * ttHit;
+      thisThread->ttHitAverage =   (ttHitAverageWindow - 1) * thisThread->ttHitAverage / ttHitAverageWindow
+                               + ttHitAverageResolution * ttHit;
 #endif
     if (!rootNode)
     {
@@ -1003,18 +988,11 @@
             : ttHit    ? tte->move() : MOVE_NONE;
 
     ttPv = PvNode || (ttHit && tte->is_pv());
-<<<<<<< HEAD
-#if defined (Sullivan) || (Blau)
-    // ttProgress can be used to approximate the running average of ttHit
-    thisThread->ttProgress = (ttProgressWindow - 1) * thisThread->ttProgress / ttProgressWindow + ttProgressResolution * ttHit;
-#endif
-#endif
-=======
+
     // thisThread->ttHitAverage can be used to approximate the running average of ttHit
     thisThread->ttHitAverage =   (ttHitAverageWindow - 1) * thisThread->ttHitAverage / ttHitAverageWindow
                                 + ttHitAverageResolution * ttHit;
->>>>>>> fe124896
-
+#endif
     // At non-PV nodes we check for an early TT cutoff
     if (  !PvNode
         && ttHit
@@ -1391,9 +1369,8 @@
 				if (!pos.see_ge(move, Value(-(31 - std::min(lmrDepth, 18)) * lmrDepth * lmrDepth)))
 					continue;
 			}
-			else if (  !(givesCheck && extension)
-					 && !pos.see_ge(move, Value(-199) * depth)) // (~20 Elo)
-				continue;
+			else if (!pos.see_ge(move, Value(-199) * depth)) // (~20 Elo)
+                  continue;
 		}
 
       // Step 14. Extensions (~70 Elo)
@@ -1449,8 +1426,7 @@
 #if defined (Sullivan) || (Blau) || (Fortress)
 
        else if (    givesCheck
-               && (pos.is_discovery_check_on_king(~us, move) || pos.see_ge(move))
-               && ++thisThread->extension < thisThread->nodes.load(std::memory_order_relaxed) /4) //MichaelB7
+               && (pos.is_discovery_check_on_king(~us, move) || pos.see_ge(move)))
 		  extension = 1;
 
      // MichaelB7 Passed pawn extension
@@ -1482,6 +1458,8 @@
 
       // Speculative prefetch as early as possible
       prefetch(TT.first_entry(pos.key_after(move)));
+
+      // Check for legality just before making the move
       if (!rootNode && !pos.legal(move))
       {
           ss->moveCount = --moveCount;
@@ -1507,31 +1485,19 @@
 #ifdef Fortress
           &&  !gameCycle
 #endif
-#ifdef Sullivan
-          &&  moveCount > 1 + 3 * rootNode
-#else  // commit 8fec88347 Tweak Late Move Reduction at root by @locutus2
           &&  moveCount > 1 + 2 * rootNode
           && (!rootNode || thisThread->best_move_count(move) == 0)
-#endif
           && (  !captureOrPromotion
               || moveCountPruning
               || ss->staticEval + PieceValue[EG][pos.captured_piece()] <= alpha
               || cutNode))
       {
           Depth r = reduction(improving, depth, moveCount);
-<<<<<<< HEAD
-#if defined (Sullivan) || (Blau) || (Fortress)
-		  // Decrease reduction if the ttHit running average is large
-		  if (thisThread->ttProgress > 544 * ttProgressResolution * ttProgressWindow / 1024)
-			  r--;
-#endif
-=======
 
           // Decrease reduction if the ttHit running average is large
           if (thisThread->ttHitAverage > 544 * ttHitAverageResolution * ttHitAverageWindow / 1024)
               r--;
 
->>>>>>> fe124896
           // Reduction if other threads are searching this position.
           if (th.marked())
               r++;
@@ -1743,7 +1709,6 @@
 #else
                   depth, bestMove, ss->staticEval);
 #endif
-    assert(bestValue > -VALUE_INFINITE && bestValue < VALUE_INFINITE);
 			
     assert(bestValue > -VALUE_INFINITE && bestValue < VALUE_INFINITE);
 
