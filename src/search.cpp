/*
  Honey, a UCI chess playing engine derived from Stockfish and Glaurung 2.1
  Copyright (C) 2004-2008 Tord Romstad (Glaurung author)
  Copyright (C) 2008-2015 Marco Costalba, Joona Kiiski, Tord Romstad (Stockfish Authors)
  Copyright (C) 2015-2016 Marco Costalba, Joona Kiiski, Gary Linscott, Tord Romstad (Stockfish Authors)
  Copyright (C) 2017-2020 Michael Byrne, Marco Costalba, Joona Kiiski, Gary Linscott, Tord Romstad (Honey Authors)

  Honey is free software: you can redistribute it and/or modify
  it under the terms of the GNU General Public License as published by
  the Free Software Foundation, either version 3 of the License, or
  (at your option) any later version.

  Honey is distributed in the hope that it will be useful,
  but WITHOUT ANY WARRANTY; without even the implied warranty of
  MERCHANTABILITY or FITNESS FOR A PARTICULAR PURPOSE.  See the
  GNU General Public License for more details.

 You should have received a copy of the GNU General Public License
 along with this program.  If not, see <http://www.gnu.org/licenses/>.
*/

#include <algorithm>
#include <cassert>
#include <cmath>
#include <cstring>   // For std::memset
#include <iostream>
#include <sstream>

#include <fstream>
#include <unistd.h> //for sleep //MichaelB7
#include "evaluate.h"
#include "misc.h"
#include "movegen.h"
#include "movepick.h"
#include "position.h"
#include "search.h"
#include "thread.h"
#include "timeman.h"
#include "tt.h"
#include "uci.h"
#include "syzygy/tbprobe.h"
#include "polybook.h" // Cerebellum

namespace Search {

  LimitsType Limits;

  bool adaptive;
  bool ctempt;
  bool defensive;
  bool dpa;
#ifdef Weakfish
  bool weakFish = true;
  int  weakLevel;
#endif
  bool profound=false;
  int benchKnps;
  int dct;

  int defensive_v = 0;
  int mpv;
  int proValue;
  int profound_v;
}

namespace Tablebases {

  int Cardinality;
  bool RootInTB;
  bool UseRule50;
  Depth ProbeDepth;
}

namespace TB = Tablebases;

using std::string;
using Eval::evaluate;
using namespace Search;

namespace {

  // Different node types, used as a template parameter
  enum NodeType { NonPV, PV };
#ifndef Noir
  constexpr uint64_t TtHitAverageWindow     = 4096;
  constexpr uint64_t TtHitAverageResolution = 1024;
#else
  constexpr uint64_t ttHitAverageWindow     = 4096;
  constexpr uint64_t ttHitAverageResolution = 1024;
#endif
  // Razor and futility margins
#ifndef Noir
  constexpr int RazorMargin = 527;
#endif
#ifndef Weakfish
  Value futility_margin(Depth d, bool improving) {
    return Value(227 * (d - improving));
  }
#endif
  // Reductions lookup table, initialized at startup
  int Reductions[MAX_MOVES]; // [depth or moveNumber]

  Depth reduction(bool i, Depth d, int mn) {
    int r = Reductions[d] * Reductions[mn];
    return (r + 570) / 1024 + (!i && r > 1018);
  }

  constexpr int futility_move_count(bool improving, Depth depth) {
      return (3 + depth * depth) / (2 - improving);
  }

  // History and stats update bonus, based on depth
  int stat_bonus(Depth d) {
    return d > 15 ? 27 : 17 * d * d + 133 * d - 134;
  }
#ifndef Noir
  // Add a small random component to draw evaluations to avoid 3fold-blindness
  Value value_draw(Thread* thisThread) {
    return VALUE_DRAW + Value(2 * (thisThread->nodes & 1) - 1);
  }

#endif


  // Skill structure is used to implement strength limit
  struct Skill {
    explicit Skill(int l) : level(l) {}
    bool enabled() const { return level < 40; }
    bool time_to_pick(Depth depth) const { return depth == 1 + level; }
    Move pick_best(size_t multiPV);

    int level;
    Move best = MOVE_NONE;
  };

bool  fide, jekyll, minOutput, uci_sleep;
bool limitStrength = false;
int  intLevel = 40, tactical, uci_elo = 0;

  // Breadcrumbs are used to mark nodes as being searched by a given thread
  struct Breadcrumb {
    std::atomic<Thread*> thread;
    std::atomic<Key> key;
  };
  std::array<Breadcrumb, 1024> breadcrumbs;

  // ThreadHolding structure keeps track of which thread left breadcrumbs at the given
  // node for potential reductions. A free node will be marked upon entering the moves
  // loop by the constructor, and unmarked upon leaving that loop by the destructor.
  struct ThreadHolding {
    explicit ThreadHolding(Thread* thisThread, Key posKey, int ply) {
       location = ply < 8 ? &breadcrumbs[posKey & (breadcrumbs.size() - 1)] : nullptr;
       otherThread = false;
       owning = false;
       if (location)
       {
          // See if another already marked this location, if not, mark it ourselves
          Thread* tmp = (*location).thread.load(std::memory_order_relaxed);
          if (tmp == nullptr)
          {
              (*location).thread.store(thisThread, std::memory_order_relaxed);
              (*location).key.store(posKey, std::memory_order_relaxed);
              owning = true;
          }
          else if (   tmp != thisThread
                   && (*location).key.load(std::memory_order_relaxed) == posKey)
              otherThread = true;
       }
    }

    ~ThreadHolding() {
       if (owning) // Free the marked location
           (*location).thread.store(nullptr, std::memory_order_relaxed);
    }

    bool marked() { return otherThread; }

    private:
    Breadcrumb* location;
    bool otherThread, owning;
  };

  template <NodeType NT>
  Value search(Position& pos, Stack* ss, Value alpha, Value beta, Depth depth, bool cutNode);

  template <NodeType NT>
  Value qsearch(Position& pos, Stack* ss, Value alpha, Value beta, Depth depth = 0);

  Value value_to_tt(Value v, int ply);
  Value value_from_tt(Value v, int ply, int r50c);
  void update_pv(Move* pv, Move move, Move* childPv);
  void update_continuation_histories(Stack* ss, Piece pc, Square to, int bonus);
  void update_quiet_stats(const Position& pos, Stack* ss, Move move, int bonus, int depth);
  void update_all_stats(const Position& pos, Stack* ss, Move bestMove, Value bestValue, Value beta, Square prevSq,
                        Move* quietsSearched, int quietCount, Move* capturesSearched, int captureCount, Depth depth);

  // perft() is our utility to verify move generation. All the leaf nodes up
  // to the given depth are generated and counted, and the sum is returned.
  template<bool Root>
  uint64_t perft(Position& pos, Depth depth) {

    StateInfo st;
    uint64_t cnt, nodes = 0;
    const bool leaf = (depth == 2);

    for (const auto& m : MoveList<LEGAL>(pos))
    {
        if (Root && depth <= 1)
            cnt = 1, nodes++;
        else
        {
            pos.do_move(m, st);
            cnt = leaf ? MoveList<LEGAL>(pos).size() : perft<false>(pos, depth - 1);
            nodes += cnt;
            pos.undo_move(m);
        }
        if (Root)
            sync_cout << UCI::move(m, pos.is_chess960()) << ": " << cnt << sync_endl;
    }
    return nodes;
  }

} // namespace


/// Search::init() is called at startup to initialize various lookup tables

void Search::init() {

  for (int i = 1; i < MAX_MOVES; ++i)
      Reductions[i] = int((24.8 + std::log(Threads.size())) * std::log(i));
}


/// Search::clear() resets search state to its initial value

void Search::clear() {

  Threads.main()->wait_for_search_finished();

  Time.availableNodes = 0;
  TT.clear();
  Threads.clear();
  Tablebases::init(Options["SyzygyPath"]); // Free mapped files
}


/// MainThread::search() is started when the program receives the UCI 'go'
/// command. It searches from the root position and outputs the "bestmove".

void MainThread::search() {

  if (Limits.perft)
  {
      nodes = perft<true>(rootPos, Limits.perft);
      sync_cout << "\nNodes searched: " << nodes << "\n" << sync_endl;
      return;
  }
#ifdef Weakfish
    ponder = false;
#endif
    PRNG rng(now());
    int shallow_adjust = 35; //to roughly anchor 1712 rating to CCRL Shallow  2.0 rating of 1712

    adaptive            = Options["Adaptive_Play"];
    defensive           = Options["Defensive"];
    fide                = Options["FIDE_Ratings"];
    jekyll              = Options["Variety"];
    minOutput           = Options["Min Output"];
    tactical            = Options["Tactical"];
    uci_elo             = Options["Engine_Elo"];
    uci_sleep           = Options["Slow Play"];
    proValue            = Options["Pro Value"];
    profound            = Options["Pro Analysis"];
    dpa                 = Options["Deep Pro Analysis"];
    mpv                 = Options["MultiPV"];
#ifdef Weakfish
    weakLevel           = Options["Level"] - 1 ;
#endif

  Color us = rootPos.side_to_move();
  Time.init(Limits, us, rootPos.game_ply());
  TT.new_search();
#ifndef Noir
  if (rootMoves.empty())
  {
      rootMoves.emplace_back(MOVE_NONE);
      sync_cout << "info depth 0 score "
                << UCI::value(rootPos.checkers() ? -VALUE_MATE : VALUE_DRAW)
                << sync_endl;
  }
#else
   if (rootMoves.empty())
   {
       rootMoves.emplace_back(MOVE_NONE);
       sync_cout << "info depth 0 score "
                 << UCI::value(rootPos.checkers() ? -VALUE_MATE, -VALUE_MATE : VALUE_DRAW, VALUE_DRAW)
                 << sync_endl;
   }
#endif
  else
  {

      Move bookMove = MOVE_NONE;

      if (bool(Options["Use_Book_1"]) && !Limits.infinite && !Limits.mate)
          bookMove = polybook1.probe(rootPos);
      if (bool(Options["Use_Book_2"]) && !bookMove && !Limits.infinite && !Limits.mate)
          bookMove = polybook2.probe(rootPos);
      if (bool(Options["Use_Book_3"]) && !bookMove && !Limits.infinite && !Limits.mate)
          bookMove = polybook3.probe(rootPos);
      if (bool(Options["Use_Book_4"]) && !bookMove && !Limits.infinite && !Limits.mate)
          bookMove = polybook4.probe(rootPos);

      if (bookMove && std::count(rootMoves.begin(), rootMoves.end(), bookMove))
      {
          for (Thread* th : Threads)
              std::swap(th->rootMoves[0], *std::find(th->rootMoves.begin(), th->rootMoves.end(), bookMove));
      }
      else
      {
         if (Options["NPS_Level"])
         {
             benchKnps = 1000 * (Options["Bench_KNPS"]);
             sync_cout << "Bknps: " << benchKnps  << sync_endl;// for debug
             int nps = 64 * pow(1.1486, (Options["NPS_Level"] - 1 ));
             Limits.nodes = nps;
             Limits.nodes *= Time.optimum()/1000 + 1 ;
             std::this_thread::sleep_for (std::chrono::milliseconds(Time.optimum()) * double(1 - Limits.nodes/benchKnps));
         }
         else if (Options["UCI_LimitStrength"] && Options["Engine_Level"] == "None")
         {
             uci_elo = (Options["Engine_Elo"]);
             limitStrength = true;
             jekyll=true; //on with uci_elo, variety gets turned off with adaptive
             goto skipLevels;
         }
         if (Options["Engine_Level"] == "None")
         {
             limitStrength = false;
             goto skipLevels;
         }
         else
             {
              limitStrength = true;
              jekyll = true;
             }

         if (Options["Engine_Level"] == "World_Champion")
             uci_elo = 2900;
         else if (Options["Engine_Level"] == "Super_GM")
             uci_elo = 2800;
         else if (Options["Engine_Level"] == "GM")
             uci_elo = 2650;
         else if (Options["Engine_Level"] == "Deep_Thought")
             uci_elo = 2500;
         else if (Options["Engine_Level"] == "SIM")
             uci_elo = 2400;
		 else if (Options["Engine_Level"] == "IM")
             uci_elo = 2300;
         else if (Options["Engine_Level"] == "Cray_Blitz")
             uci_elo = 2200;
         else if (Options["Engine_Level"] == "Master")
             uci_elo = 2100;
         else if (Options["Engine_Level"] == "Expert")
             uci_elo = 1950;
         else if (Options["Engine_Level"] == "Class_A")
             uci_elo = 1800;
         else if (Options["Engine_Level"] == "Class_B")
             uci_elo = 1650;
         else if (Options["Engine_Level"] == "Class_C")
             uci_elo = 1500;
         else if (Options["Engine_Level"] == "Class_D")
             uci_elo = 1350;
         else if (Options["Engine_Level"] == "Boris")
             uci_elo = 1200;
         else if (Options["Engine_Level"] == "Novice")
             uci_elo = 1000;
skipLevels:
#ifdef Weakfish
         if (limitStrength || weakFish)
#else
         if (limitStrength)
#endif
         {  //note varietry strength is capped around ~2150-2200 due to its robustness
             benchKnps = 1000 * (Options["Bench_KNPS"]);
#ifdef Weakfish
            jekyll = true;
             weakLevel = 100 * weakLevel;
             if (weakFish) uci_elo = 1000 + weakLevel;
#endif
             int random = (rand() % 20 - 10);
             uci_elo = uci_elo + random + shallow_adjust;
             //sync_cout << "Elo " << uci_elo << sync_endl;// for debug

             int ccrlELo = uci_elo;
             if (fide)
                 uci_elo = (((uci_elo * 10) / 7) - 1200);  //shallow adj was only required to get CCRL rating correct
             uci_elo += 200; //  to offset Elo loss with variety
             uci_elo = std::min(uci_elo, 3200);
             int NodesToSearch  =  pow(1.00382, (uci_elo - 999)) * 48;
             //sync_cout << "Nodes To Search: " << NodesToSearch << sync_endl;//for debug
             Limits.nodes = NodesToSearch;
             Limits.nodes = (Limits.nodes * Time.optimum()/1000);
             Limits.nodes = Utility::clamp(Limits.nodes, (int64_t) 48,Limits.nodes);
             int sleepTime = Time.optimum() * double(1 - Limits.nodes/benchKnps);
             //int sleepValue = Time.optimum() * double(1 - Limits.nodes/benchKnps);
             //sync_cout << "Sleep time: " << sleepValue << sync_endl;//for debug
             //sync_cout << "Limit Nodes: " <<  Limits.nodes << sync_endl;//for debug
#ifdef Weakfish
             if (uci_sleep || weakFish)
#else
             if (uci_sleep)
#endif
                 {
                   sync_cout <<FontColor::engine << sync_endl;
                   sync_cout <<  " info game slowed down to avoid instant move: " << sleepTime << " milliseconds\n" << sync_endl;// for debug
                   sync_cout << FontColor::reset << sync_endl;
                   std::this_thread::sleep_for (std::chrono::milliseconds(Time.optimum()) * double(1 - Limits.nodes/benchKnps));
                 }
             uci_elo =  ccrlELo - shallow_adjust;
         }

      if (mpv > 1)
          profound = false;

      if (!tactical && profound)

      {

          if (proValue && !dpa)
               profound_v = proValue * (std::max(Time.optimum(),Limits.movetime));
          else if (dpa)
              {
                profound_v = proValue * 900000;
                //std::cerr << "\nPro Analysis value2: " << profound_v << "\n" << sync_endl; //debug
              }
          //std::cerr << "\nPro Analysis value: " << profound_v << "\n" << sync_endl; //debug
        }

      Threads.start_searching(); // start non-main threads
      Thread::search();          // main thread start searching
      }
  }

  // When we reach the maximum depth, we can arrive here without a raise of
  // Threads.stop. However, if we are pondering or in an infinite search,
  // the UCI protocol states that we shouldn't print the best move before the
  // GUI sends a "stop" or "ponderhit" command. We therefore simply wait here
  // until the GUI sends one of those commands.

  while (!Threads.stop && (ponder || Limits.infinite))
  {} // Busy wait for a stop or a ponder reset

  // Stop the threads if not already stopped (also raise the stop if
  // "ponderhit" just reset Threads.ponder).
  Threads.stop = true;

  // Wait until all threads have finished
  Threads.wait_for_search_finished();

  // When playing in 'nodes as time' mode, subtract the searched nodes from
  // the available ones before exiting.
  if (Limits.npmsec)
      Time.availableNodes += Limits.inc[us] - Threads.nodes_searched();

  Thread* bestThread = this;

  if (   int(Options["MultiPV"]) == 1
      && !Limits.depth
      && !(Skill(Options["Skill Level"]).enabled() || (Options["UCI_LimitStrength"]) || limitStrength)
      && rootMoves[0].pv[0] != MOVE_NONE)
      bestThread = Threads.get_best_thread();

  bestPreviousScore = bestThread->rootMoves[0].score;

  // Send again PV info if we have a new best thread

  if (bestThread != this || Skill(Options["Skill Level"]).enabled())
      sync_cout << UCI::pv(bestThread->rootPos, bestThread->completedDepth, -VALUE_INFINITE, VALUE_INFINITE) << sync_endl;


  if  (adaptive ) //mutually exclusive with variety
  {

	  jekyll = false;

      size_t i = 0;
      if ( bestPreviousScore >= -PawnValueMg && bestPreviousScore <= PawnValueMg * 4 )
      {
          while (i+1 < rootMoves.size() && bestThread->rootMoves[i+1].score > bestPreviousScore)
          ++i;
          bestPreviousScore = bestThread->rootMoves[i].score;
          sync_cout << FontColor::engine << UCI::pv(bestThread->rootPos, bestThread->completedDepth, -VALUE_INFINITE, VALUE_INFINITE) << FontColor::reset << sync_endl;
          sync_cout << "bestmove " << UCI::move(bestThread->rootMoves[i].pv[0], rootPos.is_chess960());
      }
      else if ( bestPreviousScore > PawnValueMg * 4  && bestPreviousScore <  PawnValueMg * 7 )
      {
          while (i+1 < rootMoves.size() && bestThread->rootMoves[i+1].score < bestPreviousScore
                && bestPreviousScore + PawnValueMg/2  > bestThread->rootMoves[i+1].score)
          {
              ++i;
              break;
          }
          bestPreviousScore = bestThread->rootMoves[i].score;
          while (i+1 < rootMoves.size() && bestThread->rootMoves[i+1].score > bestPreviousScore
                && bestPreviousScore + PawnValueMg/2  < bestThread->rootMoves[i+1].score)
          {
              ++i;
              bestPreviousScore = bestThread->rootMoves[i-1].score;

          }
          bestPreviousScore = bestThread->rootMoves[i].score;
          sync_cout << FontColor::engine << UCI::pv(bestThread->rootPos, bestThread->completedDepth, -VALUE_INFINITE, VALUE_INFINITE) << FontColor::reset << sync_endl;
          sync_cout << "bestmove " << UCI::move(bestThread->rootMoves[i].pv[0], rootPos.is_chess960());
      }
      else
      {
          sync_cout << "bestmove " << UCI::move(bestThread->rootMoves[0].pv[0], rootPos.is_chess960());
          if (bestThread->rootMoves[0].pv.size() > 1 || bestThread->rootMoves[0].extract_ponder_from_tt(rootPos))
              std::cout << " ponder " << UCI::move(bestThread->rootMoves[0].pv[1], rootPos.is_chess960());
      }
  }
  else
  {
  sync_cout << "bestmove " << UCI::move(bestThread->rootMoves[0].pv[0], rootPos.is_chess960());

  if (bestThread->rootMoves[0].pv.size() > 1 || bestThread->rootMoves[0].extract_ponder_from_tt(rootPos))
      std::cout << " ponder " << UCI::move(bestThread->rootMoves[0].pv[1], rootPos.is_chess960());
  }
  std::cout << sync_endl;
}


/// Thread::search() is the main iterative deepening loop. It calls search()
/// repeatedly with increasing depth until the allocated thinking time has been
/// consumed, the user stops the search, or the maximum search depth is reached.

void Thread::search() {

  // To allow access to (ss-7) up to (ss+2), the stack must be oversized.
  // The former is needed to allow update_continuation_histories(ss-1, ...),
  // which accesses its argument at ss-6, also near the root.
  // The latter is needed for statScores and killer initialization.
  Stack stack[MAX_PLY+10], *ss = stack+7;
  Move  pv[MAX_PLY+1];
  Value bestValue, alpha, beta, delta;
  Move  lastBestMove = MOVE_NONE;
  Depth lastBestMoveDepth = 0;
  MainThread* mainThread = (this == Threads.main() ? Threads.main() : nullptr);
  double timeReduction = 1, totBestMoveChanges = 0;
  Color us = rootPos.side_to_move();
  ctempt= Options["Contempt"];
  if (Options["Defensive"])
      defensive_v = -34;  //about 16 cp



  int iterIdx = 0;

  std::memset(ss-7, 0, 10 * sizeof(Stack));
  for (int i = 7; i > 0; i--)
      (ss-i)->continuationHistory = &this->continuationHistory[0][0][NO_PIECE][0]; // Use as a sentinel

  ss->pv = pv;

  bestValue = delta = alpha = -VALUE_INFINITE;
  beta = VALUE_INFINITE;

  if (mainThread)
  {
      if (mainThread->bestPreviousScore == VALUE_INFINITE)
          for (int i = 0; i < 4; ++i)
              mainThread->iterValue[i] = VALUE_ZERO;
      else
          for (int i = 0; i < 4; ++i)
              mainThread->iterValue[i] = mainThread->bestPreviousScore;
  }

  std::copy(&lowPlyHistory[2][0], &lowPlyHistory.back().back() + 1, &lowPlyHistory[0][0]);
  std::fill(&lowPlyHistory[MAX_LPH - 2][0], &lowPlyHistory.back().back() + 1, 0);

  size_t multiPV = size_t(Options["MultiPV"]);
#ifdef Weakfish
  if (weakFish)  multiPV = 1;
#endif
  PRNG rng(now());

  Skill skill(intLevel);
#ifdef Weakfish
if (!weakFish)
#endif
    if (tactical) {
      multiPV = pow(2, tactical);
      profound = false;}

  // When playing with strength handicap enable MultiPV search that we will
  // use behind the scenes to retrieve a set of possible moves.
  if (skill.enabled())
      multiPV = std::max(multiPV, (size_t)4);

  multiPV = std::min(multiPV, rootMoves.size());
#ifndef Noir
  ttHitAverage = TtHitAverageWindow * TtHitAverageResolution / 2;
#else
  ttHitAverage = ttHitAverageWindow * ttHitAverageResolution / 2;
#endif
  int ct = int(ctempt) * (int(Options["Contempt_Value"]) * PawnValueEg / 100); // From centipawns
  // In analysis mode, adjust contempt in accordance with user preference
  if (Limits.infinite || Options["AnalyseMode"])
      ct =  Options["Analysis_Contempt"] == "Off"  ? 0
          : Options["Analysis_Contempt"] == "Both" ? ct
          : Options["Analysis_Contempt"] == "White" && us == BLACK ? -ct
          : Options["Analysis_Contempt"] == "Black" && us == WHITE ? -ct
          : ct;

  // Evaluation score is from the white point of view
  contempt = (us == WHITE ?  make_score(ct, ct / 2)
                          : -make_score(ct, ct / 2));

  int searchAgainCounter = 0;

  // Iterative deepening loop until requested to stop or the target depth is reached
  while (   ++rootDepth < MAX_PLY
         && !Threads.stop
         && !(Limits.depth && mainThread && rootDepth > Limits.depth))
  {
      // Age out PV variability metric
      if (mainThread)
          totBestMoveChanges /= 2;

      // Save the last iteration's scores before first PV line is searched and
      // all the move scores except the (new) PV are set to -VALUE_INFINITE.
      for (RootMove& rm : rootMoves)
          rm.previousScore = rm.score;

      size_t pvFirst = 0;
      pvLast = 0;

      if (!Threads.increaseDepth)
         searchAgainCounter++;

      // MultiPV loop. We perform a full root search for each PV line

  profound_test = false;
   //std::cerr << "\nPro Analysis value test 2: " << profound_v << "\n" << sync_endl;//debug
    size_t multiPVStore = multiPV;
    if ( profound && !tactical && multiPV == 1 && profound_v )
    {

        if (Threads.nodes_searched() <= (uint64_t)profound_v)
          {
            profound_test = true;
            multiPV = std::min(8, int(rootMoves.size()));
          }

         else if (Threads.nodes_searched() > (uint64_t)profound_v)
          {
            profound_test = false;
            multiPV = multiPVStore;//Options["MultiPV"];
          }
      }

      for (pvIdx = 0; pvIdx < multiPV && !Threads.stop; ++pvIdx)
      {
          if (pvIdx == pvLast)
          {
              pvFirst = pvLast;
              for (pvLast++; pvLast < rootMoves.size(); pvLast++)
                  if (rootMoves[pvLast].tbRank != rootMoves[pvFirst].tbRank)
                      break;
          }

          // Reset UCI info selDepth for each depth and each PV line
          selDepth = 0;

          // Reset aspiration window starting size
          if (rootDepth >= 4)
          {
              Value prev = rootMoves[pvIdx].previousScore;

#if defined (Sullivan) || (Blau)
              delta = Value(18 + abs(prev) / 64);
#else
              delta = Value(19);
#endif
              alpha = std::max(prev - delta,-VALUE_INFINITE);
              beta  = std::min(prev + delta, VALUE_INFINITE);

              // Adjust contempt based on root move's bestPreviousScore (dynamic contempt)
              dct = ctempt * (ct + (110 - ct / 2) * prev / (abs(prev) + 140)) + defensive_v;

              contempt = (us == WHITE ?  make_score(dct, dct / 2)
                                      : -make_score(dct, dct / 2));
          }
#ifndef Noir  //Noir starts at line 2270
          // Start with a small aspiration window and, in the case of a fail
          // high/low, re-search with a bigger window until we don't fail
          // high/low anymore.
          int failedHighCnt = 0;
          while (true)
          {
              Depth adjustedDepth = std::max(1, rootDepth - failedHighCnt - searchAgainCounter);
              bestValue = ::search<PV>(rootPos, ss, alpha, beta, adjustedDepth, false);

              // Bring the best move to the front. It is critical that sorting
              // is done with a stable algorithm because all the values but the
              // first and eventually the new best one are set to -VALUE_INFINITE
              // and we want to keep the same order for all the moves except the
              // new PV that goes to the front. Note that in case of MultiPV
              // search the already searched PV lines are preserved.
              std::stable_sort(rootMoves.begin() + pvIdx, rootMoves.begin() + pvLast);

              // If search has been stopped, we break immediately. Sorting is
              // safe because RootMoves is still valid, although it refers to
              // the previous iteration.
              if (Threads.stop)
                  break;

              // When failing high/low give some update (without cluttering
              // the UI) before a re-search.
              if (
                  !minOutput &&  mainThread
                  && multiPV == 1
                  && (bestValue <= alpha || bestValue >= beta)
                  && Time.elapsed() > 5000)
                  sync_cout << UCI::pv(rootPos, rootDepth, alpha, beta) << sync_endl;

              // In case of failing low/high increase aspiration window and
              // re-search, otherwise exit the loop.
              if (bestValue <= alpha)
              {
                  beta = (alpha + beta) / 2;
                  alpha = std::max(bestValue - delta, -VALUE_INFINITE);

                  failedHighCnt = 0;
                  if (mainThread)
                      mainThread->stopOnPonderhit = false;
              }

              else if (bestValue >= beta)
              {
                  beta = std::min(bestValue + delta, VALUE_INFINITE);
//#if defined  (Stockfish) || (Noir)
                  ++failedHighCnt;
//#endif
              }
              else
              {
                  ++rootMoves[pvIdx].bestMoveCount;
                  break;
              }

              delta += delta / 4 + 5;

              assert(alpha >= -VALUE_INFINITE && beta <= VALUE_INFINITE);
          }

          // Sort the PV lines searched so far and update the GUI
          std::stable_sort(rootMoves.begin() + pvFirst, rootMoves.begin() + pvIdx + 1);

          if (    mainThread
              && (Threads.stop || pvIdx + 1 == multiPV || Time.elapsed() > 3000))
              sync_cout << UCI::pv(rootPos, rootDepth, alpha, beta) << sync_endl;
              //int dctcp = dct * 100/PawnValueEg; //for debug
              //sync_cout << "Contempt MG: " << dctcp  << sync_endl;// for debug
              //sync_cout << "Contempt EG: " << dctcp/2  << "\n" << sync_endl;// for debug
      }

      if (!Threads.stop)
          completedDepth = rootDepth;

      if (rootMoves[0].pv[0] != lastBestMove) {
         lastBestMove = rootMoves[0].pv[0];
         lastBestMoveDepth = rootDepth;
      }

      // Have we found a "mate in x"?
      if (   Limits.mate
          && bestValue >= VALUE_MATE_IN_MAX_PLY
          && VALUE_MATE - bestValue <= 2 * Limits.mate)
          Threads.stop = true;

      if (!mainThread)
          continue;

      if (Options["FastPlay"])
        {   if ( Time.elapsed() > Time.optimum() / 256
          && ( abs(bestValue) > 12300 ||  abs(bestValue) >= VALUE_MATE_IN_MAX_PLY ))
          Threads.stop = true;
        }

      // If skill level is enabled and time is up, pick a sub-optimal best move
      if (skill.enabled() && skill.time_to_pick(rootDepth))
          skill.pick_best(multiPV);

      // Do we have time for the next iteration? Can we stop searching now?
      if (    Limits.use_time_management()
          && !Threads.stop
          && !mainThread->stopOnPonderhit)
      {
          double fallingEval = (296 + 6 * (mainThread->bestPreviousScore - bestValue)
                                    + 6 * (mainThread->iterValue[iterIdx] - bestValue)) / 725.0;
          fallingEval = Utility::clamp(fallingEval, 0.5, 1.5);

          // If the bestMove is stable over several iterations, reduce time accordingly
          timeReduction = lastBestMoveDepth + 10 < completedDepth ? 1.92 : 0.95;
          double reduction = (1.47 + mainThread->previousTimeReduction) / (2.22 * timeReduction);

          // Use part of the gained time from a previous stable move for the current move
          for (Thread* th : Threads)
          {
              totBestMoveChanges += th->bestMoveChanges;
              th->bestMoveChanges = 0;
          }
          double bestMoveInstability = 1 + totBestMoveChanges / Threads.size();

          double totalTime = rootMoves.size() == 1 ? 0 :
                             Time.optimum() * fallingEval * reduction * bestMoveInstability;

          // Stop the search if we have exceeded the totalTime, at least 1ms search.
#ifdef Stockfish
          if (Time.elapsed() > totalTime)
#else
          if (Time.elapsed() > totalTime || rootMoves.size() == 1)
#endif
          {
              // If we are allowed to ponder do not stop the search now but
              // keep pondering until the GUI sends "ponderhit" or "stop".
              if (mainThread->ponder)
                  mainThread->stopOnPonderhit = true;
              else
                  Threads.stop = true;
          }
          else if (   Threads.increaseDepth
                   && !mainThread->ponder
                   && Time.elapsed() > totalTime * 0.56)
                   Threads.increaseDepth = false;
          else
                   Threads.increaseDepth = true;
      }

      mainThread->iterValue[iterIdx] = bestValue;
      iterIdx = (iterIdx + 1) & 3;
  }

  if (!mainThread)
      return;

  mainThread->previousTimeReduction = timeReduction;

  // If skill level is enabled, swap best PV line with the sub-optimal one
  if (skill.enabled())
      std::swap(rootMoves[0], *std::find(rootMoves.begin(), rootMoves.end(),
                skill.best ? skill.best : skill.pick_best(multiPV)));
}


namespace {
  // search<>() is the main search function for both PV and non-PV nodes

  template <NodeType NT>
  Value search(Position& pos, Stack* ss, Value alpha, Value beta, Depth depth, bool cutNode) {

    constexpr bool PvNode = NT == PV;
    const bool rootNode = PvNode && ss->ply == 0;

    // Check if we have an upcoming move which draws by repetition, or
    // if the opponent had an alternative move earlier to this position.
    if (   pos.rule50_count() >= 3
        && alpha < VALUE_DRAW
        && !rootNode
        && pos.has_game_cycle(ss->ply))
    {
        alpha = value_draw(pos.this_thread());
        if (alpha >= beta)
            return alpha;
    }

    // Dive into quiescence search when the depth reaches zero
    if (depth <= 0)
        return qsearch<NT>(pos, ss, alpha, beta);

    assert(-VALUE_INFINITE <= alpha && alpha < beta && beta <= VALUE_INFINITE);
    assert(PvNode || (alpha == beta - 1));
    assert(0 < depth && depth < MAX_PLY);
    assert(!(PvNode && cutNode));

    Move pv[MAX_PLY+1], capturesSearched[32], quietsSearched[64];
    StateInfo st;
    TTEntry* tte;
    Key posKey;
    Move ttMove, move, excludedMove, bestMove;
    Depth extension, newDepth;
    Value bestValue, value, ttValue, eval, maxValue, probcutBeta;
    bool ttHit, ttPv, formerPv, givesCheck, improving, didLMR, priorCapture;

#ifndef Blau
    bool captureOrPromotion, doFullDepthSearch, moveCountPruning, ttCapture, singularQuietLMR;
#else
    bool captureOrPromotion, doFullDepthSearch, moveCountPruning, ttCapture, singularQuietLMR, kingDanger;
#endif
    Piece movedPiece;
    int moveCount, captureCount, quietCount;
#ifdef Blau
    int rootDepth;
#endif
    // Step 1. Initialize node
    Thread* thisThread = pos.this_thread();
    ss->inCheck = pos.checkers();
    priorCapture = pos.captured_piece();
    Color us = pos.side_to_move();
#ifdef Blau
    kingDanger = false;
    rootDepth = thisThread->rootDepth;
#endif
    moveCount = captureCount = quietCount = ss->moveCount = 0;
    bestValue = -VALUE_INFINITE;
    maxValue = VALUE_INFINITE;
    // Check for the available remaining time
    if (thisThread == Threads.main())
        static_cast<MainThread*>(thisThread)->check_time();
    // Used to send selDepth info to GUI (selDepth counts from 1, ply from 0)
    if (PvNode && thisThread->selDepth < ss->ply + 1)
        thisThread->selDepth = ss->ply + 1;

    if (!rootNode)
    {
        // Step 2. Check for aborted search and immediate draw
        if (   Threads.stop.load(std::memory_order_relaxed)
            || pos.is_draw(ss->ply)
            || ss->ply >= MAX_PLY)
            return (ss->ply >= MAX_PLY && !ss->inCheck) ? evaluate(pos)
                                                        : value_draw(pos.this_thread());

        // Step 3. Mate distance pruning. Even if we mate at the next move our score
        // would be at best mate_in(ss->ply+1), but if alpha is already bigger because
        // a shorter mate was found upward in the tree then there is no need to search
        // because we will never beat the current alpha. Same logic but with reversed
        // signs applies also in the opposite condition of being mated instead of giving
        // mate. In this case return a fail-high score.
        alpha = std::max(mated_in(ss->ply), alpha);
        beta = std::min(mate_in(ss->ply+1), beta);
        if (alpha >= beta)
            return alpha;
    }

    assert(0 <= ss->ply && ss->ply < MAX_PLY);

    (ss+1)->ply = ss->ply + 1;
    (ss+1)->excludedMove = bestMove = MOVE_NONE;
    (ss+2)->killers[0] = (ss+2)->killers[1] = MOVE_NONE;
    Square prevSq = to_sq((ss-1)->currentMove);

    // Initialize statScore to zero for the grandchildren of the current position.
    // So statScore is shared between all grandchildren and only the first grandchild
    // starts with statScore = 0. Later grandchildren start with the last calculated
    // statScore of the previous grandchild. This influences the reduction rules in
    // LMR which are based on the statScore of parent position.
    if (rootNode)
        (ss+4)->statScore = 0;
    else
        (ss+2)->statScore = 0;

    // Step 4. Transposition table lookup. We don't want the score of a partial
    // search to overwrite a previous full search TT value, so we use a different
    // position key in case of an excluded move.
    excludedMove = ss->excludedMove;
    posKey = excludedMove == MOVE_NONE ? pos.key() : pos.key() ^ make_key(excludedMove);
    tte = TT.probe(posKey, ttHit);
    ttValue = ttHit ? value_from_tt(tte->value(), ss->ply, pos.rule50_count()) : VALUE_NONE;
    ttMove =  rootNode ? thisThread->rootMoves[thisThread->pvIdx].pv[0]
            : ttHit    ? tte->move() : MOVE_NONE;
    ttPv = PvNode || (ttHit && tte->is_pv());
    formerPv = ttPv && !PvNode;

    if (   ttPv
        && depth > 12
        && ss->ply - 1 < MAX_LPH
        && !priorCapture
        && is_ok((ss-1)->currentMove))
        thisThread->lowPlyHistory[ss->ply - 1][from_to((ss-1)->currentMove)] << stat_bonus(depth - 5);

    // thisThread->ttHitAverage can be used to approximate the running average of ttHit
    thisThread->ttHitAverage =   (TtHitAverageWindow - 1) * thisThread->ttHitAverage / TtHitAverageWindow
                                + TtHitAverageResolution * ttHit;

    // At non-PV nodes we check for an early TT cutoff
    if (  !PvNode
        && ttHit
        && tte->depth() >= depth
        && ttValue != VALUE_NONE // Possible in case of TT access race
        && (ttValue >= beta ? (tte->bound() & BOUND_LOWER)
                            : (tte->bound() & BOUND_UPPER)))
    {
        // If ttMove is quiet, update move sorting heuristics on TT hit
        if (ttMove)
        {
            if (ttValue >= beta)
            {
                if (!pos.capture_or_promotion(ttMove))
                    update_quiet_stats(pos, ss, ttMove, stat_bonus(depth), depth);

                // Extra penalty for early quiet moves of the previous ply
                if ((ss-1)->moveCount <= 2 && !priorCapture)
                    update_continuation_histories(ss-1, pos.piece_on(prevSq), prevSq, -stat_bonus(depth + 1));
            }
            // Penalty for a quiet ttMove that fails low
            else if (!pos.capture_or_promotion(ttMove))
            {
                int penalty = -stat_bonus(depth);
                thisThread->mainHistory[us][from_to(ttMove)] << penalty;
                update_continuation_histories(ss, pos.moved_piece(ttMove), to_sq(ttMove), penalty);
            }
        }

        if (pos.rule50_count() < 90)
            return ttValue;
    }

    // Step 5. Tablebases probe
    if (!rootNode && TB::Cardinality)
    {
        int piecesCount = pos.count<ALL_PIECES>();

        if (    piecesCount <= TB::Cardinality
            && (piecesCount <  TB::Cardinality || depth >= TB::ProbeDepth)
            &&  pos.rule50_count() == 0
            && !pos.can_castle(ANY_CASTLING))
        {
            TB::ProbeState err;
            TB::WDLScore wdl = Tablebases::probe_wdl(pos, &err);

            // Force check of time on the next occasion
            if (thisThread == Threads.main())
                static_cast<MainThread*>(thisThread)->callsCnt = 0;

            if (err != TB::ProbeState::FAIL)
            {
                thisThread->tbHits.fetch_add(1, std::memory_order_relaxed);

                int drawScore = TB::UseRule50 ? 1 : 0;

                // use the range VALUE_MATE_IN_MAX_PLY to VALUE_TB_WIN_IN_MAX_PLY to score
                value =  wdl < -drawScore ? VALUE_MATED_IN_MAX_PLY + ss->ply + 1
                       : wdl >  drawScore ? VALUE_MATE_IN_MAX_PLY - ss->ply - 1
                                          : VALUE_DRAW + 2 * wdl * drawScore;

                Bound b =  wdl < -drawScore ? BOUND_UPPER
                         : wdl >  drawScore ? BOUND_LOWER : BOUND_EXACT;

                if (    b == BOUND_EXACT
                    || (b == BOUND_LOWER ? value >= beta : value <= alpha))
                {
                    tte->save(posKey, value_to_tt(value, ss->ply), ttPv, b,
                              std::min(MAX_PLY - 1, depth + 6),
                              MOVE_NONE, VALUE_NONE);

                    return value;
                }

                if (PvNode)
                {
                    if (b == BOUND_LOWER)
                        bestValue = value, alpha = std::max(alpha, bestValue);
                    else
                        maxValue = value;
                }
            }
        }
    }

    CapturePieceToHistory& captureHistory = thisThread->captureHistory;

    // Step 6. Static evaluation of the position
    if (ss->inCheck)
    {
        // Skip early pruning when in check
        ss->staticEval = eval = VALUE_NONE;
        improving = false;
        goto moves_loop;
    }
    else if (ttHit)
    {
        // Never assume anything about values stored in TT
        ss->staticEval = eval = tte->eval();
        if (eval == VALUE_NONE)
            ss->staticEval = eval = evaluate(pos);

        if (eval == VALUE_DRAW)
            eval = value_draw(thisThread);

        // Can ttValue be used as a better position evaluation?
        if (    ttValue != VALUE_NONE
            && (tte->bound() & (ttValue > eval ? BOUND_LOWER : BOUND_UPPER)))
            eval = ttValue;
    }
    else
    {
        if ((ss-1)->currentMove != MOVE_NULL)
        {
            int bonus = -(ss-1)->statScore / 512;

            ss->staticEval = eval = evaluate(pos) + bonus;
        }
        else
            ss->staticEval = eval = -(ss-1)->staticEval + 2 * Tempo;

        tte->save(posKey, VALUE_NONE, ttPv, BOUND_NONE, DEPTH_NONE, MOVE_NONE, eval);
    }
#ifndef Weakfish  // no search reductons in Weakfish

    // Step 7. Razoring (~1 Elo)
    if (   !rootNode // The required rootNode PV handling is not available in qsearch
        &&  depth == 1
        &&  !(pos.this_thread()->profound_test)
        &&  eval <= alpha - RazorMargin)
        return qsearch<NT>(pos, ss, alpha, beta);
#endif
    improving =  (ss-2)->staticEval == VALUE_NONE ? (ss->staticEval > (ss-4)->staticEval
              || (ss-4)->staticEval == VALUE_NONE) : ss->staticEval > (ss-2)->staticEval;


#ifdef Blau
    if (rootDepth > 10)
        kingDanger = pos.king_danger();
#endif
#ifndef Weakfish
    // Step 8. Futility pruning: child node (~50 Elo)
    if (   !PvNode
        &&  depth < 6
#ifdef Blau
        && !kingDanger
#endif
        &&  !(pos.this_thread()->profound_test)
        &&  eval - futility_margin(depth, improving) >= beta
        &&  eval < VALUE_KNOWN_WIN) // Do not return unproven wins
        return eval;
#endif // Weakfish
    // Step 9. Null move search with verification search (~40 Elo)
    if (   !PvNode
        && (ss-1)->currentMove != MOVE_NULL
        && (ss-1)->statScore < 23824
        &&  eval >= beta
        &&  eval >= ss->staticEval
        &&  ss->staticEval >= beta - 33 * depth - 33 * improving + 112 * ttPv + 311
        && !excludedMove
#ifndef Blau
        &&  pos.non_pawn_material(us)
#else
        &&  pos.non_pawn_material(us) > BishopValueMg
        &&  thisThread->selDepth + 3 > thisThread->rootDepth
        &&  !kingDanger
#endif

        && (ss->ply >= thisThread->nmpMinPly || us != thisThread->nmpColor))
    {
        assert(eval - beta >= 0);

        // Null move dynamic reduction based on depth and value
#if defined (Stockfish)
        Depth R = (737 + 77 * depth) / 246 + std::min(int(eval - beta) / 192, 3);
#else
        Depth R = std::max(1, int(2.77 * log(depth)) + std::min(int(eval - beta) / 192, 3));
#endif

        ss->currentMove = MOVE_NULL;
        ss->continuationHistory = &thisThread->continuationHistory[0][0][NO_PIECE][0];

        pos.do_null_move(st);

        Value nullValue = -search<NonPV>(pos, ss+1, -beta, -beta+1, depth-R, !cutNode);

        pos.undo_null_move();

        if (nullValue >= beta)
        {
            // Do not return unproven mate or TB scores
            if (nullValue >= VALUE_TB_WIN_IN_MAX_PLY)
                nullValue = beta;

            if (thisThread->nmpMinPly || (abs(beta) < VALUE_KNOWN_WIN && depth < 13))
                return nullValue;

            assert(!thisThread->nmpMinPly); // Recursive verification is not allowed

            // Do verification search at high depths, with null move pruning disabled
            // for us, until ply exceeds nmpMinPly.
            thisThread->nmpMinPly = ss->ply + 3 * (depth-R) / 4;
            thisThread->nmpColor = us;

            Value v = search<NonPV>(pos, ss, beta-1, beta, depth-R, false);

            thisThread->nmpMinPly = 0;

            if (v >= beta)
                return nullValue;
        }
    }

<<<<<<< HEAD
#ifndef Weakfish // no reductions in Weakfish
=======
    probcutBeta = beta + 176 - 49 * improving;
>>>>>>> 1f3bd968

    // Step 10. ProbCut (~10 Elo)
    // If we have a good enough capture and a reduced search returns a value
    // much above beta, we can (almost) safely prune the previous move.
    if (   !PvNode
        &&  depth > 4
        &&  abs(beta) < VALUE_TB_WIN_IN_MAX_PLY
        && !(   ttHit
             && tte->depth() >= depth - 3
             && ttValue != VALUE_NONE
             && ttValue < probcutBeta))
    {
        if (   ttHit
            && tte->depth() >= depth - 3
            && ttValue != VALUE_NONE
            && ttValue >= probcutBeta
            && ttMove
            && pos.capture_or_promotion(ttMove))
            return probcutBeta;

        assert(probcutBeta < VALUE_INFINITE);
        MovePicker mp(pos, ttMove, probcutBeta - ss->staticEval, &captureHistory);
        int probCutCount = 0;

        while (   (move = mp.next_move()) != MOVE_NONE
               && probCutCount < 2 + 2 * cutNode)
            if (move != excludedMove && pos.legal(move))
            {
                assert(pos.capture_or_promotion(move));
                assert(depth >= 5);

                captureOrPromotion = true;
                probCutCount++;

                ss->currentMove = move;
                ss->continuationHistory = &thisThread->continuationHistory[ss->inCheck]
                                                                          [captureOrPromotion]
                                                                          [pos.moved_piece(move)]
                                                                          [to_sq(move)];

                pos.do_move(move, st);

                // Perform a preliminary qsearch to verify that the move holds
                value = -qsearch<NonPV>(pos, ss+1, -probcutBeta, -probcutBeta+1);

                // If the qsearch held, perform the regular search
                if (value >= probcutBeta)
                    value = -search<NonPV>(pos, ss+1, -probcutBeta, -probcutBeta+1, depth - 4, !cutNode);

                pos.undo_move(move);

                if (value >= probcutBeta)
                {
                    tte->save(posKey, value_to_tt(value, ss->ply), ttPv,
                        BOUND_LOWER,
                        depth - 3, move, ss->staticEval);
                    return value;
                }
            }
    }
#endif  //ifndef Weakfish
    // Step 11. Internal iterative deepening (~1 Elo)
    if (depth >= 7 && !ttMove)
    {
        search<NT>(pos, ss, alpha, beta, depth - 7, cutNode);

        tte = TT.probe(posKey, ttHit);
        ttValue = ttHit ? value_from_tt(tte->value(), ss->ply, pos.rule50_count()) : VALUE_NONE;
        ttMove = ttHit ? tte->move() : MOVE_NONE;
    }

moves_loop: // When in check, search starts from here

    const PieceToHistory* contHist[] = { (ss-1)->continuationHistory, (ss-2)->continuationHistory,
                                          nullptr                   , (ss-4)->continuationHistory,
                                          nullptr                   , (ss-6)->continuationHistory };

    Move countermove = thisThread->counterMoves[pos.piece_on(prevSq)][prevSq];

    MovePicker mp(pos, ttMove, depth, &thisThread->mainHistory,
                                      &thisThread->lowPlyHistory,
                                      &captureHistory,
                                      contHist,
                                      countermove,
                                      ss->killers,
                                      ss->ply);

    value = bestValue;
    singularQuietLMR = moveCountPruning = false;
    ttCapture = ttMove && pos.capture_or_promotion(ttMove);

    // Mark this node as being searched
    ThreadHolding th(thisThread, posKey, ss->ply);

    // Step 12. Loop through all pseudo-legal moves until no moves remain
    // or a beta cutoff occurs.
    while ((move = mp.next_move(moveCountPruning)) != MOVE_NONE)
    {
      assert(is_ok(move));

      if (move == excludedMove)
          continue;

      // At root obey the "searchmoves" option and skip moves not listed in Root
      // Move List. As a consequence any illegal move is also skipped. In MultiPV
      // mode we also skip PV moves which have been already searched and those
      // of lower "TB rank" if we are in a TB root position.
      if (rootNode && !std::count(thisThread->rootMoves.begin() + thisThread->pvIdx,
                                  thisThread->rootMoves.begin() + thisThread->pvLast, move))
          continue;

      ss->moveCount = ++moveCount;

      if (!minOutput && rootNode && thisThread == Threads.main() && Time.elapsed() > 5000)
          sync_cout << "info depth " << depth
                    << " currmove " << UCI::move(move, pos.is_chess960())
                    << " currmovenumber " << moveCount + thisThread->pvIdx << sync_endl;
      if (PvNode)
          (ss+1)->pv = nullptr;

      extension = 0;
      captureOrPromotion = pos.capture_or_promotion(move);
      movedPiece = pos.moved_piece(move);
      givesCheck = pos.gives_check(move);

      // Calculate new depth for this move
      newDepth = depth - 1;
#ifndef Weakfish
      // Step 13. Pruning at shallow depth (~200 Elo)
      if (  !rootNode
          && pos.non_pawn_material(us)
          && bestValue > VALUE_TB_LOSS_IN_MAX_PLY)
      {
          // Skip quiet moves if movecount exceeds our FutilityMoveCount threshold
          moveCountPruning = moveCount >= futility_move_count(improving, depth);

          // Reduced depth of the next LMR search
          int lmrDepth = std::max(newDepth - reduction(improving, depth, moveCount), 0);

          if (   !captureOrPromotion
		 && !givesCheck
              )
          {
              // Countermoves based pruning (~20 Elo)
              if (   lmrDepth < 4 + ((ss-1)->statScore > 0 || (ss-1)->moveCount == 1)
                  && (*contHist[0])[movedPiece][to_sq(move)] < CounterMovePruneThreshold
                  && (*contHist[1])[movedPiece][to_sq(move)] < CounterMovePruneThreshold)
                  continue;

              // Futility pruning: parent node (~5 Elo)
              if (   lmrDepth < 6
                  && !ss->inCheck
                  && ss->staticEval + 284 + 188 * lmrDepth <= alpha
                  &&  (*contHist[0])[movedPiece][to_sq(move)]
                    + (*contHist[1])[movedPiece][to_sq(move)]
                    + (*contHist[3])[movedPiece][to_sq(move)]
                    + (*contHist[5])[movedPiece][to_sq(move)] / 2 < 28388)
                  continue;

              // Prune moves with negative SEE (~20 Elo)
              if (!pos.see_ge(move, Value(-(29 - std::min(lmrDepth, 17)) * lmrDepth * lmrDepth)))
                  continue;
          }
          else
          {
              // Capture history based pruning when the move doesn't give check
              if (   !givesCheck
                  && lmrDepth < 1
                  && captureHistory[movedPiece][to_sq(move)][type_of(pos.piece_on(to_sq(move)))] < 0)
                  continue;

              // Futility pruning for captures
              if (   !givesCheck
                  && lmrDepth < 6
                  && !(PvNode && abs(bestValue) < 2)
                  && PieceValue[MG][type_of(movedPiece)] >= PieceValue[MG][type_of(pos.piece_on(to_sq(move)))]
                  && !ss->inCheck
                  && ss->staticEval + 267 + 391 * lmrDepth
                     + PieceValue[MG][type_of(pos.piece_on(to_sq(move)))] <= alpha)
                  continue;

              // See based pruning
              if (!pos.see_ge(move, Value(-202) * depth)) // (~25 Elo)
                  continue;
          }
      }
#endif
      // Step 14. Extensions (~75 Elo)

      // Singular extension search (~70 Elo). If all moves but one fail low on a
      // search of (alpha-s, beta-s), and just one fails high on (alpha, beta),
      // then that move is singular and should be extended. To verify this we do
      // a reduced search on all the other moves but the ttMove and if the
      // result is lower than ttValue minus a margin then we will extend the ttMove.
      if (    depth >= 6
          &&  move == ttMove
          && !rootNode
          && !excludedMove // Avoid recursive singular search
       /* &&  ttValue != VALUE_NONE Already implicit in the next condition */
          &&  abs(ttValue) < VALUE_KNOWN_WIN
          && (tte->bound() & BOUND_LOWER)
          &&  tte->depth() >= depth - 3
          &&  pos.legal(move))
      {
          Value singularBeta = ttValue - ((formerPv + 4) * depth) / 2;
          Depth singularDepth = (depth - 1 + 3 * formerPv) / 2;
          ss->excludedMove = move;
          value = search<NonPV>(pos, ss, singularBeta - 1, singularBeta, singularDepth, cutNode);
          ss->excludedMove = MOVE_NONE;

          if (value < singularBeta)
          {
              extension = 1;
              singularQuietLMR = !ttCapture;
          }

          // Multi-cut pruning
          // Our ttMove is assumed to fail high, and now we failed high also on a reduced
          // search without the ttMove. So we assume this expected Cut-node is not singular,
          // that multiple moves fail high, and we can prune the whole subtree by returning
          // a soft bound.
          else if (singularBeta >= beta)
              return singularBeta;

          // If the eval of ttMove is greater than beta we try also if there is another
          // move that pushes it over beta, if so also produce a cutoff.
          else if (ttValue >= beta)
          {
              ss->excludedMove = move;
              value = search<NonPV>(pos, ss, beta - 1, beta, (depth + 3) / 2, cutNode);
              ss->excludedMove = MOVE_NONE;

              if (value >= beta)
                  return beta;
          }
      }

      // Check extension (~2 Elo)
      else if (    givesCheck
               && (pos.is_discovery_check_on_king(~us, move) || pos.see_ge(move)))
          extension = 1;

      // Passed pawn extension
      else if (   move == ss->killers[0]
               && pos.advanced_pawn_push(move)
               && pos.pawn_passed(us, to_sq(move)))
          extension = 1;

      // Last captures extension
      else if (   PieceValue[EG][pos.captured_piece()] > PawnValueEg
               && pos.non_pawn_material() <= 2 * RookValueMg)
          extension = 1;

      // Castling extension
      if (type_of(move) == CASTLING)
          extension = 1;

      // Late irreversible move extension
      if (   move == ttMove
          && pos.rule50_count() > 80
          && (captureOrPromotion || type_of(movedPiece) == PAWN))
          extension = 2;

      // Add extension to new depth
      newDepth += extension;

      // Speculative prefetch as early as possible
      prefetch(TT.first_entry(pos.key_after(move)));

      // Check for legality just before making the move
      if (!rootNode && !pos.legal(move))
      {
          ss->moveCount = --moveCount;
          continue;
      }

      // Update the current move (this must be done after singular extension search)
      ss->currentMove = move;
      ss->continuationHistory = &thisThread->continuationHistory[ss->inCheck]
                                                                [captureOrPromotion]
                                                                [movedPiece]
                                                                [to_sq(move)];

      // Step 15. Make the move
      pos.do_move(move, st, givesCheck);

      // Step 16. Reduced depth search (LMR, ~200 Elo). If the move fails high it will be
      // re-searched at full depth.
      if (    depth >= 3
          &&  moveCount > 1 + 2 * rootNode
          && (!rootNode || thisThread->best_move_count(move) == 0)
          && (  !captureOrPromotion
              || moveCountPruning
              || ss->staticEval + PieceValue[EG][pos.captured_piece()] <= alpha
              || cutNode
              || thisThread->ttHitAverage < 415 * TtHitAverageResolution * TtHitAverageWindow / 1024))
      {
          Depth r = reduction(improving, depth, moveCount);

          // Decrease reduction if the ttHit running average is large
          if (thisThread->ttHitAverage > 473 * TtHitAverageResolution * TtHitAverageWindow / 1024)
              r--;

          // Reduction if other threads are searching this position
          if (th.marked())
              r++;

          // Decrease reduction if position is or has been on the PV (~10 Elo)
          if (ttPv)
              r -= 2;

          if (moveCountPruning && !formerPv)
              r++;

          // Decrease reduction if opponent's move count is high (~5 Elo)
          if ((ss-1)->moveCount > 13)
              r--;

          // Decrease reduction if ttMove has been singularly extended (~3 Elo)
          if (singularQuietLMR)
              r -= 1 + formerPv;
          if (!captureOrPromotion)
          {
              // Increase reduction if ttMove is a capture (~5 Elo)
              if (ttCapture)
                  r++;

              // Increase reduction for cut nodes (~10 Elo)
              if (cutNode)
                  r += 2;

              // Decrease reduction for moves that escape a capture. Filter out
              // castling moves, because they are coded as "king captures rook" and
              // hence break make_move(). (~2 Elo)
              else if (    type_of(move) == NORMAL
                       && !pos.see_ge(reverse_move(move)))
                  r -= 2 + ttPv - (type_of(movedPiece) == PAWN);

              ss->statScore =  thisThread->mainHistory[us][from_to(move)]
                             + (*contHist[0])[movedPiece][to_sq(move)]
                             + (*contHist[1])[movedPiece][to_sq(move)]
                             + (*contHist[3])[movedPiece][to_sq(move)]
                             - 4826;

              // Decrease/increase reduction by comparing opponent's stat score (~10 Elo)
              if (ss->statScore >= -100 && (ss-1)->statScore < -112)
                  r--;

              else if ((ss-1)->statScore >= -125 && ss->statScore < -138)
                  r++;

              // Decrease/increase reduction for moves with a good/bad history (~30 Elo)
              r -= ss->statScore / 14615;
          }
          else
          {
            // Increase reduction for captures/promotions if late move and at low depth
            if (depth < 8 && moveCount > 2)
                r++;

            // Unless giving check, this capture is likely bad
            if (   !givesCheck
                && ss->staticEval + PieceValue[EG][pos.captured_piece()] + 211 * depth <= alpha)
                r++;
          }

          Depth d = Utility::clamp(newDepth - r, 1, newDepth);

          value = -search<NonPV>(pos, ss+1, -(alpha+1), -alpha, d, true);

          doFullDepthSearch = value > alpha && d != newDepth;

          didLMR = true;
      }
      else
      {
          doFullDepthSearch = !PvNode || moveCount > 1;

          didLMR = false;
      }

      // Step 17. Full depth search when LMR is skipped or fails high
      if (doFullDepthSearch)
      {
          value = -search<NonPV>(pos, ss+1, -(alpha+1), -alpha, newDepth, !cutNode);

          if (didLMR && !captureOrPromotion)
          {
              int bonus = value > alpha ?  stat_bonus(newDepth)
                                        : -stat_bonus(newDepth);

              if (move == ss->killers[0])
                  bonus += bonus / 4;

              update_continuation_histories(ss, movedPiece, to_sq(move), bonus);
          }
      }

      // For PV nodes only, do a full PV search on the first move or after a fail
      // high (in the latter case search only if value < beta), otherwise let the
      // parent node fail low with value <= alpha and try another move.
      if (PvNode && (moveCount == 1 || (value > alpha && (rootNode || value < beta))))
      {
          (ss+1)->pv = pv;
          (ss+1)->pv[0] = MOVE_NONE;

          value = -search<PV>(pos, ss+1, -beta, -alpha, newDepth, false);
      }

      // Step 18. Undo move
      pos.undo_move(move);

      assert(value > -VALUE_INFINITE && value < VALUE_INFINITE);

      // Step 19. Check for a new best move
      // Finished searching the move. If a stop occurred, the return value of
      // the search cannot be trusted, and we return immediately without
      // updating best move, PV and TT.
      if (Threads.stop.load(std::memory_order_relaxed))
          return VALUE_ZERO;

      if (rootNode)
      {
          RootMove& rm = *std::find(thisThread->rootMoves.begin(),
                                    thisThread->rootMoves.end(), move);

          // PV move or new best move?
          if (moveCount == 1 || value > alpha)
          {
              rm.score = value;
              rm.selDepth = thisThread->selDepth;
              rm.pv.resize(1);

              assert((ss+1)->pv);

              for (Move* m = (ss+1)->pv; *m != MOVE_NONE; ++m)
                  rm.pv.push_back(*m);

              // We record how often the best move has been changed in each
              // iteration. This information is used for time management: when
              // the best move changes frequently, we allocate some more time.
              if (moveCount > 1)
                  ++thisThread->bestMoveChanges;
          }
          else
              // All other moves but the PV are set to the lowest value: this
              // is not a problem when sorting because the sort is stable and the
              // move position in the list is preserved - just the PV is pushed up.
              rm.score = -VALUE_INFINITE;
      }

      if (value > bestValue)
      {
          bestValue = value;

          if (value > alpha)
          {
              bestMove = move;

              if (PvNode && !rootNode) // Update pv even in fail-high case
                  update_pv(ss->pv, move, (ss+1)->pv);

              if (PvNode && value < beta) // Update alpha! Always alpha < beta
                  alpha = value;
              else
              {
                  assert(value >= beta); // Fail high
                  ss->statScore = 0;
                  break;
              }
          }
      }

      if (move != bestMove)
      {
          if (captureOrPromotion && captureCount < 32)
              capturesSearched[captureCount++] = move;

          else if (!captureOrPromotion && quietCount < 64)
              quietsSearched[quietCount++] = move;
      }
    }

    // The following condition would detect a stop only after move loop has been
    // completed. But in this case bestValue is valid because we have fully
    // searched our subtree, and we can anyhow save the result in TT.
    /*
       if (Threads.stop)
        return VALUE_DRAW;
    */

    // Step 20. Check for mate and stalemate
    // All legal moves have been searched and if there are no legal moves, it
    // must be a mate or a stalemate. If we are in a singular extension search then
    // return a fail low score.

    assert(moveCount || !ss->inCheck || excludedMove || !MoveList<LEGAL>(pos).size());

    if (!moveCount)
        bestValue = excludedMove ? alpha
                   :     ss->inCheck ? mated_in(ss->ply) : VALUE_DRAW;

    else if (bestMove)
        update_all_stats(pos, ss, bestMove, bestValue, beta, prevSq,
                         quietsSearched, quietCount, capturesSearched, captureCount, depth);

    // Bonus for prior countermove that caused the fail low
    else if (   (depth >= 3 || PvNode)
             && !priorCapture)
        update_continuation_histories(ss-1, pos.piece_on(prevSq), prevSq, stat_bonus(depth));

    if (PvNode)
        bestValue = std::min(bestValue, maxValue);

    if (!excludedMove && !(rootNode && thisThread->pvIdx))
        tte->save(posKey, value_to_tt(bestValue, ss->ply), ttPv,
                  bestValue >= beta ? BOUND_LOWER :
                  PvNode && bestMove ? BOUND_EXACT : BOUND_UPPER,
                  depth, bestMove, ss->staticEval);

    assert(bestValue > -VALUE_INFINITE && bestValue < VALUE_INFINITE);

    return bestValue;
  }


  // qsearch() is the quiescence search function, which is called by the main search
  // function with zero depth, or recursively with further decreasing depth per call.
  template <NodeType NT>
  Value qsearch(Position& pos, Stack* ss, Value alpha, Value beta, Depth depth) {

    constexpr bool PvNode = NT == PV;

    assert(alpha >= -VALUE_INFINITE && alpha < beta && beta <= VALUE_INFINITE);
    assert(PvNode || (alpha == beta - 1));
    assert(depth <= 0);

    Move pv[MAX_PLY+1];
    StateInfo st;
    TTEntry* tte;
    Key posKey;
    Move ttMove, move, bestMove;
    Depth ttDepth;
    Value bestValue, value, ttValue, futilityValue, futilityBase, oldAlpha;
    bool ttHit, pvHit, givesCheck, captureOrPromotion;
    int moveCount;
    Thread* thisThread = pos.this_thread();

    if (PvNode)
    {
        oldAlpha = alpha; // To flag BOUND_EXACT when eval above alpha and no available moves
        (ss+1)->pv = pv;
        ss->pv[0] = MOVE_NONE;
    }


    (ss+1)->ply = ss->ply + 1;
    bestMove = MOVE_NONE;
    ss->inCheck = pos.checkers();
    moveCount = 0;

    // Check for an immediate draw or maximum ply reached
    if (   pos.is_draw(ss->ply)
        || ss->ply >= MAX_PLY)
        return (ss->ply >= MAX_PLY && !ss->inCheck) ? evaluate(pos) : VALUE_DRAW;


    assert(0 <= ss->ply && ss->ply < MAX_PLY);

    // Decide whether or not to include checks: this fixes also the type of
    // TT entry depth that we are going to use. Note that in qsearch we use
    // only two types of depth in TT: DEPTH_QS_CHECKS or DEPTH_QS_NO_CHECKS.
    ttDepth = ss->inCheck || depth >= DEPTH_QS_CHECKS ? DEPTH_QS_CHECKS
                                                  : DEPTH_QS_NO_CHECKS;
    // Transposition table lookup
    posKey = pos.key();
    tte = TT.probe(posKey, ttHit);
    ttValue = ttHit ? value_from_tt(tte->value(), ss->ply, pos.rule50_count()) : VALUE_NONE;
    ttMove = ttHit ? tte->move() : MOVE_NONE;
    pvHit = ttHit && tte->is_pv();

    if (  !PvNode
        && ttHit
        && tte->depth() >= ttDepth
        && ttValue != VALUE_NONE // Only in case of TT access race
        && (ttValue >= beta ? (tte->bound() & BOUND_LOWER)
                            : (tte->bound() & BOUND_UPPER)))
        return ttValue;

    // Evaluate the position statically
    if (ss->inCheck)
    {
        ss->staticEval = VALUE_NONE;
        bestValue = futilityBase = -VALUE_INFINITE;
    }
    else
    {
        if (ttHit)
        {
            // Never assume anything about values stored in TT
            if ((ss->staticEval = bestValue = tte->eval()) == VALUE_NONE)
                ss->staticEval = bestValue = evaluate(pos);

            // Can ttValue be used as a better position evaluation?
            if (    ttValue != VALUE_NONE
                && (tte->bound() & (ttValue > bestValue ? BOUND_LOWER : BOUND_UPPER)))
                bestValue = ttValue;
        }
        else
            ss->staticEval = bestValue =
            (ss-1)->currentMove != MOVE_NULL ? evaluate(pos)
                                             : -(ss-1)->staticEval + 2 * Tempo;

        // Stand pat. Return immediately if static value is at least beta
        if (bestValue >= beta)
        {
            if (!ttHit)
                tte->save(posKey, value_to_tt(bestValue, ss->ply), false, BOUND_LOWER,
                          DEPTH_NONE, MOVE_NONE, ss->staticEval);

            return bestValue;
        }

        if (PvNode && bestValue > alpha)
            alpha = bestValue;

        futilityBase = bestValue + 141;
    }

    const PieceToHistory* contHist[] = { (ss-1)->continuationHistory, (ss-2)->continuationHistory,
                                          nullptr                   , (ss-4)->continuationHistory,
                                          nullptr                   , (ss-6)->continuationHistory };

    // Initialize a MovePicker object for the current position, and prepare
    // to search the moves. Because the depth is <= 0 here, only captures,
    // queen and checking knight promotions, and other checks(only if depth >= DEPTH_QS_CHECKS)
    // will be generated.
    MovePicker mp(pos, ttMove, depth, &thisThread->mainHistory,
                                      &thisThread->captureHistory,
                                      contHist,
                                      to_sq((ss-1)->currentMove));

    // Loop through the moves until no moves remain or a beta cutoff occurs
    while ((move = mp.next_move()) != MOVE_NONE)
    {
      assert(is_ok(move));

      givesCheck = pos.gives_check(move);
      captureOrPromotion = pos.capture_or_promotion(move);

      moveCount++;

      // Futility pruning
      if (   !ss->inCheck
          && !givesCheck
          &&  futilityBase > -VALUE_KNOWN_WIN
          && !pos.advanced_pawn_push(move))
      {
          assert(type_of(move) != ENPASSANT); // Due to !pos.advanced_pawn_push

          futilityValue = futilityBase + PieceValue[EG][pos.piece_on(to_sq(move))];

          if (futilityValue <= alpha)
          {
              bestValue = std::max(bestValue, futilityValue);
              continue;
          }

          if (futilityBase <= alpha && !pos.see_ge(move, VALUE_ZERO + 1))
          {
              bestValue = std::max(bestValue, futilityBase);
              continue;
          }
      }

      // Don't search moves with negative SEE values
      if (  !ss->inCheck && !pos.see_ge(move))
          continue;
      // Speculative prefetch as early as possible
      prefetch(TT.first_entry(pos.key_after(move)));

      // Check for legality just before making the move
      if (!pos.legal(move))
      {
          moveCount--;
          continue;
      }

      ss->currentMove = move;
      ss->continuationHistory = &thisThread->continuationHistory[ss->inCheck]
                                                                [captureOrPromotion]
                                                                [pos.moved_piece(move)]
                                                                [to_sq(move)];

      // Make and search the move
      pos.do_move(move, st, givesCheck);
      value = -qsearch<NT>(pos, ss+1, -beta, -alpha, depth - 1);
      pos.undo_move(move);

      assert(value > -VALUE_INFINITE && value < VALUE_INFINITE);

      // Check for a new best move
      if (value > bestValue)
      {
          bestValue = value;

          if (value > alpha)
          {
              bestMove = move;

              if (PvNode) // Update pv even in fail-high case
                  update_pv(ss->pv, move, (ss+1)->pv);

              if (PvNode && value < beta) // Update alpha here!
                  alpha = value;
              else
                  break; // Fail high
          }
       }
    }

        if (!adaptive && jekyll && (bestValue + (255 * PawnValueEg / (uci_elo/10)) >= 0 ))
        {
            //int o_value = bestValue;// for debug
            //sync_cout << "Value " << bestValue << sync_endl;// for debug
            bestValue += (rand() % 64 * 2001/uci_elo + 1);
            //sync_cout << "Random Value " << bestValue << sync_endl;// for debug
            //sync_cout << "Change " << bestValue - o_value << sync_endl;// for debug
        }

    // All legal moves have been searched. A special case: If we're in check
    // and no legal moves were found, it is checkmate.
    if (ss->inCheck && bestValue == -VALUE_INFINITE)
        return mated_in(ss->ply); // Plies to mate from the root

    tte->save(posKey, value_to_tt(bestValue, ss->ply), pvHit,
              bestValue >= beta ? BOUND_LOWER :
              PvNode && bestValue > oldAlpha  ? BOUND_EXACT : BOUND_UPPER,
              ttDepth, bestMove, ss->staticEval);

    assert(bestValue > -VALUE_INFINITE && bestValue < VALUE_INFINITE);

    return bestValue;
  }


  // value_to_tt() adjusts a mate or TB score from "plies to mate from the root" to
  // "plies to mate from the current position". Standard scores are unchanged.
  // The function is called before storing a value in the transposition table.

  Value value_to_tt(Value v, int ply) {

    assert(v != VALUE_NONE);

    return  v >= VALUE_TB_WIN_IN_MAX_PLY  ? v + ply
          : v <= VALUE_TB_LOSS_IN_MAX_PLY ? v - ply : v;
  }


  // value_from_tt() is the inverse of value_to_tt(): it adjusts a mate or TB score
  // from the transposition table (which refers to the plies to mate/be mated from
  // current position) to "plies to mate/be mated (TB win/loss) from the root". However,
  // for mate scores, to avoid potentially false mate scores related to the 50 moves rule
  // and the graph history interaction, we return an optimal TB score instead.

  Value value_from_tt(Value v, int ply, int r50c) {

    if (v == VALUE_NONE)
        return VALUE_NONE;

    if (v >= VALUE_TB_WIN_IN_MAX_PLY)  // TB win or better
    {
        if (v >= VALUE_MATE_IN_MAX_PLY && VALUE_MATE - v > 99 - r50c)
            return VALUE_MATE_IN_MAX_PLY - 1; // do not return a potentially false mate score

        return v - ply;
    }

    if (v <= VALUE_TB_LOSS_IN_MAX_PLY) // TB loss or worse
    {
        if (v <= VALUE_MATED_IN_MAX_PLY && VALUE_MATE + v > 99 - r50c)
            return VALUE_MATED_IN_MAX_PLY + 1; // do not return a potentially false mate score

        return v + ply;
    }

    return v;
  }


  // update_pv() adds current move and appends child pv[]

  void update_pv(Move* pv, Move move, Move* childPv) {

    for (*pv++ = move; childPv && *childPv != MOVE_NONE; )
        *pv++ = *childPv++;
    *pv = MOVE_NONE;
  }


  // update_all_stats() updates stats at the end of search() when a bestMove is found

  void update_all_stats(const Position& pos, Stack* ss, Move bestMove, Value bestValue, Value beta, Square prevSq,
                        Move* quietsSearched, int quietCount, Move* capturesSearched, int captureCount, Depth depth) {

    int bonus1, bonus2;
    Color us = pos.side_to_move();
    Thread* thisThread = pos.this_thread();
    CapturePieceToHistory& captureHistory = thisThread->captureHistory;
    Piece moved_piece = pos.moved_piece(bestMove);
    PieceType captured = type_of(pos.piece_on(to_sq(bestMove)));

    bonus1 = stat_bonus(depth + 1);
    bonus2 = bestValue > beta + PawnValueMg ? bonus1               // larger bonus
                                            : stat_bonus(depth);   // smaller bonus

    if (!pos.capture_or_promotion(bestMove))
    {
        update_quiet_stats(pos, ss, bestMove, bonus2, depth);

        // Decrease all the non-best quiet moves
        for (int i = 0; i < quietCount; ++i)
        {
            thisThread->mainHistory[us][from_to(quietsSearched[i])] << -bonus2;
            update_continuation_histories(ss, pos.moved_piece(quietsSearched[i]), to_sq(quietsSearched[i]), -bonus2);
        }
    }
    else
        captureHistory[moved_piece][to_sq(bestMove)][captured] << bonus1;

    // Extra penalty for a quiet TT or main killer move in previous ply when it gets refuted
    if (   ((ss-1)->moveCount == 1 || ((ss-1)->currentMove == (ss-1)->killers[0]))
        && !pos.captured_piece())
            update_continuation_histories(ss-1, pos.piece_on(prevSq), prevSq, -bonus1);

    // Decrease all the non-best capture moves
    for (int i = 0; i < captureCount; ++i)
    {
        moved_piece = pos.moved_piece(capturesSearched[i]);
        captured = type_of(pos.piece_on(to_sq(capturesSearched[i])));
        captureHistory[moved_piece][to_sq(capturesSearched[i])][captured] << -bonus1;
    }
  }


  // update_continuation_histories() updates histories of the move pairs formed
  // by moves at ply -1, -2, -4, and -6 with current move.

  void update_continuation_histories(Stack* ss, Piece pc, Square to, int bonus) {

    for (int i : {1, 2, 4, 6})
    {
        if (ss->inCheck && i > 2)
            break;
        if (is_ok((ss-i)->currentMove))
            (*(ss-i)->continuationHistory)[pc][to] << bonus;
    }
  }


  // update_quiet_stats() updates move sorting heuristics

  void update_quiet_stats(const Position& pos, Stack* ss, Move move, int bonus, int depth) {

    if (ss->killers[0] != move)
    {
        ss->killers[1] = ss->killers[0];
        ss->killers[0] = move;
    }

    Color us = pos.side_to_move();
    Thread* thisThread = pos.this_thread();
    thisThread->mainHistory[us][from_to(move)] << bonus;
    update_continuation_histories(ss, pos.moved_piece(move), to_sq(move), bonus);

    if (type_of(pos.moved_piece(move)) != PAWN)
        thisThread->mainHistory[us][from_to(reverse_move(move))] << -bonus;

    if (is_ok((ss-1)->currentMove))
    {
        Square prevSq = to_sq((ss-1)->currentMove);
        thisThread->counterMoves[pos.piece_on(prevSq)][prevSq] = move;
    }

    if (depth > 11 && ss->ply < MAX_LPH)
        thisThread->lowPlyHistory[ss->ply][from_to(move)] << stat_bonus(depth - 6);
  }

  // When playing with strength handicap, choose best move among a set of RootMoves
  // using a statistical rule dependent on 'level'. Idea by Heinz van Saanen.

  Move Skill::pick_best(size_t multiPV) {

    const RootMoves& rootMoves = Threads.main()->rootMoves;
    static PRNG rng(now()); // PRNG sequence should be non-deterministic

    // RootMoves are already sorted by score in descending order
    Value topScore = rootMoves[0].score;
    int delta = std::min(topScore - rootMoves[multiPV - 1].score, PawnValueMg);
    int weakness = 120 - level;
    int maxScore = -VALUE_INFINITE;

    // Choose best move. For each move score we add two terms, both dependent on
    // weakness. One is deterministic and bigger for weaker levels, and one is
    // random. Then we choose the move with the resulting highest score.
    for (size_t i = 0; i < multiPV; ++i)
    {
        // This is our magic formula
        int push = (  weakness * int(topScore - rootMoves[i].score)
                    + delta * (rng.rand<unsigned>() % weakness)) / 128;

        if (rootMoves[i].score + push >= maxScore)
        {
            maxScore = rootMoves[i].score + push;
            best = rootMoves[i].pv[0];
        }
    }

    return best;
  }

} // namespace


/// MainThread::check_time() is used to print debug info and, more importantly,
/// to detect when we are out of available time and thus stop the search.

void MainThread::check_time() {

  if (--callsCnt > 0)
      return;

  // When using nodes, ensure checking rate is not lower than 0.1% of nodes
  callsCnt = Limits.nodes ? std::min(1024, int(Limits.nodes / 1024)) : 1024;

  static TimePoint tick = now();

  TimePoint elapsed = Time.elapsed();
  TimePoint tock = Limits.startTime + elapsed;
  Thread* bestThread = this;
  if (elapsed <= 120050)
  {
    if (tock - tick >= 10000 && minOutput)
    {
      tick = tock;
      sync_cout << FontColor::engine << "\n" << "info " << elapsed/1000 << " seconds"  << sync_endl;
      sync_cout << UCI::pv(bestThread->rootPos, bestThread->completedDepth, -VALUE_INFINITE, VALUE_INFINITE) << FontColor::reset << sync_endl;
      //dbg_print();
    }
  }
  else if (elapsed <= 600100)
  {
    if (tock - tick >= 60000 && minOutput)
    {
      tick = tock;
      sync_cout << FontColor::engine << "\n" << "info " << elapsed/60000 << " minutes" << sync_endl;
      sync_cout << UCI::pv(bestThread->rootPos, bestThread->completedDepth, -VALUE_INFINITE, VALUE_INFINITE)  << FontColor::reset << sync_endl;
      //dbg_print();
    }
  }
  else
  {
    if (tock - tick >= 300000 && minOutput)
    {
      tick = tock;
      sync_cout << FontColor::engine << "\n" << "info " << elapsed/60000 << " minutes" << sync_endl ;
      sync_cout << UCI::pv(bestThread->rootPos, bestThread->completedDepth, -VALUE_INFINITE, VALUE_INFINITE)  << FontColor::reset << sync_endl;
      //dbg_print();
    }
  }

  // We should not stop pondering until told so by the GUI
  if (ponder)
      return;

  if (   (Limits.use_time_management() && (elapsed > Time.maximum() - 10 || stopOnPonderhit))
      || (Limits.movetime && elapsed >= Limits.movetime)
      || (Limits.nodes && Threads.nodes_searched() >= (uint64_t)Limits.nodes))
      Threads.stop = true;
}


/// UCI::pv() formats PV information according to the UCI protocol. UCI requires
/// that all (if any) unsearched PV lines are sent using a previous search score.

string UCI::pv(const Position& pos, Depth depth, Value alpha, Value beta) {

  std::stringstream ss;
  TimePoint elapsed = Time.elapsed() + 1;
  const RootMoves& rootMoves = pos.this_thread()->rootMoves;
  size_t pvIdx = pos.this_thread()->pvIdx;
  size_t multiPV = std::min((size_t)Options["MultiPV"], rootMoves.size());
  uint64_t nodesSearched = Threads.nodes_searched();
  uint64_t tbHits = Threads.tb_hits() + (TB::RootInTB ? rootMoves.size() : 0);

  for (size_t i = 0; i < multiPV; ++i)
  {
      bool updated = rootMoves[i].score != -VALUE_INFINITE;

      if (depth == 1 && !updated)
          continue;

      Depth d = updated ? depth : depth - 1;
      Value v = updated ? rootMoves[i].score : rootMoves[i].previousScore;

      bool tb = TB::RootInTB && abs(v) < VALUE_MATE_IN_MAX_PLY;
      v = tb ? rootMoves[i].tbScore : v;

      if (ss.rdbuf()->in_avail()) // Not at first line
          ss << "\n";
      if (v >= VALUE_MATE_IN_MAX_PLY)
      {
          ss << FontColor::engine << "\n";
          ss << "info"
             << " depth "    << d
             << " seldepth " << rootMoves[i].selDepth
             << " multipv "  << i + 1
             << " score "    << UCI::value(v);
           }
      else
          ss << "info"
             << " depth "    << d
             << " seldepth " << rootMoves[i].selDepth
             << " multipv "  << i + 1
             << " score "    << UCI::value(v);

      if (Options["ShowWDL"])
          ss << UCI::wdl(v, pos.game_ply());

      if (!tb && i == pvIdx)
          ss << (v >= beta ? " lowerbound" : v <= alpha ? " upperbound" : "");

      ss << " nodes "    << nodesSearched
         << " nps "      << nodesSearched * 1000 / elapsed;

      if (elapsed > 1000) // Earlier makes little sense
          ss << " hashfull " << TT.hashfull();

      ss << " tbhits "   << tbHits
         << " time "     << elapsed
         << " pv";

      for (Move m : rootMoves[i].pv)
          ss << " " << UCI::move(m, pos.is_chess960());
  }

  return ss.str();
}


/// RootMove::extract_ponder_from_tt() is called in case we have no ponder move
/// before exiting the search, for instance, in case we stop the search during a
/// fail high at root. We try hard to have a ponder move to return to the GUI,
/// otherwise in case of 'ponder on' we have nothing to think on.

bool RootMove::extract_ponder_from_tt(Position& pos) {

    StateInfo st;
    bool ttHit;

    assert(pv.size() == 1);

    if (pv[0] == MOVE_NONE)
        return false;

    pos.do_move(pv[0], st);
    TTEntry* tte = TT.probe(pos.key(), ttHit);

    if (ttHit)
    {
        Move m = tte->move(); // Local copy to be SMP safe
        if (MoveList<LEGAL>(pos).contains(m))
            pv.push_back(m);
    }

    pos.undo_move(pv[0]);
    return pv.size() > 1;
}

void Tablebases::rank_root_moves(Position& pos, Search::RootMoves& rootMoves) {

    RootInTB = false;
    UseRule50 = bool(Options["Syzygy50MoveRule"]);
    ProbeDepth = int(Options["SyzygyProbeDepth"]);
    Cardinality = int(Options["SyzygyProbeLimit"]);
    bool dtz_available = true;

    // Tables with fewer pieces than SyzygyProbeLimit are searched with
    // ProbeDepth == DEPTH_ZERO
    if (Cardinality > MaxCardinality)
    {
        Cardinality = MaxCardinality;
        ProbeDepth = 0;
    }

    if (Cardinality >= popcount(pos.pieces()) && !pos.can_castle(ANY_CASTLING))
    {
        // Rank moves using DTZ tables
        RootInTB = root_probe(pos, rootMoves);

        if (!RootInTB)
        {
            // DTZ tables are missing; try to rank moves using WDL tables
            dtz_available = false;
            RootInTB = root_probe_wdl(pos, rootMoves);
        }
    }

    if (RootInTB)
    {
        // Sort moves according to TB rank
        std::sort(rootMoves.begin(), rootMoves.end(),
                  [](const RootMove &a, const RootMove &b) { return a.tbRank > b.tbRank; } );

        // Probe during search only if DTZ is not available and we are winning
        if (dtz_available || rootMoves[0].tbScore <= VALUE_DRAW)
            Cardinality = 0;
    }
    else
    {
        // Clean up if root_probe() and root_probe_wdl() have failed
        for (auto& m : rootMoves)
            m.tbRank = 0;
    }
}
#else     //begin Noir
          // Start with a small aspiration window and, in the case of a fail
          // high/low, re-search with a bigger window until we don't fail
          // high/low anymore.
          while (true)
          {
              bestValue = ::search<PV>(rootPos, ss, alpha, beta, rootDepth - searchAgainCounter, false);

              // Bring the best move to the front. It is critical that sorting
              // is done with a stable algorithm because all the values but the
              // first and eventually the new best one are set to -VALUE_INFINITE
              // and we want to keep the same order for all the moves except the
              // new PV that goes to the front. Note that in case of MultiPV
              // search the already searched PV lines are preserved.
              std::stable_sort(rootMoves.begin() + pvIdx, rootMoves.begin() + pvLast);

              // If search has been stopped, we break immediately. Sorting is
              // safe because RootMoves is still valid, although it refers to
              // the previous iteration.
              if (Threads.stop)
                  break;

              // When failing high/low give some update (without cluttering
              // the UI) before a re-search.
              if (   mainThread
                  && !minOutput
                  && multiPV == 1
                  && (bestValue <= alpha || bestValue >= beta)
                  && Time.elapsed() > 3000)
                  sync_cout << UCI::pv(rootPos, rootDepth, alpha, beta) << sync_endl;

              // In case of failing low/high increase aspiration window and
              // re-search, otherwise exit the loop.
              if (bestValue <= alpha)
              {
                  beta = (alpha + beta) / 2;
                  alpha = std::max(bestValue - delta, -VALUE_INFINITE);

                  if (mainThread)
                      mainThread->stopOnPonderhit = false;
              }
              else if (bestValue >= beta)
                  beta = std::min(bestValue + delta, VALUE_INFINITE);

              else
              {
                  ++rootMoves[pvIdx].bestMoveCount;
                  break;
              }

              delta += delta / 4 + 5;

              assert(alpha >= -VALUE_INFINITE && beta <= VALUE_INFINITE);
          }

          // Sort the PV lines searched so far and update the GUI
          std::stable_sort(rootMoves.begin() + pvFirst, rootMoves.begin() + pvIdx + 1);

          if (    mainThread
              && (Threads.stop || pvIdx + 1 == multiPV || Time.elapsed() > 5000))
              sync_cout << UCI::pv(rootPos, rootDepth, alpha, beta) << sync_endl;
      }

      if (!Threads.stop)
          completedDepth = rootDepth;

      if (rootMoves[0].pv[0] != lastBestMove) {
         lastBestMove = rootMoves[0].pv[0];
         lastBestMoveDepth = rootDepth;
      }

      // Have we found a "mate in x"?
      if (   Limits.mate
          && bestValue >= VALUE_MATE_IN_MAX_PLY
          && VALUE_MATE - bestValue <= 2 * Limits.mate)
          Threads.stop = true;

      if (!mainThread)
          continue;

      // Do we have time for the next iteration? Can we stop searching now?
      if (    Limits.use_time_management()
          && !Threads.stop
          && !mainThread->stopOnPonderhit)
      {
          double fallingEval = (296 + 6 * (mainThread->bestPreviousScore - bestValue)
                                    + 6 * (mainThread->iterValue[iterIdx] - bestValue)) / 725.0;
          fallingEval = Utility::clamp(fallingEval, 0.5, 1.5);

          // If the bestMove is stable over several iterations, reduce time accordingly
          timeReduction = lastBestMoveDepth + 10 < completedDepth ? 1.92 : 0.95;
          double reduction = (1.47 + mainThread->previousTimeReduction) / (2.22 * timeReduction);

          // Use part of the gained time from a previous stable move for the current move
          for (Thread* th : Threads)
          {
              totBestMoveChanges += th->bestMoveChanges;
              th->bestMoveChanges = 0;
          }
          double bestMoveInstability = 1 + totBestMoveChanges / Threads.size();

          TimePoint elapsedT = Time.elapsed();
          TimePoint optimumT = Time.optimum();

          // Stop the search if we have only one legal move, or if available time elapsed
          if (   (rootMoves.size() == 1 && (elapsedT > optimumT / 16))
              || elapsedT > optimumT * fallingEval * reduction * bestMoveInstability)
          {
              // If we are allowed to ponder do not stop the search now but
              // keep pondering until the GUI sends "ponderhit" or "stop".
              if (mainThread->ponder)
                  mainThread->stopOnPonderhit = true;
              else
                  Threads.stop = true;
          }
          else if (   Threads.increaseDepth
                   && !mainThread->ponder
                   && elapsedT > optimumT * fallingEval * reduction * bestMoveInstability * 0.56)
                   Threads.increaseDepth = false;
          else
                   Threads.increaseDepth = true;
      }

      mainThread->iterValue[iterIdx] = bestValue;
      iterIdx = (iterIdx + 1) & 3;
  }

  if (!mainThread)
      return;

  mainThread->previousTimeReduction = timeReduction;
}


namespace {

  // search<>() is the main search function for both PV and non-PV nodes

  template <NodeType NT>
  Value search(Position& pos, Stack* ss, Value alpha, Value beta, Depth depth, bool cutNode) {

    constexpr bool PvNode = NT == PV;
    const bool rootNode = PvNode && ss->ply == 0;

    // Dive into quiescence search when the depth reaches zero
    if (depth <= 0)
        return qsearch<NT>(pos, ss, alpha, beta);

    assert(-VALUE_INFINITE <= alpha && alpha < beta && beta <= VALUE_INFINITE);
    assert(PvNode || (alpha == beta - 1));
    assert(0 < depth && depth < MAX_PLY);
    assert(!(PvNode && cutNode));

    Move pv[MAX_PLY+1], capturesSearched[32], quietsSearched[64];
    StateInfo st;
    TTEntry* tte;
    Key posKey;
    Move ttMove, move, excludedMove, bestMove;
    Depth extension, newDepth, ttDepth;
    Bound ttBound;
    Value bestValue, value, ttValue, eval;
    bool ttHit, ttPv, formerPv, givesCheck, improving, didLMR, priorCapture, isMate, gameCycle;
    bool captureOrPromotion, doFullDepthSearch, moveCountPruning, ttCapture, singularQuietLMR, kingDanger;
    Piece movedPiece;
    int moveCount, captureCount, quietCount, rootDepth;

    // Step 1. Initialize node
    Thread* thisThread = pos.this_thread();
    ss->inCheck = pos.checkers();
    priorCapture = pos.captured_piece();
    Color us = pos.side_to_move();
    moveCount = captureCount = quietCount = ss->moveCount = 0;
    bestValue = -VALUE_INFINITE;
    gameCycle = kingDanger = false;
    rootDepth = thisThread->rootDepth;

    // Check for the available remaining time
    if (thisThread == Threads.main())
        static_cast<MainThread*>(thisThread)->check_time();
  //  thisThread->nodes.fetch_add(1, std::memory_order_relaxed);
  //  thisThread->nodes++;

    // Used to send selDepth info to GUI (selDepth counts from 1, ply from 0)
    if (PvNode && thisThread->selDepth < ss->ply + 1)
        thisThread->selDepth = ss->ply + 1;

    // Transposition table lookup. We don't want the score of a partial
    // search to overwrite a previous full search TT value, so we use a different
    // position key in case of an excluded move.
    excludedMove = ss->excludedMove;
    posKey = excludedMove == MOVE_NONE ? pos.key() : pos.key() ^ make_key(excludedMove);
    tte = TT.probe(posKey, ttHit);
    ttValue = ttHit ? value_from_tt(tte->value(), ss->ply, pos.rule50_count()) : VALUE_NONE;
    ttDepth = tte->depth();
    ttBound = tte->bound();
    ttMove =  rootNode ? thisThread->rootMoves[thisThread->pvIdx].pv[0]
            : ttHit    ? tte->move() : MOVE_NONE;
    ttPv = PvNode || (ttHit && tte->is_pv());
    formerPv = ttPv && !PvNode;

    if (ttPv && depth > 12 && ss->ply - 1 < MAX_LPH && !priorCapture && is_ok((ss-1)->currentMove))
    thisThread->lowPlyHistory[ss->ply - 1][from_to((ss-1)->currentMove)] << stat_bonus(depth - 5);

    // thisThread->ttHitAverage can be used to approximate the running average of ttHit
    thisThread->ttHitAverage =   (ttHitAverageWindow - 1) * thisThread->ttHitAverage / ttHitAverageWindow
                                + ttHitAverageResolution * ttHit;

    if (!rootNode)
    {
        // Check if we have an upcoming move which draws by repetition, or
        // if the opponent had an alternative move earlier to this position.
        if (pos.has_game_cycle(ss->ply))
        {
            if (VALUE_DRAW >= beta)
            {
                tte->save(posKey, VALUE_DRAW, ttPv, BOUND_LOWER,
                          depth, MOVE_NONE, VALUE_NONE);

                return VALUE_DRAW;
            }
            gameCycle = true;
            alpha = std::max(alpha, VALUE_DRAW);
        }

        // Step 2. Check for aborted search and immediate draw
        if (pos.is_draw(ss->ply))
            return VALUE_DRAW;

        if (Threads.stop.load(std::memory_order_relaxed) || ss->ply >= MAX_PLY)
            return ss->ply >= MAX_PLY && !ss->inCheck ? evaluate(pos)
                                                      : VALUE_DRAW;

        // Step 3. Mate distance pruning. Even if we mate at the next move our score
        // would be at best mate_in(ss->ply+1), but if alpha is already bigger because
        // a shorter mate was found upward in the tree then there is no need to search
        // because we will never beat the current alpha. Same logic but with reversed
        // signs applies also in the opposite condition of being mated instead of giving
        // mate. In this case return a fail-high score.
        if (alpha >= mate_in(ss->ply+1))
            return alpha;
    }

    assert(0 <= ss->ply && ss->ply < MAX_PLY);

    (ss+1)->ply = ss->ply + 1;
    (ss+1)->excludedMove = bestMove = MOVE_NONE;
    (ss+2)->killers[0] = (ss+2)->killers[1] = MOVE_NONE;
    Square prevSq = to_sq((ss-1)->currentMove);

    // Initialize statScore to zero for the grandchildren of the current position.
    // So statScore is shared between all grandchildren and only the first grandchild
    // starts with statScore = 0. Later grandchildren start with the last calculated
    // statScore of the previous grandchild. This influences the reduction rules in
    // LMR which are based on the statScore of parent position.
    if (rootNode)
        (ss+4)->statScore = 0;
    else
        (ss+2)->statScore = 0;

    // At non-PV nodes we check for an early TT cutoff
    if (  !PvNode
        && ttHit
        && !gameCycle
        && pos.rule50_count() < 88
        && ttDepth >= depth
        && ttValue != VALUE_NONE // Possible in case of TT access race
        && (ttValue != VALUE_DRAW || VALUE_DRAW >= beta)
        && (ttValue >= beta ? (ttBound & BOUND_LOWER)
                            : (ttBound & BOUND_UPPER)))
    {
        // If ttMove is quiet, update move sorting heuristics on TT hit
        if (ttMove)
        {
            if (ttValue >= beta)
            {
                if (!pos.capture_or_promotion(ttMove))
                    update_quiet_stats(pos, ss, ttMove, stat_bonus(depth), depth);

                // Extra penalty for early quiet moves of the previous ply
                if ((ss-1)->moveCount <= 2 && !priorCapture)
                    update_continuation_histories(ss-1, pos.piece_on(prevSq), prevSq, -stat_bonus(depth + 1));
            }
            // Penalty for a quiet ttMove that fails low
            else if (!pos.capture_or_promotion(ttMove))
            {
                int penalty = -stat_bonus(depth);
                thisThread->mainHistory[us][from_to(ttMove)] << penalty;
                update_continuation_histories(ss, pos.moved_piece(ttMove), to_sq(ttMove), penalty);
            }
        }

        return ttValue;
    }

    // Step 5. Tablebases probe
    if (!rootNode && TB::Cardinality)
    {
        int piecesCount = popcount(pos.pieces());

        if (    piecesCount <= TB::Cardinality
            && (piecesCount <  TB::Cardinality || depth >= TB::ProbeDepth)
            &&  pos.rule50_count() == 0
            && !pos.can_castle(ANY_CASTLING))
        {
            TB::ProbeState err;
            TB::WDLScore v = Tablebases::probe_wdl(pos, &err);

            // Force check of time on the next occasion
            if (thisThread == Threads.main())
                static_cast<MainThread*>(thisThread)->callsCnt = 0;

            if (err != TB::ProbeState::FAIL)
            {
                thisThread->tbHits.fetch_add(1, std::memory_order_relaxed);

                int drawScore = TB::UseRule50 ? 1 : 0;

                int centiPly = PawnValueEg * ss->ply / 100;

                Value tbValue =    v < -drawScore ? -VALUE_TB_WIN + centiPly + PawnValueEg * popcount(pos.pieces( pos.side_to_move()))
                                 : v >  drawScore ?  VALUE_TB_WIN - centiPly - PawnValueEg * popcount(pos.pieces(~pos.side_to_move()))
                                 : v < 0 ? -2 * Tempo : VALUE_DRAW;

                if (    abs(v) <= drawScore
                    || !ttHit
                    || (v < -drawScore && beta  > tbValue + 19)
                    || (v >  drawScore && alpha < tbValue - 19))
                {
                    tte->save(posKey, tbValue, ttPv, v > drawScore ? BOUND_LOWER : v < -drawScore ? BOUND_UPPER : BOUND_EXACT,
                              depth, MOVE_NONE, VALUE_NONE);

                    return tbValue;
                }
            }
        }
    }

    CapturePieceToHistory& captureHistory = thisThread->captureHistory;

    // Step 6. Static evaluation of the position
    if (ss->inCheck)
    {
        ss->staticEval = eval = VALUE_NONE;
        improving = false;
    }
    else
    {
    if (ttHit)
    {
        // Never assume anything about values stored in TT
        ss->staticEval = eval = tte->eval();
        if (eval == VALUE_NONE)
            ss->staticEval = eval = evaluate(pos);

        // Can ttValue be used as a better position evaluation?
        if (    ttValue != VALUE_NONE
            && (ttBound & (ttValue > eval ? BOUND_LOWER : BOUND_UPPER)))
            eval = ttValue;
    }
    else
    {
        if ((ss-1)->currentMove != MOVE_NULL)
        {
            int bonus = -(ss-1)->statScore / 512;

            ss->staticEval = eval = evaluate(pos) + bonus;
        }
        else
            ss->staticEval = eval = -(ss-1)->staticEval + 2 * Tempo;
    }

    if (gameCycle)
        ss->staticEval = eval = eval * std::max(0, (100 - pos.rule50_count())) / 100;

    if (!ttHit)
        tte->save(posKey, VALUE_NONE, ttPv, BOUND_NONE, DEPTH_NONE, MOVE_NONE, eval);

    improving =  (ss-2)->staticEval == VALUE_NONE ? (ss->staticEval > (ss-4)->staticEval
              || (ss-4)->staticEval == VALUE_NONE) : ss->staticEval > (ss-2)->staticEval;

    // Begin early pruning.
    if (   !PvNode
        && !excludedMove
        && !gameCycle
        && !thisThread->nmpGuard
        &&  abs(eval) < 2 * VALUE_KNOWN_WIN)
    {
       if (rootDepth > 10)
           kingDanger = pos.king_danger();

       // Step 8. Futility pruning: child node (~30 Elo)
       if (    depth < 6
           && !kingDanger
           &&  eval - futility_margin(depth, improving) >= beta
           &&  eval < VALUE_KNOWN_WIN) // Do not return unproven wins
           return eval;

       // Step 9. Null move search with verification search (~40 Elo)
       if (   (ss-1)->currentMove != MOVE_NULL
           && (ss-1)->statScore < 23824
           &&  eval >= beta
           &&  eval >= ss->staticEval
           &&  ss->staticEval >= beta - 33 * depth - 33 * improving + 112 * ttPv + 311
           &&  pos.non_pawn_material(us)
           && !kingDanger
           && !(rootDepth > 10 && MoveList<LEGAL>(pos).size() < 6))
       {
           assert(eval - beta >= 0);

           // Null move dynamic reduction based on depth and value
           Depth R = ((737 + 77 * depth) / 246 + std::min(int(eval - beta) / 192, 3));

           if (   depth < 11
               || ttValue >= beta
               || ttDepth < depth-R
               || !(ttBound & BOUND_UPPER))
           {
           ss->currentMove = MOVE_NULL;
           ss->continuationHistory = &thisThread->continuationHistory[0][0][NO_PIECE][0];

           pos.do_null_move(st);

           Value nullValue = -search<NonPV>(pos, ss+1, -beta, -beta+1, depth-R, !cutNode);

           pos.undo_null_move();

           if (nullValue >= beta)
           {
               // Do not return unproven mate or TB scores
               if (nullValue >= VALUE_TB_WIN_IN_MAX_PLY)
                   nullValue = beta;

               if (abs(beta) < VALUE_KNOWN_WIN && depth < 11 && beta <= qsearch<NonPV>(pos, ss, beta-1, beta))
                   return nullValue;

               // Do verification search at high depths
               thisThread->nmpGuard = true;

               Value v = search<NonPV>(pos, ss, beta-1, beta, depth-R, false);

               thisThread->nmpGuard = false;

               if (v >= beta)
                   return nullValue;
           }
           }
       }

       // Step 10. ProbCut (~10 Elo)
       // If we have a good enough capture and a reduced search returns a value
       // much above beta, we can (almost) safely prune the previous move.
       if (    depth > 4
           &&  abs(beta) < VALUE_TB_WIN_IN_MAX_PLY)
       {
           Value raisedBeta = std::min(beta + 176 - 49 * improving, VALUE_INFINITE);
           MovePicker mp(pos, ttMove, raisedBeta - ss->staticEval, &captureHistory);
           int probCutCount = 0;

           while (  (move = mp.next_move()) != MOVE_NONE
                  && probCutCount < 2 + 2 * cutNode
                  && !(   move == ttMove
                       && ttDepth >= depth - 4
                       && ttValue < raisedBeta))
               if (move != excludedMove)
               {
                   assert(pos.capture_or_promotion(move));
                   assert(depth >= 5);

                   captureOrPromotion = true;
                   probCutCount++;

                   ss->currentMove = move;
                   ss->continuationHistory = &thisThread->continuationHistory[ss->inCheck]
                                                                             [captureOrPromotion]
                                                                             [pos.moved_piece(move)]
                                                                             [to_sq(move)];

                   pos.do_move(move, st);

                   // Perform a preliminary qsearch to verify that the move holds
                   value = -qsearch<NonPV>(pos, ss+1, -raisedBeta, -raisedBeta+1);

                   // If the qsearch held perform the regular search
                   if (value >= raisedBeta)
                       value = -search<NonPV>(pos, ss+1, -raisedBeta, -raisedBeta+1, depth - 4, !cutNode);

                   pos.undo_move(move);

                   if (value >= raisedBeta)
                       return std::min(value, VALUE_TB_WIN_IN_MAX_PLY);
               }
       }
    } //End early Pruning

    // Step 11. Internal iterative deepening (~1 Elo)
    if (depth >= 7 && !ttMove)
    {
        search<NT>(pos, ss, alpha, beta, depth - 7, cutNode);

        tte = TT.probe(posKey, ttHit);
        ttValue = ttHit ? value_from_tt(tte->value(), ss->ply, pos.rule50_count()) : VALUE_NONE;
        ttMove = ttHit ? tte->move() : MOVE_NONE;
    }
    } // In check search starts here

    const PieceToHistory* contHist[] = { (ss-1)->continuationHistory, (ss-2)->continuationHistory,
                                          nullptr                   , (ss-4)->continuationHistory,
                                          nullptr                   , (ss-6)->continuationHistory };

    Move countermove = thisThread->counterMoves[pos.piece_on(prevSq)][prevSq];

    MovePicker mp(pos, ttMove, depth, &thisThread->mainHistory,
                                      &thisThread->lowPlyHistory,
                                      &captureHistory,
                                      contHist,
                                      countermove,
                                      ss->killers,
                                      ss->ply);

    value = bestValue;
    singularQuietLMR = moveCountPruning = false;
    ttCapture = ttMove && pos.capture_or_promotion(ttMove);

    // Mark this node as being searched
    ThreadHolding th(thisThread, posKey, ss->ply);

    // Step 12. Loop through all pseudo-legal moves until no moves remain
    // or a beta cutoff occurs.
    while ((move = mp.next_move(moveCountPruning)) != MOVE_NONE)
    {
      assert(is_ok(move));

      if (move == excludedMove)
          continue;

      // At root obey the "searchmoves" option and skip moves not listed in Root
      // Move List. As a consequence any illegal move is also skipped. In MultiPV
      // mode we also skip PV moves which have been already searched and those
      // of lower "TB rank" if we are in a TB root position.
      if (rootNode && !std::count(thisThread->rootMoves.begin() + thisThread->pvIdx,
                                  thisThread->rootMoves.begin() + thisThread->pvLast, move))
          continue;

      ss->moveCount = ++moveCount;

      if (!minOutput && rootNode && thisThread == Threads.main() && Time.elapsed() > 5000)
          sync_cout << "info depth " << depth
                    << " currmove " << UCI::move(move, pos.is_chess960())
                    << " currmovenumber " << moveCount + thisThread->pvIdx << sync_endl;
      if (PvNode)
          (ss+1)->pv = nullptr;

      extension = 0;
      captureOrPromotion = pos.capture_or_promotion(move);
      movedPiece = pos.moved_piece(move);
      givesCheck = pos.gives_check(move);
      isMate = false;

      if (givesCheck)
      {
          pos.do_move(move, st, givesCheck);
          isMate = MoveList<LEGAL>(pos).size() == 0;
          pos.undo_move(move);
      }

      if (isMate)
      {
          ss->currentMove = move;
          ss->continuationHistory = &thisThread->continuationHistory[ss->inCheck][priorCapture][movedPiece][to_sq(move)];
          value = mate_in(ss->ply+1);

          if (PvNode && (moveCount == 1 || (value > alpha && (rootNode || value < beta))))
          {
              (ss+1)->pv = pv;
              (ss+1)->pv[0] = MOVE_NONE;
          }
      }
      else
      {

      // Calculate new depth for this move
      newDepth = depth - 1;

      // Step 13. Pruning at shallow depth (~200 Elo)
      if (  !PvNode
          && pos.non_pawn_material(us)
          && bestValue > VALUE_TB_LOSS_IN_MAX_PLY)
      {
          // Skip quiet moves if movecount exceeds our FutilityMoveCount threshold
          moveCountPruning = moveCount >= futility_move_count(improving, depth);

          // Reduced depth of the next LMR search
          int lmrDepth = std::max(newDepth - reduction(improving, depth, moveCount), 0);

          if (   !captureOrPromotion
              && !givesCheck)
          {
              // Countermoves based pruning (~20 Elo)
              if (   lmrDepth < 4 + ((ss-1)->statScore > 0 || (ss-1)->moveCount == 1)
                  && (*contHist[0])[movedPiece][to_sq(move)] < CounterMovePruneThreshold
                  && (*contHist[1])[movedPiece][to_sq(move)] < CounterMovePruneThreshold)
                  continue;

              // Futility pruning: parent node (~5 Elo)
              if (   lmrDepth < 3
                  && !ss->inCheck
                  && ss->staticEval + 284 + 188 * lmrDepth <= alpha
                  &&  (*contHist[0])[movedPiece][to_sq(move)]
                    + (*contHist[1])[movedPiece][to_sq(move)]
                    + (*contHist[3])[movedPiece][to_sq(move)]
                    + (*contHist[5])[movedPiece][to_sq(move)] / 2 < 28388)
                  continue;

              // Prune moves with negative SEE (~20 Elo)
              if (!pos.see_ge(move, Value(-(29 - std::min(lmrDepth, 17)) * lmrDepth * lmrDepth)))
                  continue;
          }
          else
          {
              // Capture history based pruning when the move doesn't give check
              if (   !givesCheck
                  && lmrDepth < 1
                  && captureHistory[movedPiece][to_sq(move)][type_of(pos.piece_on(to_sq(move)))] < 0)
                  continue;

              // Futility pruning for captures
              if (   !givesCheck
                  && lmrDepth < 6
                  && PieceValue[MG][type_of(movedPiece)] >= PieceValue[MG][type_of(pos.piece_on(to_sq(move)))]
                  && !ss->inCheck
                  && ss->staticEval + 267 + 391 * lmrDepth
                     + PieceValue[MG][type_of(pos.piece_on(to_sq(move)))] <= alpha)
                  continue;

              // See based pruning
              if (!pos.see_ge(move, Value(-202) * depth)) // (~25 Elo)
                  continue;
          }
      }

      // Step 14. Extensions (~75 Elo)
      if (   gameCycle
          && (depth < 5 || PvNode))
          extension = 2;

      // Singular extension search (~70 Elo). If all moves but one fail low on a
      // search of (alpha-s, beta-s), and just one fails high on (alpha, beta),
      // then that move is singular and should be extended. To verify this we do
      // a reduced search on all the other moves but the ttMove and if the
      // result is lower than ttValue minus a margin then we will extend the ttMove.
      else if (    depth >= 6
          &&  move == ttMove
          && !gameCycle
          && !rootNode
          && !excludedMove // Avoid recursive singular search
          &&  ttValue != VALUE_NONE
          &&  abs(beta) < VALUE_TB_WIN_IN_MAX_PLY
          && (tte->bound() & BOUND_LOWER)
          &&  tte->depth() >= depth - 3)
      {
          Value singularBeta = std::max(ttValue - ((formerPv + 4) * depth) / 2, VALUE_TB_LOSS_IN_MAX_PLY);
          Depth singularDepth = (depth - 1 + 3 * formerPv) / 2;

          ss->excludedMove = move;
          value = search<NonPV>(pos, ss, singularBeta - 1, singularBeta, singularDepth, cutNode);
          ss->excludedMove = MOVE_NONE;

          if (value < singularBeta)
          {
              extension = 1;
              singularQuietLMR = !ttCapture;
          }

          // Multi-cut pruning
          // Our ttMove is assumed to fail high, and now we failed high also on a reduced
          // search without the ttMove. So we assume this expected Cut-node is not singular,
          // that multiple moves fail high, and we can prune the whole subtree by returning
          // a soft bound.
          else if (!PvNode)
          {
            if (singularBeta >= beta)
                return std::min(singularBeta, VALUE_TB_WIN_IN_MAX_PLY);

            // If the eval of ttMove is greater than beta we try also if there is an other move that
            // pushes it over beta, if so also produce a cutoff
            else if (ttValue >= beta)
            {
                ss->excludedMove = move;
                value = search<NonPV>(pos, ss, beta - 1, beta, (depth + 3) / 2, cutNode);
                ss->excludedMove = MOVE_NONE;

                if (value >= beta)
                    return beta;
            }
          }
      }

      // Late irreversible move extension
      if (   move == ttMove
          && pos.rule50_count() > 80
          && (captureOrPromotion || type_of(movedPiece) == PAWN))
          extension = 2;

      // Check extension (~2 Elo)
      else if (!extension)
      {
        if (    givesCheck
            && (pos.is_discovery_check_on_king(~us, move) || pos.see_ge(move)))
            extension = 1;

        // Passed pawn extension
        else if (   move == ss->killers[0]
                 && pos.advanced_pawn_push(move)
                 && pos.pawn_passed(us, to_sq(move)))
            extension = 1;

        // Last captures extension
        else if (   PieceValue[EG][pos.captured_piece()] > PawnValueEg
                 && pos.non_pawn_material() <= 2 * RookValueMg)
            extension = 1;

        // Castling extension
        else if (type_of(move) == CASTLING)
            extension = 1;
      }

      // Add extension to new depth
      newDepth += extension;

      // Speculative prefetch as early as possible
      prefetch(TT.first_entry(pos.key_after(move)));

      // Update the current move (this must be done after singular extension search)
      ss->currentMove = move;
      ss->continuationHistory = &thisThread->continuationHistory[ss->inCheck]
                                                                [captureOrPromotion]
                                                                [movedPiece]
                                                                [to_sq(move)];

      // Step 15. Make the move
      pos.do_move(move, st, givesCheck);

      // Step 16. Reduced depth search (LMR, ~200 Elo). If the move fails high it will be
      // re-searched at full depth.
      if (    depth >= 3
          && !gameCycle
          &&  moveCount > 1 + 2 * rootNode
          && (!rootNode || thisThread->best_move_count(move) == 0)
          &&  thisThread->selDepth > depth
          && (  !captureOrPromotion
              || moveCountPruning
              || ss->staticEval + PieceValue[EG][pos.captured_piece()] <= alpha
              || cutNode
              || thisThread->ttHitAverage < 415 * ttHitAverageResolution * ttHitAverageWindow / 1024))

      {
          Depth r = reduction(improving, depth, moveCount);

          // Decrease reduction if the ttHit running average is large
          if (thisThread->ttHitAverage > 473 * ttHitAverageResolution * ttHitAverageWindow / 1024)
              r--;

          // Reduction if other threads are searching this position.
          if (th.marked())
              r++;

          // Decrease reduction if position is or has been on the PV (~10 Elo)
          if (ttPv)
              r -= 2;

          if (rootDepth > 10 && pos.king_danger())
              r -= 1;

          if (moveCountPruning && !formerPv)
              r++;

          // Decrease reduction if opponent's move count is high (~5 Elo)
          if ((ss-1)->moveCount > 13)
              r--;

          // Decrease reduction if ttMove has been singularly extended (~3 Elo)
          if (singularQuietLMR)
              r -= 1 + formerPv;

          if (!PvNode && !captureOrPromotion)
          {
              // Increase reduction if ttMove is a capture (~5 Elo)
              if (ttCapture)
                  r++;

              // Increase reduction for cut nodes (~10 Elo)
              if (cutNode)
                  r += 2;

              // Decrease reduction for moves that escape a capture. Filter out
              // castling moves, because they are coded as "king captures rook" and
              // hence break make_move(). (~2 Elo)
              else if (    type_of(move) == NORMAL
                       && !pos.see_ge(reverse_move(move)))
                  r -= 2 + ttPv - (type_of(movedPiece) == PAWN);

              ss->statScore =  thisThread->mainHistory[us][from_to(move)]
                             + (*contHist[0])[movedPiece][to_sq(move)]
                             + (*contHist[1])[movedPiece][to_sq(move)]
                             + (*contHist[3])[movedPiece][to_sq(move)]
                             - 4826;

              // Decrease/increase reduction by comparing opponent's stat score (~10 Elo)
              if (ss->statScore >= -100 && (ss-1)->statScore < -112)
                  r--;

              else if ((ss-1)->statScore >= -125 && ss->statScore < -138)
                  r++;

              // Decrease/increase reduction for moves with a good/bad history (~30 Elo)
              r -= ss->statScore / 14615;
          }
          else
          {
            // Increase reduction for captures/promotions if late move and at low depth
            if (depth < 8 && moveCount > 2)
                r++;

            // Unless giving check, this capture is likely bad
            if (   !givesCheck
                && ss->staticEval + PieceValue[EG][pos.captured_piece()] + 211 * depth <= alpha)
                r++;
          }

          Depth rr = newDepth / (2 + ss->ply / 3);

          r -= rr;

          Depth d = Utility::clamp(newDepth - r, 1, newDepth);

          value = -search<NonPV>(pos, ss+1, -(alpha+1), -alpha, d, true);

          doFullDepthSearch = value > alpha && d != newDepth;

          didLMR = true;
      }
      else
      {
          doFullDepthSearch = !PvNode || moveCount > 1;

          didLMR = false;
      }

      // Step 17. Full depth search when LMR is skipped or fails high
      if (doFullDepthSearch)
      {
          value = -search<NonPV>(pos, ss+1, -(alpha+1), -alpha, newDepth, !cutNode);

          if (didLMR && !captureOrPromotion)
          {
              int bonus = value > alpha ?  stat_bonus(newDepth)
                                        : -stat_bonus(newDepth);

              if (move == ss->killers[0])
                  bonus += bonus / 4;

              update_continuation_histories(ss, movedPiece, to_sq(move), bonus);
          }
      }

      // For PV nodes only, do a full PV search on the first move or after a fail
      // high (in the latter case search only if value < beta), otherwise let the
      // parent node fail low with value <= alpha and try another move.
      if (PvNode && (moveCount == 1 || (value > alpha && (rootNode || value < beta))))
      {
          (ss+1)->pv = pv;
          (ss+1)->pv[0] = MOVE_NONE;

          value = -search<PV>(pos, ss+1, -beta, -alpha, newDepth, false);
      }

      // Step 18. Undo move
      pos.undo_move(move);
      }

      assert(value > -VALUE_INFINITE && value < VALUE_INFINITE);

      // Step 19. Check for a new best move
      // Finished searching the move. If a stop occurred, the return value of
      // the search cannot be trusted, and we return immediately without
      // updating best move, PV and TT.
      if (Threads.stop.load(std::memory_order_relaxed))
          return VALUE_ZERO;

      if (rootNode)
      {
          RootMove& rm = *std::find(thisThread->rootMoves.begin(),
                                    thisThread->rootMoves.end(), move);

          // PV move or new best move?
          if (moveCount == 1 || value > alpha)
          {
              rm.score = value;
              rm.selDepth = thisThread->selDepth;
              rm.pv.resize(1);

              assert((ss+1)->pv);

              for (Move* m = (ss+1)->pv; *m != MOVE_NONE; ++m)
                  rm.pv.push_back(*m);

              // We record how often the best move has been changed in each
              // iteration. This information is used for time management: When
              // the best move changes frequently, we allocate some more time.
              if (moveCount > 1)
                  ++thisThread->bestMoveChanges;
          }
          else
              // All other moves but the PV are set to the lowest value: this
              // is not a problem when sorting because the sort is stable and the
              // move position in the list is preserved - just the PV is pushed up.
              rm.score = -VALUE_INFINITE;
      }

      if (value > bestValue)
      {
          bestValue = value;

          if (value > alpha)
          {
              bestMove = move;

              if (PvNode && !rootNode) // Update pv even in fail-high case
                  update_pv(ss->pv, move, (ss+1)->pv);

              if (PvNode && value < beta) // Update alpha! Always alpha < beta
                  alpha = value;
              else
              {
                  assert(value >= beta); // Fail high
                  ss->statScore = 0;
                  break;
              }
          }
      }

      if (move != bestMove)
      {
          if (captureOrPromotion && captureCount < 32)
              capturesSearched[captureCount++] = move;

          else if (!captureOrPromotion && quietCount < 64)
              quietsSearched[quietCount++] = move;
      }
    }

    // The following condition would detect a stop only after move loop has been
    // completed. But in this case bestValue is valid because we have fully
    // searched our subtree, and we can anyhow save the result in TT.
    /*
       if (Threads.stop)
        return VALUE_DRAW;
    */

    // Step 20. Check for mate and stalemate
    // All legal moves have been searched and if there are no legal moves, it
    // must be a mate or a stalemate. If we are in a singular extension search then
    // return a fail low score.

    assert(moveCount || !ss->inCheck || excludedMove || !MoveList<LEGAL>(pos).size());

    if (!moveCount)
        bestValue = excludedMove ? alpha
                   :     ss->inCheck ? mated_in(ss->ply) : VALUE_DRAW;

    else if (bestMove)
        update_all_stats(pos, ss, bestMove, bestValue, beta, prevSq,
                         quietsSearched, quietCount, capturesSearched, captureCount, depth);

    // Bonus for prior countermove that caused the fail low
    else if (   (depth >= 3 || PvNode)
             && !priorCapture)
        update_continuation_histories(ss-1, pos.piece_on(prevSq), prevSq, stat_bonus(depth));

    if (!excludedMove && !(rootNode && thisThread->pvIdx))
        tte->save(posKey, value_to_tt(bestValue, ss->ply), ttPv,
                  bestValue >= beta ? BOUND_LOWER :
                  PvNode && bestMove ? BOUND_EXACT : BOUND_UPPER,
                  depth, bestMove, ss->staticEval);

    assert(bestValue > -VALUE_INFINITE && bestValue < VALUE_INFINITE);

    return bestValue;
  }


  // qsearch() is the quiescence search function, which is called by the main search
  // function with zero depth, or recursively with further decreasing depth per call.
  template <NodeType NT>
  Value qsearch(Position& pos, Stack* ss, Value alpha, Value beta, Depth depth) {

    constexpr bool PvNode = NT == PV;

    assert(alpha >= -VALUE_INFINITE && alpha < beta && beta <= VALUE_INFINITE);
    assert(PvNode || (alpha == beta - 1));
    assert(depth <= 0);

    Move pv[MAX_PLY+1];
    StateInfo st;
    TTEntry* tte;
    Key posKey;
    Move ttMove, move, bestMove;
    Depth ttDepth;
    Value bestValue, value, ttValue, futilityValue, futilityBase, oldAlpha;
    bool ttHit, pvHit, givesCheck, captureOrPromotion, gameCycle;
    int moveCount;

    if (PvNode)
    {
        oldAlpha = alpha; // To flag BOUND_EXACT when eval above alpha and no available moves
        (ss+1)->pv = pv;
        ss->pv[0] = MOVE_NONE;
    }

    Thread* thisThread = pos.this_thread();
    (ss+1)->ply = ss->ply + 1;
    bestMove = MOVE_NONE;
    ss->inCheck = pos.checkers();
    moveCount = 0;
    gameCycle = false;
  //  thisThread->nodes.fetch_add(1, std::memory_order_relaxed);
  //  thisThread->nodes++;

    if (pos.has_game_cycle(ss->ply))
    {
       if (VALUE_DRAW >= beta)
           return VALUE_DRAW;

       alpha = std::max(alpha, VALUE_DRAW);
       gameCycle = true;
    }

    if (pos.is_draw(ss->ply))
        return VALUE_DRAW;

    // Check for an immediate draw or maximum ply reached
    if (ss->ply >= MAX_PLY)
        return !ss->inCheck ? evaluate(pos) : VALUE_DRAW;

    if (alpha >= mate_in(ss->ply+1))
        return alpha;

    assert(0 <= ss->ply && ss->ply < MAX_PLY);

    // Decide whether or not to include checks: this fixes also the type of
    // TT entry depth that we are going to use. Note that in qsearch we use
    // only two types of depth in TT: DEPTH_QS_CHECKS or DEPTH_QS_NO_CHECKS.
    ttDepth = ss->inCheck || depth >= DEPTH_QS_CHECKS ? DEPTH_QS_CHECKS
                                                  : DEPTH_QS_NO_CHECKS;
    // Transposition table lookup
    posKey = pos.key();
    tte = TT.probe(posKey, ttHit);
    ttValue = ttHit ? value_from_tt(tte->value(), ss->ply, pos.rule50_count()) : VALUE_NONE;
    ttMove = ttHit ? tte->move() : MOVE_NONE;
    pvHit = ttHit && tte->is_pv();

    if (  !PvNode
        && ttHit
        && !gameCycle
        && pos.rule50_count() < 88
        && tte->depth() >= ttDepth
        && ttValue != VALUE_NONE // Only in case of TT access race
        && (ttValue != VALUE_DRAW || VALUE_DRAW >= beta)
        && (ttValue >= beta ? (tte->bound() & BOUND_LOWER)
                            : (tte->bound() & BOUND_UPPER)))
        return ttValue;

    // Evaluate the position statically
    if (ss->inCheck)
    {
        ss->staticEval = VALUE_NONE;
        bestValue = futilityBase = -VALUE_INFINITE;
    }
    else
    {
        if (ttHit)
        {
            // Never assume anything about values stored in TT
            if ((ss->staticEval = bestValue = tte->eval()) == VALUE_NONE)
                ss->staticEval = bestValue = evaluate(pos);

            // Can ttValue be used as a better position evaluation?
            if (    ttValue != VALUE_NONE
                && (tte->bound() & (ttValue > bestValue ? BOUND_LOWER : BOUND_UPPER)))
                bestValue = ttValue;
        }
        else
            ss->staticEval = bestValue =
            (ss-1)->currentMove != MOVE_NULL ? evaluate(pos)
                                             : -(ss-1)->staticEval + 2 * Tempo;

        if (gameCycle)
            ss->staticEval = bestValue = bestValue * std::max(0, (100 - pos.rule50_count())) / 100;

        // Stand pat. Return immediately if static value is at least beta
        if (bestValue >= beta)
        {
            if (!ttHit)
                tte->save(posKey, value_to_tt(bestValue, ss->ply), false, BOUND_LOWER,
                          DEPTH_NONE, MOVE_NONE, ss->staticEval);

            return bestValue;
        }

        if (PvNode && bestValue > alpha)
            alpha = bestValue;

        futilityBase = bestValue + 141;
    }

    const PieceToHistory* contHist[] = { (ss-1)->continuationHistory, (ss-2)->continuationHistory,
                                          nullptr                   , (ss-4)->continuationHistory,
                                          nullptr                   , (ss-6)->continuationHistory };

    // Initialize a MovePicker object for the current position, and prepare
    // to search the moves. Because the depth is <= 0 here, only captures,
    // queen promotions and checks (only if depth >= DEPTH_QS_CHECKS) will
    // be generated.
    MovePicker mp(pos, ttMove, depth, &thisThread->mainHistory,
                                      &thisThread->captureHistory,
                                      contHist,
                                      to_sq((ss-1)->currentMove));

    // Loop through the moves until no moves remain or a beta cutoff occurs
    while ((move = mp.next_move()) != MOVE_NONE)
    {
      assert(is_ok(move));

      givesCheck = pos.gives_check(move);
      captureOrPromotion = pos.capture_or_promotion(move);

      moveCount++;

      if (!PvNode)
      {
         // Futility pruning
         if (   !ss->inCheck
             && !givesCheck
             &&  futilityBase > -VALUE_KNOWN_WIN
             && !pos.advanced_pawn_push(move))
         {
             assert(type_of(move) != ENPASSANT); // Due to !pos.advanced_pawn_push

             futilityValue = futilityBase + PieceValue[EG][pos.piece_on(to_sq(move))];

             if (futilityValue <= alpha)
             {
                 bestValue = std::max(bestValue, futilityValue);
                 continue;
             }

             if (futilityBase <= alpha && !pos.see_ge(move, VALUE_ZERO + 1))
             {
                 bestValue = std::max(bestValue, futilityBase);
                 continue;
             }
         }

         // Don't search moves with negative SEE values
         if (!ss->inCheck && !pos.see_ge(move))
             continue;
      }

      // Speculative prefetch as early as possible
      prefetch(TT.first_entry(pos.key_after(move)));

      ss->currentMove = move;
      ss->continuationHistory = &thisThread->continuationHistory[ss->inCheck]
                                                                [captureOrPromotion]
                                                                [pos.moved_piece(move)]
                                                                [to_sq(move)];

      // Make and search the move
      pos.do_move(move, st, givesCheck);
      value = -qsearch<NT>(pos, ss+1, -beta, -alpha, depth - 1);
      pos.undo_move(move);

      assert(value > -VALUE_INFINITE && value < VALUE_INFINITE);

      // Check for a new best move
      if (value > bestValue)
      {
          bestValue = value;

          if (value > alpha)
          {
              bestMove = move;

              if (PvNode) // Update pv even in fail-high case
                  update_pv(ss->pv, move, (ss+1)->pv);

              if (PvNode && value < beta) // Update alpha here!
                  alpha = value;
              else
                  break; // Fail high
          }
       }
    }

    // All legal moves have been searched. A special case: If we're in check
    // and no legal moves were found, it is checkmate.
    if (ss->inCheck && bestValue == -VALUE_INFINITE)
        return mated_in(ss->ply); // Plies to mate from the root

    tte->save(posKey, value_to_tt(bestValue, ss->ply), pvHit,
              bestValue >= beta ? BOUND_LOWER :
              PvNode && bestValue > oldAlpha  ? BOUND_EXACT : BOUND_UPPER,
              ttDepth, bestMove, ss->staticEval);

    assert(bestValue > -VALUE_INFINITE && bestValue < VALUE_INFINITE);

    return bestValue;
  }


  // value_to_tt() adjusts a mate or TB score from "plies to mate from the root" to
  // "plies to mate from the current position". standard scores are unchanged.
  // The function is called before storing a value in the transposition table.

  Value value_to_tt(Value v, int ply) {

    assert(v != VALUE_NONE);

    return  v >= VALUE_TB_WIN_IN_MAX_PLY  ? v + ply
          : v <= VALUE_TB_LOSS_IN_MAX_PLY ? v - ply : v;
  }


  // value_from_tt() is the inverse of value_to_tt(): it adjusts a mate or TB score
  // from the transposition table (which refers to the plies to mate/be mated from
  // current position) to "plies to mate/be mated (TB win/loss) from the root". However,
  // for mate scores, to avoid potentially false mate scores related to the 50 moves rule
  // and the graph history interaction, we return an optimal TB score instead.

  Value value_from_tt(Value v, int ply, int r50c) {

    /*return  v == VALUE_NONE             ? VALUE_NONE
          : v >= VALUE_MATE_IN_MAX_PLY  ? v - ply
          : v <= VALUE_MATED_IN_MAX_PLY ? v + ply : v; */

    if (v == VALUE_NONE)
        return VALUE_NONE;

    if (v >= VALUE_TB_WIN_IN_MAX_PLY)  // TB win or better
    {
        if (v >= VALUE_MATE_IN_MAX_PLY && VALUE_MATE - v > 99 - r50c)

            return VALUE_MATE_IN_MAX_PLY - 1; // do not return a potentially false mate score

        return v - ply;
    }

    if (v <= VALUE_TB_LOSS_IN_MAX_PLY) // TB loss or worse
    {
        if (v <= VALUE_MATED_IN_MAX_PLY && VALUE_MATE + v > 99 - r50c)
            return VALUE_MATED_IN_MAX_PLY + 1; // do not return a potentially false mate score

        return v + ply;
    }

    return v;

  }


  // update_pv() adds current move and appends child pv[]

  void update_pv(Move* pv, Move move, Move* childPv) {

    for (*pv++ = move; childPv && *childPv != MOVE_NONE; )
        *pv++ = *childPv++;
    *pv = MOVE_NONE;
  }


  // update_all_stats() updates stats at the end of search() when a bestMove is found

  void update_all_stats(const Position& pos, Stack* ss, Move bestMove, Value bestValue, Value beta, Square prevSq,
                        Move* quietsSearched, int quietCount, Move* capturesSearched, int captureCount, Depth depth) {

    int bonus1, bonus2;
    Color us = pos.side_to_move();
    Thread* thisThread = pos.this_thread();
    CapturePieceToHistory& captureHistory = thisThread->captureHistory;
    Piece moved_piece = pos.moved_piece(bestMove);
    PieceType captured = type_of(pos.piece_on(to_sq(bestMove)));

    bonus1 = stat_bonus(depth + 1);
    bonus2 = bestValue > beta + PawnValueMg ? bonus1               // larger bonus
                                            : stat_bonus(depth);   // smaller bonus

    if (!pos.capture_or_promotion(bestMove))
    {
        update_quiet_stats(pos, ss, bestMove, bonus2, depth);

        // Decrease all the non-best quiet moves
        for (int i = 0; i < quietCount; ++i)
        {
            thisThread->mainHistory[us][from_to(quietsSearched[i])] << -bonus2;
            update_continuation_histories(ss, pos.moved_piece(quietsSearched[i]), to_sq(quietsSearched[i]), -bonus2);
        }
    }
    else
        captureHistory[moved_piece][to_sq(bestMove)][captured] << bonus1;

    // Extra penalty for a quiet TT or main killer move in previous ply when it gets refuted
    if (   ((ss-1)->moveCount == 1 || ((ss-1)->currentMove == (ss-1)->killers[0]))
        && !pos.captured_piece())
            update_continuation_histories(ss-1, pos.piece_on(prevSq), prevSq, -bonus1);

    // Decrease all the non-best capture moves
    for (int i = 0; i < captureCount; ++i)
    {
        moved_piece = pos.moved_piece(capturesSearched[i]);
        captured = type_of(pos.piece_on(to_sq(capturesSearched[i])));
        captureHistory[moved_piece][to_sq(capturesSearched[i])][captured] << -bonus1;
    }
  }


  // update_continuation_histories() updates histories of the move pairs formed
  // by moves at ply -1, -2, -4, and -6 with current move.

  void update_continuation_histories(Stack* ss, Piece pc, Square to, int bonus) {

    for (int i : {1, 2, 4, 6})
    {
        if (ss->inCheck && i > 2)
            break;
        if (is_ok((ss-i)->currentMove))
            (*(ss-i)->continuationHistory)[pc][to] << bonus;
    }
  }


  // update_quiet_stats() updates move sorting heuristics

  void update_quiet_stats(const Position& pos, Stack* ss, Move move, int bonus, int depth) {

    if (ss->killers[0] != move)
    {
        ss->killers[1] = ss->killers[0];
        ss->killers[0] = move;
    }

    Color us = pos.side_to_move();
    Thread* thisThread = pos.this_thread();
    thisThread->mainHistory[us][from_to(move)] << bonus;
    update_continuation_histories(ss, pos.moved_piece(move), to_sq(move), bonus);

    if (type_of(pos.moved_piece(move)) != PAWN)
        thisThread->mainHistory[us][from_to(reverse_move(move))] << -bonus;

    if (is_ok((ss-1)->currentMove))
    {
        Square prevSq = to_sq((ss-1)->currentMove);
        thisThread->counterMoves[pos.piece_on(prevSq)][prevSq] = move;
    }

    if (depth > 11 && ss->ply < MAX_LPH)
        thisThread->lowPlyHistory[ss->ply][from_to(move)] << stat_bonus(depth - 6);
  }

} // namespace

/// MainThread::check_time() is used to print debug info and, more importantly,
/// to detect when we are out of available time and thus stop the search.

void MainThread::check_time() {

  if (--callsCnt > 0)
      return;

  // When using nodes, ensure checking rate is not lower than 0.1% of nodes
  callsCnt = Limits.nodes ? std::min(1024, int(Limits.nodes / 1024)) : 1024;
//new

static TimePoint tick = now();

TimePoint elapsed = Time.elapsed();
TimePoint tock = Limits.startTime + elapsed;
Thread* bestThread = this;
if (elapsed <= 120050)
{
  if (tock - tick >= 10000 && minOutput)
  {
    tick = tock;
    sync_cout << FontColor::engine << "\n" << "info " << elapsed/1000 << " seconds"  << sync_endl;
    sync_cout << UCI::pv(bestThread->rootPos, bestThread->completedDepth, -VALUE_INFINITE, VALUE_INFINITE) << FontColor::reset << sync_endl;
    //dbg_print();
  }
}
else if (elapsed <= 600100)
{
  if (tock - tick >= 60000 && minOutput)
  {
    tick = tock;
    sync_cout << FontColor::engine << "\n" << "info " << elapsed/60000 << " minutes" << sync_endl;
    sync_cout << UCI::pv(bestThread->rootPos, bestThread->completedDepth, -VALUE_INFINITE, VALUE_INFINITE)  << FontColor::reset << sync_endl;
    //dbg_print();
  }
}
else
{
  if (tock - tick >= 300000 && minOutput)
  {
    tick = tock;
    sync_cout << FontColor::engine << "\n" << "info " << elapsed/60000 << " minutes" << sync_endl ;
    sync_cout << UCI::pv(bestThread->rootPos, bestThread->completedDepth, -VALUE_INFINITE, VALUE_INFINITE)  << FontColor::reset << sync_endl;
    //dbg_print();
  }
}

// We should not stop pondering until told so by the GUI
if (ponder)
    return;

if (   (Limits.use_time_management() && (elapsed > Time.maximum() - 10 || stopOnPonderhit))
    || (Limits.movetime && elapsed >= Limits.movetime)
    || (Limits.nodes && Threads.nodes_searched() >= (uint64_t)Limits.nodes))
    Threads.stop = true;
}

/// UCI::pv() formats PV information according to the UCI protocol. UCI requires
/// that all (if any) unsearched PV lines are sent using a previous search score.

string UCI::pv(const Position& pos, Depth depth, Value alpha, Value beta) {

  std::stringstream ss;
  TimePoint elapsed = Time.elapsed() + 1;
  const RootMoves& rootMoves = pos.this_thread()->rootMoves;
  size_t pvIdx = pos.this_thread()->pvIdx;
  size_t multiPV = std::min((size_t)Options["MultiPV"], rootMoves.size());
  uint64_t nodesSearched = Threads.nodes_searched();
  uint64_t tbHits = Threads.tb_hits() + (TB::RootInTB ? rootMoves.size() : 0);

  for (size_t i = 0; i < multiPV; ++i)
  {
      bool updated = rootMoves[i].score != -VALUE_INFINITE;

      if (depth == 1 && !updated)
          continue;

      Depth d = updated ? depth : depth - 1;
      Value v = updated ? rootMoves[i].score : rootMoves[i].previousScore;
      Value v2 = rootMoves[i].previousScore;

      bool tb = TB::RootInTB && abs(v) < VALUE_TB_WIN - 6 * PawnValueEg;
      v = tb ? rootMoves[i].tbScore : v;

      if (ss.rdbuf()->in_avail()) // Not at first line
          ss << "\n";

      ss << "info"
         << " depth "    << d
         << " seldepth " << rootMoves[i].selDepth
         << " multipv "  << i + 1
         << " score "    << UCI::value(v, v2);

      if (Options["ShowWDL"])
          ss << UCI::wdl(v, pos.game_ply());

      if (!tb && i == pvIdx)
          ss << (v >= beta ? " lowerbound" : v <= alpha ? " upperbound" : "");

      ss << " nodes "    << nodesSearched
         << " nps "      << nodesSearched * 1000 / elapsed;

      if (elapsed > 1000) // Earlier makes little sense
          ss << " hashfull " << TT.hashfull();

      ss << " tbhits "   << tbHits
         << " time "     << elapsed
         << " pv";

      for (Move m : rootMoves[i].pv)
          ss << " " << UCI::move(m, pos.is_chess960());
  }

  return ss.str();
}


/// RootMove::extract_ponder_from_tt() is called in case we have no ponder move
/// before exiting the search, for instance, in case we stop the search during a
/// fail high at root. We try hard to have a ponder move to return to the GUI,
/// otherwise in case of 'ponder on' we have nothing to think on.

bool RootMove::extract_ponder_from_tt(Position& pos) {

    StateInfo st;
    bool ttHit;

    assert(pv.size() == 1);

    if (pv[0] == MOVE_NONE)
        return false;

    pos.do_move(pv[0], st);
    TTEntry* tte = TT.probe(pos.key(), ttHit);

    if (ttHit)
    {
        Move m = tte->move(); // Local copy to be SMP safe
        if (MoveList<LEGAL>(pos).contains(m))
            pv.push_back(m);
    }

    pos.undo_move(pv[0]);
    return pv.size() > 1;
}

void Tablebases::rank_root_moves(Position& pos, Search::RootMoves& rootMoves) {

    RootInTB = false;
    UseRule50 = bool(Options["Syzygy50MoveRule"]);
    ProbeDepth = int(Options["SyzygyProbeDepth"]);
    Cardinality = int(Options["SyzygyProbeLimit"]);

    // Tables with fewer pieces than SyzygyProbeLimit are searched with
    // ProbeDepth == DEPTH_ZERO
    if (Cardinality > MaxCardinality)
    {
        Cardinality = MaxCardinality;
        ProbeDepth = 0;
    }

    if (Cardinality >= popcount(pos.pieces()) && !pos.can_castle(ANY_CASTLING))
    {
        // Rank moves using DTZ tables
        RootInTB = root_probe(pos, rootMoves);

        if (!RootInTB)
        {
            // DTZ tables are missing; try to rank moves using WDL tables
            RootInTB = root_probe_wdl(pos, rootMoves);
        }
    }

    if (RootInTB)
    {
        // Sort moves according to TB rank
        std::sort(rootMoves.begin(), rootMoves.end(),
                  [](const RootMove &a, const RootMove &b) { return a.tbRank > b.tbRank; } );
    }
    else
    {
        // Clean up if root_probe() and root_probe_wdl() have failed
        for (auto& m : rootMoves)
            m.tbRank = 0;
    }
}
#endif<|MERGE_RESOLUTION|>--- conflicted
+++ resolved
@@ -892,7 +892,11 @@
     Key posKey;
     Move ttMove, move, excludedMove, bestMove;
     Depth extension, newDepth;
+#ifndef Stockfish
+    Value bestValue, value, ttValue, eval, maxValue;
+#else
     Value bestValue, value, ttValue, eval, maxValue, probcutBeta;
+#endif
     bool ttHit, ttPv, formerPv, givesCheck, improving, didLMR, priorCapture;
 
 #ifndef Blau
@@ -1197,24 +1201,31 @@
                 return nullValue;
         }
     }
-
-<<<<<<< HEAD
 #ifndef Weakfish // no reductions in Weakfish
-=======
+#ifdef Stockfish
     probcutBeta = beta + 176 - 49 * improving;
->>>>>>> 1f3bd968
+#endif
 
     // Step 10. ProbCut (~10 Elo)
     // If we have a good enough capture and a reduced search returns a value
     // much above beta, we can (almost) safely prune the previous move.
     if (   !PvNode
         &&  depth > 4
+#ifndef Stockfish
+        &&  abs(beta) < VALUE_TB_WIN_IN_MAX_PLY)
+#else
         &&  abs(beta) < VALUE_TB_WIN_IN_MAX_PLY
         && !(   ttHit
              && tte->depth() >= depth - 3
              && ttValue != VALUE_NONE
              && ttValue < probcutBeta))
-    {
+#endif
+    {
+#ifndef Stockfish
+      Value raisedBeta = beta + 176 - 49 * improving;
+      assert(raisedBeta < VALUE_INFINITE);
+      MovePicker mp(pos, ttMove, raisedBeta - ss->staticEval, &captureHistory);
+#else
         if (   ttHit
             && tte->depth() >= depth - 3
             && ttValue != VALUE_NONE
@@ -1225,10 +1236,18 @@
 
         assert(probcutBeta < VALUE_INFINITE);
         MovePicker mp(pos, ttMove, probcutBeta - ss->staticEval, &captureHistory);
+#endif
         int probCutCount = 0;
 
         while (   (move = mp.next_move()) != MOVE_NONE
+#ifndef Stockfish
+               && probCutCount < 2 + 2 * cutNode
+               && !(   move == ttMove
+                   && tte->depth() >= depth - 4
+                   && ttValue < raisedBeta))
+#else
                && probCutCount < 2 + 2 * cutNode)
+#endif
             if (move != excludedMove && pos.legal(move))
             {
                 assert(pos.capture_or_promotion(move));
@@ -1246,14 +1265,25 @@
                 pos.do_move(move, st);
 
                 // Perform a preliminary qsearch to verify that the move holds
+#ifndef Stockfish
+                value = -qsearch<NonPV>(pos, ss+1, -raisedBeta, -raisedBeta+1);
+#else
                 value = -qsearch<NonPV>(pos, ss+1, -probcutBeta, -probcutBeta+1);
+#endif
 
                 // If the qsearch held, perform the regular search
+#ifndef Stockfish
+                if (value >= raisedBeta)
+                    value = -search<NonPV>(pos, ss+1, -raisedBeta, -raisedBeta+1, depth - 4, !cutNode);
+#else
                 if (value >= probcutBeta)
                     value = -search<NonPV>(pos, ss+1, -probcutBeta, -probcutBeta+1, depth - 4, !cutNode);
-
+#endif
                 pos.undo_move(move);
-
+#ifndef Stockfish
+                if (value >= raisedBeta)
+                   return value;
+#else
                 if (value >= probcutBeta)
                 {
                     tte->save(posKey, value_to_tt(value, ss->ply), ttPv,
@@ -1261,6 +1291,7 @@
                         depth - 3, move, ss->staticEval);
                     return value;
                 }
+#endif
             }
     }
 #endif  //ifndef Weakfish
