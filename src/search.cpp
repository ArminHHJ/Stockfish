--- conflicted
+++ resolved
@@ -847,15 +847,11 @@
     Move ttMove, move, excludedMove, bestMove;
     Depth extension, newDepth;
     Value bestValue, value, ttValue, eval, maxValue;
-<<<<<<< HEAD
 #ifdef Fortress
-    bool ttHit, ttPv, inCheck, givesCheck, improving, doLMR, priorCapture, gameCycle;
+    bool ttHit, ttPv, inCheck, givesCheck, improving, didLMR, priorCapture, gameCycle;
 #else
-    bool ttHit, ttPv, inCheck, givesCheck, improving, doLMR, priorCapture;
-#endif
-=======
     bool ttHit, ttPv, inCheck, givesCheck, improving, didLMR, priorCapture;
->>>>>>> 648c7ec2
+#endif
     bool captureOrPromotion, doFullDepthSearch, moveCountPruning, ttCapture, singularLMR;
     Piece movedPiece;
     int moveCount, captureCount, quietCount;
