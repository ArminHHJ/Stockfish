--- conflicted
+++ resolved
@@ -1547,7 +1547,6 @@
 
           if (PvNode && (moveCount == 1 || (value > alpha && (rootNode || value < beta))))
           {
-<<<<<<< HEAD
               (ss+1)->pv = pv;
               (ss+1)->pv[0] = MOVE_NONE;
           }
@@ -1582,14 +1581,14 @@
 #endif
                 )
 			{
-				// Reduced depth of the next LMR search
-				int lmrDepth = std::max(newDepth - reduction(improving, depth, moveCount), 0);
-
-				// Countermoves based pruning (~20 Elo)
-				if (   lmrDepth < 4 + ((ss-1)->statScore > 0 || (ss-1)->moveCount == 1)
-					&& (*contHist[0])[movedPiece][to_sq(move)] < CounterMovePruneThreshold
-					&& (*contHist[1])[movedPiece][to_sq(move)] < CounterMovePruneThreshold)
-					continue;
+        // Reduced depth of the next LMR search
+        int lmrDepth = std::max(newDepth - reduction(improving, depth, moveCount), 0);
+
+        // Countermoves based pruning (~20 Elo)
+        if (   lmrDepth < 4 + ((ss-1)->statScore > 0 || (ss-1)->moveCount == 1)
+            && (*contHist[0])[movedPiece][to_sq(move)] < CounterMovePruneThreshold
+            && (*contHist[1])[movedPiece][to_sq(move)] < CounterMovePruneThreshold)
+            continue;
 
 				// Futility pruning: parent node (~2 Elo)
 #if defined (Fortress) || (Noir)
@@ -1597,41 +1596,20 @@
 #else
                 if (   lmrDepth < 6
 #endif
-                    && !inCheck
-                    && ss->staticEval + 235 + 172 * lmrDepth <= alpha
-                    &&  thisThread->mainHistory[us][from_to(move)]
-                    + (*contHist[0])[movedPiece][to_sq(move)]
-                    + (*contHist[1])[movedPiece][to_sq(move)]
-                    + (*contHist[3])[movedPiece][to_sq(move)] < 25000)
-=======
-              // Reduced depth of the next LMR search
-              int lmrDepth = std::max(newDepth - reduction(improving, depth, moveCount), 0);
-
-              // Countermoves based pruning (~20 Elo)
-              if (   lmrDepth < 4 + ((ss-1)->statScore > 0 || (ss-1)->moveCount == 1)
-                  && (*contHist[0])[movedPiece][to_sq(move)] < CounterMovePruneThreshold
-                  && (*contHist[1])[movedPiece][to_sq(move)] < CounterMovePruneThreshold)
-                  continue;
-
-              // Futility pruning: parent node (~5 Elo)
-              if (   lmrDepth < 6
-                  && !inCheck
-                  && ss->staticEval + 235 + 172 * lmrDepth <= alpha
-                  &&  (*contHist[0])[movedPiece][to_sq(move)]
-                    + (*contHist[1])[movedPiece][to_sq(move)]
-                    + (*contHist[3])[movedPiece][to_sq(move)] < 27400)
-                  continue;
->>>>>>> ddcbacd0
-
-									 continue;
-
-								 // Prune moves with negative SEE (~20 Elo)
-								 if (!pos.see_ge(move, Value(-(32 - std::min(lmrDepth, 18)) * lmrDepth * lmrDepth)))
-									 continue;
-							 }
-							 else if (!pos.see_ge(move, Value(-194) * depth)) // (~25 Elo)
+                   && !inCheck
+                   && ss->staticEval + 235 + 172 * lmrDepth <= alpha
+                   &&  (*contHist[0])[movedPiece][to_sq(move)]
+                     + (*contHist[1])[movedPiece][to_sq(move)]
+                     + (*contHist[3])[movedPiece][to_sq(move)] < 27400)
+                   continue;
+
+							// Prune moves with negative SEE (~20 Elo)
+							if (!pos.see_ge(move, Value(-(32 - std::min(lmrDepth, 18)) * lmrDepth * lmrDepth)))
 								 continue;
-						 }
+					}
+					else if (!pos.see_ge(move, Value(-194) * depth)) // (~25 Elo)
+						  continue;
+		}
 
 
       // Step 14. Extensions (~74 Elo)
