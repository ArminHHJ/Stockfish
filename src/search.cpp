/*
  Stockfish, a UCI chess playing engine derived from Glaurung 2.1
  Copyright (C) 2004-2008 Tord Romstad (Glaurung author)
  Copyright (C) 2008-2015 Marco Costalba, Joona Kiiski, Tord Romstad
  Copyright (C) 2015-2018 Marco Costalba, Joona Kiiski, Gary Linscott, Tord Romstad

  Stockfish is free software: you can redistribute it and/or modify
  it under the terms of the GNU General Public License as published by
  the Free Software Foundation, either version 3 of the License, or
  (at your option) any later version.

  Stockfish is distributed in the hope that it will be useful,
  but WITHOUT ANY WARRANTY; without even the implied warranty of
  MERCHANTABILITY or FITNESS FOR A PARTICULAR PURPOSE.  See the
  GNU General Public License for more details.

  You should have received a copy of the GNU General Public License
  along with this program.  If not, see <http://www.gnu.org/licenses/>.
*/

#include <algorithm>
#include <cassert>
#include <cmath>
#include <cstring>   // For std::memset
#include <iostream>
#include <sstream>

#include "evaluate.h"
#include "misc.h"
#include "movegen.h"
#include "movepick.h"
#include "position.h"
#include "search.h"
#include "thread.h"
#include "timeman.h"
#include "tt.h"
#include "uci.h"
#include "syzygy/tbprobe.h"

namespace Search {

  LimitsType Limits;
}

namespace Tablebases {

  int Cardinality;
  bool RootInTB;
  bool UseRule50;
  Depth ProbeDepth;
}

namespace TB = Tablebases;

using std::string;
using Eval::evaluate;
using namespace Search;

namespace {

  // Different node types, used as a template parameter
  enum NodeType { NonPV, PV };

  // Sizes and phases of the skip-blocks, used for distributing search depths across the threads
  constexpr int SkipSize[]  = { 1, 1, 2, 2, 2, 2, 3, 3, 3, 3, 3, 3, 4, 4, 4, 4, 4, 4, 4, 4 };
  constexpr int SkipPhase[] = { 0, 1, 0, 1, 2, 3, 0, 1, 2, 3, 4, 5, 0, 1, 2, 3, 4, 5, 6, 7 };

  // Razor and futility margins
  constexpr int RazorMargin[] = {0, 590, 604};
  Value futility_margin(Depth d, bool improving) {
    return Value((175 - 50 * improving) * d / ONE_PLY);
  }

  // Margin for pruning capturing moves: almost linear in depth
  constexpr int CapturePruneMargin[] = { 0,
                                         1 * PawnValueEg * 1055 / 1000,
                                         2 * PawnValueEg * 1042 / 1000,
                                         3 * PawnValueEg * 963  / 1000,
                                         4 * PawnValueEg * 1038 / 1000,
                                         5 * PawnValueEg * 950  / 1000,
                                         6 * PawnValueEg * 930  / 1000
                                       };

  // Futility and reductions lookup tables, initialized at startup
  int FutilityMoveCounts[2][16]; // [improving][depth]
  int Reductions[2][2][64][64];  // [pv][improving][depth][moveNumber]

  template <bool PvNode> Depth reduction(bool i, Depth d, int mn) {
    return Reductions[PvNode][i][std::min(d / ONE_PLY, 63)][std::min(mn, 63)] * ONE_PLY;
  }

  // History and stats update bonus, based on depth
  int stat_bonus(Depth depth) {
    int d = depth / ONE_PLY;
    return d > 17 ? 0 : 32 * d * d + 64 * d - 64;
  }

  // Skill structure is used to implement strength limit
  struct Skill {
    explicit Skill(int l) : level(l) {}
    bool enabled() const { return level < 20; }
    bool time_to_pick(Depth depth) const { return depth / ONE_PLY == 1 + level; }
    Move pick_best(size_t multiPV);

    int level;
    Move best = MOVE_NONE;
  };

  bool study = Options["Study"];

  template <NodeType NT>
  Value search(Position& pos, Stack* ss, Value alpha, Value beta, Depth depth, bool cutNode);

  template <NodeType NT>
  Value qsearch(Position& pos, Stack* ss, Value alpha, Value beta, Depth depth = DEPTH_ZERO);

  Value value_to_tt(Value v, int ply);
  Value value_from_tt(Value v, int ply);
  void update_pv(Move* pv, Move move, Move* childPv);
  void update_continuation_histories(Stack* ss, Piece pc, Square to, int bonus);
  void update_quiet_stats(const Position& pos, Stack* ss, Move move, Move* quiets, int quietsCnt, int bonus);
  void update_capture_stats(const Position& pos, Move move, Move* captures, int captureCnt, int bonus);

  inline bool gives_check(const Position& pos, Move move) {
    Color us = pos.side_to_move();
    return  type_of(move) == NORMAL && !(pos.blockers_for_king(~us) & pos.pieces(us))
          ? pos.check_squares(type_of(pos.moved_piece(move))) & to_sq(move)
          : pos.gives_check(move);
  }

  // perft() is our utility to verify move generation. All the leaf nodes up
  // to the given depth are generated and counted, and the sum is returned.
  template<bool Root>
  uint64_t perft(Position& pos, Depth depth) {

    StateInfo st;
    uint64_t cnt, nodes = 0;
    const bool leaf = (depth == 2 * ONE_PLY);

    for (const auto& m : MoveList<LEGAL>(pos))
    {
        if (Root && depth <= ONE_PLY)
            cnt = 1, nodes++;
        else
        {
            pos.do_move(m, st);
            cnt = leaf ? MoveList<LEGAL>(pos).size() : perft<false>(pos, depth - ONE_PLY);
            nodes += cnt;
            pos.undo_move(m);
        }
        if (Root)
            sync_cout << UCI::move(m, pos.is_chess960()) << ": " << cnt << sync_endl;
    }
    return nodes;
  }

} // namespace


/// Search::init() is called at startup to initialize various lookup tables

void Search::init() {

  for (int imp = 0; imp <= 1; ++imp)
      for (int d = 1; d < 64; ++d)
          for (int mc = 1; mc < 64; ++mc)
          {
              double r = log(d) * log(mc) / 1.95;

              Reductions[NonPV][imp][d][mc] = int(std::round(r));
              Reductions[PV][imp][d][mc] = std::max(Reductions[NonPV][imp][d][mc] - 1, 0);

              // Increase reduction for non-PV nodes when eval is not improving
              if (!imp && r > 1.0)
                Reductions[NonPV][imp][d][mc]++;
          }

  for (int d = 0; d < 16; ++d)
  {
      FutilityMoveCounts[0][d] = int(2.4 + 0.74 * pow(d, 1.78));
      FutilityMoveCounts[1][d] = int(5.0 + 1.00 * pow(d, 2.00));
  }
}


/// Search::clear() resets search state to its initial value

void Search::clear() {

  Threads.main()->wait_for_search_finished();

  Time.availableNodes = 0;
  TT.clear();
  Threads.clear();
}


/// MainThread::search() is called by the main thread when the program receives
/// the UCI 'go' command. It searches from the root position and outputs the "bestmove".

void MainThread::search() {

  if (Limits.perft)
  {
      nodes = perft<true>(rootPos, Limits.perft * ONE_PLY);
      sync_cout << "\nNodes searched: " << nodes << "\n" << sync_endl;
      return;
  }

  Color us = rootPos.side_to_move();
  Time.init(Limits, us, rootPos.game_ply());
  TT.new_search();

  if (rootMoves.empty())
  {
      rootMoves.emplace_back(MOVE_NONE);
      sync_cout << "info depth 0 score "
                << UCI::value(rootPos.checkers() ? -VALUE_MATE : VALUE_DRAW)
                << sync_endl;
  }
  else
  {
      for (Thread* th : Threads)
          if (th != this)
              th->start_searching();

      Thread::search(); // Let's start searching!
  }

  // When we reach the maximum depth, we can arrive here without a raise of
  // Threads.stop. However, if we are pondering or in an infinite search,
  // the UCI protocol states that we shouldn't print the best move before the
  // GUI sends a "stop" or "ponderhit" command. We therefore simply wait here
  // until the GUI sends one of those commands (which also raises Threads.stop).
  Threads.stopOnPonderhit = true;

  while (!Threads.stop && (Threads.ponder || Limits.infinite))
  {} // Busy wait for a stop or a ponder reset

  // Stop the threads if not already stopped (also raise the stop if
  // "ponderhit" just reset Threads.ponder).
  Threads.stop = true;

  // Wait until all threads have finished
  for (Thread* th : Threads)
      if (th != this)
          th->wait_for_search_finished();

  // When playing in 'nodes as time' mode, subtract the searched nodes from
  // the available ones before exiting.
  if (Limits.npmsec)
      Time.availableNodes += Limits.inc[us] - Threads.nodes_searched();

  // Check if there are threads with a better score than main thread
  Thread* bestThread = this;
  if (    Options["MultiPV"] == 1
      && !Limits.depth
      && !Skill(Options["Skill Level"]).enabled()
      &&  rootMoves[0].pv[0] != MOVE_NONE)
  {
      for (Thread* th : Threads)
      {
          Depth depthDiff = th->completedDepth - bestThread->completedDepth;
          Value scoreDiff = th->rootMoves[0].score - bestThread->rootMoves[0].score;

          // Select the thread with the best score, always if it is a mate
          if (    scoreDiff > 0
              && (depthDiff >= 0 || th->rootMoves[0].score >= VALUE_MATE_IN_MAX_PLY))
              bestThread = th;
      }
  }

  previousScore = bestThread->rootMoves[0].score;

  // Send again PV info if we have a new best thread
  if (bestThread != this)
      sync_cout << UCI::pv(bestThread->rootPos, bestThread->completedDepth, -VALUE_INFINITE, VALUE_INFINITE) << sync_endl;

  sync_cout << "bestmove " << UCI::move(bestThread->rootMoves[0].pv[0], rootPos.is_chess960());

  if (bestThread->rootMoves[0].pv.size() > 1 || bestThread->rootMoves[0].extract_ponder_from_tt(rootPos))
      std::cout << " ponder " << UCI::move(bestThread->rootMoves[0].pv[1], rootPos.is_chess960());

  std::cout << sync_endl;
}


/// Thread::search() is the main iterative deepening loop. It calls search()
/// repeatedly with increasing depth until the allocated thinking time has been
/// consumed, the user stops the search, or the maximum search depth is reached.

void Thread::search() {

  Stack stack[MAX_PLY+7], *ss = stack+4; // To reference from (ss-4) to (ss+2)
  Value bestValue, alpha, beta, delta;
  Move  lastBestMove = MOVE_NONE;
  Depth lastBestMoveDepth = DEPTH_ZERO;
  MainThread* mainThread = (this == Threads.main() ? Threads.main() : nullptr);
  double timeReduction = 1.0;
  Color us = rootPos.side_to_move();

  std::memset(ss-4, 0, 7 * sizeof(Stack));
  for (int i = 4; i > 0; i--)
     (ss-i)->contHistory = this->contHistory[NO_PIECE][0].get(); // Use as sentinel

  bestValue = delta = alpha = -VALUE_INFINITE;
  beta = VALUE_INFINITE;

  if (mainThread)
      mainThread->bestMoveChanges = 0, mainThread->failedLow = false;

  size_t multiPV = Options["MultiPV"];
  Skill skill(Options["Skill Level"]);

  // When playing with strength handicap enable MultiPV search that we will
  // use behind the scenes to retrieve a set of possible moves.
  if (skill.enabled())
      multiPV = std::max(multiPV, (size_t)4);

  multiPV = std::min(multiPV, rootMoves.size());

  int ct = int(Options["Contempt"]) * PawnValueEg / 100; // From centipawns

  // In analysis mode, adjust contempt in accordance with user preference
  if (Limits.infinite || Options["UCI_AnalyseMode"])
      ct =  Options["Analysis Contempt"] == "Off"  ? 0
          : Options["Analysis Contempt"] == "Both" ? ct
          : Options["Analysis Contempt"] == "White" && us == BLACK ? -ct
          : Options["Analysis Contempt"] == "Black" && us == WHITE ? -ct
          : ct;

  // In evaluate.cpp the evaluation is from the white point of view
  contempt = (us == WHITE ?  make_score(ct, ct / 2)
                          : -make_score(ct, ct / 2));

  // Iterative deepening loop until requested to stop or the target depth is reached
  while (   (rootDepth += ONE_PLY) < DEPTH_MAX
         && !Threads.stop
         && !(Limits.depth && mainThread && rootDepth / ONE_PLY > Limits.depth))
  {
      // Distribute search depths across the helper threads
      if (idx > 0)
      {
          int i = (idx - 1) % 20;
          if (((rootDepth / ONE_PLY + rootPos.game_ply() + SkipPhase[i]) / SkipSize[i]) % 2)
              continue;  // Retry with an incremented rootDepth
      }

      // Age out PV variability metric
      if (mainThread)
          mainThread->bestMoveChanges *= 0.517, mainThread->failedLow = false;

      // Save the last iteration's scores before first PV line is searched and
      // all the move scores except the (new) PV are set to -VALUE_INFINITE.
      for (RootMove& rm : rootMoves)
          rm.previousScore = rm.score;

      size_t pvFirst = 0;
      pvLast = 0;

      // MultiPV loop. We perform a full root search for each PV line
      for (pvIdx = 0; pvIdx < multiPV && !Threads.stop; ++pvIdx)
      {
          if (pvIdx == pvLast)
          {
              pvFirst = pvLast;
              for (pvLast++; pvLast < rootMoves.size(); pvLast++)
                  if (rootMoves[pvLast].tbRank != rootMoves[pvFirst].tbRank)
                      break;
          }

          // Reset UCI info selDepth for each depth and each PV line
          selDepth = 0;

          // Reset aspiration window starting size
          if (rootDepth >= 5 * ONE_PLY)
          {
              Value previousScore = rootMoves[pvIdx].previousScore;
              delta = Value(18);
              alpha = std::max(previousScore - delta,-VALUE_INFINITE);
              beta  = std::min(previousScore + delta, VALUE_INFINITE);

              // Adjust contempt based on root move's previousScore (dynamic contempt)
              int dct = ct + 88 * previousScore / (abs(previousScore) + 200);

              contempt = (us == WHITE ?  make_score(dct, dct / 2)
                                      : -make_score(dct, dct / 2));
          }

          // Start with a small aspiration window and, in the case of a fail
          // high/low, re-search with a bigger window until we don't fail
          // high/low anymore.
          while (true)
          {
              bestValue = ::search<PV>(rootPos, ss, alpha, beta, rootDepth, false);

              // Bring the best move to the front. It is critical that sorting
              // is done with a stable algorithm because all the values but the
              // first and eventually the new best one are set to -VALUE_INFINITE
              // and we want to keep the same order for all the moves except the
              // new PV that goes to the front. Note that in case of MultiPV
              // search the already searched PV lines are preserved.
              std::stable_sort(rootMoves.begin() + pvIdx, rootMoves.begin() + pvLast);

              // If search has been stopped, we break immediately. Sorting is
              // safe because RootMoves is still valid, although it refers to
              // the previous iteration.
              if (Threads.stop)
                  break;

              // When failing high/low give some update (without cluttering
              // the UI) before a re-search.
              if (   mainThread
                  && multiPV == 1
                  && (bestValue <= alpha || bestValue >= beta)
                  && Time.elapsed() > 3000)
                  sync_cout << UCI::pv(rootPos, rootDepth, alpha, beta) << sync_endl;

              // In case of failing low/high increase aspiration window and
              // re-search, otherwise exit the loop.
              if (bestValue <= alpha)
              {
                  beta = (alpha + beta) / 2;
                  alpha = std::max(bestValue - delta, -VALUE_INFINITE);

                  if (mainThread)
                  {
                      mainThread->failedLow = true;
                      Threads.stopOnPonderhit = false;
                  }
              }
              else if (bestValue >= beta)
                  beta = std::min(bestValue + delta, VALUE_INFINITE);
              else
                  break;

              delta += delta / 4 + 5;

              assert(alpha >= -VALUE_INFINITE && beta <= VALUE_INFINITE);
          }

          // Sort the PV lines searched so far and update the GUI
          std::stable_sort(rootMoves.begin() + pvFirst, rootMoves.begin() + pvIdx + 1);

          if (    mainThread
              && (Threads.stop || pvIdx + 1 == multiPV || Time.elapsed() > 3000))
              sync_cout << UCI::pv(rootPos, rootDepth, alpha, beta) << sync_endl;
      }

      if (!Threads.stop)
          completedDepth = rootDepth;

      if (rootMoves[0].pv[0] != lastBestMove) {
         lastBestMove = rootMoves[0].pv[0];
         lastBestMoveDepth = rootDepth;
      }

      // Have we found a "mate in x"?
      if (   Limits.mate
          && bestValue >= VALUE_MATE_IN_MAX_PLY
          && VALUE_MATE - bestValue <= 2 * Limits.mate)
          Threads.stop = true;

      if (!mainThread)
          continue;

      // If skill level is enabled and time is up, pick a sub-optimal best move
      if (skill.enabled() && skill.time_to_pick(rootDepth))
          skill.pick_best(multiPV);

      // Do we have time for the next iteration? Can we stop searching now?
      if (    Limits.use_time_management()
          && !Threads.stop
          && !Threads.stopOnPonderhit)
          {
              const int F[] = { mainThread->failedLow,
                                bestValue - mainThread->previousScore };

              int improvingFactor = std::max(246, std::min(832, 306 + 119 * F[0] - 6 * F[1]));

              // If the bestMove is stable over several iterations, reduce time accordingly
              timeReduction = 1.0;
              for (int i : {3, 4, 5})
                  if (lastBestMoveDepth * i < completedDepth)
                     timeReduction *= 1.25;

              // Use part of the gained time from a previous stable move for the current move
              double bestMoveInstability = 1.0 + mainThread->bestMoveChanges;
              bestMoveInstability *= std::pow(mainThread->previousTimeReduction, 0.528) / timeReduction;

              // Stop the search if we have only one legal move, or if available time elapsed
              if (   rootMoves.size() == 1
                  || Time.elapsed() > Time.optimum() * bestMoveInstability * improvingFactor / 581)
              {
                  // If we are allowed to ponder do not stop the search now but
                  // keep pondering until the GUI sends "ponderhit" or "stop".
                  if (Threads.ponder)
                      Threads.stopOnPonderhit = true;
                  else
                      Threads.stop = true;
              }
          }
  }

  if (!mainThread)
      return;

  mainThread->previousTimeReduction = timeReduction;

  // If skill level is enabled, swap best PV line with the sub-optimal one
  if (skill.enabled())
      std::swap(rootMoves[0], *std::find(rootMoves.begin(), rootMoves.end(),
                skill.best ? skill.best : skill.pick_best(multiPV)));
}


namespace {

  // search<>() is the main search function for both PV and non-PV nodes

  template <NodeType NT>
  Value search(Position& pos, Stack* ss, Value alpha, Value beta, Depth depth, bool cutNode) {

    constexpr bool PvNode = NT == PV;
    const bool rootNode = PvNode && ss->ply == 0;

    // Check if we have an upcoming move which draws by repetition, or 
    // if the opponent had an alternative move earlier to this position.
    if (   pos.rule50_count() >= 3
        && alpha < VALUE_DRAW
        && !rootNode
        && pos.has_game_cycle(ss->ply))
    {
        alpha = VALUE_DRAW;
        if (alpha >= beta)
            return alpha;
    }

    // Dive into quiescence search when the depth reaches zero
    if (depth < ONE_PLY)
        return qsearch<NT>(pos, ss, alpha, beta);

    assert(-VALUE_INFINITE <= alpha && alpha < beta && beta <= VALUE_INFINITE);
    assert(PvNode || (alpha == beta - 1));
    assert(DEPTH_ZERO < depth && depth < DEPTH_MAX);
    assert(!(PvNode && cutNode));
    assert(depth / ONE_PLY * ONE_PLY == depth);

    Move pv[MAX_PLY+1], capturesSearched[32], quietsSearched[64];
    StateInfo st;
    TTEntry* tte;
    Key posKey;
    Move ttMove, move, excludedMove, bestMove;
    Depth extension, newDepth;
    Value bestValue, value, ttValue, eval, maxValue;
    bool ttHit, inCheck, givesCheck, improving;
    bool captureOrPromotion, doFullDepthSearch, moveCountPruning, skipQuiets, ttCapture, pvExact;
    Piece movedPiece;
    int moveCount, captureCount, quietCount;

    // Step 1. Initialize node
    Thread* thisThread = pos.this_thread();
    inCheck = pos.checkers();
    Color us = pos.side_to_move();
    moveCount = captureCount = quietCount = ss->moveCount = 0;
    bestValue = -VALUE_INFINITE;
    maxValue = VALUE_INFINITE;

    // Check for the available remaining time
    if (thisThread == Threads.main())
        static_cast<MainThread*>(thisThread)->check_time();

    // Used to send selDepth info to GUI (selDepth counts from 1, ply from 0)
    if (PvNode && thisThread->selDepth < ss->ply + 1)
        thisThread->selDepth = ss->ply + 1;

    if (!rootNode)
    {
        // Step 2. Check for aborted search and immediate draw
        if (   Threads.stop.load(std::memory_order_relaxed)
            || pos.is_draw(ss->ply)
            || ss->ply >= MAX_PLY)
            return (ss->ply >= MAX_PLY && !inCheck) ? evaluate(pos) : VALUE_DRAW;

        // Step 3. Mate distance pruning. Even if we mate at the next move our score
        // would be at best mate_in(ss->ply+1), but if alpha is already bigger because
        // a shorter mate was found upward in the tree then there is no need to search
        // because we will never beat the current alpha. Same logic but with reversed
        // signs applies also in the opposite condition of being mated instead of giving
        // mate. In this case return a fail-high score.
        alpha = std::max(mated_in(ss->ply), alpha);
        beta = std::min(mate_in(ss->ply+1), beta);
        if (alpha >= beta)
            return alpha;
    }

    assert(0 <= ss->ply && ss->ply < MAX_PLY);

    (ss+1)->ply = ss->ply + 1;
    ss->currentMove = (ss+1)->excludedMove = bestMove = MOVE_NONE;
    ss->contHistory = thisThread->contHistory[NO_PIECE][0].get();
    (ss+2)->killers[0] = (ss+2)->killers[1] = MOVE_NONE;
    Square prevSq = to_sq((ss-1)->currentMove);

    // Initialize statScore to zero for the grandchildren of the current position.
    // So statScore is shared between all grandchildren and only the first grandchild
    // starts with statScore = 0. Later grandchildren start with the last calculated
    // statScore of the previous grandchild. This influences the reduction rules in
    // LMR which are based on the statScore of parent position.
    (ss+2)->statScore = 0;

    // Step 4. Transposition table lookup. We don't want the score of a partial
    // search to overwrite a previous full search TT value, so we use a different
    // position key in case of an excluded move.
    excludedMove = ss->excludedMove;
    posKey = pos.key() ^ Key(excludedMove << 16); // Isn't a very good hash
    tte = TT.probe(posKey, ttHit);
    ttValue = ttHit ? value_from_tt(tte->value(), ss->ply) : VALUE_NONE;
    ttMove =  rootNode ? thisThread->rootMoves[thisThread->pvIdx].pv[0]
            : ttHit    ? tte->move() : MOVE_NONE;

    // At non-PV nodes we check for an early TT cutoff
    if (  !PvNode
        && ttHit
        && tte->depth() >= depth
        && ttValue != VALUE_NONE // Possible in case of TT access race
        && (ttValue >= beta ? (tte->bound() & BOUND_LOWER)
                            : (tte->bound() & BOUND_UPPER)))
    {
        // If ttMove is quiet, update move sorting heuristics on TT hit
        if (ttMove)
        {
            if (ttValue >= beta)
            {
                if (!pos.capture_or_promotion(ttMove))
                    update_quiet_stats(pos, ss, ttMove, nullptr, 0, stat_bonus(depth));

                // Extra penalty for a quiet TT move in previous ply when it gets refuted
                if ((ss-1)->moveCount == 1 && !pos.captured_piece())
                    update_continuation_histories(ss-1, pos.piece_on(prevSq), prevSq, -stat_bonus(depth + ONE_PLY));
            }
            // Penalty for a quiet ttMove that fails low
            else if (!pos.capture_or_promotion(ttMove))
            {
                int penalty = -stat_bonus(depth);
                thisThread->mainHistory[us][from_to(ttMove)] << penalty;
                update_continuation_histories(ss, pos.moved_piece(ttMove), to_sq(ttMove), penalty);
            }
        }
        return ttValue;
    }

    // Step 5. Tablebases probe
    if (!rootNode && TB::Cardinality)
    {
        int piecesCount = pos.count<ALL_PIECES>();

        if (    piecesCount <= TB::Cardinality
            && (piecesCount <  TB::Cardinality || depth >= TB::ProbeDepth)
            &&  pos.rule50_count() == 0
            && !pos.can_castle(ANY_CASTLING))
        {
            TB::ProbeState err;
            TB::WDLScore wdl = Tablebases::probe_wdl(pos, &err);

            if (err != TB::ProbeState::FAIL)
            {
                thisThread->tbHits.fetch_add(1, std::memory_order_relaxed);

                int drawScore = TB::UseRule50 ? 1 : 0;

                value =  wdl < -drawScore ? -VALUE_MATE + MAX_PLY + ss->ply + 1
                       : wdl >  drawScore ?  VALUE_MATE - MAX_PLY - ss->ply - 1
                                          :  VALUE_DRAW + 2 * wdl * drawScore;

                Bound b =  wdl < -drawScore ? BOUND_UPPER
                         : wdl >  drawScore ? BOUND_LOWER : BOUND_EXACT;

                if (    b == BOUND_EXACT
                    || (b == BOUND_LOWER ? value >= beta : value <= alpha))
                {
                    tte->save(posKey, value_to_tt(value, ss->ply), b,
                              std::min(DEPTH_MAX - ONE_PLY, depth + 6 * ONE_PLY),
                              MOVE_NONE, VALUE_NONE, TT.generation());

                    return value;
                }

                if (PvNode)
                {
                    if (b == BOUND_LOWER)
                        bestValue = value, alpha = std::max(alpha, bestValue);
                    else
                        maxValue = value;
                }
            }
        }
    }

    // Step 6. Static evaluation of the position
    if (inCheck)
    {
        ss->staticEval = eval = VALUE_NONE;
        improving = false;
        goto moves_loop;  // Skip early pruning when in check
    }
    else if (ttHit)
    {
        // Never assume anything on values stored in TT
        if ((ss->staticEval = eval = tte->eval()) == VALUE_NONE)
            eval = ss->staticEval = evaluate(pos);

        // Can ttValue be used as a better position evaluation?
        if (    ttValue != VALUE_NONE
            && (tte->bound() & (ttValue > eval ? BOUND_LOWER : BOUND_UPPER)))
            eval = ttValue;
    }
    else
    {
        ss->staticEval = eval =
        (ss-1)->currentMove != MOVE_NULL ? evaluate(pos)
                                         : -(ss-1)->staticEval + 2 * Eval::Tempo;

        tte->save(posKey, VALUE_NONE, BOUND_NONE, DEPTH_NONE, MOVE_NONE,
                  ss->staticEval, TT.generation());
    }

    // Step 7. Razoring (skipped when in check)
    if (   !PvNode
        &&  depth < 3 * ONE_PLY
        &&  ttMove == MOVE_NONE
        &&  eval <= alpha - RazorMargin[depth / ONE_PLY]
        &&  abs(eval) < 2 * VALUE_KNOWN_WIN)
    {
        Value ralpha = alpha - (depth >= 2 * ONE_PLY) * RazorMargin[depth / ONE_PLY];
        Value v = qsearch<NonPV>(pos, ss, ralpha, ralpha+1);
        if (depth < 2 * ONE_PLY || v <= ralpha)
            return v;
    }

    improving =   ss->staticEval >= (ss-2)->staticEval
               || (ss-2)->staticEval == VALUE_NONE;

    // Step 8. Futility pruning: child node (skipped when in check)
    if (   !PvNode
        &&  depth < 7 * ONE_PLY
        &&  eval - futility_margin(depth, improving) >= beta
        &&  eval < VALUE_KNOWN_WIN  // Do not return unproven wins
        &&  pos.non_pawn_material(~pos.side_to_move()))
        return eval;

    // Step 9. Null move search with verification search (~40 Elo)
    if (   !PvNode
        && (ss-1)->currentMove != MOVE_NULL
        && (ss-1)->statScore < 22500
        &&  eval >= beta
        &&  ss->staticEval >= beta - 36 * depth / ONE_PLY + 225
        && !excludedMove
        &&  pos.non_pawn_material(us)
<<<<<<< HEAD
        && (ss->ply >= thisThread->nmpMinPly || us != thisThread->nmpColor))
=======
        && (ss->ply > thisThread->nmp_min_ply || us != thisThread->nmp_color)
        &&  abs(eval) < 2 * VALUE_KNOWN_WIN
        &&  pos.non_pawn_material(~us)
        && !(depth > 4 * ONE_PLY && (MoveList<LEGAL, KING>(pos).size() < 1 || MoveList<LEGAL>(pos).size() < 6)))
>>>>>>> fa28b2dc
    {
        assert(eval - beta >= 0);

        // Null move dynamic reduction based on depth and value
        Depth R = ((823 + 67 * depth / ONE_PLY) / 256 + std::min((eval - beta) / PawnValueMg, 3)) * ONE_PLY;

        ss->currentMove = MOVE_NULL;
        ss->contHistory = thisThread->contHistory[NO_PIECE][0].get();

        pos.do_null_move(st);

        Value nullValue = -search<NonPV>(pos, ss+1, -beta, -beta+1, depth-R, !cutNode);

        pos.undo_null_move();

        if (nullValue >= beta)
        {
            // Do not return unproven mate scores
            if (nullValue >= VALUE_MATE_IN_MAX_PLY)
                nullValue = beta;

            if (thisThread->nmpMinPly || (abs(beta) < VALUE_KNOWN_WIN && depth < 12 * ONE_PLY))
                return nullValue;

            assert(!thisThread->nmpMinPly); // Recursive verification is not allowed

            // Do verification search at high depths, with null move pruning disabled
            // for us, until ply exceeds nmpMinPly.
            thisThread->nmpMinPly = ss->ply + 3 * (depth-R) / 4;
            thisThread->nmpColor = us;

            Value v = search<NonPV>(pos, ss, beta-1, beta, depth-R, false);

            thisThread->nmpMinPly = 0;

            if (v >= beta)
                return nullValue;
        }
    }

    // Step 10. ProbCut (~10 Elo)
    // If we have a good enough capture and a reduced search returns a value
    // much above beta, we can (almost) safely prune the previous move.
    if (   !PvNode
        &&  depth >= 5 * ONE_PLY
        &&  ss->ply % 2 == 1
        &&  abs(beta) < VALUE_MATE_IN_MAX_PLY
        &&  abs(eval) < 2 * VALUE_KNOWN_WIN)
    {
        Value rbeta = std::min(beta + 216 - 48 * improving, VALUE_INFINITE);
        MovePicker mp(pos, ttMove, rbeta - ss->staticEval, &thisThread->captureHistory);
        int probCutCount = 0;

        while (  (move = mp.next_move()) != MOVE_NONE
               && probCutCount < 3)
            if (pos.legal(move))
            {
                probCutCount++;

                ss->currentMove = move;
                ss->contHistory = thisThread->contHistory[pos.moved_piece(move)][to_sq(move)].get();

                assert(depth >= 5 * ONE_PLY);

                pos.do_move(move, st);

                // Perform a preliminary qsearch to verify that the move holds
                value = -qsearch<NonPV>(pos, ss+1, -rbeta, -rbeta+1);

                // If the qsearch held perform the regular search
                if (value >= rbeta)
                    value = -search<NonPV>(pos, ss+1, -rbeta, -rbeta+1, depth - 4 * ONE_PLY, !cutNode);

                pos.undo_move(move);

                if (value >= rbeta)
                    return value;
            }
    }

    // Step 11. Internal iterative deepening (~2 Elo)
    if (    depth >= 8 * ONE_PLY
        && !ttMove)
    {
        search<NT>(pos, ss, alpha, beta, depth - 7 * ONE_PLY, cutNode);

        tte = TT.probe(posKey, ttHit);
        ttValue = ttHit ? value_from_tt(tte->value(), ss->ply) : VALUE_NONE;
        ttMove = ttHit ? tte->move() : MOVE_NONE;
    }

moves_loop: // When in check, search starts from here

    const PieceToHistory* contHist[] = { (ss-1)->contHistory, (ss-2)->contHistory, nullptr, (ss-4)->contHistory };
    Move countermove = thisThread->counterMoves[pos.piece_on(prevSq)][prevSq];

    MovePicker mp(pos, ttMove, depth, &thisThread->mainHistory,
                                      &thisThread->captureHistory,
                                      contHist,
                                      countermove,
                                      ss->killers);
    value = bestValue; // Workaround a bogus 'uninitialized' warning under gcc

    skipQuiets = false;
    ttCapture = false;
    pvExact = PvNode && ttHit && tte->bound() == BOUND_EXACT;

    // Step 12. Loop through all pseudo-legal moves until no moves remain
    // or a beta cutoff occurs.
    while ((move = mp.next_move(skipQuiets)) != MOVE_NONE)
    {
      assert(is_ok(move));

      if (move == excludedMove)
          continue;

      // At root obey the "searchmoves" option and skip moves not listed in Root
      // Move List. As a consequence any illegal move is also skipped. In MultiPV
      // mode we also skip PV moves which have been already searched and those
      // of lower "TB rank" if we are in a TB root position.
      if (rootNode && !std::count(thisThread->rootMoves.begin() + thisThread->pvIdx,
                                  thisThread->rootMoves.begin() + thisThread->pvLast, move))
          continue;

      ss->moveCount = ++moveCount;

      if (rootNode && thisThread == Threads.main() && Time.elapsed() > 3000)
          sync_cout << "info depth " << depth / ONE_PLY
                    << " currmove " << UCI::move(move, pos.is_chess960())
                    << " currmovenumber " << moveCount + thisThread->pvIdx << sync_endl;
      if (PvNode)
          (ss+1)->pv = nullptr;

      extension = DEPTH_ZERO;
      captureOrPromotion = pos.capture_or_promotion(move);
      movedPiece = pos.moved_piece(move);
      givesCheck = gives_check(pos, move);

      moveCountPruning =   depth < 16 * ONE_PLY
                        && moveCount >= FutilityMoveCounts[improving][depth / ONE_PLY];

      // Step 13. Extensions (~70 Elo)

      // Singular extension search (~60 Elo). If all moves but one fail low on a
      // search of (alpha-s, beta-s), and just one fails high on (alpha, beta),
      // then that move is singular and should be extended. To verify this we do
      // a reduced search on on all the other moves but the ttMove and if the
      // result is lower than ttValue minus a margin then we will extend the ttMove.
      if (    depth >= 8 * ONE_PLY
          &&  move == ttMove
          && !rootNode
          && !excludedMove // Recursive singular search is not allowed
          &&  ttValue != VALUE_NONE
          && (tte->bound() & BOUND_LOWER)
          &&  tte->depth() >= depth - 3 * ONE_PLY
          &&  pos.legal(move))
      {
          Value rBeta = std::max(ttValue - 2 * depth / ONE_PLY, -VALUE_MATE);
          ss->excludedMove = move;
          value = search<NonPV>(pos, ss, rBeta - 1, rBeta, depth / 2, cutNode);
          ss->excludedMove = MOVE_NONE;

          if (value < rBeta)
              extension = ONE_PLY;
      }
      else if (    givesCheck // Check extension (~2 Elo)
               && !moveCountPruning
               &&  pos.see_ge(move))
          extension = ONE_PLY;

      // Calculate new depth for this move
      newDepth = depth - ONE_PLY + extension;

      // Step 14. Pruning at shallow depth
      if (  !PvNode
          && pos.non_pawn_material(us)
          && bestValue > VALUE_MATED_IN_MAX_PLY)
      {
          if (   !captureOrPromotion
              && !givesCheck
              && (!pos.advanced_pawn_push(move) || pos.non_pawn_material() >= Value(5000)))
          {
              // Move count based pruning (~30 Elo)
              if (moveCountPruning)
              {
                  skipQuiets = true;
                  continue;
              }

              // Reduced depth of the next LMR search
              int lmrDepth = std::max(newDepth - reduction<PvNode>(improving, depth, moveCount), DEPTH_ZERO) / ONE_PLY;

              // Countermoves based pruning (~20 Elo)
              if (   lmrDepth < 3
                  && (*contHist[0])[movedPiece][to_sq(move)] < CounterMovePruneThreshold
                  && (*contHist[1])[movedPiece][to_sq(move)] < CounterMovePruneThreshold)
                  continue;

              // Futility pruning: parent node (~2 Elo)
              if (   lmrDepth < 7
                  && !inCheck
                  && ss->staticEval + 256 + 200 * lmrDepth <= alpha)
                  continue;

              // Prune moves with negative SEE (~10 Elo)
              if (   lmrDepth < 8
                  && !pos.see_ge(move, Value(-35 * lmrDepth * lmrDepth)))
                  continue;
          }
          else if (    depth < 7 * ONE_PLY // (~20 Elo)
                   && !extension
                   && !pos.see_ge(move, -Value(CapturePruneMargin[depth / ONE_PLY])))
                  continue;
      }

      // Speculative prefetch as early as possible
      prefetch(TT.first_entry(pos.key_after(move)));

      // Check for legality just before making the move
      if (!rootNode && !pos.legal(move))
      {
          ss->moveCount = --moveCount;
          continue;
      }

      if (move == ttMove && captureOrPromotion)
          ttCapture = true;

      // Update the current move (this must be done after singular extension search)
      ss->currentMove = move;
      ss->contHistory = thisThread->contHistory[movedPiece][to_sq(move)].get();

      // Step 15. Make the move
      pos.do_move(move, st, givesCheck);

      // Step 16. Reduced depth search (LMR). If the move fails high it will be
      // re-searched at full depth.
      if (    depth >= 3 * ONE_PLY
          &&  moveCount > 1
          && (!captureOrPromotion || moveCountPruning)
          &&  thisThread->selDepth > depth / ONE_PLY
          && !(depth >= 16 * ONE_PLY && ss->ply <= 3 * ONE_PLY))
      {
          Depth r = reduction<PvNode>(improving, depth, moveCount);

          if (captureOrPromotion) // (~5 Elo)
          {
              // Increase reduction by comparing opponent's stat score
              if ((ss-1)->statScore >= 0)
                  r += ONE_PLY;

              r -= r ? ONE_PLY : DEPTH_ZERO;
          }
          else
          {
              // Decrease reduction if opponent's move count is high (~5 Elo)
              if ((ss-1)->moveCount > 15)
                  r -= ONE_PLY;

              // Decrease reduction for exact PV nodes (~0 Elo)
              if (pvExact)
                  r -= ONE_PLY;

              // Increase reduction if ttMove is a capture (~0 Elo)
              if (ttCapture)
                  r += ONE_PLY;

              // Increase reduction for cut nodes (~5 Elo)
              if (cutNode)
                  r += 2 * ONE_PLY;

              // Decrease reduction for moves that escape a capture. Filter out
              // castling moves, because they are coded as "king captures rook" and
              // hence break make_move(). (~5 Elo)
              else if (    type_of(move) == NORMAL
                       && !pos.see_ge(make_move(to_sq(move), from_sq(move))))
                  r -= 2 * ONE_PLY;

              ss->statScore =  thisThread->mainHistory[us][from_to(move)]
                             + (*contHist[0])[movedPiece][to_sq(move)]
                             + (*contHist[1])[movedPiece][to_sq(move)]
                             + (*contHist[3])[movedPiece][to_sq(move)]
                             - 4000;

              // Decrease/increase reduction by comparing opponent's stat score (~10 Elo)
              if (ss->statScore >= 0 && (ss-1)->statScore < 0)
                  r -= ONE_PLY;

              else if ((ss-1)->statScore >= 0 && ss->statScore < 0)
                  r += ONE_PLY;

              // Decrease/increase reduction for moves with a good/bad history (~30 Elo)
              r = std::max(DEPTH_ZERO, (r / ONE_PLY - ss->statScore / 20000) * ONE_PLY);
          }

          if (study && ss->ply < depth / 2 - ONE_PLY)
              r = DEPTH_ZERO;

          Depth d = std::max(newDepth - r, ONE_PLY);

          value = -search<NonPV>(pos, ss+1, -(alpha+1), -alpha, d, true);

          doFullDepthSearch = (value > alpha && d != newDepth);
      }
      else
          doFullDepthSearch = !PvNode || moveCount > 1;

      // Step 17. Full depth search when LMR is skipped or fails high
      if (doFullDepthSearch)
          value = -search<NonPV>(pos, ss+1, -(alpha+1), -alpha, newDepth, !cutNode);

      // For PV nodes only, do a full PV search on the first move or after a fail
      // high (in the latter case search only if value < beta), otherwise let the
      // parent node fail low with value <= alpha and try another move.
      if (PvNode && (moveCount == 1 || (value > alpha && (rootNode || value < beta))))
      {
          (ss+1)->pv = pv;
          (ss+1)->pv[0] = MOVE_NONE;

          value = -search<PV>(pos, ss+1, -beta, -alpha, newDepth, false);
      }

      // Step 18. Undo move
      pos.undo_move(move);

      assert(value > -VALUE_INFINITE && value < VALUE_INFINITE);

      // Step 19. Check for a new best move
      // Finished searching the move. If a stop occurred, the return value of
      // the search cannot be trusted, and we return immediately without
      // updating best move, PV and TT.
      if (Threads.stop.load(std::memory_order_relaxed))
          return VALUE_ZERO;

      if (rootNode)
      {
          RootMove& rm = *std::find(thisThread->rootMoves.begin(),
                                    thisThread->rootMoves.end(), move);

          // PV move or new best move?
          if (moveCount == 1 || value > alpha)
          {
              rm.score = value;
              rm.selDepth = thisThread->selDepth;
              rm.pv.resize(1);

              assert((ss+1)->pv);

              for (Move* m = (ss+1)->pv; *m != MOVE_NONE; ++m)
                  rm.pv.push_back(*m);

              // We record how often the best move has been changed in each
              // iteration. This information is used for time management: When
              // the best move changes frequently, we allocate some more time.
              if (moveCount > 1 && thisThread == Threads.main())
                  ++static_cast<MainThread*>(thisThread)->bestMoveChanges;
          }
          else
              // All other moves but the PV are set to the lowest value: this
              // is not a problem when sorting because the sort is stable and the
              // move position in the list is preserved - just the PV is pushed up.
              rm.score = -VALUE_INFINITE;
      }

      if (value > bestValue)
      {
          bestValue = value;

          if (value > alpha)
          {
              bestMove = move;

              if (PvNode && !rootNode) // Update pv even in fail-high case
                  update_pv(ss->pv, move, (ss+1)->pv);

              if (PvNode && value < beta) // Update alpha! Always alpha < beta
                  alpha = value;
              else
              {
                  assert(value >= beta); // Fail high
                  ss->statScore = 0;
                  break;
              }
          }
      }

      if (move != bestMove)
      {
          if (captureOrPromotion && captureCount < 32)
              capturesSearched[captureCount++] = move;

          else if (!captureOrPromotion && quietCount < 64)
              quietsSearched[quietCount++] = move;
      }
    }

    // The following condition would detect a stop only after move loop has been
    // completed. But in this case bestValue is valid because we have fully
    // searched our subtree, and we can anyhow save the result in TT.
    /*
       if (Threads.stop)
        return VALUE_DRAW;
    */

    // Step 20. Check for mate and stalemate
    // All legal moves have been searched and if there are no legal moves, it
    // must be a mate or a stalemate. If we are in a singular extension search then
    // return a fail low score.

    assert(moveCount || !inCheck || excludedMove || !MoveList<LEGAL>(pos).size());

    if (!moveCount)
        bestValue = excludedMove ? alpha
                   :     inCheck ? mated_in(ss->ply) : VALUE_DRAW;
    else if (bestMove)
    {
        // Quiet best move: update move sorting heuristics
        if (!pos.capture_or_promotion(bestMove))
            update_quiet_stats(pos, ss, bestMove, quietsSearched, quietCount, 
							   stat_bonus(depth + (bestValue > beta + PawnValueMg ? ONE_PLY : DEPTH_ZERO)));
        else
            update_capture_stats(pos, bestMove, capturesSearched, captureCount, stat_bonus(depth + ONE_PLY));

        // Extra penalty for a quiet TT move in previous ply when it gets refuted
        if ((ss-1)->moveCount == 1 && !pos.captured_piece())
            update_continuation_histories(ss-1, pos.piece_on(prevSq), prevSq, -stat_bonus(depth + ONE_PLY));
    }
    // Bonus for prior countermove that caused the fail low
    else if (   (depth >= 3 * ONE_PLY || PvNode)
             && !pos.captured_piece()
             && is_ok((ss-1)->currentMove))
        update_continuation_histories(ss-1, pos.piece_on(prevSq), prevSq, stat_bonus(depth));

    if (PvNode)
        bestValue = std::min(bestValue, maxValue);

    if (!excludedMove)
        tte->save(posKey, value_to_tt(bestValue, ss->ply),
                  bestValue >= beta ? BOUND_LOWER :
                  PvNode && bestMove ? BOUND_EXACT : BOUND_UPPER,
                  depth, bestMove, ss->staticEval, TT.generation());

    assert(bestValue > -VALUE_INFINITE && bestValue < VALUE_INFINITE);

    return bestValue;
  }


  // qsearch() is the quiescence search function, which is called by the main
  // search function with depth zero, or recursively with depth less than ONE_PLY.
  template <NodeType NT>
  Value qsearch(Position& pos, Stack* ss, Value alpha, Value beta, Depth depth) {

    constexpr bool PvNode = NT == PV;

    assert(alpha >= -VALUE_INFINITE && alpha < beta && beta <= VALUE_INFINITE);
    assert(PvNode || (alpha == beta - 1));
    assert(depth <= DEPTH_ZERO);
    assert(depth / ONE_PLY * ONE_PLY == depth);

    Move pv[MAX_PLY+1];
    StateInfo st;
    TTEntry* tte;
    Key posKey;
    Move ttMove, move, bestMove;
    Depth ttDepth;
    Value bestValue, value, ttValue, futilityValue, futilityBase, oldAlpha;
    bool ttHit, inCheck, givesCheck, evasionPrunable;
    int moveCount;

    if (PvNode)
    {
        oldAlpha = alpha; // To flag BOUND_EXACT when eval above alpha and no available moves
        (ss+1)->pv = pv;
        ss->pv[0] = MOVE_NONE;
    }

    (ss+1)->ply = ss->ply + 1;
    ss->currentMove = bestMove = MOVE_NONE;
    inCheck = pos.checkers();
    moveCount = 0;

    // Check for an immediate draw or maximum ply reached
    if (   pos.is_draw(ss->ply)
        || ss->ply >= MAX_PLY)
        return (ss->ply >= MAX_PLY && !inCheck) ? evaluate(pos) : VALUE_DRAW;

    assert(0 <= ss->ply && ss->ply < MAX_PLY);

    // Decide whether or not to include checks: this fixes also the type of
    // TT entry depth that we are going to use. Note that in qsearch we use
    // only two types of depth in TT: DEPTH_QS_CHECKS or DEPTH_QS_NO_CHECKS.
    ttDepth = inCheck || depth >= DEPTH_QS_CHECKS ? DEPTH_QS_CHECKS
                                                  : DEPTH_QS_NO_CHECKS;
    // Transposition table lookup
    posKey = pos.key();
    tte = TT.probe(posKey, ttHit);
    ttValue = ttHit ? value_from_tt(tte->value(), ss->ply) : VALUE_NONE;
    ttMove = ttHit ? tte->move() : MOVE_NONE;

    if (  !PvNode
        && ttHit
        && tte->depth() >= ttDepth
        && ttValue != VALUE_NONE // Only in case of TT access race
        && (ttValue >= beta ? (tte->bound() &  BOUND_LOWER)
                            : (tte->bound() &  BOUND_UPPER)))
        return ttValue;

    // Evaluate the position statically
    if (inCheck)
    {
        ss->staticEval = VALUE_NONE;
        bestValue = futilityBase = -VALUE_INFINITE;
    }
    else
    {
        if (ttHit)
        {
            // Never assume anything on values stored in TT
            if ((ss->staticEval = bestValue = tte->eval()) == VALUE_NONE)
                ss->staticEval = bestValue = evaluate(pos);

            // Can ttValue be used as a better position evaluation?
            if (   ttValue != VALUE_NONE
                && (tte->bound() & (ttValue > bestValue ? BOUND_LOWER : BOUND_UPPER)))
                bestValue = ttValue;
        }
        else
            ss->staticEval = bestValue =
            (ss-1)->currentMove != MOVE_NULL ? evaluate(pos)
                                             : -(ss-1)->staticEval + 2 * Eval::Tempo;

        // Stand pat. Return immediately if static value is at least beta
        if (bestValue >= beta)
        {
            if (!ttHit)
                tte->save(posKey, value_to_tt(bestValue, ss->ply), BOUND_LOWER,
                          DEPTH_NONE, MOVE_NONE, ss->staticEval, TT.generation());

            return bestValue;
        }

        if (PvNode && bestValue > alpha)
            alpha = bestValue;

        futilityBase = bestValue + 128;
    }

    // Initialize a MovePicker object for the current position, and prepare
    // to search the moves. Because the depth is <= 0 here, only captures,
    // queen promotions and checks (only if depth >= DEPTH_QS_CHECKS) will
    // be generated.
    MovePicker mp(pos, ttMove, depth, &pos.this_thread()->mainHistory,
                                      &pos.this_thread()->captureHistory,
                                      to_sq((ss-1)->currentMove));

    // Loop through the moves until no moves remain or a beta cutoff occurs
    while ((move = mp.next_move()) != MOVE_NONE)
    {
      assert(is_ok(move));

      givesCheck = gives_check(pos, move);

      moveCount++;

      // Futility pruning
      if (   !inCheck
          && !givesCheck
          &&  futilityBase > -VALUE_KNOWN_WIN
          && !pos.advanced_pawn_push(move))
      {
          assert(type_of(move) != ENPASSANT); // Due to !pos.advanced_pawn_push

          futilityValue = futilityBase + PieceValue[EG][pos.piece_on(to_sq(move))];

          if (futilityValue <= alpha)
          {
              bestValue = std::max(bestValue, futilityValue);
              continue;
          }

          if (futilityBase <= alpha && !pos.see_ge(move, VALUE_ZERO + 1))
          {
              bestValue = std::max(bestValue, futilityBase);
              continue;
          }
      }

      // Detect non-capture evasions that are candidates to be pruned
      evasionPrunable =    inCheck
                       &&  (depth != DEPTH_ZERO || moveCount > 2)
                       &&  bestValue > VALUE_MATED_IN_MAX_PLY
                       && !pos.capture(move);

      // Don't search moves with negative SEE values
      if (  (!inCheck || evasionPrunable)
          && !pos.see_ge(move))
          continue;

      // Speculative prefetch as early as possible
      prefetch(TT.first_entry(pos.key_after(move)));

      // Check for legality just before making the move
      if (!pos.legal(move))
      {
          moveCount--;
          continue;
      }

      ss->currentMove = move;

      // Make and search the move
      pos.do_move(move, st, givesCheck);
      value = -qsearch<NT>(pos, ss+1, -beta, -alpha, depth - ONE_PLY);
      pos.undo_move(move);

      assert(value > -VALUE_INFINITE && value < VALUE_INFINITE);

      // Check for a new best move
      if (value > bestValue)
      {
          bestValue = value;

          if (value > alpha)
          {
              if (PvNode) // Update pv even in fail-high case
                  update_pv(ss->pv, move, (ss+1)->pv);

              if (PvNode && value < beta) // Update alpha here!
              {
                  alpha = value;
                  bestMove = move;
              }
              else // Fail high
              {
                  tte->save(posKey, value_to_tt(value, ss->ply), BOUND_LOWER,
                            ttDepth, move, ss->staticEval, TT.generation());

                  return value;
              }
          }
       }
    }

    // All legal moves have been searched. A special case: If we're in check
    // and no legal moves were found, it is checkmate.
    if (inCheck && bestValue == -VALUE_INFINITE)
        return mated_in(ss->ply); // Plies to mate from the root

    tte->save(posKey, value_to_tt(bestValue, ss->ply),
              PvNode && bestValue > oldAlpha ? BOUND_EXACT : BOUND_UPPER,
              ttDepth, bestMove, ss->staticEval, TT.generation());

    assert(bestValue > -VALUE_INFINITE && bestValue < VALUE_INFINITE);

    return bestValue;
  }


  // value_to_tt() adjusts a mate score from "plies to mate from the root" to
  // "plies to mate from the current position". Non-mate scores are unchanged.
  // The function is called before storing a value in the transposition table.

  Value value_to_tt(Value v, int ply) {

    assert(v != VALUE_NONE);

    return  v >= VALUE_MATE_IN_MAX_PLY  ? v + ply
          : v <= VALUE_MATED_IN_MAX_PLY ? v - ply : v;
  }


  // value_from_tt() is the inverse of value_to_tt(): It adjusts a mate score
  // from the transposition table (which refers to the plies to mate/be mated
  // from current position) to "plies to mate/be mated from the root".

  Value value_from_tt(Value v, int ply) {

    return  v == VALUE_NONE             ? VALUE_NONE
          : v >= VALUE_MATE_IN_MAX_PLY  ? v - ply
          : v <= VALUE_MATED_IN_MAX_PLY ? v + ply : v;
  }


  // update_pv() adds current move and appends child pv[]

  void update_pv(Move* pv, Move move, Move* childPv) {

    for (*pv++ = move; childPv && *childPv != MOVE_NONE; )
        *pv++ = *childPv++;
    *pv = MOVE_NONE;
  }


  // update_continuation_histories() updates histories of the move pairs formed
  // by moves at ply -1, -2, and -4 with current move.

  void update_continuation_histories(Stack* ss, Piece pc, Square to, int bonus) {

    for (int i : {1, 2, 4})
        if (is_ok((ss-i)->currentMove))
            (*(ss-i)->contHistory)[pc][to] << bonus;
  }


  // update_capture_stats() updates move sorting heuristics when a new capture best move is found

  void update_capture_stats(const Position& pos, Move move,
                            Move* captures, int captureCnt, int bonus) {

      CapturePieceToHistory& captureHistory =  pos.this_thread()->captureHistory;
      Piece moved_piece = pos.moved_piece(move);
      PieceType captured = type_of(pos.piece_on(to_sq(move)));
      captureHistory[moved_piece][to_sq(move)][captured] << bonus;

      // Decrease all the other played capture moves
      for (int i = 0; i < captureCnt; ++i)
      {
          moved_piece = pos.moved_piece(captures[i]);
          captured = type_of(pos.piece_on(to_sq(captures[i])));
          captureHistory[moved_piece][to_sq(captures[i])][captured] << -bonus;
      }
  }


  // update_quiet_stats() updates move sorting heuristics when a new quiet best move is found

  void update_quiet_stats(const Position& pos, Stack* ss, Move move,
                          Move* quiets, int quietsCnt, int bonus) {

    if (ss->killers[0] != move)
    {
        ss->killers[1] = ss->killers[0];
        ss->killers[0] = move;
    }

    Color us = pos.side_to_move();
    Thread* thisThread = pos.this_thread();
    thisThread->mainHistory[us][from_to(move)] << bonus;
    update_continuation_histories(ss, pos.moved_piece(move), to_sq(move), bonus);

    if (is_ok((ss-1)->currentMove))
    {
        Square prevSq = to_sq((ss-1)->currentMove);
        thisThread->counterMoves[pos.piece_on(prevSq)][prevSq] = move;
    }

    // Decrease all the other played quiet moves
    for (int i = 0; i < quietsCnt; ++i)
    {
        thisThread->mainHistory[us][from_to(quiets[i])] << -bonus;
        update_continuation_histories(ss, pos.moved_piece(quiets[i]), to_sq(quiets[i]), -bonus);
    }
  }

  // When playing with strength handicap, choose best move among a set of RootMoves
  // using a statistical rule dependent on 'level'. Idea by Heinz van Saanen.

  Move Skill::pick_best(size_t multiPV) {

    const RootMoves& rootMoves = Threads.main()->rootMoves;
    static PRNG rng(now()); // PRNG sequence should be non-deterministic

    // RootMoves are already sorted by score in descending order
    Value topScore = rootMoves[0].score;
    int delta = std::min(topScore - rootMoves[multiPV - 1].score, PawnValueMg);
    int weakness = 120 - 2 * level;
    int maxScore = -VALUE_INFINITE;

    // Choose best move. For each move score we add two terms, both dependent on
    // weakness. One is deterministic and bigger for weaker levels, and one is
    // random. Then we choose the move with the resulting highest score.
    for (size_t i = 0; i < multiPV; ++i)
    {
        // This is our magic formula
        int push = (  weakness * int(topScore - rootMoves[i].score)
                    + delta * (rng.rand<unsigned>() % weakness)) / 128;

        if (rootMoves[i].score + push >= maxScore)
        {
            maxScore = rootMoves[i].score + push;
            best = rootMoves[i].pv[0];
        }
    }

    return best;
  }

} // namespace

/// MainThread::check_time() is used to print debug info and, more importantly,
/// to detect when we are out of available time and thus stop the search.

void MainThread::check_time() {

  if (--callsCnt > 0)
      return;

  // When using nodes, ensure checking rate is not lower than 0.1% of nodes
  callsCnt = Limits.nodes ? std::min(1024, int(Limits.nodes / 1024)) : 1024;

  static TimePoint lastInfoTime = now();

  TimePoint elapsed = Time.elapsed();
  TimePoint tick = Limits.startTime + elapsed;

  if (tick - lastInfoTime >= 1000)
  {
      lastInfoTime = tick;
      dbg_print();
  }

  // We should not stop pondering until told so by the GUI
  if (Threads.ponder)
      return;

  if (   (Limits.use_time_management() && elapsed > Time.maximum() - 10)
      || (Limits.movetime && elapsed >= Limits.movetime)
      || (Limits.nodes && Threads.nodes_searched() >= (uint64_t)Limits.nodes))
      Threads.stop = true;
}


/// UCI::pv() formats PV information according to the UCI protocol. UCI requires
/// that all (if any) unsearched PV lines are sent using a previous search score.

string UCI::pv(const Position& pos, Depth depth, Value alpha, Value beta) {

  std::stringstream ss;
  TimePoint elapsed = Time.elapsed() + 1;
  const RootMoves& rootMoves = pos.this_thread()->rootMoves;
  size_t pvIdx = pos.this_thread()->pvIdx;
  size_t multiPV = std::min((size_t)Options["MultiPV"], rootMoves.size());
  uint64_t nodesSearched = Threads.nodes_searched();
  uint64_t tbHits = Threads.tb_hits() + (TB::RootInTB ? rootMoves.size() : 0);

  for (size_t i = 0; i < multiPV; ++i)
  {
      bool updated = (i <= pvIdx && rootMoves[i].score != -VALUE_INFINITE);

      if (depth == ONE_PLY && !updated)
          continue;

      Depth d = updated ? depth : depth - ONE_PLY;
      Value v = updated ? rootMoves[i].score : rootMoves[i].previousScore;

      bool tb = TB::RootInTB && abs(v) < VALUE_MATE - MAX_PLY;
      v = tb ? rootMoves[i].tbScore : v;

      if (ss.rdbuf()->in_avail()) // Not at first line
          ss << "\n";

      ss << "info"
         << " depth "    << d / ONE_PLY
         << " seldepth " << rootMoves[i].selDepth
         << " multipv "  << i + 1
         << " score "    << UCI::value(v);

      if (!tb && i == pvIdx)
          ss << (v >= beta ? " lowerbound" : v <= alpha ? " upperbound" : "");

      ss << " nodes "    << nodesSearched
         << " nps "      << nodesSearched * 1000 / elapsed;

      if (elapsed > 1000) // Earlier makes little sense
          ss << " hashfull " << TT.hashfull();

      ss << " tbhits "   << tbHits
         << " time "     << elapsed
         << " pv";

      for (Move m : rootMoves[i].pv)
          ss << " " << UCI::move(m, pos.is_chess960());
  }

  return ss.str();
}


/// RootMove::extract_ponder_from_tt() is called in case we have no ponder move
/// before exiting the search, for instance, in case we stop the search during a
/// fail high at root. We try hard to have a ponder move to return to the GUI,
/// otherwise in case of 'ponder on' we have nothing to think on.

bool RootMove::extract_ponder_from_tt(Position& pos) {

    StateInfo st;
    bool ttHit;

    assert(pv.size() == 1);

    if (!pv[0])
        return false;

    pos.do_move(pv[0], st);
    TTEntry* tte = TT.probe(pos.key(), ttHit);

    if (ttHit)
    {
        Move m = tte->move(); // Local copy to be SMP safe
        if (MoveList<LEGAL>(pos).contains(m))
            pv.push_back(m);
    }

    pos.undo_move(pv[0]);
    return pv.size() > 1;
}

void Tablebases::rank_root_moves(Position& pos, Search::RootMoves& rootMoves) {

    RootInTB = false;
    UseRule50 = bool(Options["Syzygy50MoveRule"]);
    ProbeDepth = int(Options["SyzygyProbeDepth"]) * ONE_PLY;
    Cardinality = int(Options["SyzygyProbeLimit"]);
    bool dtz_available = true;

    // Tables with fewer pieces than SyzygyProbeLimit are searched with
    // ProbeDepth == DEPTH_ZERO
    if (Cardinality > MaxCardinality)
    {
        Cardinality = MaxCardinality;
        ProbeDepth = DEPTH_ZERO;
    }

    if (Cardinality >= popcount(pos.pieces()) && !pos.can_castle(ANY_CASTLING))
    {
        // Rank moves using DTZ tables
        RootInTB = root_probe(pos, rootMoves);

        if (!RootInTB)
        {
            // DTZ tables are missing; try to rank moves using WDL tables
            dtz_available = false;
            RootInTB = root_probe_wdl(pos, rootMoves);
        }
    }

    if (RootInTB)
    {
        // Sort moves according to TB rank
        std::sort(rootMoves.begin(), rootMoves.end(),
                  [](const RootMove &a, const RootMove &b) { return a.tbRank > b.tbRank; } );

        // Probe during search only if DTZ is not available and we are winning
        if (dtz_available || rootMoves[0].tbScore <= VALUE_DRAW)
            Cardinality = 0;
    }
    else
    {
        // Assign the same rank to all moves
        for (auto& m : rootMoves)
            m.tbRank = 0;
    }
}<|MERGE_RESOLUTION|>--- conflicted
+++ resolved
@@ -757,14 +757,10 @@
         &&  ss->staticEval >= beta - 36 * depth / ONE_PLY + 225
         && !excludedMove
         &&  pos.non_pawn_material(us)
-<<<<<<< HEAD
-        && (ss->ply >= thisThread->nmpMinPly || us != thisThread->nmpColor))
-=======
-        && (ss->ply > thisThread->nmp_min_ply || us != thisThread->nmp_color)
+        && (ss->ply >= thisThread->nmpMinPly || us != thisThread->nmpColor)
         &&  abs(eval) < 2 * VALUE_KNOWN_WIN
         &&  pos.non_pawn_material(~us)
         && !(depth > 4 * ONE_PLY && (MoveList<LEGAL, KING>(pos).size() < 1 || MoveList<LEGAL>(pos).size() < 6)))
->>>>>>> fa28b2dc
     {
         assert(eval - beta >= 0);
 
