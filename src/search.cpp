--- conflicted
+++ resolved
@@ -1198,18 +1198,7 @@
           moveCountPruning = moveCount >= futility_move_count(improving, depth);
 
           if (   !captureOrPromotion
-<<<<<<< HEAD
-              && !givesCheck
-#ifdef ANTI
-              && (!pos.is_anti() || !(pos.attackers_to(to_sq(move)) & pos.pieces(~pos.side_to_move())))
-#endif
-#ifdef LOSERS
-              && (!pos.is_losers() || !(pos.attackers_to(to_sq(move)) & pos.pieces(~pos.side_to_move())))
-#endif
-              && (!PvNode || !pos.advanced_pawn_push(move) || pos.non_pawn_material(~us) > BishopValueMg))
-=======
               && !givesCheck)
->>>>>>> e0f42aa9
           {
               // Reduced depth of the next LMR search
               int lmrDepth = std::max(newDepth - reduction(improving, depth, moveCount), 0);
