--- conflicted
+++ resolved
@@ -1014,16 +1014,9 @@
       // Step 16. Reduced depth search (LMR). If the move fails high it will be
       // re-searched at full depth.
       if (    depth >= 3 * ONE_PLY
-<<<<<<< HEAD
-          &&  moveCount > 1
+          &&  moveCount > 1 + 3 * rootNode
           && (!captureOrPromotion || moveCountPruning || ss->staticEval + PieceValue[EG][pos.captured_piece()] <= alpha)
           &&  thisThread->selDepth * ONE_PLY > depth)
-=======
-          &&  moveCount > 1 + 3 * rootNode
-          && (  !captureOrPromotion
-              || moveCountPruning
-              || ss->staticEval + PieceValue[EG][pos.captured_piece()] <= alpha))
->>>>>>> 8a0af100
       {
           Depth r = reduction(improving, depth, moveCount);
 
