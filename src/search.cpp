--- conflicted
+++ resolved
@@ -1332,7 +1332,6 @@
       movedPiece = pos.moved_piece(move);
       givesCheck = pos.gives_check(move);
 
-<<<<<<< HEAD
 		// Calculate new depth for this move
 		newDepth = depth - 1 + extension;
 		
@@ -1350,7 +1349,10 @@
 			if (
 				!captureOrPromotion
 				&& !givesCheck
-				&& (!PvNode || !pos.advanced_pawn_push(move) || pos.non_pawn_material(~us) > BishopValueMg))
+#if defined (Sullivan) || (Blau)
+                && (!PvNode || !pos.advanced_pawn_push(move) || pos.non_pawn_material(~us) > BishopValueMg)
+#endif
+                )
 			{
 				// Reduced depth of the next LMR search
 				int lmrDepth = std::max(newDepth - reduction(improving, depth, moveCount), 0);
@@ -1371,35 +1373,6 @@
 					continue;
 			}
 			else if (!pos.see_ge(move, Value(-199) * depth)) // (~20 Elo)
-=======
-      // Calculate new depth for this move
-      newDepth = depth - 1;
-
-      // Step 13. Pruning at shallow depth (~170 Elo)
-      if (  !rootNode
-          && pos.non_pawn_material(us)
-          && bestValue > VALUE_MATED_IN_MAX_PLY)
-      {
-          // Skip quiet moves if movecount exceeds our FutilityMoveCount threshold
-          moveCountPruning = moveCount >= futility_move_count(improving, depth);
-
-          if (   !captureOrPromotion
-              && !givesCheck)
-          {
-              // Reduced depth of the next LMR search
-              int lmrDepth = std::max(newDepth - reduction(improving, depth, moveCount), 0);
-
-              // Countermoves based pruning (~20 Elo)
-              if (   lmrDepth < 4 + ((ss-1)->statScore > 0 || (ss-1)->moveCount == 1)
-                  && (*contHist[0])[movedPiece][to_sq(move)] < CounterMovePruneThreshold
-                  && (*contHist[1])[movedPiece][to_sq(move)] < CounterMovePruneThreshold)
-                  continue;
-
-              // Futility pruning: parent node (~2 Elo)
-              if (   lmrDepth < 6
-                  && !inCheck
-                  && ss->staticEval + 250 + 211 * lmrDepth <= alpha)
->>>>>>> e0f42aa9
                   continue;
 		}
 
@@ -1456,8 +1429,9 @@
 #if defined (Sullivan) || (Blau) || (Fortress)
 
        else if (    givesCheck
-               && (pos.is_discovery_check_on_king(~us, move) || pos.see_ge(move)))
-		  extension = 1;
+               && (pos.is_discovery_check_on_king(~us, move) || pos.see_ge(move))
+               && ++thisThread->extension < thisThread->nodes.load(std::memory_order_relaxed) /4) //MichaelB7 one more time
+               extension = 1;
 
      // MichaelB7 Passed pawn extension
       else if ( move == ss->killers[0] && !extension
