/*
 McCain, a UCI chess playing engine derived from Stockfish and Glaurung 2.1
 Copyright (C) 2004-2008 Tord Romstad (Glaurung author)
 Copyright (C) 2008-2015 Marco Costalba, Joona Kiiski, Tord Romstad (Stockfish Authors)
 Copyright (C) 2015-2016 Marco Costalba, Joona Kiiski, Gary Linscott, Tord Romstad (Stockfish Authors)
 Copyright (C) 2017-2019 Michael Byrne, Marco Costalba, Joona Kiiski, Gary Linscott, Tord Romstad (McCain Authors)

 McCain is free software: you can redistribute it and/or modify
 it under the terms of the GNU General Public License as published by
 the Free Software Foundation, either version 3 of the License, or
 (at your option) any later version.

 McCain is distributed in the hope that it will be useful,
 but WITHOUT ANY WARRANTY; without even the implied warranty of
 MERCHANTABILITY or FITNESS FOR A PARTICULAR PURPOSE.  See the
 GNU General Public License for more details.

 You should have received a copy of the GNU General Public License
 along with this program.  If not, see <http://www.gnu.org/licenses/>.
 */

#include <algorithm>
#include <cassert>
#include <cmath>
#include <cstring>   // For std::memset
#include <iostream>
#include <sstream>

#include "evaluate.h"
#include "misc.h"
#include "movegen.h"
#include "movepick.h"
#include "position.h"
#include "search.h"
#include "thread.h"
#include "timeman.h"
#include "tt.h"
#include "uci.h"
#include "syzygy/tbprobe.h"

#ifdef Add_Features
#include <unistd.h> //for sleep //MichaelB7
#include <random> // ELO MichaelB7
#include "polybook.h" // Cerebellum
#endif
namespace Search {

  LimitsType Limits;
}

namespace Tablebases {

  int Cardinality;
  bool RootInTB;
  bool UseRule50;
  Depth ProbeDepth;
#ifdef Add_Features
  bool SevenManProbe;
#endif
}

namespace TB = Tablebases;

using std::string;
using Eval::evaluate;
using namespace Search;

namespace {

  // Different node types, used as a template parameter
  enum NodeType { NonPV, PV };

  // Razor and futility margins
  constexpr int RazorMargin = 600;
  Value futility_margin(Depth d, bool improving) {
    return Value((175 - 50 * improving) * d / ONE_PLY);
  }

#ifdef Maverick
    // Reductions lookup table, initialized at startup
	int Reductions[2][32][80];  // [improving][depth][moveNumber]
#else
	// Reductions lookup table, initialized at startup
	int Reductions[MAX_MOVES]; // [depth or moveNumber]
#endif
#ifdef Maverick // MichaelB7
	template <bool PvNode> Depth reduction(bool i, Depth d, int mn) {
		return (Reductions[i][std::min(d / ONE_PLY, 31)][mn] - PvNode ) * ONE_PLY;
#else
  Depth reduction(bool i, Depth d, int mn) {
    int r = Reductions[d / ONE_PLY] * Reductions[mn] / 1024;
    return ((r + 512) / 1024 + (!i && r > 1024)) * ONE_PLY;
#endif
  }
		
  constexpr int futility_move_count(bool improving, int depth) {
    return (5 + depth * depth) * (1 + improving) / 2;
  }

  // History and stats update bonus, based on depth
  int stat_bonus(Depth depth) {
    int d = depth / ONE_PLY;
    return d > 17 ? 0 : 29 * d * d + 138 * d - 134;
  }

  // Add a small random component to draw evaluations to avoid 3fold-blindness
  Value value_draw(Depth depth, Thread* thisThread) {
    return depth < 4 * ONE_PLY ? VALUE_DRAW
                               : VALUE_DRAW + Value(2 * (thisThread->nodes & 1) - 1);
  }

  // Skill structure is used to implement strength limit
  struct Skill {
    explicit Skill(int l) : level(l) {}
    bool enabled() const { return level < 20; }
    bool time_to_pick(Depth depth) const { return depth / ONE_PLY == 1 + level; }
    Move pick_best(size_t multiPV);

    int level;
    Move best = MOVE_NONE;
  };
#ifdef Add_Features
bool  bruteForce, cleanSearch, minOutput, limitStrength, noNULL;
int   aggressiveness, attack, jekyll, tactical, uci_elo, variety;
#endif

  template <NodeType NT>
  Value search(Position& pos, Stack* ss, Value alpha, Value beta, Depth depth, bool cutNode);

  template <NodeType NT>
  Value qsearch(Position& pos, Stack* ss, Value alpha, Value beta, Depth depth = DEPTH_ZERO);

  Value value_to_tt(Value v, int ply);
  Value value_from_tt(Value v, int ply);
  void update_pv(Move* pv, Move move, Move* childPv);
  void update_continuation_histories(Stack* ss, Piece pc, Square to, int bonus);
  void update_quiet_stats(const Position& pos, Stack* ss, Move move, Move* quiets, int quietCount, int bonus);
  void update_capture_stats(const Position& pos, Move move, Move* captures, int captureCount, int bonus);

  // perft() is our utility to verify move generation. All the leaf nodes up
  // to the given depth are generated and counted, and the sum is returned.
  template<bool Root>
  uint64_t perft(Position& pos, Depth depth) {

    StateInfo st;
    uint64_t cnt, nodes = 0;
    const bool leaf = (depth == 2 * ONE_PLY);

    for (const auto& m : MoveList<LEGAL>(pos))
    {
        if (Root && depth <= ONE_PLY)
            cnt = 1, nodes++;
        else
        {
            pos.do_move(m, st);
            cnt = leaf ? MoveList<LEGAL>(pos).size() : perft<false>(pos, depth - ONE_PLY);
            nodes += cnt;
            pos.undo_move(m);
        }
        if (Root)
            sync_cout << UCI::move(m, pos.is_chess960()) << ": " << cnt << sync_endl;
    }
    return nodes;
  }

} // namespace


/// Search::init() is called at startup to initialize various lookup tables

void Search::init() {
	
#ifdef Maverick   // MichaelB7
	for (int imp = 0; imp <= 1; ++imp)
		for (int d = 1; d < 32; ++d)
			for (int mc = 1; mc < 80; ++mc) // record in a "real" game is 79 moves,
				// in a search of one million games, found one posiiton with 78 possible moves.
				// more weight on depth for LMR reductions than move count
				// (from Crafty) MichaelB7
				{
					int red = int(log( d * 1.87 ) * log( mc * .95 )) / 2;
					Reductions[imp][d][mc] = red;
					// Increase reduction for non-PV nodes when eval is not improving
					if (!imp && red > 1)
						Reductions[imp][d][mc]++;
				}
#else
  for (int i = 1; i < MAX_MOVES; ++i)
<<<<<<< HEAD
      Reductions[i] = int(1024 * std::log(i) / std::sqrt(1.95));
#endif
=======
     Reductions[i] = int(733.3 * std::log(i));
>>>>>>> 3a572ffb
}
/// Search::clear() resets search state to its initial value

void Search::clear() {

  Threads.main()->wait_for_search_finished();

  Time.availableNodes = 0;
  TT.clear();
  Threads.clear();
  Tablebases::init(Options["SyzygyPath"]); // Free mapped files
}


/// MainThread::search() is started when the program receives the UCI 'go'
/// command. It searches from the root position and outputs the "bestmove".

void MainThread::search() {

  if (Limits.perft)
  {
      nodes = perft<true>(rootPos, Limits.perft * ONE_PLY);
      sync_cout << "\nNodes searched: " << nodes << "\n" << sync_endl;
      return;
  }
#ifdef Add_Features
    aggressiveness	= Options["DC_Slider"];
    bruteForce		= Options["BruteForce"];
    cleanSearch		= Options["Clean Search"];
    jekyll		    = Options["Jekyll_&_Hyde"];
    limitStrength	= Options["UCI_LimitStrength"];
    minOutput		= Options["Minimal_Output"];
    noNULL		    = Options["No_Null_Moves"];
    tactical		= Options["Tactical"];
    uci_elo		    = Options["UCI_Elo"];
    variety 		= Options["Variety"];
#endif

  Color us = rootPos.side_to_move();
  Time.init(Limits, us, rootPos.game_ply());
  TT.new_search();

  if (rootMoves.empty())
  {
      rootMoves.emplace_back(MOVE_NONE);
      sync_cout << "info depth 0 score "
                << UCI::value(rootPos.checkers() ? -VALUE_MATE : VALUE_DRAW)
                << sync_endl;
  }
  else
  {
#ifdef Add_Features
      Move bookMove = MOVE_NONE;

      if (bool(Options["Use_Book_1"]) && !Limits.infinite && !Limits.mate)
          bookMove = polybook1.probe(rootPos);
      if (bool(Options["Use_Book_2"]) && !bookMove && !Limits.infinite && !Limits.mate)
          bookMove = polybook2.probe(rootPos);
      if (bool(Options["Use_Book_3"]) && !bookMove && !Limits.infinite && !Limits.mate)
          bookMove = polybook3.probe(rootPos);

      if (bookMove && std::count(rootMoves.begin(), rootMoves.end(), bookMove))
      {
          for (Thread* th : Threads)
              std::swap(th->rootMoves[0], *std::find(th->rootMoves.begin(), th->rootMoves.end(), bookMove));
      }
      else
      {
            if (limitStrength)
            {
				
				if (Options["Levels"] == "World_Champion")
						uci_elo = 2750;
				else if (Options["Levels"] == "Super_GM")
						uci_elo = 2625;
				else if (Options["Levels"] == "GM")
						uci_elo = 2500;
				else if (Options["Levels"] == "Deep_Thought")
						uci_elo = 2400;
				else if (Options["Levels"] == "SIM")
						uci_elo = 2300;
				else if (Options["Levels"] == "Cray_Blitz")
						uci_elo = 2200;
				else if (Options["Levels"] == "IM")
						uci_elo = 2100;
				else if (Options["Levels"] == "Master")
						uci_elo = 2000;
				else if (Options["Levels"] == "Expert")
						uci_elo = 1900;
				else if (Options["Levels"] == "Class_A")
						uci_elo = 1800;
				else if (Options["Levels"] == "Class_B")
						uci_elo = 1700;
				else if (Options["Levels"] == "Class_C")
						uci_elo = 1600;
				else if (Options["Levels"] == "Class_D")
						uci_elo = 1500;
				else if (Options["Levels"] == "Boris")
						uci_elo = 1400;
				else if (Options["Levels"] == "Novice")
						uci_elo = 1300;
				else if (Options["Levels"] == "None")
						uci_elo = (Options["UCI_ELO"]) - 100;
				int benchKnps = 1000 * (Options["Bench_KNPS"]);
                std::mt19937 gen(now());
                std::uniform_int_distribution<int> dis(-8, 8);
                int rand = dis(gen);
                uci_elo += rand;
                int NodesToSearch   = pow(1.006, (uci_elo - 1200)) * 8;
                Limits.nodes = NodesToSearch;

                Limits.nodes *= Time.optimum()/1000 ;
                std::this_thread::sleep_for (std::chrono::seconds(Time.optimum()/1000) * (1 - Limits.nodes/benchKnps));
            }
#endif
      for (Thread* th : Threads)
      {
          th->bestMoveChanges = 0;
          if (th != this)
              th->start_searching();
      }

      Thread::search(); // Let's start searching!
#ifdef Add_Features
    }
#endif
  }

  // When we reach the maximum depth, we can arrive here without a raise of
  // Threads.stop. However, if we are pondering or in an infinite search,
  // the UCI protocol states that we shouldn't print the best move before the
  // GUI sends a "stop" or "ponderhit" command. We therefore simply wait here
  // until the GUI sends one of those commands.

  while (!Threads.stop && (ponder || Limits.infinite))
  {} // Busy wait for a stop or a ponder reset

  // Stop the threads if not already stopped (also raise the stop if
  // "ponderhit" just reset Threads.ponder).
  Threads.stop = true;

  // Wait until all threads have finished
  for (Thread* th : Threads)
      if (th != this)
          th->wait_for_search_finished();

  // When playing in 'nodes as time' mode, subtract the searched nodes from
  // the available ones before exiting.
  if (Limits.npmsec)
      Time.availableNodes += Limits.inc[us] - Threads.nodes_searched();

  Thread* bestThread = this;

  // Check if there are threads with a better score than main thread
  if (    Options["MultiPV"] == 1
      && !Limits.depth
      && !Skill(Options["Skill Level"]).enabled()
      &&  rootMoves[0].pv[0] != MOVE_NONE)
  {
      std::map<Move, int64_t> votes;
      Value minScore = this->rootMoves[0].score;

      // Find out minimum score and reset votes for moves which can be voted
      for (Thread* th: Threads)
          minScore = std::min(minScore, th->rootMoves[0].score);

      // Vote according to score and depth
      for (Thread* th : Threads)
          votes[th->rootMoves[0].pv[0]] +=
               (th->rootMoves[0].score - minScore + 14) * int(th->completedDepth);

      // Select best thread
      auto bestVote = votes[this->rootMoves[0].pv[0]];
      for (Thread* th : Threads)
          if (votes[th->rootMoves[0].pv[0]] > bestVote)
          {
              bestVote = votes[th->rootMoves[0].pv[0]];
              bestThread = th;
          }
  }

  previousScore = bestThread->rootMoves[0].score;

  // Send again PV info if we have a new best thread
  if (bestThread != this)
      sync_cout << UCI::pv(bestThread->rootPos, bestThread->completedDepth, -VALUE_INFINITE, VALUE_INFINITE) << sync_endl;

  sync_cout << "bestmove " << UCI::move(bestThread->rootMoves[0].pv[0], rootPos.is_chess960());

  if (bestThread->rootMoves[0].pv.size() > 1 || bestThread->rootMoves[0].extract_ponder_from_tt(rootPos))
      std::cout << " ponder " << UCI::move(bestThread->rootMoves[0].pv[1], rootPos.is_chess960());

  std::cout << sync_endl;
}


/// Thread::search() is the main iterative deepening loop. It calls search()
/// repeatedly with increasing depth until the allocated thinking time has been
/// consumed, the user stops the search, or the maximum search depth is reached.

void Thread::search() {

  // To allow access to (ss-7) up to (ss+2), the stack must be oversized.
  // The former is needed to allow update_continuation_histories(ss-1, ...),
  // which accesses its argument at ss-6, also near the root.
  // The latter is needed for statScores and killer initialization.
  Stack stack[MAX_PLY+10], *ss = stack+7;
  Move  pv[MAX_PLY+1];
#ifdef Maverick
  Value bestValue, alpha, beta, delta1, delta2;
#else
  Value bestValue, alpha, beta, delta;
#endif
  Move  lastBestMove = MOVE_NONE;
  Depth lastBestMoveDepth = DEPTH_ZERO;
  MainThread* mainThread = (this == Threads.main() ? Threads.main() : nullptr);
  double timeReduction = 1, totBestMoveChanges = 0;
  Color us = rootPos.side_to_move();

#ifdef Add_Features
  TB::SevenManProbe = Options["7 Man Probing"];

#endif
	
  std::memset(ss-7, 0, 10 * sizeof(Stack));
  for (int i = 7; i > 0; i--)

     (ss-i)->continuationHistory = &this->continuationHistory[NO_PIECE][0]; // Use as sentinel
ss->pv = pv;

#ifdef Add_Features
  if (cleanSearch)
	  Search::clear();
#endif
#ifdef Maverick
  bestValue = delta1 = delta2 = alpha = -VALUE_INFINITE; //corchess by Ivan Ivec
#else
  bestValue = delta = alpha = -VALUE_INFINITE;
#endif

  beta = VALUE_INFINITE;

  size_t multiPV = Options["MultiPV"];
  Skill skill(Options["Skill Level"]);

#ifdef Maverick //zugzwangMates
  zugzwangMates=0;
#endif

#ifdef Add_Features
    if (tactical) multiPV = pow(2, tactical);
	if (aggressiveness) attack = aggressiveness;
#endif
  // When playing with strength handicap enable MultiPV search that we will
  // use behind the scenes to retrieve a set of possible moves.
  if (skill.enabled())
      multiPV = std::max(multiPV, (size_t)4);

  multiPV = std::min(multiPV, rootMoves.size());
#ifdef Maverick
  int w_ct = int(Options["W_Contempt"]) * PawnValueEg / 100; // From centipawns
  int b_ct = int(Options["B_Contempt"]) * PawnValueEg / 100; // From centipawns
  int ct = (us == WHITE ) ? w_ct : b_ct ;
#else
  int ct = int(Options["Contempt"]) * PawnValueEg / 100; // From centipawns
#endif
  // In analysis mode, adjust contempt in accordance with user preference
  if (Limits.infinite || Options["UCI_AnalyseMode"])
      ct =  Options["Analysis Contempt"] == "Off"  ? 0
          : Options["Analysis Contempt"] == "Both" ? ct
          : Options["Analysis Contempt"] == "White" && us == BLACK ? -ct
          : Options["Analysis Contempt"] == "Black" && us == WHITE ? -ct
          : ct;

  // Evaluation score is from the white point of view
  contempt = (us == WHITE ?  make_score(ct, ct / 2)
                          : -make_score(ct, ct / 2));

  // Iterative deepening loop until requested to stop or the target depth is reached
  while (   (rootDepth += ONE_PLY) < DEPTH_MAX
         && !Threads.stop
         && !(Limits.depth && mainThread && rootDepth / ONE_PLY > Limits.depth))
  {
      // Age out PV variability metric
      if (mainThread)
          totBestMoveChanges /= 2;

      // Save the last iteration's scores before first PV line is searched and
      // all the move scores except the (new) PV are set to -VALUE_INFINITE.
      for (RootMove& rm : rootMoves)
          rm.previousScore = rm.score;

      size_t pvFirst = 0;
      pvLast = 0;

#if Maverick  //Vondele - Fix issues from using adjustedDepth too broadly #1792
      Depth adjustedDepth = rootDepth;

#endif

      // MultiPV loop. We perform a full root search for each PV line
      for (pvIdx = 0; pvIdx < multiPV && !Threads.stop; ++pvIdx)
      {
          if (pvIdx == pvLast)
          {
              pvFirst = pvLast;
              for (pvLast++; pvLast < rootMoves.size(); pvLast++)
                  if (rootMoves[pvLast].tbRank != rootMoves[pvFirst].tbRank)
                      break;
          }

          // Reset UCI info selDepth for each depth and each PV line
          selDepth = 0;
#ifdef Maverick
          // Reset aspiration window starting size
          if (rootDepth >= 5 * ONE_PLY)
          {
              Value previousScore = rootMoves[pvIdx].previousScore;
              delta1 = (previousScore < 0) ? Value(int(12.0 + 0.07 * abs(previousScore))) : Value(16);
              delta2 = (previousScore > 0) ? Value(int(12.0 + 0.07 * abs(previousScore))) : Value(16);
              alpha = std::max(previousScore - delta1,-VALUE_INFINITE);
              beta  = std::min(previousScore + delta2, VALUE_INFINITE);
#else
           // Reset aspiration window starting size
          if (rootDepth >= 5 * ONE_PLY)
          {
              Value previousScore = rootMoves[pvIdx].previousScore;
              delta = Value(20);
              alpha = std::max(previousScore - delta,-VALUE_INFINITE);
              beta  = std::min(previousScore + delta, VALUE_INFINITE);
#endif
		// Adjust contempt based on root move's previousScore (dynamic contempt)
		int dct;
#ifdef Add_Features
		bool dc = Options["Dynamic_Contempt"];
		if (!dc)
		{
			dct = 0;
			contempt = Score(0);
		}
		else
#endif
				{
#ifdef Add_Features
					dct = ct + 88 * previousScore / (abs(previousScore) + 200)
					+ (attack * (ct + 88 * previousScore / (abs(previousScore) + 200)))/1000;
#else
				dct = ct + 88 * previousScore / (abs(previousScore) + 200);
#endif
                contempt = (us == WHITE ?  make_score(dct, dct / 2)
                            : -make_score(dct, dct / 2));
				}
            }

          // Start with a small aspiration window and, in the case of a fail
          // high/low, re-search with a bigger window until we don't fail
          // high/low anymore.
          int failedHighCnt = 0;
          while (true )
          {

#ifdef Maverick
		adjustedDepth = std::max(ONE_PLY, rootDepth - failedHighCnt * ONE_PLY);
#else
              Depth adjustedDepth = std::max(ONE_PLY, rootDepth - failedHighCnt * ONE_PLY);
#endif
              bestValue = ::search<PV>(rootPos, ss, alpha, beta, adjustedDepth, false);

              // Bring the best move to the front. It is critical that sorting
              // is done with a stable algorithm because all the values but the
              // first and eventually the new best one are set to -VALUE_INFINITE
              // and we want to keep the same order for all the moves except the
              // new PV that goes to the front. Note that in case of MultiPV
              // search the already searched PV lines are preserved.
              std::stable_sort(rootMoves.begin() + pvIdx, rootMoves.begin() + pvLast);

              // If search has been stopped, we break immediately. Sorting is
              // safe because RootMoves is still valid, although it refers to
              // the previous iteration.
              if (Threads.stop)
                  break;

                // When failing high/low give some update (without cluttering
                // the UI) before a re-search.
                if (
#ifdef Add_Features
                    !minOutput &&
#endif
                    mainThread
                    && multiPV == 1
                    && (bestValue <= alpha || bestValue >= beta)
                    && Time.elapsed() > 3000)
                    sync_cout << UCI::pv(rootPos, rootDepth, alpha, beta) << sync_endl;

              // In case of failing low/high increase aspiration window and
              // re-search, otherwise exit the loop.

              if (bestValue <= alpha)
              {
                  beta = (alpha + beta) / 2;
#ifdef Maverick
                  alpha = std::max(bestValue - delta1, -VALUE_INFINITE); //corchess by Ivan Ivec
#else
                  alpha = std::max(bestValue - delta, -VALUE_INFINITE);
<<<<<<< HEAD
#endif
=======

                  failedHighCnt = 0;
>>>>>>> 3a572ffb
                  if (mainThread)
                      mainThread->stopOnPonderhit = false;
              }
              else if (bestValue >= beta)
              {

#ifdef Maverick //  Gunther Demetz zugzwangSolver
                  beta = std::min(bestValue + delta2, VALUE_INFINITE);  //corchess by Ivan Ivec
                  if (zugzwangMates > 5)
                      zugzwangMates-=100;
#else
                  beta = std::min(bestValue + delta, VALUE_INFINITE);
<<<<<<< HEAD
#endif

                  if (mainThread)
                      ++failedHighCnt;
=======
                  ++failedHighCnt;
>>>>>>> 3a572ffb
              }
              else
                  break;

#ifdef Maverick //corchess by Ivan Ivec
              delta1 += delta1 / 4 + 5;
              delta2 += delta2 / 4 + 5;
#else
              delta += delta / 4 + 5;
#endif

              assert(alpha >= -VALUE_INFINITE && beta <= VALUE_INFINITE);
          }

          // Sort the PV lines searched so far and update the GUI
          std::stable_sort(rootMoves.begin() + pvFirst, rootMoves.begin() + pvIdx + 1);

          if (    mainThread
              && (Threads.stop || pvIdx + 1 == multiPV || Time.elapsed() > 3000))
              sync_cout << UCI::pv(rootPos, rootDepth, alpha, beta) << sync_endl;
      }

        if (!Threads.stop)
#ifdef Maverick
		completedDepth = adjustedDepth;
#else
          completedDepth = rootDepth;
#endif
      if (rootMoves[0].pv[0] != lastBestMove) {
         lastBestMove = rootMoves[0].pv[0];
#ifdef Maverick
		lastBestMoveDepth = adjustedDepth;
#else
         lastBestMoveDepth = rootDepth;
#endif
      }

      // Have we found a "mate in x"?
      if (   Limits.mate
          && bestValue >= VALUE_MATE_IN_MAX_PLY
          && VALUE_MATE - bestValue <= 2 * Limits.mate)
          Threads.stop = true;

      if (!mainThread)
          continue;
#ifdef Add_Features
        if (Options["FastPlay"])
        {
            if ( Time.elapsed() > Time.optimum() / 256
                 && ( abs(bestValue) > 12300 ||  abs(bestValue) >= VALUE_MATE_IN_MAX_PLY ))
                 Threads.stop = true;
        }
#endif
      // If skill level is enabled and time is up, pick a sub-optimal best move
      if (skill.enabled() && skill.time_to_pick(rootDepth))
          skill.pick_best(multiPV);

      // Do we have time for the next iteration? Can we stop searching now?
      if (    Limits.use_time_management()
          && !Threads.stop
          && !mainThread->stopOnPonderhit)
      {
          double fallingEval = (314 + 9 * (mainThread->previousScore - bestValue)) / 581.0;
          fallingEval = clamp(fallingEval, 0.5, 1.5);

          // If the bestMove is stable over several iterations, reduce time accordingly
          timeReduction = lastBestMoveDepth + 10 * ONE_PLY < completedDepth ? 1.95 : 1.0;

          double reduction = std::pow(mainThread->previousTimeReduction, 0.528) / timeReduction;

          // Use part of the gained time from a previous stable move for the current move
          for (Thread* th : Threads)
          {
              totBestMoveChanges += th->bestMoveChanges;
              th->bestMoveChanges = 0;
          }
          double bestMoveInstability = 1 + totBestMoveChanges / Threads.size();

          // Stop the search if we have only one legal move, or if available time elapsed
          if (   rootMoves.size() == 1
              || Time.elapsed() > Time.optimum() * fallingEval * reduction * bestMoveInstability)
          {
              // If we are allowed to ponder do not stop the search now but
              // keep pondering until the GUI sends "ponderhit" or "stop".
              if (mainThread->ponder)
                  mainThread->stopOnPonderhit = true;
              else
                  Threads.stop = true;
          }
      }
  }

  if (!mainThread)
      return;

  mainThread->previousTimeReduction = timeReduction;

  // If skill level is enabled, swap best PV line with the sub-optimal one
  if (skill.enabled())
      std::swap(rootMoves[0], *std::find(rootMoves.begin(), rootMoves.end(),
                skill.best ? skill.best : skill.pick_best(multiPV)));
}


namespace {

  // search<>() is the main search function for both PV and non-PV nodes

  template <NodeType NT>
  Value search(Position& pos, Stack* ss, Value alpha, Value beta, Depth depth, bool cutNode) {

    constexpr bool PvNode = NT == PV;
    const bool rootNode = PvNode && ss->ply == 0;

    // Check if we have an upcoming move which draws by repetition, or
    // if the opponent had an alternative move earlier to this position.
    if (   pos.rule50_count() >= 3
        && alpha < VALUE_DRAW
        && !rootNode
        && pos.has_game_cycle(ss->ply))
    {
        alpha = value_draw(depth, pos.this_thread());

        if (alpha >= beta)
            return alpha;
    }

    // Dive into quiescence search when the depth reaches zero
    if (depth < ONE_PLY)
		return qsearch<NT>(pos, ss, alpha, beta);

    assert(-VALUE_INFINITE <= alpha && alpha < beta && beta <= VALUE_INFINITE);
    //  assert(PvNode || (alpha == beta - 1));
    assert(DEPTH_ZERO < depth && depth < DEPTH_MAX);
    assert(!(PvNode && cutNode));
    assert(depth / ONE_PLY * ONE_PLY == depth);

    Move pv[MAX_PLY+1], capturesSearched[32], quietsSearched[64];
    StateInfo st;
    TTEntry* tte;
    Key posKey;
    Move ttMove, move, excludedMove, bestMove;
    Depth extension, newDepth;
    Value bestValue, value, ttValue, eval, maxValue;
    bool ttHit, ttPv, inCheck, givesCheck, improving;
    bool captureOrPromotion, doFullDepthSearch, moveCountPruning, ttCapture;

    Piece movedPiece;
    int moveCount, captureCount, quietCount;

    // Step 1. Initialize node
    Thread* thisThread = pos.this_thread();
    inCheck = pos.checkers();
    Color us = pos.side_to_move();
    moveCount = captureCount = quietCount = ss->moveCount = 0;
    bestValue = -VALUE_INFINITE;
    maxValue = VALUE_INFINITE;

    // Check for the available remaining time
    if (thisThread == Threads.main())
        static_cast<MainThread*>(thisThread)->check_time();

    // Used to send selDepth info to GUI (selDepth counts from 1, ply from 0)
    if (PvNode && thisThread->selDepth < ss->ply + 1)
        thisThread->selDepth = ss->ply + 1;

    if (!rootNode)
    {
        // Step 2. Check for aborted search and immediate draw
        if (   Threads.stop.load(std::memory_order_relaxed)
            || pos.is_draw(ss->ply)
            || ss->ply >= MAX_PLY)

            return (ss->ply >= MAX_PLY && !inCheck) ? evaluate(pos)
							: value_draw(depth, pos.this_thread());

        // Step 3. Mate distance pruning. Even if we mate at the next move our score
        // would be at best mate_in(ss->ply+1), but if alpha is already bigger because
        // a shorter mate was found upward in the tree then there is no need to search
        // because we will never beat the current alpha. Same logic but with reversed
        // signs applies also in the opposite condition of being mated instead of giving
        // mate. In this case return a fail-high score.

        alpha = std::max(mated_in(ss->ply), alpha);
        beta = std::min(mate_in(ss->ply+1), beta);
        if (alpha >= beta)

            return alpha;
    }

    assert(0 <= ss->ply && ss->ply < MAX_PLY);

    (ss+1)->ply = ss->ply + 1;
    (ss+1)->excludedMove = bestMove = MOVE_NONE;
    (ss+2)->killers[0] = (ss+2)->killers[1] = MOVE_NONE;
    Square prevSq = to_sq((ss-1)->currentMove);

    // Initialize statScore to zero for the grandchildren of the current position.
    // So statScore is shared between all grandchildren and only the first grandchild
    // starts with statScore = 0. Later grandchildren start with the last calculated
    // statScore of the previous grandchild. This influences the reduction rules in
    // LMR which are based on the statScore of parent position.
	if (rootNode)
		(ss + 4)->statScore = 0;
	else
		(ss + 2)->statScore = 0;

    // Step 4. Transposition table lookup. We don't want the score of a partial
    // search to overwrite a previous full search TT value, so we use a different
    // position key in case of an excluded move.
    excludedMove = ss->excludedMove;
    posKey = pos.key() ^ Key(excludedMove << 16); // Isn't a very good hash
    tte = TT.probe(posKey, ttHit);
    ttValue = ttHit ? value_from_tt(tte->value(), ss->ply) : VALUE_NONE;
    ttMove =  rootNode ? thisThread->rootMoves[thisThread->pvIdx].pv[0]
            : ttHit    ? tte->move() : MOVE_NONE;
    ttPv = (ttHit && tte->is_pv()) || (PvNode && depth > 4 * ONE_PLY);

    // At non-PV nodes we check for an early TT cutoff
    if (  !PvNode
        && ttHit
        && tte->depth() >= depth
        && ttValue != VALUE_NONE // Possible in case of TT access race
        && (ttValue >= beta ? (tte->bound() & BOUND_LOWER)
                            : (tte->bound() & BOUND_UPPER)))
    {
        // If ttMove is quiet, update move sorting heuristics on TT hit
        if (ttMove)
        {
            if (ttValue >= beta)
            {
                if (!pos.capture_or_promotion(ttMove))
                    update_quiet_stats(pos, ss, ttMove, nullptr, 0, stat_bonus(depth));

                // Extra penalty for early quiet moves of the previous ply
                if ((ss-1)->moveCount <= 2 && !pos.captured_piece())
                        update_continuation_histories(ss-1, pos.piece_on(prevSq), prevSq, -stat_bonus(depth + ONE_PLY));
            }
            // Penalty for a quiet ttMove that fails low
            else if (!pos.capture_or_promotion(ttMove))
            {
                int penalty = -stat_bonus(depth);
                thisThread->mainHistory[us][from_to(ttMove)] << penalty;
                update_continuation_histories(ss, pos.moved_piece(ttMove), to_sq(ttMove), penalty);
            }
        }
        return ttValue;
    }

    // Step 5. Tablebases probe
    if (!rootNode && TB::Cardinality)
    {
        int piecesCount = pos.count<ALL_PIECES>();

        if (    piecesCount <= TB::Cardinality
#if defined (Add_Features) || (Maverick) //MB less probing with 7 MAN EGTB
		&&  (piecesCount < TB::Cardinality
		|| (depth >= TB::ProbeDepth && (TB::Cardinality < 7 || TB::SevenManProbe)))
#else
		&& (piecesCount < TB::Cardinality || depth >= TB::ProbeDepth)
#endif
            &&  pos.rule50_count() == 0
            && !pos.can_castle(ANY_CASTLING))
        {
            TB::ProbeState err;
            TB::WDLScore wdl = Tablebases::probe_wdl(pos, &err);

            // Force check of time on the next occasion
            if (thisThread == Threads.main())
                static_cast<MainThread*>(thisThread)->callsCnt = 0;

            if (err != TB::ProbeState::FAIL)
            {
                thisThread->tbHits.fetch_add(1, std::memory_order_relaxed);

                int drawScore = TB::UseRule50 ? 1 : 0;

                value =  wdl < -drawScore ? -VALUE_MATE + MAX_PLY + ss->ply + 1
                       : wdl >  drawScore ?  VALUE_MATE - MAX_PLY - ss->ply - 1
                                          :  VALUE_DRAW + 2 * wdl * drawScore;

                Bound b =  wdl < -drawScore ? BOUND_UPPER
                         : wdl >  drawScore ? BOUND_LOWER : BOUND_EXACT;

                if (    b == BOUND_EXACT
                    || (b == BOUND_LOWER ? value >= beta : value <= alpha))
                {
                    tte->save(posKey, value_to_tt(value, ss->ply), ttPv, b,
                              std::min(DEPTH_MAX - ONE_PLY, depth + 6 * ONE_PLY),
                              MOVE_NONE, VALUE_NONE);
                    return value;
                }

                if (PvNode)
                {
                    if (b == BOUND_LOWER)
                        bestValue = value, alpha = std::max(alpha, bestValue);
                    else
                        maxValue = value;
                }
            }
        }
    }

    // Step 6. Static evaluation of the position

#ifdef Maverick
    if (inCheck || (PvNode && depth < 3 * ONE_PLY))
#else
    if (inCheck)
#endif

    {
        ss->staticEval = eval = VALUE_NONE;
        improving = false;
        goto moves_loop;  // Skip early pruning when in check
    }
    else if (ttHit)
    {
        // Never assume anything on values stored in TT
        ss->staticEval = eval = tte->eval();
        if (eval == VALUE_NONE)
            ss->staticEval = eval = evaluate(pos);

        // Can ttValue be used as a better position evaluation?
        if (    ttValue != VALUE_NONE
            && (tte->bound() & (ttValue > eval ? BOUND_LOWER : BOUND_UPPER)))
            eval = ttValue;
    }
    else
    {
        if ((ss-1)->currentMove != MOVE_NULL)
        {
            int bonus = -(ss-1)->statScore / 512;

            ss->staticEval = eval = evaluate(pos) + bonus;
        }
        else
            ss->staticEval = eval = -(ss-1)->staticEval + 2 * Eval::Tempo;

        tte->save(posKey, VALUE_NONE, ttPv, BOUND_NONE, DEPTH_NONE, MOVE_NONE, eval);
    }

    // Step 7. Razoring (~2 Elo)
    if (   !rootNode // The required rootNode PV handling is not available in qsearch
#ifdef Add_Features
		&& !bruteForce
#endif
        &&  depth < 2 * ONE_PLY
        &&  eval <= alpha - RazorMargin
		
		)
        return qsearch<NT>(pos, ss, alpha, beta);

    improving =   ss->staticEval >= (ss-2)->staticEval
               || (ss-2)->staticEval == VALUE_NONE;

    // Step 8. Futility pruning: child node (~30 Elo)
    if (   !PvNode
#ifdef Add_Features
        && !bruteForce
#endif
        &&  depth < 7 * ONE_PLY
        &&  eval - futility_margin(depth, improving) >= beta
        &&  eval < VALUE_KNOWN_WIN) // Do not return unproven wins
		return eval;

    // Step 9. Null move search with verification search (~40 Elo)
#ifdef Add_Features
    if (   !noNULL && !PvNode
#else
    if (   !PvNode
#endif
        && (ss-1)->currentMove != MOVE_NULL
        && (ss-1)->statScore < 23200
        &&  eval >= beta
        &&  ss->staticEval >= beta - 36 * depth / ONE_PLY + 225
        && !excludedMove
//#ifdef Maverick
        //&& thisThread->selDepth + 3 > thisThread->rootDepth / ONE_PLY  //idea from corchess by Ivan Ivec (modfied here)
        //&&  pos.non_pawn_material(us) > BishopValueMg  //corchess by Ivan Ivec
//#else
        &&  pos.non_pawn_material(us)
//#endif
        && (ss->ply >= thisThread->nmpMinPly || us != thisThread->nmpColor)
)
    {
        assert(eval - beta >= 0);

        Depth R = ((823 + 67 * depth / ONE_PLY) / 256 + std::min(int(eval - beta) / 200, 3)) * ONE_PLY;
        ss->currentMove = MOVE_NULL;
        ss->continuationHistory = &thisThread->continuationHistory[NO_PIECE][0];
        pos.do_null_move(st);
        Value nullValue = -search<NonPV>(pos, ss+1, -beta, -beta+1, depth-R, !cutNode);
        pos.undo_null_move();

        if (nullValue >= beta)
        {
            // Do not return unproven mate scores
            if (nullValue >= VALUE_MATE_IN_MAX_PLY)
                nullValue = beta;

            if (thisThread->nmpMinPly || (abs(beta) < VALUE_KNOWN_WIN && depth < 12 * ONE_PLY))
                return nullValue;

            assert(!thisThread->nmpMinPly); // Recursive verification is not allowed
			
#ifdef Maverick //Gunther Demetz zugzwangSolver
		    if  ( depth % 2 == 1 ){
				thisThread->nmpColor = us;
				Pawns::Entry* pe;
				if (  !inCheck
					&& thisThread->zugzwangMates < 1000000
                    && (pe = Pawns::probe(pos)) != nullptr
                    && popcount(pe->passedPawns[us])
                    && popcount(pe->passedPawns[us]) <= 2
                    && popcount(pos.pieces(us)) <= 7
                    && popcount(pos.pieces())   <= 12
                    && MoveList<LEGAL, KING>(pos).size() < 1)
				{
					bool oneOpponentPasser = popcount(pe->passedPawns[~us]) == 1 &&
						!(pos.pieces() & forward_file_bb(~us, lsb(pe->passedPawns[~us])));
					Bitboard passed = pe->passedPawns[us] & ~pos.blockers_for_king(us) &  ~pos.blockers_for_king(~us);
					while (passed)
					{
						Square s = pop_lsb(&passed);
						Square promo = make_square(file_of(s), us == WHITE ? RANK_8 : RANK_1);
						if ((pos.pieces() & between_bb(promo, s)) || promo == pos.square<KING>(us)) // king can't move
							continue; // passer blocked
						Move directPromotion = make_move(s, promo);
						bool killPromo =  (pos.pieces(~us) & promo) || !pos.see_ge(directPromotion); // opponent controls promotion-square
						if (!killPromo && !oneOpponentPasser)
							continue;
						
						StateInfo s1,s2,s3;
						Square p2, p3 = SQ_NONE;
						if (oneOpponentPasser && !killPromo)
						{
							Rank r1 = relative_rank(~us, rank_of(lsb(pe->passedPawns[~us])));
							Rank r2 = relative_rank( us, rank_of(s));
							if (r2 > r1)
								continue; // if our passed is more advanced we will promote earlier and probably defend with success
							if (pawn_attack_span(us, s) & pos.pieces(~us, PAWN))
							{   // pseudo passed pawn: will be passed after levers
								p2 = lsb(pawn_attack_span(us, s) & pos.pieces(~us, PAWN));
								Bitboard removeLevers = forward_file_bb(~us, p2) & pos.pieces( us, PAWN);
								if (removeLevers)
								{
									p3 = lsb(removeLevers);
									pos.removePawn(p2, s2);
									pos.removePawn(p3, s3);
								}
							}
						}

						thisThread->nmpMinPly = MAX_PLY;
						pos.removePawn(s, s1);
						Move pv1[MAX_PLY+1];
						(ss)->pv = pv1;
						(ss)->pv[0] = MOVE_NONE;
						Depth nd = (oneOpponentPasser && !killPromo) ? depth - R - 2 * ONE_PLY : depth - 4 * ONE_PLY;
						Value v = search<PV>(pos, ss, mated_in(0), VALUE_MATED_IN_MAX_PLY, nd, false);
						
						pos.undo_removePawn(s, us);
						if (p3 != SQ_NONE) // reput the lever pawns
							pos.undo_removePawn(p3, us), pos.undo_removePawn(p2, ~us);
						if (v > mated_in(0) && v < VALUE_MATED_IN_MAX_PLY)

						{
                        //sync_cout << pos << "info mate " << UCI::value(v) << " detected with depth " << nd << " !  at score " << thisThread->rootMoves[0].score << sync_endl;
							thisThread->zugzwangMates++;
							thisThread->nmpMinPly = 0;
                        // Early return here with a low value, this will spotlight this promising variation
							return Value(thisThread->rootMoves[0].score * (thisThread->rootPos.side_to_move() != us ? 1 : -1) - 80);
						}
					} // end processing of passed pawns
				}
			}
#endif
			
			// Do verification search at high depths, with null move pruning disabled
            // for us, until ply exceeds nmpMinPly.
			thisThread->nmpMinPly = ss->ply + 3 * (depth-R) / (4 * ONE_PLY);
            thisThread->nmpColor = us;

            Value v = search<NonPV>(pos, ss, beta-1, beta, depth-R, false);

            thisThread->nmpMinPly = 0;

            if (v >= beta)
                return nullValue;
        }
    }

    // Step 10. ProbCut (~10 Elo)
    // If we have a good enough capture and a reduced search returns a value
    // much above beta, we can (almost) safely prune the previous move.
    if (   !PvNode
#ifdef Add_Features
		&& !bruteForce
#endif
        &&  depth >= 5 * ONE_PLY
        &&  abs(beta) < VALUE_MATE_IN_MAX_PLY)
    {
        Value raisedBeta = std::min(beta + 216 - 48 * improving, VALUE_INFINITE);
        MovePicker mp(pos, ttMove, raisedBeta - ss->staticEval, &thisThread->captureHistory);
        int probCutCount = 0;

        while (  (move = mp.next_move()) != MOVE_NONE
               && probCutCount < 2 + 2 * cutNode)
            if (move != excludedMove && pos.legal(move))
            {
                probCutCount++;

                ss->currentMove = move;
                ss->continuationHistory = &thisThread->continuationHistory[pos.moved_piece(move)][to_sq(move)];

                assert(depth >= 5 * ONE_PLY);

                pos.do_move(move, st);

                // Perform a preliminary qsearch to verify that the move holds
                value = -qsearch<NonPV>(pos, ss+1, -raisedBeta, -raisedBeta+1);

                // If the qsearch held, perform the regular search
                if (value >= raisedBeta)
                    value = -search<NonPV>(pos, ss+1, -raisedBeta, -raisedBeta+1, depth - 4 * ONE_PLY, !cutNode);

                pos.undo_move(move);

                if (value >= raisedBeta)

#ifdef Maverick  //  Moez Jellouli -> Save_probcut #e05dc73

				{
					if (!excludedMove)
					tte->save(posKey, value_to_tt(value, ss->ply), ttPv,
							  BOUND_LOWER, depth - 4 * ONE_PLY, move, ss->staticEval);
					
					thisThread->visits++;
					thisThread->allScores += (ss->ply % 2 == 0) ? value : -value;
					
                    return value;
                }
#else
                    return value;
#endif
        }
    }

    // Step 11. Internal iterative deepening (~2 Elo)
    if (depth >= 8 * ONE_PLY && !ttMove)
    {
        search<NT>(pos, ss, alpha, beta, depth - 7 * ONE_PLY, cutNode);

        tte = TT.probe(posKey, ttHit);
        ttValue = ttHit ? value_from_tt(tte->value(), ss->ply) : VALUE_NONE;
        ttMove = ttHit ? tte->move() : MOVE_NONE;
    }

moves_loop: // When in check, search starts from here

    const PieceToHistory* contHist[] = { (ss-1)->continuationHistory, (ss-2)->continuationHistory,
                                          nullptr, (ss-4)->continuationHistory,
                                          nullptr, (ss-6)->continuationHistory };

    Move countermove = thisThread->counterMoves[pos.piece_on(prevSq)][prevSq];

    MovePicker mp(pos, ttMove, depth, &thisThread->mainHistory,
                                      &thisThread->captureHistory,
                                      contHist,
                                      countermove,
                                      ss->killers);

    value = bestValue; // Workaround a bogus 'uninitialized' warning under gcc
    moveCountPruning = false;
    ttCapture = ttMove && pos.capture_or_promotion(ttMove);
    int singularExtensionLMRmultiplier = 0;

    // Step 12. Loop through all pseudo-legal moves until no moves remain
    // or a beta cutoff occurs.
    while ((move = mp.next_move(moveCountPruning)) != MOVE_NONE)
    {
      assert(is_ok(move));

      if (move == excludedMove)
          continue;

      // At root obey the "searchmoves" option and skip moves not listed in Root
      // Move List. As a consequence any illegal move is also skipped. In MultiPV
      // mode we also skip PV moves which have been already searched and those
      // of lower "TB rank" if we are in a TB root position.
      if (rootNode && !std::count(thisThread->rootMoves.begin() + thisThread->pvIdx,
                                  thisThread->rootMoves.begin() + thisThread->pvLast, move))
          continue;

      ss->moveCount = ++moveCount;

#ifdef Add_Features
      if (!minOutput && rootNode && thisThread == Threads.main() && Time.elapsed() > 3000)
#else
      if (rootNode && thisThread == Threads.main() && Time.elapsed() > 3000)
#endif
          sync_cout << "info depth " << depth / ONE_PLY
                    << " currmove " << UCI::move(move, pos.is_chess960())
                    << " currmovenumber " << moveCount + thisThread->pvIdx << sync_endl;
      if (PvNode)
          (ss+1)->pv = nullptr;

      extension = DEPTH_ZERO;
      captureOrPromotion = pos.capture_or_promotion(move);
      movedPiece = pos.moved_piece(move);
      givesCheck = pos.gives_check(move);

      // Step 13. Extensions (~70 Elo)

      // Singular extension search (~60 Elo). If all moves but one fail low on a
      // search of (alpha-s, beta-s), and just one fails high on (alpha, beta),
      // then that move is singular and should be extended. To verify this we do
      // a reduced search on all the other moves but the ttMove and if the
      // result is lower than ttValue minus a margin then we will extend the ttMove.
#ifdef Maverick
      if (    depth  > 4 * ONE_PLY
          &&  move == ttMove
#else
      if (    depth >= 8 * ONE_PLY
          &&  move == ttMove
#endif
          && !rootNode
          && !excludedMove // Avoid recursive singular search
       /* &&  ttValue != VALUE_NONE Already implicit in the next condition */
          &&  abs(ttValue) < VALUE_KNOWN_WIN
          && (tte->bound() & BOUND_LOWER)
          &&  tte->depth() >= depth - 3 * ONE_PLY
          &&  pos.legal(move))
      {
          Value singularBeta = ttValue - 2 * depth / ONE_PLY;

          Depth halfDepth = depth / (2 * ONE_PLY) * ONE_PLY; // ONE_PLY invariant
          ss->excludedMove = move;
          value = search<NonPV>(pos, ss, singularBeta - 1, singularBeta, halfDepth, cutNode);
          ss->excludedMove = MOVE_NONE;

          if (value < singularBeta)
              {
              extension = ONE_PLY;
              singularExtensionLMRmultiplier++;
              if (value < singularBeta - std::min(3 * depth / ONE_PLY, 39))
              	  singularExtensionLMRmultiplier++;
              }

          // Multi-cut pruning
          // Our ttMove is assumed to fail high, and now we failed high also on a reduced
          // search without the ttMove. So we assume this expected Cut-node is not singular,
          // that is multiple moves fail high, and we can prune the whole subtree by returning
          // the hard beta bound.
          else if (cutNode && singularBeta > beta)
              return beta;
      }

      // Check extension (~2 Elo)
#ifdef Maverick
      else if (    givesCheck)
		  extension = ONE_PLY;

     // MichaelB7 Passed pawn extension
     else if ( move == ss->killers[0]
			  && (pos.promotion_pawn_push(move)
				  || (pos.advanced_pawn_push(move)
				  && pos.pawn_passed(us, to_sq(move)))))
		  extension = ONE_PLY;
		  
#else
      else if (    givesCheck
               && (pos.blockers_for_king(~us) & from_sq(move) || pos.see_ge(move)))
		  extension = ONE_PLY;
#endif

      // Castling extension
      else if (type_of(move) == CASTLING)
          extension = ONE_PLY;

#ifdef Maverick  // Shuffle extension. If a reduced search returns the same score of
				 // current position then extend one ply.
                 // by Marco Costalba
		  
      else if (   PvNode
			   && depth >= 8 * ONE_PLY
			   && pos.rule50_count() > 8
			   && ttHit
			   && move == ttMove // Only once per node
			   && tte->depth() > depth
			   && abs(ttValue) < VALUE_KNOWN_WIN
			   && abs(ttValue) < PawnValueMg * pos.rule50_count() / 8)  // See note below.
		  
		       //  Note: Previous condition includes both the shuffle detection and the
			   // stop condition. It stops when rule50_count() becomes so high that ttValue
			   // can no more stay above it.
		  
		  {
			  Value shufflerAlpha = ttValue - 2 * depth / ONE_PLY;
			  Value shufflerBeta = ttValue + 2 * depth / ONE_PLY;
			  Depth halfDepth = depth / (2 * ONE_PLY) * ONE_PLY; // ONE_PLY invariant
			  
			  value = search<PV>(pos, ss, shufflerAlpha, shufflerBeta, halfDepth, false);
			  
			  if (value > shufflerAlpha && value < shufflerBeta)
			extension = ONE_PLY;
		  }
#else
      // Shuffle extension
      else if (   PvNode
               && pos.rule50_count() > 18
               && depth < 3 * ONE_PLY
               && ss->ply < 3 * thisThread->rootDepth / ONE_PLY) // To avoid too deep searches
          extension = ONE_PLY;

      // Passed pawn extension
      else if (   move == ss->killers[0]
			   && pos.advanced_pawn_push(move)
			   && pos.pawn_passed(us, to_sq(move)))
		  extension = ONE_PLY;
#endif
		  
#ifdef Maverick //Moez Jellouli endgame extension
	  else if (pos.non_pawn_material() == 0
               &&  abs(ss->staticEval) <= Value(160)
               &&  abs(ss->staticEval) >= Value(10)
               &&  pos.rule50_count() <= 10
               &&  depth >= 4 * ONE_PLY
               &&  (PvNode || (!PvNode && improving)))	// Endgame extension
		  extension = ONE_PLY;
#endif
      // Calculate new depth for this move
      newDepth = depth - ONE_PLY + extension;

      // Step 14. Pruning at shallow depth (~170 Elo)
      if (  !rootNode
#ifdef Add_Features
          && !bruteForce
#endif			
          && pos.non_pawn_material(us)
          && bestValue > VALUE_MATED_IN_MAX_PLY)
      {
          // Skip quiet moves if movecount exceeds our FutilityMoveCount threshold

          moveCountPruning = moveCount >= futility_move_count(improving, depth / ONE_PLY);

          if (   !captureOrPromotion
              && !givesCheck
              && !pos.advanced_pawn_push(move))
          {
              // Move count based pruning (~30 Elo)
              if (moveCountPruning)
                  continue;

              // Reduced depth of the next LMR search
#ifdef Maverick
			  int lmrDepth = std::max(newDepth - reduction<PvNode>(improving, depth, moveCount), DEPTH_ZERO);
#else
              int lmrDepth = std::max(newDepth - reduction(improving, depth, moveCount), DEPTH_ZERO);
#endif
              lmrDepth /= ONE_PLY;

              // Countermoves based pruning (~20 Elo)
              if (   lmrDepth < 3 + ((ss-1)->statScore > 0 || (ss-1)->moveCount == 1)
                  && (*contHist[0])[movedPiece][to_sq(move)] < CounterMovePruneThreshold
                  && (*contHist[1])[movedPiece][to_sq(move)] < CounterMovePruneThreshold)
                  continue;

              // Futility pruning: parent node (~2 Elo)
              if (   lmrDepth < 7
                  && !inCheck
                  && ss->staticEval + 256 + 200 * lmrDepth <= alpha)
                  continue;
#ifdef Maverick
              // Prune moves with negative SEE (~10 Elo)
              if (!inCheck && !pos.see_ge(move, Value(-29 * lmrDepth * lmrDepth)))
                  continue;
#else
			  // Prune moves with negative SEE (~10 Elo)
			  if (!pos.see_ge(move, Value(-29 * lmrDepth * lmrDepth)))
			  continue;
#endif
          }
#ifdef Maverick
          else if (!inCheck && !pos.see_ge(move, -PawnValueEg * (depth / ONE_PLY))) // (~20 Elo)
                  continue;
#else
		  else if (!pos.see_ge(move, -PawnValueEg * (depth / ONE_PLY))) // (~20 Elo)
		  continue;
#endif
      }

      // Speculative prefetch as early as possible
      prefetch(TT.first_entry(pos.key_after(move)));

      // Check for legality just before making the move
      if (!rootNode && !pos.legal(move))
      {
          ss->moveCount = --moveCount;
          continue;
      }

      // Update the current move (this must be done after singular extension search)
      ss->currentMove = move;
      ss->continuationHistory = &thisThread->continuationHistory[movedPiece][to_sq(move)];

      // Step 15. Make the move
      pos.do_move(move, st, givesCheck);

      // Step 16. Reduced depth search (LMR). If the move fails high it will be
      // re-searched at full depth..
#ifdef Add_Features
        if (    !bruteForce && depth >= 3 * ONE_PLY
#else
        if (    depth >= 3 * ONE_PLY
#endif
          &&  moveCount > 1 + 3 * rootNode
          && (  !captureOrPromotion
              || moveCountPruning
              || ss->staticEval + PieceValue[EG][pos.captured_piece()] <= alpha))
      {
#ifdef Maverick
		  Depth r = reduction<PvNode>(improving, depth, moveCount);
#else
          Depth r = reduction(improving, depth, moveCount);
#endif
          // Decrease reduction if position is or has been on the PV
          if (ttPv)
#ifdef Maverick
			  r -= ONE_PLY;
#else
              r -= 2 * ONE_PLY;
#endif
          // Decrease reduction if opponent's move count is high (~10 Elo)
          if ((ss-1)->moveCount > 15)
              r -= ONE_PLY;
          // Decrease reduction if move has been singularly extended
          r -= singularExtensionLMRmultiplier * ONE_PLY;

          if (!captureOrPromotion)
          {
              // Increase reduction if ttMove is a capture (~0 Elo)
              if (ttCapture)
                  r += ONE_PLY;

              // Increase reduction for cut nodes (~5 Elo)
              if (cutNode)
                  r += 2 * ONE_PLY;

              // Decrease reduction for moves that escape a capture. Filter out
              // castling moves, because they are coded as "king captures rook" and
              // hence break make_move(). (~5 Elo)
              else if (    type_of(move) == NORMAL
                       && !pos.see_ge(make_move(to_sq(move), from_sq(move))))
                  r -= 2 * ONE_PLY;
#ifdef Maverick  //  miguel-l/Stockfish/tree/d2a6f..d10ad7
			  else if (type_of(movedPiece) == PAWN
					   && relative_rank(us, rank_of(from_sq(move))) > RANK_5)  // changed Rank by Michael B7
				  r -= ONE_PLY;
#endif
              ss->statScore =  thisThread->mainHistory[us][from_to(move)]
                             + (*contHist[0])[movedPiece][to_sq(move)]
                             + (*contHist[1])[movedPiece][to_sq(move)]
                             + (*contHist[3])[movedPiece][to_sq(move)]
                             - 4000;

              // Decrease/increase reduction by comparing opponent's stat score (~10 Elo)
              if (ss->statScore >= 0 && (ss-1)->statScore < 0)
                  r -= ONE_PLY;

              else if ((ss-1)->statScore >= 0 && ss->statScore < 0)
                  r += ONE_PLY;

              // Decrease/increase reduction for moves with a good/bad history (~30 Elo)
              r -= ss->statScore / 20000 * ONE_PLY;
            }
		  
          Depth d = std::max(newDepth - std::max(r, DEPTH_ZERO), ONE_PLY);

          value = -search<NonPV>(pos, ss+1, -(alpha+1), -alpha, d, true);

          doFullDepthSearch = (value > alpha && d != newDepth);
      }
      else
          doFullDepthSearch = !PvNode || moveCount > 1;

      // Step 17. Full depth search when LMR is skipped or fails high
      if (doFullDepthSearch)
          value = -search<NonPV>(pos, ss+1, -(alpha+1), -alpha, newDepth, !cutNode);

      // For PV nodes only, do a full PV search on the first move or after a fail
      // high (in the latter case search only if value < beta), otherwise let the
      // parent node fail low with value <= alpha and try another move.
      if (PvNode && (moveCount == 1 || (value > alpha && (rootNode || value < beta))))
      {
          (ss+1)->pv = pv;
          (ss+1)->pv[0] = MOVE_NONE;

          value = -search<PV>(pos, ss+1, -beta, -alpha, newDepth, false);
      }

      // Step 18. Undo move
      pos.undo_move(move);

      assert(value > -VALUE_INFINITE && value < VALUE_INFINITE);

      // Step 19. Check for a new best move
      // Finished searching the move. If a stop occurred, the return value of
      // the search cannot be trusted, and we return immediately without
      // updating best move, PV and TT.
      if (Threads.stop.load(std::memory_order_relaxed))
          return VALUE_ZERO;

      if (rootNode)
      {
          RootMove& rm = *std::find(thisThread->rootMoves.begin(),
                                    thisThread->rootMoves.end(), move);
          
          // PV move or new best move?
          if (moveCount == 1 || value > alpha)
          {
              rm.score = value;
              rm.selDepth = thisThread->selDepth;
              rm.pv.resize(1);

              assert((ss+1)->pv);

              for (Move* m = (ss+1)->pv; *m != MOVE_NONE; ++m)
                  rm.pv.push_back(*m);

              // We record how often the best move has been changed in each
              // iteration. This information is used for time management: When
              // the best move changes frequently, we allocate some more time.

			  if (moveCount > 1)
				  ++thisThread->bestMoveChanges;
#ifdef Maverick //zugzwangMates
                if (moveCount == 1 && thisThread->zugzwangMates > 100 && static_cast<MainThread*>(thisThread)->bestMoveChanges < 2)
                    thisThread->zugzwangMates = 1000000; // give up
#endif

          }
          else
              // All other moves but the PV are set to the lowest value: this
              // is not a problem when sorting because the sort is stable and the
              // move position in the list is preserved - just the PV is pushed up.
              rm.score = -VALUE_INFINITE;
      }

      if (value > bestValue)
      {
          bestValue = value;

          if (value > alpha)
          {
              bestMove = move;

              if (PvNode && !rootNode) // Update pv even in fail-high case
                  update_pv(ss->pv, move, (ss+1)->pv);

              if (PvNode && value < beta) // Update alpha! Always alpha < beta
                  alpha = value;
              else
              {
                 //assert(value >= beta); // Fail high
                  ss->statScore = 0;

#ifdef Maverick// Gunther Demetz
                    if ( !PvNode
                            && depth % 2 == 1
                            && !inCheck
                            && thisThread->zugzwangMates < 20
                            && make_move(to_sq((ss-2)->currentMove), from_sq((ss-2)->currentMove)) == move
                            && alpha > VALUE_MATED_IN_MAX_PLY
                            && MoveList<LEGAL, KING>(pos).size() == 0)
                    {
                        int matecount=0;
                        Move m;
                        while ((m = mp.next_move(false)) != MOVE_NONE)
                        {
                            if (pos.moved_piece(m) != movedPiece || !pos.legal(m))
                                continue;
                            StateInfo s;
                            pos.do_move(m, s);
                            Value v = -search<NonPV>(pos, ss+1, -(alpha+1), -alpha, ONE_PLY, true);
                            pos.undo_move(m);
                            if (v < VALUE_MATED_IN_MAX_PLY) // movedPiece must babysit a square and is bouncing
                                matecount++;
                            if (matecount > 2)
                            {
                                thisThread->zugzwangMates++;
                                return Value(thisThread->rootMoves[0].score * (thisThread->rootPos.side_to_move() != us ? 1 : -1) - 80);
                            }
                        }
                    }
#endif
				   break;

				  
              }
          }
      }

      if (move != bestMove)
      {
          if (captureOrPromotion && captureCount < 32)
              capturesSearched[captureCount++] = move;

          else if (!captureOrPromotion && quietCount < 64)
              quietsSearched[quietCount++] = move;
      }
    }

    // The following condition would detect a stop only after move loop has been
    // completed. But in this case bestValue is valid because we have fully
    // searched our subtree, and we can anyhow save the result in TT.
    /*
       if (Threads.stop)
        return VALUE_DRAW;
    */

    // Step 20. Check for mate and stalemate
    // All legal moves have been searched and if there are no legal moves, it
    // must be a mate or a stalemate. If we are in a singular extension search then
    // return a fail low score.

    assert(moveCount || !inCheck || excludedMove || !MoveList<LEGAL>(pos).size());

    if (!moveCount)
        bestValue = excludedMove ? alpha
                   :     inCheck ? mated_in(ss->ply) : VALUE_DRAW;
    else if (bestMove)
    {
        // Quiet best move: update move sorting heuristics
        if (!pos.capture_or_promotion(bestMove))
            update_quiet_stats(pos, ss, bestMove, quietsSearched, quietCount,
                               stat_bonus(depth + (bestValue > beta + PawnValueMg ? ONE_PLY : DEPTH_ZERO)));

        update_capture_stats(pos, bestMove, capturesSearched, captureCount, stat_bonus(depth + ONE_PLY));

        // Extra penalty for a quiet TT or main killer move in previous ply when it gets refuted
        if (   ((ss-1)->moveCount == 1 || ((ss-1)->currentMove == (ss-1)->killers[0]))
            && !pos.captured_piece())
                update_continuation_histories(ss-1, pos.piece_on(prevSq), prevSq, -stat_bonus(depth + ONE_PLY));

    }
    // Bonus for prior countermove that caused the fail low
    else if (   (depth >= 3 * ONE_PLY || PvNode)
             && !pos.captured_piece())
        update_continuation_histories(ss-1, pos.piece_on(prevSq), prevSq, stat_bonus(depth));

    if (PvNode)
        bestValue = std::min(bestValue, maxValue);

    if (!excludedMove)
        tte->save(posKey, value_to_tt(bestValue, ss->ply), ttPv,
                  bestValue >= beta ? BOUND_LOWER :
                  PvNode && bestMove ? BOUND_EXACT : BOUND_UPPER,
                  depth, bestMove, ss->staticEval);

    assert(bestValue > -VALUE_INFINITE && bestValue < VALUE_INFINITE);
			
#ifdef Add_Features
			if (jekyll && variety && bestValue > 100 && popcount(pos.pieces()) > 10)
			{
				std::mt19937 gen2(now());
				std::uniform_int_distribution<int> dis(0, 2 * variety * jekyll);
				bestValue -= dis(gen2);
			}
#endif
			
    assert(bestValue > -VALUE_INFINITE && bestValue < VALUE_INFINITE);

    return bestValue;
  }


  // qsearch() is the quiescence search function, which is called by the main search
  // function with zero depth, or recursively with further decreasing depth per call.
  template <NodeType NT>
  Value qsearch(Position& pos, Stack* ss, Value alpha, Value beta, Depth depth) {

    constexpr bool PvNode = NT == PV;

    assert(alpha >= -VALUE_INFINITE && alpha < beta && beta <= VALUE_INFINITE);
    assert(PvNode || (alpha == beta - 1));
    assert(depth <= DEPTH_ZERO);
    assert(depth / ONE_PLY * ONE_PLY == depth);

    Move pv[MAX_PLY+1];
    StateInfo st;
    TTEntry* tte;
    Key posKey;
    Move ttMove, move, bestMove;
    Depth ttDepth;
    Value bestValue, value, ttValue, futilityValue, futilityBase, oldAlpha;
    bool ttHit, pvHit, inCheck, givesCheck, evasionPrunable;
    int moveCount;

    if (PvNode)
    {
        oldAlpha = alpha; // To flag BOUND_EXACT when eval above alpha and no available moves
        (ss+1)->pv = pv;
        ss->pv[0] = MOVE_NONE;
    }

    Thread* thisThread = pos.this_thread();
    (ss+1)->ply = ss->ply + 1;
    bestMove = MOVE_NONE;
    inCheck = pos.checkers();
    moveCount = 0;

    // Check for an immediate draw or maximum ply reached
    if (   pos.is_draw(ss->ply)
        || ss->ply >= MAX_PLY)
        return (ss->ply >= MAX_PLY && !inCheck) ? evaluate(pos) : VALUE_DRAW;

    assert(0 <= ss->ply && ss->ply < MAX_PLY);

    // Decide whether or not to include checks: this fixes also the type of
    // TT entry depth that we are going to use. Note that in qsearch we use
    // only two types of depth in TT: DEPTH_QS_CHECKS or DEPTH_QS_NO_CHECKS.
    ttDepth = inCheck || depth >= DEPTH_QS_CHECKS ? DEPTH_QS_CHECKS
                                                  : DEPTH_QS_NO_CHECKS;
    // Transposition table lookup
    posKey = pos.key();
    tte = TT.probe(posKey, ttHit);
    ttValue = ttHit ? value_from_tt(tte->value(), ss->ply) : VALUE_NONE;
    ttMove = ttHit ? tte->move() : MOVE_NONE;
    pvHit = ttHit && tte->is_pv();

    if (  !PvNode
        && ttHit
        && tte->depth() >= ttDepth
        && ttValue != VALUE_NONE // Only in case of TT access race
        && (ttValue >= beta ? (tte->bound() & BOUND_LOWER)
                            : (tte->bound() & BOUND_UPPER)))
        return ttValue;

    // Evaluate the position statically
    if (inCheck)
    {
        ss->staticEval = VALUE_NONE;
        bestValue = futilityBase = -VALUE_INFINITE;
    }
    else
    {
        if (ttHit)
        {
            // Never assume anything on values stored in TT
            if ((ss->staticEval = bestValue = tte->eval()) == VALUE_NONE)
                ss->staticEval = bestValue = evaluate(pos);

            // Can ttValue be used as a better position evaluation?
            if (    ttValue != VALUE_NONE
                && (tte->bound() & (ttValue > bestValue ? BOUND_LOWER : BOUND_UPPER)))
                bestValue = ttValue;
        }
        else
            ss->staticEval = bestValue =
            (ss-1)->currentMove != MOVE_NULL ? evaluate(pos)
                                             : -(ss-1)->staticEval + 2 * Eval::Tempo;

        // Stand pat. Return immediately if static value is at least beta
        if (bestValue >= beta)
        {
            if (!ttHit)
                tte->save(posKey, value_to_tt(bestValue, ss->ply), pvHit, BOUND_LOWER,
                          DEPTH_NONE, MOVE_NONE, ss->staticEval);
			
#ifdef Add_Features
            if (jekyll && variety && bestValue > 100 && popcount(pos.pieces()) > 10)
			{
                          std::mt19937 gen3(now());
                          std::uniform_int_distribution<int> dis(0, 2 * variety * jekyll);
                          bestValue -= dis(gen3);
			}
#endif

            return bestValue;
        }

        if (PvNode && bestValue > alpha)
            alpha = bestValue;

        futilityBase = bestValue + 128;
    }

    const PieceToHistory* contHist[] = { (ss-1)->continuationHistory, (ss-2)->continuationHistory,
                                          nullptr, (ss-4)->continuationHistory,
                                          nullptr, (ss-6)->continuationHistory };

    // Initialize a MovePicker object for the current position, and prepare
    // to search the moves. Because the depth is <= 0 here, only captures,
    // queen promotions and checks (only if depth >= DEPTH_QS_CHECKS) will
    // be generated.
    MovePicker mp(pos, ttMove, depth, &thisThread->mainHistory,
                                      &thisThread->captureHistory,
                                      contHist,
                                      to_sq((ss-1)->currentMove));

    // Loop through the moves until no moves remain or a beta cutoff occurs
    while ((move = mp.next_move()) != MOVE_NONE)
    {
      assert(is_ok(move));

      givesCheck = pos.gives_check(move);

      moveCount++;

      // Futility pruning
      if (   !inCheck
          && !givesCheck
          &&  futilityBase > -VALUE_KNOWN_WIN
          && !pos.advanced_pawn_push(move))
      {
          assert(type_of(move) != ENPASSANT); // Due to !pos.advanced_pawn_push

          futilityValue = futilityBase + PieceValue[EG][pos.piece_on(to_sq(move))];

          if (futilityValue <= alpha)
          {
              bestValue = std::max(bestValue, futilityValue);
              continue;
          }

          if (futilityBase <= alpha && !pos.see_ge(move, VALUE_ZERO + 1))
          {
              bestValue = std::max(bestValue, futilityBase);
              continue;
          }
      }

      // Detect non-capture evasions that are candidates to be pruned
      evasionPrunable =    inCheck
                       &&  (depth != DEPTH_ZERO || moveCount > 2)
                       &&  bestValue > VALUE_MATED_IN_MAX_PLY
                       && !pos.capture(move);

      // Don't search moves with negative SEE values
      if (  (!inCheck || evasionPrunable)
#ifdef Maverick // Günther Demetz - Avoid pruning disocver checks with negative SEE value
          && !(givesCheck && (pos.blockers_for_king(~pos.side_to_move()) & from_sq(move)))
#endif
          && !pos.see_ge(move))
          continue;

      // Speculative prefetch as early as possible
      prefetch(TT.first_entry(pos.key_after(move)));

      // Check for legality just before making the move
      if (!pos.legal(move))
      {
          moveCount--;
          continue;
      }

      ss->currentMove = move;
      ss->continuationHistory = &thisThread->continuationHistory[pos.moved_piece(move)][to_sq(move)];

      // Make and search the move
      pos.do_move(move, st, givesCheck);
      value = -qsearch<NT>(pos, ss+1, -beta, -alpha, depth - ONE_PLY);
      pos.undo_move(move);

      assert(value > -VALUE_INFINITE && value < VALUE_INFINITE);

      // Check for a new best move

		
      if (value > bestValue)
      {
          bestValue = value;

          if (value > alpha)
          {
              bestMove = move;

              if (PvNode) // Update pv even in fail-high case
                  update_pv(ss->pv, move, (ss+1)->pv);

              if (PvNode && value < beta) // Update alpha here!
                  alpha = value;
              else
                  break; // Fail high
          }
       }
    }

    // All legal moves have been searched. A special case: If we're in check
    // and no legal moves were found, it is checkmate.
    if (inCheck && bestValue == -VALUE_INFINITE)
        return mated_in(ss->ply); // Plies to mate from the root

    tte->save(posKey, value_to_tt(bestValue, ss->ply), pvHit,
              bestValue >= beta ? BOUND_LOWER :
              PvNode && bestValue > oldAlpha  ? BOUND_EXACT : BOUND_UPPER,
              ttDepth, bestMove, ss->staticEval);

    assert(bestValue > -VALUE_INFINITE && bestValue < VALUE_INFINITE);
	  
#ifdef Add_Features
	if (jekyll && variety && bestValue > 100 && popcount(pos.pieces()) > 10)
	  {
              std::mt19937 gen4(now());
              std::uniform_int_distribution<int> dis(0, 2 * variety * jekyll);
              bestValue -= dis(gen4);
	  }
#endif

    return bestValue;
  }


  // value_to_tt() adjusts a mate score from "plies to mate from the root" to
  // "plies to mate from the current position". Non-mate scores are unchanged.
  // The function is called before storing a value in the transposition table.

  Value value_to_tt(Value v, int ply) {

    assert(v != VALUE_NONE);

    return  v >= VALUE_MATE_IN_MAX_PLY  ? v + ply
          : v <= VALUE_MATED_IN_MAX_PLY ? v - ply : v;
  }


  // value_from_tt() is the inverse of value_to_tt(): It adjusts a mate score
  // from the transposition table (which refers to the plies to mate/be mated
  // from current position) to "plies to mate/be mated from the root".

  Value value_from_tt(Value v, int ply) {

    return  v == VALUE_NONE             ? VALUE_NONE
          : v >= VALUE_MATE_IN_MAX_PLY  ? v - ply
          : v <= VALUE_MATED_IN_MAX_PLY ? v + ply : v;
  }


  // update_pv() adds current move and appends child pv[]

  void update_pv(Move* pv, Move move, Move* childPv) {

    for (*pv++ = move; childPv && *childPv != MOVE_NONE; )
        *pv++ = *childPv++;
    *pv = MOVE_NONE;
  }


  // update_continuation_histories() updates histories of the move pairs formed
  // by moves at ply -1, -2, and -4 with current move.

  void update_continuation_histories(Stack* ss, Piece pc, Square to, int bonus) {

    for (int i : {1, 2, 4, 6})
        if (is_ok((ss-i)->currentMove))
            (*(ss-i)->continuationHistory)[pc][to] << bonus;
  }


  // update_capture_stats() updates move sorting heuristics when a new capture best move is found

  void update_capture_stats(const Position& pos, Move move,
                            Move* captures, int captureCount, int bonus) {

      CapturePieceToHistory& captureHistory =  pos.this_thread()->captureHistory;
      Piece moved_piece = pos.moved_piece(move);
      PieceType captured = type_of(pos.piece_on(to_sq(move)));

      if (pos.capture_or_promotion(move))
          captureHistory[moved_piece][to_sq(move)][captured] << bonus;

      // Decrease all the other played capture moves
      for (int i = 0; i < captureCount; ++i)
      {
          moved_piece = pos.moved_piece(captures[i]);
          captured = type_of(pos.piece_on(to_sq(captures[i])));
          captureHistory[moved_piece][to_sq(captures[i])][captured] << -bonus;
      }
  }


  // update_quiet_stats() updates move sorting heuristics when a new quiet best move is found

  void update_quiet_stats(const Position& pos, Stack* ss, Move move,
                          Move* quiets, int quietCount, int bonus) {

    if (ss->killers[0] != move)
    {
        ss->killers[1] = ss->killers[0];
        ss->killers[0] = move;
    }

    Color us = pos.side_to_move();
    Thread* thisThread = pos.this_thread();
    thisThread->mainHistory[us][from_to(move)] << bonus;
    update_continuation_histories(ss, pos.moved_piece(move), to_sq(move), bonus);

    if (is_ok((ss-1)->currentMove))
    {
        Square prevSq = to_sq((ss-1)->currentMove);
        thisThread->counterMoves[pos.piece_on(prevSq)][prevSq] = move;
    }

    // Decrease all the other played quiet moves
    for (int i = 0; i < quietCount; ++i)
    {
        thisThread->mainHistory[us][from_to(quiets[i])] << -bonus;
        update_continuation_histories(ss, pos.moved_piece(quiets[i]), to_sq(quiets[i]), -bonus);
    }
  }

  // When playing with strength handicap, choose best move among a set of RootMoves
  // using a statistical rule dependent on 'level'. Idea by Heinz van Saanen.

  Move Skill::pick_best(size_t multiPV) {

    const RootMoves& rootMoves = Threads.main()->rootMoves;
    static PRNG rng(now()); // PRNG sequence should be non-deterministic

    // RootMoves are already sorted by score in descending order
    Value topScore = rootMoves[0].score;
    int delta = std::min(topScore - rootMoves[multiPV - 1].score, PawnValueMg);
    int weakness = 120 - 2 * level;
    int maxScore = -VALUE_INFINITE;

    // Choose best move. For each move score we add two terms, both dependent on
    // weakness. One is deterministic and bigger for weaker levels, and one is
    // random. Then we choose the move with the resulting highest score.
    for (size_t i = 0; i < multiPV; ++i)
    {
        // This is our magic formula
        int push = (  weakness * int(topScore - rootMoves[i].score)
                    + delta * (rng.rand<unsigned>() % weakness)) / 128;

        if (rootMoves[i].score + push >= maxScore)
        {
            maxScore = rootMoves[i].score + push;
            best = rootMoves[i].pv[0];
        }
    }

    return best;
  }

} // namespace

/// MainThread::check_time() is used to print debug info and, more importantly,
/// to detect when we are out of available time and thus stop the search.

void MainThread::check_time() {

  if (--callsCnt > 0)
      return;

  // When using nodes, ensure checking rate is not lower than 0.1% of nodes
  callsCnt = Limits.nodes ? std::min(1024, int(Limits.nodes / 1024)) : 1024;

  static TimePoint lastInfoTime = now();

  TimePoint elapsed = Time.elapsed();
  TimePoint tick = Limits.startTime + elapsed;

  if (tick - lastInfoTime >= 1000)
  {
      lastInfoTime = tick;
      dbg_print();
  }

  // We should not stop pondering until told so by the GUI
  if (ponder)
      return;

  if (   (Limits.use_time_management() && (elapsed > Time.maximum() - 10 || stopOnPonderhit))
      || (Limits.movetime && elapsed >= Limits.movetime)
      || (Limits.nodes && Threads.nodes_searched() >= (uint64_t)Limits.nodes))
      Threads.stop = true;
}


/// UCI::pv() formats PV information according to the UCI protocol. UCI requires
/// that all (if any) unsearched PV lines are sent using a previous search score.

string UCI::pv(const Position& pos, Depth depth, Value alpha, Value beta) {

  std::stringstream ss;
  TimePoint elapsed = Time.elapsed() + 1;
  const RootMoves& rootMoves = pos.this_thread()->rootMoves;
  size_t pvIdx = pos.this_thread()->pvIdx;
  size_t multiPV = std::min((size_t)Options["MultiPV"], rootMoves.size());
  uint64_t nodesSearched = Threads.nodes_searched();
  uint64_t tbHits = Threads.tb_hits() + (TB::RootInTB ? rootMoves.size() : 0);

  for (size_t i = 0; i < multiPV; ++i)
  {
      bool updated = (i <= pvIdx && rootMoves[i].score != -VALUE_INFINITE);

      if (depth == ONE_PLY && !updated)
          continue;

      Depth d = updated ? depth : depth - ONE_PLY;
      Value v = updated ? rootMoves[i].score : rootMoves[i].previousScore;

      bool tb = TB::RootInTB && abs(v) < VALUE_MATE - MAX_PLY;
      v = tb ? rootMoves[i].tbScore : v;

      if (ss.rdbuf()->in_avail()) // Not at first line
          ss << "\n";

      ss << "info"
         << " depth "    << d / ONE_PLY
         << " seldepth " << rootMoves[i].selDepth
         << " multipv "  << i + 1
         << " score "    << UCI::value(v);

      if (!tb && i == pvIdx)
          ss << (v >= beta ? " lowerbound" : v <= alpha ? " upperbound" : "");

      ss << " nodes "    << nodesSearched
         << " nps "      << nodesSearched * 1000 / elapsed;

      if (elapsed > 1000) // Earlier makes little sense
          ss << " hashfull " << TT.hashfull();

      ss << " tbhits "   << tbHits
         << " time "     << elapsed
         << " pv";

      for (Move m : rootMoves[i].pv)
          ss << " " << UCI::move(m, pos.is_chess960());
  }

  return ss.str();
}


/// RootMove::extract_ponder_from_tt() is called in case we have no ponder move
/// before exiting the search, for instance, in case we stop the search during a
/// fail high at root. We try hard to have a ponder move to return to the GUI,
/// otherwise in case of 'ponder on' we have nothing to think on.

bool RootMove::extract_ponder_from_tt(Position& pos) {

    StateInfo st;
    bool ttHit;

    assert(pv.size() == 1);

    if (pv[0] == MOVE_NONE)
        return false;

    pos.do_move(pv[0], st);
    TTEntry* tte = TT.probe(pos.key(), ttHit);

    if (ttHit)
    {
        Move m = tte->move(); // Local copy to be SMP safe
        if (MoveList<LEGAL>(pos).contains(m))
            pv.push_back(m);
    }

    pos.undo_move(pv[0]);
    return pv.size() > 1;
}

void Tablebases::rank_root_moves(Position& pos, Search::RootMoves& rootMoves) {

    RootInTB = false;
    UseRule50 = bool(Options["Syzygy50MoveRule"]);
    ProbeDepth = int(Options["SyzygyProbeDepth"]) * ONE_PLY;
    Cardinality = int(Options["SyzygyProbeLimit"]);
    bool dtz_available = true;

    // Tables with fewer pieces than SyzygyProbeLimit are searched with
    // ProbeDepth == DEPTH_ZERO
    if (Cardinality > MaxCardinality)
    {
        Cardinality = MaxCardinality;
        ProbeDepth = DEPTH_ZERO;
    }

    if (Cardinality >= popcount(pos.pieces()) && !pos.can_castle(ANY_CASTLING))
    {
        // Rank moves using DTZ tables
        RootInTB = root_probe(pos, rootMoves);

        if (!RootInTB)
        {
            // DTZ tables are missing; try to rank moves using WDL tables
            dtz_available = false;
            RootInTB = root_probe_wdl(pos, rootMoves);
        }
    }

    if (RootInTB)
    {
        // Sort moves according to TB rank
        std::sort(rootMoves.begin(), rootMoves.end(),
                  [](const RootMove &a, const RootMove &b) { return a.tbRank > b.tbRank; } );

        // Probe during search only if DTZ is not available and we are winning
        if (dtz_available || rootMoves[0].tbScore <= VALUE_DRAW)
            Cardinality = 0;
    }
    else
    {
        // Assign the same rank to all moves
        for (auto& m : rootMoves)
            m.tbRank = 0;
    }
}<|MERGE_RESOLUTION|>--- conflicted
+++ resolved
@@ -186,12 +186,8 @@
 				}
 #else
   for (int i = 1; i < MAX_MOVES; ++i)
-<<<<<<< HEAD
-      Reductions[i] = int(1024 * std::log(i) / std::sqrt(1.95));
-#endif
-=======
      Reductions[i] = int(733.3 * std::log(i));
->>>>>>> 3a572ffb
+#endif
 }
 /// Search::clear() resets search state to its initial value
 
@@ -596,12 +592,9 @@
                   alpha = std::max(bestValue - delta1, -VALUE_INFINITE); //corchess by Ivan Ivec
 #else
                   alpha = std::max(bestValue - delta, -VALUE_INFINITE);
-<<<<<<< HEAD
-#endif
-=======
-
+#endif
                   failedHighCnt = 0;
->>>>>>> 3a572ffb
+
                   if (mainThread)
                       mainThread->stopOnPonderhit = false;
               }
@@ -614,14 +607,8 @@
                       zugzwangMates-=100;
 #else
                   beta = std::min(bestValue + delta, VALUE_INFINITE);
-<<<<<<< HEAD
-#endif
-
-                  if (mainThread)
-                      ++failedHighCnt;
-=======
+#endif
                   ++failedHighCnt;
->>>>>>> 3a572ffb
               }
               else
                   break;
