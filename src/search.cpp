/*
  Stockfish, a UCI chess playing engine derived from Glaurung 2.1
  Copyright (C) 2004-2008 Tord Romstad (Glaurung author)
  Copyright (C) 2008-2015 Marco Costalba, Joona Kiiski, Tord Romstad
  Copyright (C) 2015-2018 Marco Costalba, Joona Kiiski, Gary Linscott, Tord Romstad

  Stockfish is free software: you can redistribute it and/or modify
  it under the terms of the GNU General Public License as published by
  the Free Software Foundation, either version 3 of the License, or
  (at your option) any later version.

  Stockfish is distributed in the hope that it will be useful,
  but WITHOUT ANY WARRANTY; without even the implied warranty of
  MERCHANTABILITY or FITNESS FOR A PARTICULAR PURPOSE.  See the
  GNU General Public License for more details.

  You should have received a copy of the GNU General Public License
  along with this program.  If not, see <http://www.gnu.org/licenses/>.
*/

#include <algorithm>
#include <cassert>
#include <cmath>
#include <cstring>   // For std::memset
#include <iostream>
#include <sstream>

#include "evaluate.h"
#include "misc.h"
#include "movegen.h"
#include "movepick.h"
#include "position.h"
#include "search.h"
#include "thread.h"
#include "timeman.h"
#include "tt.h"
#include "uci.h"
#include "syzygy/tbprobe.h"

namespace Search {

  LimitsType Limits;
}

namespace Tablebases {

  int Cardinality;
  bool RootInTB;
  bool UseRule50;
  Depth ProbeDepth;
}

namespace TB = Tablebases;

using std::string;
using Eval::evaluate;
using namespace Search;

namespace {

  // Different node types, used as a template parameter
  enum NodeType { NonPV, PV };

  // Sizes and phases of the skip-blocks, used for distributing search depths across the threads
  constexpr int SkipSize[]  = { 1, 1, 2, 2, 2, 2, 3, 3, 3, 3, 3, 3, 4, 4, 4, 4, 4, 4, 4, 4 };
  constexpr int SkipPhase[] = { 0, 1, 0, 1, 2, 3, 0, 1, 2, 3, 4, 5, 0, 1, 2, 3, 4, 5, 6, 7 };

  // Razor and futility margins
  constexpr int RazorMargin = 600;
  Value futility_margin(Depth d, bool improving) {
    return Value((175 - 50 * improving) * d / ONE_PLY);
  }

  // Futility and reductions lookup tables, initialized at startup
  int FutilityMoveCounts[2][16]; // [improving][depth]
  int Reductions[2][2][128][64];  // [pv][improving][depth][moveNumber]

  template <bool PvNode> Depth reduction(bool i, Depth d, int mn) {
    return Reductions[PvNode][i][std::min(d / ONE_PLY, 127)][std::min(mn, 63)] * ONE_PLY;
  }

  // History and stats update bonus, based on depth
  int stat_bonus(Depth depth) {
    int d = depth / ONE_PLY;
    return d > 17 ? 0 : 29 * d * d + 138 * d - 134;
  }

  // Add a small random component to draw evaluations to keep search dynamic 
  // and to avoid 3fold-blindness.
  Value value_draw(Depth depth, Thread* thisThread) {
    return depth < 4 ? VALUE_DRAW 
                     : VALUE_DRAW + Value(2 * (thisThread->nodes.load(std::memory_order_relaxed) % 2) - 1);
  }

  // Skill structure is used to implement strength limit
  struct Skill {
    explicit Skill(int l) : level(l) {}
    bool enabled() const { return level < 20; }
    bool time_to_pick(Depth depth) const { return depth / ONE_PLY == 1 + level; }
    Move pick_best(size_t multiPV);

    int level;
    Move best = MOVE_NONE;
  };

  template <NodeType NT>
  Value search(Position& pos, Stack* ss, Value alpha, Value beta, Depth depth, bool cutNode);

  template <NodeType NT>
  Value qsearch(Position& pos, Stack* ss, Value alpha, Value beta, Depth depth = DEPTH_ZERO);

  Value value_to_tt(Value v, int ply);
  Value value_from_tt(Value v, int ply);
  void update_pv(Move* pv, Move move, Move* childPv);
  void update_continuation_histories(Stack* ss, Piece pc, Square to, int bonus);
  void update_quiet_stats(const Position& pos, Stack* ss, Move move, Move* quiets, int quietsCnt, int bonus);
  void update_capture_stats(const Position& pos, Move move, Move* captures, int captureCnt, int bonus);

  inline bool gives_check(const Position& pos, Move move) {
    Color us = pos.side_to_move();
    return  type_of(move) == NORMAL && !(pos.blockers_for_king(~us) & pos.pieces(us))
          ? pos.check_squares(type_of(pos.moved_piece(move))) & to_sq(move)
          : pos.gives_check(move);
  }

  // perft() is our utility to verify move generation. All the leaf nodes up
  // to the given depth are generated and counted, and the sum is returned.
  template<bool Root>
  uint64_t perft(Position& pos, Depth depth) {

    StateInfo st;
    uint64_t cnt, nodes = 0;
    const bool leaf = (depth == 2 * ONE_PLY);

    for (const auto& m : MoveList<LEGAL>(pos))
    {
        if (Root && depth <= ONE_PLY)
            cnt = 1, nodes++;
        else
        {
            pos.do_move(m, st);
            cnt = leaf ? MoveList<LEGAL>(pos).size() : perft<false>(pos, depth - ONE_PLY);
            nodes += cnt;
            pos.undo_move(m);
        }
        if (Root)
            sync_cout << UCI::move(m, pos.is_chess960()) << ": " << cnt << sync_endl;
    }
    return nodes;
  }

} // namespace


/// Search::init() is called at startup to initialize various lookup tables

void Search::init() {

  for (int imp = 0; imp <= 1; ++imp)
      for (int d = 1; d < 128; ++d)
          for (int mc = 1; mc < 64; ++mc)
          {
              double r = 0.215 * d * (1.0 - exp(-8.0 / d)) * log(mc);

              Reductions[NonPV][imp][d][mc] = int(std::round(r));
              Reductions[PV][imp][d][mc] = std::max(Reductions[NonPV][imp][d][mc] - 1, 0);

              // Increase reduction for non-PV nodes when eval is not improving
              if (!imp && r > 1.0)
                Reductions[NonPV][imp][d][mc]++;
          }

  for (int d = 0; d < 16; ++d)
  {
      FutilityMoveCounts[0][d] = int(2.4 + 0.74 * pow(d, 1.78));
      FutilityMoveCounts[1][d] = int(5.0 + 1.00 * pow(d, 2.00));
  }
}


/// Search::clear() resets search state to its initial value

void Search::clear() {

  Threads.main()->wait_for_search_finished();

  Time.availableNodes = 0;
  TT.clear();
  Threads.clear();
}


/// MainThread::search() is called by the main thread when the program receives
/// the UCI 'go' command. It searches from the root position and outputs the "bestmove".

void MainThread::search() {

  if (Limits.perft)
  {
      nodes = perft<true>(rootPos, Limits.perft * ONE_PLY);
      sync_cout << "\nNodes searched: " << nodes << "\n" << sync_endl;
      return;
  }

  Color us = rootPos.side_to_move();
  Time.init(Limits, us, rootPos.game_ply());
  TT.new_search();

  if (rootMoves.empty())
  {
      rootMoves.emplace_back(MOVE_NONE);
      sync_cout << "info depth 0 score "
                << UCI::value(rootPos.checkers() ? -VALUE_MATE : VALUE_DRAW)
                << sync_endl;
  }
  else
  {
      for (Thread* th : Threads)
          if (th != this)
              th->start_searching();

      Thread::search(); // Let's start searching!
  }

  // When we reach the maximum depth, we can arrive here without a raise of
  // Threads.stop. However, if we are pondering or in an infinite search,
  // the UCI protocol states that we shouldn't print the best move before the
  // GUI sends a "stop" or "ponderhit" command. We therefore simply wait here
  // until the GUI sends one of those commands (which also raises Threads.stop).
  Threads.stopOnPonderhit = true;

  while (!Threads.stop && (Threads.ponder || Limits.infinite))
  {} // Busy wait for a stop or a ponder reset

  // Stop the threads if not already stopped (also raise the stop if
  // "ponderhit" just reset Threads.ponder).
  Threads.stop = true;

  // Wait until all threads have finished
  for (Thread* th : Threads)
      if (th != this)
          th->wait_for_search_finished();

  // When playing in 'nodes as time' mode, subtract the searched nodes from
  // the available ones before exiting.
  if (Limits.npmsec)
      Time.availableNodes += Limits.inc[us] - Threads.nodes_searched();

  // Check if there are threads with a better score than main thread
  Thread* bestThread = this;
  if (    Options["MultiPV"] == 1
      && !Limits.depth
      && !Skill(Options["Skill Level"]).enabled()
      &&  rootMoves[0].pv[0] != MOVE_NONE)
  {
      std::map<Move, int> votes;
      Value minScore = this->rootMoves[0].score;

      // Find out minimum score and reset votes for moves which can be voted
      for (Thread* th: Threads)
      {
          minScore = std::min(minScore, th->rootMoves[0].score);
          votes[th->rootMoves[0].pv[0]] = 0;
      }

      // Vote according to score and depth
      for (Thread* th : Threads)
          votes[th->rootMoves[0].pv[0]] +=  int(th->rootMoves[0].score - minScore)
                                          + int(th->completedDepth);

      // Select best thread
      int bestVote = votes[this->rootMoves[0].pv[0]];
      for (Thread* th : Threads)
      {
          if (votes[th->rootMoves[0].pv[0]] > bestVote)
          {
              bestVote = votes[th->rootMoves[0].pv[0]];
              bestThread = th;
          }
      }
  }

  previousScore = bestThread->rootMoves[0].score;

  // Send again PV info if we have a new best thread
  if (bestThread != this)
      sync_cout << UCI::pv(bestThread->rootPos, bestThread->completedDepth, -VALUE_INFINITE, VALUE_INFINITE) << sync_endl;

  sync_cout << "bestmove " << UCI::move(bestThread->rootMoves[0].pv[0], rootPos.is_chess960());

  if (bestThread->rootMoves[0].pv.size() > 1 || bestThread->rootMoves[0].extract_ponder_from_tt(rootPos))
      std::cout << " ponder " << UCI::move(bestThread->rootMoves[0].pv[1], rootPos.is_chess960());

  std::cout << sync_endl;
}


/// Thread::search() is the main iterative deepening loop. It calls search()
/// repeatedly with increasing depth until the allocated thinking time has been
/// consumed, the user stops the search, or the maximum search depth is reached.

void Thread::search() {

  Stack stack[MAX_PLY+7], *ss = stack+4; // To reference from (ss-4) to (ss+2)
  Value bestValue, alpha, beta, delta1, delta2;
  Move  lastBestMove = MOVE_NONE;
  Depth lastBestMoveDepth = DEPTH_ZERO;
  MainThread* mainThread = (this == Threads.main() ? Threads.main() : nullptr);
  double timeReduction = 1.0;
  Color us = rootPos.side_to_move();
  bool failedLow;

  std::memset(ss-4, 0, 7 * sizeof(Stack));
  for (int i = 4; i > 0; i--)
     (ss-i)->continuationHistory = &this->continuationHistory[NO_PIECE][0]; // Use as sentinel

  bestValue = delta1 = delta2 = alpha = -VALUE_INFINITE;
  beta = VALUE_INFINITE;

  if (mainThread)
      mainThread->bestMoveChanges = 0, failedLow = false;

  size_t multiPV = Options["MultiPV"];
  Skill skill(Options["Skill Level"]);

  // When playing with strength handicap enable MultiPV search that we will
  // use behind the scenes to retrieve a set of possible moves.
  if (skill.enabled())
      multiPV = std::max(multiPV, (size_t)4);

  multiPV = std::min(multiPV, rootMoves.size());

  int ct = int(Options["Contempt"]) * PawnValueEg / 100; // From centipawns

  // In analysis mode, adjust contempt in accordance with user preference
  if (Limits.infinite || Options["UCI_AnalyseMode"])
      ct =  Options["Analysis Contempt"] == "Off"  ? 0
          : Options["Analysis Contempt"] == "Both" ? ct
          : Options["Analysis Contempt"] == "White" && us == BLACK ? -ct
          : Options["Analysis Contempt"] == "Black" && us == WHITE ? -ct
          : ct;

  // In evaluate.cpp the evaluation is from the white point of view
  contempt = (us == WHITE ?  make_score(ct, ct / 2)
                          : -make_score(ct, ct / 2));

  // Iterative deepening loop until requested to stop or the target depth is reached
  while (   (rootDepth += ONE_PLY) < DEPTH_MAX
         && !Threads.stop
         && !(Limits.depth && mainThread && rootDepth / ONE_PLY > Limits.depth))
  {
      // Distribute search depths across the helper threads
      if (idx > 0)
      {
          int i = (idx - 1) % 20;
          if (((rootDepth / ONE_PLY + SkipPhase[i]) / SkipSize[i]) % 2)
              continue;  // Retry with an incremented rootDepth
      }

      // Age out PV variability metric
      if (mainThread)
          mainThread->bestMoveChanges *= 0.517, failedLow = false;

      // Save the last iteration's scores before first PV line is searched and
      // all the move scores except the (new) PV are set to -VALUE_INFINITE.
      for (RootMove& rm : rootMoves)
          rm.previousScore = rm.score;

      size_t pvFirst = 0;
      pvLast = 0;

      // MultiPV loop. We perform a full root search for each PV line
      for (pvIdx = 0; pvIdx < multiPV && !Threads.stop; ++pvIdx)
      {
          if (pvIdx == pvLast)
          {
              pvFirst = pvLast;
              for (pvLast++; pvLast < rootMoves.size(); pvLast++)
                  if (rootMoves[pvLast].tbRank != rootMoves[pvFirst].tbRank)
                      break;
          }

          // Reset UCI info selDepth for each depth and each PV line
          selDepth = 0;

          // Reset aspiration window starting size
          if (rootDepth >= 5 * ONE_PLY)
          {
              Value prevScore = rootMoves[pvIdx].previousScore;
              delta1 = (prevScore < 0) ? Value(int(12.0 + 0.07 * abs(prevScore))) : Value(16);
              delta2 = (prevScore > 0) ? Value(int(12.0 + 0.07 * abs(prevScore))) : Value(16);
              alpha = std::max(prevScore - delta1,-VALUE_INFINITE);
              beta  = std::min(prevScore + delta2, VALUE_INFINITE);

              // Adjust contempt based on root move's previousScore (dynamic contempt)
              int dct = ct + (ct ? 88 * prevScore / (abs(prevScore) + 200) : 0);

              contempt = (us == WHITE ?  make_score(dct, dct / 2)
                                      : -make_score(dct, dct / 2));
          }

          // Start with a small aspiration window and, in the case of a fail
          // high/low, re-search with a bigger window until we don't fail
          // high/low anymore.
          while (true)
          {
              bestValue = ::search<PV>(rootPos, ss, alpha, beta, rootDepth, false);

              // Bring the best move to the front. It is critical that sorting
              // is done with a stable algorithm because all the values but the
              // first and eventually the new best one are set to -VALUE_INFINITE
              // and we want to keep the same order for all the moves except the
              // new PV that goes to the front. Note that in case of MultiPV
              // search the already searched PV lines are preserved.
              std::stable_sort(rootMoves.begin() + pvIdx, rootMoves.begin() + pvLast);

              // If search has been stopped, we break immediately. Sorting is
              // safe because RootMoves is still valid, although it refers to
              // the previous iteration.
              if (Threads.stop)
                  break;

              // When failing high/low give some update (without cluttering
              // the UI) before a re-search.
              if (   mainThread
                  && multiPV == 1
                  && (bestValue <= alpha || bestValue >= beta)
                  && Time.elapsed() > 3000)
                  sync_cout << UCI::pv(rootPos, rootDepth, alpha, beta) << sync_endl;

              // In case of failing low/high increase aspiration window and
              // re-search, otherwise exit the loop.
              if (bestValue <= alpha)
              {
                  beta = (alpha + beta) / 2;
                  alpha = std::max(bestValue - delta1, -VALUE_INFINITE);

                  if (mainThread)
                  {
                      failedLow = true;
                      Threads.stopOnPonderhit = false;
                  }
              }
              else if (bestValue >= beta)
                  beta = std::min(bestValue + delta2, VALUE_INFINITE);
              else
                  break;

              delta1 += delta1 / 4 + 5;
              delta2 += delta2 / 4 + 5;

              assert(alpha >= -VALUE_INFINITE && beta <= VALUE_INFINITE);
          }

          // Sort the PV lines searched so far and update the GUI
          std::stable_sort(rootMoves.begin() + pvFirst, rootMoves.begin() + pvIdx + 1);

          if (    mainThread
              && (Threads.stop || pvIdx + 1 == multiPV || Time.elapsed() > 3000))
              sync_cout << UCI::pv(rootPos, rootDepth, alpha, beta) << sync_endl;
      }

      if (!Threads.stop)
          completedDepth = rootDepth;

      if (rootMoves[0].pv[0] != lastBestMove) {
         lastBestMove = rootMoves[0].pv[0];
         lastBestMoveDepth = rootDepth;
      }

      // Have we found a "mate in x"?
      if (   Limits.mate
          && bestValue >= VALUE_MATE_IN_MAX_PLY
          && VALUE_MATE - bestValue <= 2 * Limits.mate)
          Threads.stop = true;

      if (!mainThread)
          continue;

      // If skill level is enabled and time is up, pick a sub-optimal best move
      if (skill.enabled() && skill.time_to_pick(rootDepth))
          skill.pick_best(multiPV);

      // Do we have time for the next iteration? Can we stop searching now?
      if (    Limits.use_time_management()
          && !Threads.stop
          && !Threads.stopOnPonderhit)
          {
              const int F[] = { failedLow,
                                bestValue - mainThread->previousScore };

              int improvingFactor = std::max(246, std::min(832, 306 + 119 * F[0] - 6 * F[1]));

              // If the bestMove is stable over several iterations, reduce time accordingly
              timeReduction = 1.0;
              for (int i : {3, 4, 5})
                  if (lastBestMoveDepth * i < completedDepth)
                     timeReduction *= 1.25;

              // Use part of the gained time from a previous stable move for the current move
              double bestMoveInstability = 1.0 + mainThread->bestMoveChanges;
              bestMoveInstability *= std::pow(mainThread->previousTimeReduction, 0.528) / timeReduction;

              // Stop the search if we have only one legal move, or if available time elapsed
              if (   rootMoves.size() == 1
                  || Time.elapsed() > Time.optimum() * bestMoveInstability * improvingFactor / 581)
              {
                  // If we are allowed to ponder do not stop the search now but
                  // keep pondering until the GUI sends "ponderhit" or "stop".
                  if (Threads.ponder)
                      Threads.stopOnPonderhit = true;
                  else
                      Threads.stop = true;
              }
          }
  }

  if (!mainThread)
      return;

  mainThread->previousTimeReduction = timeReduction;

  // If skill level is enabled, swap best PV line with the sub-optimal one
  if (skill.enabled())
      std::swap(rootMoves[0], *std::find(rootMoves.begin(), rootMoves.end(),
                skill.best ? skill.best : skill.pick_best(multiPV)));
}


namespace {

  // search<>() is the main search function for both PV and non-PV nodes

  template <NodeType NT>
  Value search(Position& pos, Stack* ss, Value alpha, Value beta, Depth depth, bool cutNode) {

    constexpr bool PvNode = NT == PV;
    const bool rootNode = PvNode && ss->ply == 0;

    // Check if we have an upcoming move which draws by repetition, or
    // if the opponent had an alternative move earlier to this position.
    if (   pos.rule50_count() >= 3
        && alpha < VALUE_DRAW
        && !rootNode
        && pos.has_game_cycle(ss->ply))
    {
        alpha = value_draw(depth, pos.this_thread());
        if (alpha >= beta)
            return alpha;
    }

    // Dive into quiescence search when the depth reaches zero
    if (depth < ONE_PLY)
        return qsearch<NT>(pos, ss, alpha, beta);

    assert(-VALUE_INFINITE <= alpha && alpha < beta && beta <= VALUE_INFINITE);
    assert(PvNode || (alpha == beta - 1));
    assert(DEPTH_ZERO < depth && depth < DEPTH_MAX);
    assert(!(PvNode && cutNode));
    assert(depth / ONE_PLY * ONE_PLY == depth);

    Move pv[MAX_PLY+1], capturesSearched[32], quietsSearched[64];
    StateInfo st;
    TTEntry* tte;
    Key posKey;
    Move ttMove, move, excludedMove, bestMove;
    Depth extension, newDepth;
    Value bestValue, value, ttValue, eval, maxValue, pureStaticEval;
    bool ttHit, inCheck, givesCheck, improving;
    bool captureOrPromotion, doFullDepthSearch, moveCountPruning, skipQuiets, ttCapture, pvExact;
    Piece movedPiece;
    int moveCount, captureCount, quietCount;

    // Step 1. Initialize node
    Thread* thisThread = pos.this_thread();
    inCheck = pos.checkers();
    Color us = pos.side_to_move();
    moveCount = captureCount = quietCount = ss->moveCount = 0;
    bestValue = -VALUE_INFINITE;
    maxValue = VALUE_INFINITE;

    // Check for the available remaining time
    if (thisThread == Threads.main())
        static_cast<MainThread*>(thisThread)->check_time();

    // Used to send selDepth info to GUI (selDepth counts from 1, ply from 0)
    if (PvNode && thisThread->selDepth < ss->ply + 1)
        thisThread->selDepth = ss->ply + 1;

    if (!rootNode)
    {
        // Step 2. Check for aborted search and immediate draw
        if (   Threads.stop.load(std::memory_order_relaxed)
            || pos.is_draw(ss->ply)
            || ss->ply >= MAX_PLY)
            return (ss->ply >= MAX_PLY && !inCheck) ? evaluate(pos) 
                                                    : value_draw(depth, pos.this_thread());

        // Step 3. Mate distance pruning. Even if we mate at the next move our score
        // would be at best mate_in(ss->ply+1), but if alpha is already bigger because
        // a shorter mate was found upward in the tree then there is no need to search
        // because we will never beat the current alpha. Same logic but with reversed
        // signs applies also in the opposite condition of being mated instead of giving
        // mate. In this case return a fail-high score.
        alpha = std::max(mated_in(ss->ply), alpha);
        beta = std::min(mate_in(ss->ply+1), beta);
        if (alpha >= beta)
            return alpha;
    }

    assert(0 <= ss->ply && ss->ply < MAX_PLY);

    (ss+1)->ply = ss->ply + 1;
    ss->currentMove = (ss+1)->excludedMove = bestMove = MOVE_NONE;
    ss->continuationHistory = &thisThread->continuationHistory[NO_PIECE][0];
    (ss+2)->killers[0] = (ss+2)->killers[1] = MOVE_NONE;
    Square prevSq = to_sq((ss-1)->currentMove);

    // Initialize statScore to zero for the grandchildren of the current position.
    // So statScore is shared between all grandchildren and only the first grandchild
    // starts with statScore = 0. Later grandchildren start with the last calculated
    // statScore of the previous grandchild. This influences the reduction rules in
    // LMR which are based on the statScore of parent position.
    (ss+2)->statScore = 0;

    // Step 4. Transposition table lookup. We don't want the score of a partial
    // search to overwrite a previous full search TT value, so we use a different
    // position key in case of an excluded move.
    excludedMove = ss->excludedMove;
    posKey = pos.key() ^ Key(excludedMove << 16); // Isn't a very good hash
    tte = TT.probe(posKey, ttHit);
    ttValue = ttHit ? value_from_tt(tte->value(), ss->ply) : VALUE_NONE;
    ttMove =  rootNode ? thisThread->rootMoves[thisThread->pvIdx].pv[0]
            : ttHit    ? tte->move() : MOVE_NONE;

    // At non-PV nodes we check for an early TT cutoff
    if (  !PvNode
        && ttHit
        && tte->depth() >= depth
        && ttValue != VALUE_NONE // Possible in case of TT access race
        && (ttValue >= beta ? (tte->bound() & BOUND_LOWER)
                            : (tte->bound() & BOUND_UPPER)))
    {
        // If ttMove is quiet, update move sorting heuristics on TT hit
        if (ttMove)
        {
            if (ttValue >= beta)
            {
                if (!pos.capture_or_promotion(ttMove))
                    update_quiet_stats(pos, ss, ttMove, nullptr, 0, stat_bonus(depth));

                // Extra penalty for a quiet TT move in previous ply when it gets refuted
                if ((ss-1)->moveCount == 1 && !pos.captured_piece())
                    update_continuation_histories(ss-1, pos.piece_on(prevSq), prevSq, -stat_bonus(depth + ONE_PLY));
            }
            // Penalty for a quiet ttMove that fails low
            else if (!pos.capture_or_promotion(ttMove))
            {
                int penalty = -stat_bonus(depth);
                thisThread->mainHistory[us][from_to(ttMove)] << penalty;
                update_continuation_histories(ss, pos.moved_piece(ttMove), to_sq(ttMove), penalty);
            }
        }
        return ttValue;
    }

    // Step 5. Tablebases probe
    if (!rootNode && TB::Cardinality)
    {
        int piecesCount = pos.count<ALL_PIECES>();

        if (    piecesCount <= TB::Cardinality
            && (piecesCount <  TB::Cardinality || depth >= TB::ProbeDepth)
            &&  pos.rule50_count() == 0
            && !pos.can_castle(ANY_CASTLING))
        {
            TB::ProbeState err;
            TB::WDLScore wdl = Tablebases::probe_wdl(pos, &err);

            if (err != TB::ProbeState::FAIL)
            {
                thisThread->tbHits.fetch_add(1, std::memory_order_relaxed);

                int drawScore = TB::UseRule50 ? 1 : 0;

                value =  wdl < -drawScore ? -VALUE_MATE + MAX_PLY + ss->ply + 1
                       : wdl >  drawScore ?  VALUE_MATE - MAX_PLY - ss->ply - 1
                                          :  VALUE_DRAW + 2 * wdl * drawScore;

                Bound b =  wdl < -drawScore ? BOUND_UPPER
                         : wdl >  drawScore ? BOUND_LOWER : BOUND_EXACT;

                if (    b == BOUND_EXACT
                    || (b == BOUND_LOWER ? value >= beta : value <= alpha))
                {
                    tte->save(posKey, value_to_tt(value, ss->ply), b,
                              std::min(DEPTH_MAX - ONE_PLY, depth + 6 * ONE_PLY),
                              MOVE_NONE, VALUE_NONE);

                    return value;
                }

                if (PvNode)
                {
                    if (b == BOUND_LOWER)
                        bestValue = value, alpha = std::max(alpha, bestValue);
                    else
                        maxValue = value;
                }
            }
        }
    }

    // Step 6. Static evaluation of the position
    if (inCheck)
    {
        ss->staticEval = eval = pureStaticEval = VALUE_NONE;
        improving = false;
        goto moves_loop;  // Skip early pruning when in check
    }
    else if (ttHit)
    {
        // Never assume anything on values stored in TT
        ss->staticEval = eval = pureStaticEval = tte->eval();
        if (eval == VALUE_NONE)
            ss->staticEval = eval = pureStaticEval = evaluate(pos);

        // Can ttValue be used as a better position evaluation?
        if (    ttValue != VALUE_NONE
            && (tte->bound() & (ttValue > eval ? BOUND_LOWER : BOUND_UPPER)))
            eval = ttValue;
    }
    else
    {
        if ((ss-1)->currentMove != MOVE_NULL)
        {
            int p = (ss-1)->statScore;
            int bonus = p > 0 ? (-p - 2500) / 512 :
                        p < 0 ? (-p + 2500) / 512 : 0;

            pureStaticEval = evaluate(pos);
            ss->staticEval = eval = pureStaticEval + bonus;
        }
        else
            ss->staticEval = eval = pureStaticEval = -(ss-1)->staticEval + 2 * Eval::Tempo;

        tte->save(posKey, VALUE_NONE, BOUND_NONE, DEPTH_NONE, MOVE_NONE, pureStaticEval);
    }

    // Step 7. Razoring (~2 Elo)
    if (   depth < 2 * ONE_PLY
        && eval <= alpha - RazorMargin)
        return qsearch<NT>(pos, ss, alpha, beta);

    improving =   ss->staticEval >= (ss-2)->staticEval
               || (ss-2)->staticEval == VALUE_NONE;

    // Step 8. Futility pruning: child node (~30 Elo)
    if (   !rootNode
        &&  depth < 7 * ONE_PLY
        &&  eval - futility_margin(depth, improving) >= beta
        &&  eval < VALUE_KNOWN_WIN) // Do not return unproven wins
        return eval;

    // Step 9. Null move search with verification search (~40 Elo)
    if (   !PvNode
        && (ss-1)->currentMove != MOVE_NULL
        && (ss-1)->statScore < 23200
        &&  eval >= beta
<<<<<<< HEAD
        &&  pureStaticEval >= beta - 36 * depth / ONE_PLY + 225
=======
        &&  ss->staticEval >= beta - int(320 * log(depth / ONE_PLY)) + 500
>>>>>>> d19e2ae7
        && !excludedMove
        &&  thisThread->selDepth + 5 > thisThread->rootDepth / ONE_PLY
        &&  pos.non_pawn_material(us) > BishopValueMg
        && (ss->ply >= thisThread->nmpMinPly || us != thisThread->nmpColor))
    {
        assert(eval - beta >= 0);

        // Null move dynamic reduction based on depth and value
        Depth R = std::max(1, int(2.6 * log(depth / ONE_PLY)) + std::min(int(eval - beta) / 200, 3)) * ONE_PLY; 

        ss->currentMove = MOVE_NULL;
        ss->continuationHistory = &thisThread->continuationHistory[NO_PIECE][0];

        pos.do_null_move(st);

        Value nullValue = -search<NonPV>(pos, ss+1, -beta, -beta+1, depth-R, !cutNode);

        pos.undo_null_move();

        if (nullValue >= beta)
        {
            // Do not return unproven mate scores
            if (nullValue >= VALUE_MATE_IN_MAX_PLY)
                nullValue = beta;

            if (thisThread->nmpMinPly || (abs(beta) < VALUE_KNOWN_WIN && depth < 12 * ONE_PLY))
                return nullValue;

            assert(!thisThread->nmpMinPly); // Recursive verification is not allowed

            // Do verification search at high depths, with null move pruning disabled
            // for us, until ply exceeds nmpMinPly.
            thisThread->nmpMinPly = ss->ply + 3 * (depth-R) / 4;
            thisThread->nmpColor = us;

            Value v = search<NonPV>(pos, ss, beta-1, beta, depth-R, false);

            thisThread->nmpMinPly = 0;

            if (v >= beta)
                return nullValue;
        }
    }

    // Step 10. ProbCut (~10 Elo)
    // If we have a good enough capture and a reduced search returns a value
    // much above beta, we can (almost) safely prune the previous move.
    if (   !PvNode
        &&  depth >= 5 * ONE_PLY
        &&  abs(beta) < VALUE_MATE_IN_MAX_PLY)
    {
        Value rbeta = std::min(beta + 216 - 48 * improving, VALUE_INFINITE);
        MovePicker mp(pos, ttMove, rbeta - ss->staticEval, &thisThread->captureHistory);
        int probCutCount = 0;

        while (  (move = mp.next_move()) != MOVE_NONE
               && probCutCount < 3)
            if (move != excludedMove && pos.legal(move))
            {
                probCutCount++;

                ss->currentMove = move;
                ss->continuationHistory = &thisThread->continuationHistory[pos.moved_piece(move)][to_sq(move)];

                assert(depth >= 5 * ONE_PLY);

                pos.do_move(move, st);

                // Perform a preliminary qsearch to verify that the move holds
                value = -qsearch<NonPV>(pos, ss+1, -rbeta, -rbeta+1);

                // If the qsearch held perform the regular search
                if (value >= rbeta)
                    value = -search<NonPV>(pos, ss+1, -rbeta, -rbeta+1, depth - 4 * ONE_PLY, !cutNode);

                pos.undo_move(move);

                if (value >= rbeta)
                    return value;
            }
    }

    // Step 11. Internal iterative deepening (~2 Elo)
    if (    depth >= 8 * ONE_PLY
        && !ttMove)
    {
        search<NT>(pos, ss, alpha, beta, depth - 7 * ONE_PLY, cutNode);

        tte = TT.probe(posKey, ttHit);
        ttValue = ttHit ? value_from_tt(tte->value(), ss->ply) : VALUE_NONE;
        ttMove = ttHit ? tte->move() : MOVE_NONE;
    }

moves_loop: // When in check, search starts from here

    const PieceToHistory* contHist[] = { (ss-1)->continuationHistory, (ss-2)->continuationHistory, nullptr, (ss-4)->continuationHistory };
    Move countermove = thisThread->counterMoves[pos.piece_on(prevSq)][prevSq];

    MovePicker mp(pos, ttMove, depth, &thisThread->mainHistory,
                                      &thisThread->captureHistory,
                                      contHist,
                                      countermove,
                                      ss->killers);
    value = bestValue; // Workaround a bogus 'uninitialized' warning under gcc

    skipQuiets = false;
    ttCapture = ttMove && pos.capture_or_promotion(ttMove);
    pvExact = PvNode && ttHit && tte->bound() == BOUND_EXACT;

    // Step 12. Loop through all pseudo-legal moves until no moves remain
    // or a beta cutoff occurs.
    while ((move = mp.next_move(skipQuiets)) != MOVE_NONE)
    {
      assert(is_ok(move));

      if (move == excludedMove)
          continue;

      // At root obey the "searchmoves" option and skip moves not listed in Root
      // Move List. As a consequence any illegal move is also skipped. In MultiPV
      // mode we also skip PV moves which have been already searched and those
      // of lower "TB rank" if we are in a TB root position.
      if (rootNode && !std::count(thisThread->rootMoves.begin() + thisThread->pvIdx,
                                  thisThread->rootMoves.begin() + thisThread->pvLast, move))
          continue;

      ss->moveCount = ++moveCount;

      if (rootNode && thisThread == Threads.main() && Time.elapsed() > 3000)
          sync_cout << "info depth " << depth / ONE_PLY
                    << " currmove " << UCI::move(move, pos.is_chess960())
                    << " currmovenumber " << moveCount + thisThread->pvIdx << sync_endl;
      if (PvNode)
          (ss+1)->pv = nullptr;

      extension = DEPTH_ZERO;
      captureOrPromotion = pos.capture_or_promotion(move);
      movedPiece = pos.moved_piece(move);
      givesCheck = gives_check(pos, move);

      moveCountPruning =   depth < 16 * ONE_PLY
                        && moveCount >= FutilityMoveCounts[improving][depth / ONE_PLY];

      // Step 13. Extensions (~70 Elo)

      // Singular extension search (~60 Elo). If all moves but one fail low on a
      // search of (alpha-s, beta-s), and just one fails high on (alpha, beta),
      // then that move is singular and should be extended. To verify this we do
      // a reduced search on all the other moves but the ttMove and if the
      // result is lower than ttValue minus a margin then we will extend the ttMove.
      if (    depth >= 8 * ONE_PLY
          &&  move == ttMove
          && !rootNode
          && !excludedMove // Recursive singular search is not allowed
          &&  ttValue != VALUE_NONE
          && (tte->bound() & BOUND_LOWER)
          &&  tte->depth() >= depth - 3 * ONE_PLY
          &&  pos.legal(move))
      {
          Value rBeta = std::max(ttValue - 2 * depth / ONE_PLY, -VALUE_MATE);
          ss->excludedMove = move;
          value = search<NonPV>(pos, ss, rBeta - 1, rBeta, depth / 2, cutNode);
          ss->excludedMove = MOVE_NONE;

          if (value < rBeta)
              extension = ONE_PLY;
      }
      else if (    givesCheck // Check extension (~2 Elo)
               &&  pos.see_ge(move))
          extension = ONE_PLY;

      // Calculate new depth for this move
      newDepth = depth - ONE_PLY + extension;

      // Step 14. Pruning at shallow depth (~170 Elo)
      if (  !rootNode
          && pos.non_pawn_material(us)
          && bestValue > VALUE_MATED_IN_MAX_PLY)
      {
          if (   !captureOrPromotion
              && !givesCheck
              && (!pos.advanced_pawn_push(move) || pos.non_pawn_material() >= Value(5000)))
          {
              // Move count based pruning (~30 Elo)
              if (moveCountPruning)
              {
                  skipQuiets = true;
                  continue;
              }

              // Reduced depth of the next LMR search
              int lmrDepth = std::max(newDepth - reduction<PvNode>(improving, depth, moveCount), DEPTH_ZERO) / ONE_PLY;

              // Countermoves based pruning (~20 Elo)
              if (   lmrDepth < 3 + ((ss-1)->statScore > 0)
                  && (*contHist[0])[movedPiece][to_sq(move)] < CounterMovePruneThreshold
                  && (*contHist[1])[movedPiece][to_sq(move)] < CounterMovePruneThreshold)
                  continue;

              // Futility pruning: parent node (~2 Elo)
              if (   lmrDepth < 7
                  && !inCheck
                  && ss->staticEval + 256 + 200 * lmrDepth <= alpha)
                  continue;

              // Prune moves with negative SEE (~10 Elo)
              if (!pos.see_ge(move, Value(-29 * lmrDepth * lmrDepth)))
                  continue;
          }
          else if (   !extension // (~20 Elo)
                   && !pos.see_ge(move, -PawnValueEg * (depth / ONE_PLY)))
                  continue;
      }

      // Speculative prefetch as early as possible
      prefetch(TT.first_entry(pos.key_after(move)));

      // Check for legality just before making the move
      if (!rootNode && !pos.legal(move))
      {
          ss->moveCount = --moveCount;
          continue;
      }

      // Update the current move (this must be done after singular extension search)
      ss->currentMove = move;
      ss->continuationHistory = &thisThread->continuationHistory[movedPiece][to_sq(move)];

      // Step 15. Make the move
      pos.do_move(move, st, givesCheck);

      // Step 16. Reduced depth search (LMR). If the move fails high it will be
      // re-searched at full depth.
      if (    depth >= 3 * ONE_PLY
          &&  moveCount > 1
          && (!captureOrPromotion || moveCountPruning))
      {
          Depth r = reduction<PvNode>(improving, depth, moveCount);

          // Decrease reduction if opponent's move count is high (~10 Elo)
          if ((ss-1)->moveCount > 15)
              r -= ONE_PLY;

          if (!captureOrPromotion)
          {
              // Decrease reduction for exact PV nodes (~0 Elo)
              if (pvExact)
                  r -= ONE_PLY;

              // Increase reduction if ttMove is a capture (~0 Elo)
              if (ttCapture)
                  r += ONE_PLY;

              // Increase reduction for cut nodes (~5 Elo)
              if (cutNode)
                  r += 2 * ONE_PLY;

              // Decrease reduction for moves that escape a capture. Filter out
              // castling moves, because they are coded as "king captures rook" and
              // hence break make_move(). (~5 Elo)
              else if (    type_of(move) == NORMAL
                       && !pos.see_ge(make_move(to_sq(move), from_sq(move))))
                  r -= 2 * ONE_PLY;

              ss->statScore =  thisThread->mainHistory[us][from_to(move)]
                             + (*contHist[0])[movedPiece][to_sq(move)]
                             + (*contHist[1])[movedPiece][to_sq(move)]
                             + (*contHist[3])[movedPiece][to_sq(move)]
                             - 4000;

              // Decrease/increase reduction by comparing opponent's stat score (~10 Elo)
              if (ss->statScore >= 0 && (ss-1)->statScore < 0)
                  r -= ONE_PLY;

              else if ((ss-1)->statScore >= 0 && ss->statScore < 0)
                  r += ONE_PLY;

              // Decrease/increase reduction for moves with a good/bad history (~30 Elo)
              r -= ss->statScore / 20000 * ONE_PLY;
          }

          Depth d = std::max(newDepth - std::max(r, DEPTH_ZERO), ONE_PLY);

          value = -search<NonPV>(pos, ss+1, -(alpha+1), -alpha, d, true);

          doFullDepthSearch = (value > alpha && d != newDepth);
      }
      else
          doFullDepthSearch = !PvNode || moveCount > 1;

      // Step 17. Full depth search when LMR is skipped or fails high
      if (doFullDepthSearch)
          value = -search<NonPV>(pos, ss+1, -(alpha+1), -alpha, newDepth, !cutNode);

      // For PV nodes only, do a full PV search on the first move or after a fail
      // high (in the latter case search only if value < beta), otherwise let the
      // parent node fail low with value <= alpha and try another move.
      if (PvNode && (moveCount == 1 || (value > alpha && (rootNode || value < beta))))
      {
          (ss+1)->pv = pv;
          (ss+1)->pv[0] = MOVE_NONE;

          value = -search<PV>(pos, ss+1, -beta, -alpha, newDepth, false);
      }

      // Step 18. Undo move
      pos.undo_move(move);

      assert(value > -VALUE_INFINITE && value < VALUE_INFINITE);

      // Step 19. Check for a new best move
      // Finished searching the move. If a stop occurred, the return value of
      // the search cannot be trusted, and we return immediately without
      // updating best move, PV and TT.
      if (Threads.stop.load(std::memory_order_relaxed))
          return VALUE_ZERO;

      if (rootNode)
      {
          RootMove& rm = *std::find(thisThread->rootMoves.begin(),
                                    thisThread->rootMoves.end(), move);

          // PV move or new best move?
          if (moveCount == 1 || value > alpha)
          {
              rm.score = value;
              rm.selDepth = thisThread->selDepth;
              rm.pv.resize(1);

              assert((ss+1)->pv);

              for (Move* m = (ss+1)->pv; *m != MOVE_NONE; ++m)
                  rm.pv.push_back(*m);

              // We record how often the best move has been changed in each
              // iteration. This information is used for time management: When
              // the best move changes frequently, we allocate some more time.
              if (moveCount > 1 && thisThread == Threads.main())
                  ++static_cast<MainThread*>(thisThread)->bestMoveChanges;
          }
          else
              // All other moves but the PV are set to the lowest value: this
              // is not a problem when sorting because the sort is stable and the
              // move position in the list is preserved - just the PV is pushed up.
              rm.score = -VALUE_INFINITE;
      }

      if (value > bestValue)
      {
          bestValue = value;

          if (value > alpha)
          {
              bestMove = move;

              if (PvNode && !rootNode) // Update pv even in fail-high case
                  update_pv(ss->pv, move, (ss+1)->pv);

              if (PvNode && value < beta) // Update alpha! Always alpha < beta
                  alpha = value;
              else
              {
                  assert(value >= beta); // Fail high
                  ss->statScore = 0;
                  break;
              }
          }
          else if (PvNode && !rootNode && value == alpha)
              update_pv(ss->pv, move, (ss+1)->pv);
      }

      if (move != bestMove)
      {
          if (captureOrPromotion && captureCount < 32)
              capturesSearched[captureCount++] = move;

          else if (!captureOrPromotion && quietCount < 64)
              quietsSearched[quietCount++] = move;
      }
    }

    // The following condition would detect a stop only after move loop has been
    // completed. But in this case bestValue is valid because we have fully
    // searched our subtree, and we can anyhow save the result in TT.
    /*
       if (Threads.stop)
        return VALUE_DRAW;
    */

    // Step 20. Check for mate and stalemate
    // All legal moves have been searched and if there are no legal moves, it
    // must be a mate or a stalemate. If we are in a singular extension search then
    // return a fail low score.

    assert(moveCount || !inCheck || excludedMove || !MoveList<LEGAL>(pos).size());

    if (!moveCount)
        bestValue = excludedMove ? alpha
                   :     inCheck ? mated_in(ss->ply) : VALUE_DRAW;
    else if (bestMove)
    {
        // Quiet best move: update move sorting heuristics
        if (!pos.capture_or_promotion(bestMove))
            update_quiet_stats(pos, ss, bestMove, quietsSearched, quietCount,
                               stat_bonus(depth + (bestValue > beta + PawnValueMg ? ONE_PLY : DEPTH_ZERO)));

        update_capture_stats(pos, bestMove, capturesSearched, captureCount, stat_bonus(depth + ONE_PLY));

        // Extra penalty for a quiet TT move in previous ply when it gets refuted
        if ((ss-1)->moveCount == 1 && !pos.captured_piece())
            update_continuation_histories(ss-1, pos.piece_on(prevSq), prevSq, -stat_bonus(depth + ONE_PLY));
    }
    // Bonus for prior countermove that caused the fail low
    else if (   (depth >= 3 * ONE_PLY || PvNode)
             && !pos.captured_piece()
             && is_ok((ss-1)->currentMove))
        update_continuation_histories(ss-1, pos.piece_on(prevSq), prevSq, stat_bonus(depth));

    if (PvNode)
        bestValue = std::min(bestValue, maxValue);

    if (!excludedMove)
        tte->save(posKey, value_to_tt(bestValue, ss->ply),
                  bestValue >= beta ? BOUND_LOWER :
                  PvNode && bestMove ? BOUND_EXACT : BOUND_UPPER,
                  depth, bestMove, pureStaticEval);

    assert(bestValue > -VALUE_INFINITE && bestValue < VALUE_INFINITE);

    return bestValue;
  }


  // qsearch() is the quiescence search function, which is called by the main
  // search function with depth zero, or recursively with depth less than ONE_PLY.
  template <NodeType NT>
  Value qsearch(Position& pos, Stack* ss, Value alpha, Value beta, Depth depth) {

    constexpr bool PvNode = NT == PV;

    assert(alpha >= -VALUE_INFINITE && alpha < beta && beta <= VALUE_INFINITE);
    assert(PvNode || (alpha == beta - 1));
    assert(depth <= DEPTH_ZERO);
    assert(depth / ONE_PLY * ONE_PLY == depth);

    Move pv[MAX_PLY+1];
    StateInfo st;
    TTEntry* tte;
    Key posKey;
    Move ttMove, move, bestMove;
    Depth ttDepth;
    Value bestValue, value, ttValue, futilityValue, futilityBase, oldAlpha;
    bool ttHit, inCheck, givesCheck, evasionPrunable;
    int moveCount;

    if (PvNode)
    {
        oldAlpha = alpha; // To flag BOUND_EXACT when eval above alpha and no available moves
        (ss+1)->pv = pv;
        ss->pv[0] = MOVE_NONE;
    }

    Thread* thisThread = pos.this_thread();
    (ss+1)->ply = ss->ply + 1;
    ss->currentMove = bestMove = MOVE_NONE;
    ss->continuationHistory = &thisThread->continuationHistory[NO_PIECE][0];
    inCheck = pos.checkers();
    moveCount = 0;

    // Check for an immediate draw or maximum ply reached
    if (   pos.is_draw(ss->ply)
        || ss->ply >= MAX_PLY)
        return (ss->ply >= MAX_PLY && !inCheck) ? evaluate(pos) : VALUE_DRAW;

    assert(0 <= ss->ply && ss->ply < MAX_PLY);

    // Decide whether or not to include checks: this fixes also the type of
    // TT entry depth that we are going to use. Note that in qsearch we use
    // only two types of depth in TT: DEPTH_QS_CHECKS or DEPTH_QS_NO_CHECKS.
    ttDepth = inCheck || depth >= DEPTH_QS_CHECKS ? DEPTH_QS_CHECKS
                                                  : DEPTH_QS_NO_CHECKS;
    // Transposition table lookup
    posKey = pos.key();
    tte = TT.probe(posKey, ttHit);
    ttValue = ttHit ? value_from_tt(tte->value(), ss->ply) : VALUE_NONE;
    ttMove = ttHit ? tte->move() : MOVE_NONE;

    if (  !PvNode
        && ttHit
        && tte->depth() >= ttDepth
        && ttValue != VALUE_NONE // Only in case of TT access race
        && (ttValue >= beta ? (tte->bound() & BOUND_LOWER)
                            : (tte->bound() & BOUND_UPPER)))
        return ttValue;

    // Evaluate the position statically
    if (inCheck)
    {
        ss->staticEval = VALUE_NONE;
        bestValue = futilityBase = -VALUE_INFINITE;
    }
    else
    {
        if (ttHit)
        {
            // Never assume anything on values stored in TT
            if ((ss->staticEval = bestValue = tte->eval()) == VALUE_NONE)
                ss->staticEval = bestValue = evaluate(pos);

            // Can ttValue be used as a better position evaluation?
            if (    ttValue != VALUE_NONE
                && (tte->bound() & (ttValue > bestValue ? BOUND_LOWER : BOUND_UPPER)))
                bestValue = ttValue;
        }
        else
            ss->staticEval = bestValue =
            (ss-1)->currentMove != MOVE_NULL ? evaluate(pos)
                                             : -(ss-1)->staticEval + 2 * Eval::Tempo;

        // Stand pat. Return immediately if static value is at least beta
        if (bestValue >= beta)
        {
            if (!ttHit)
                tte->save(posKey, value_to_tt(bestValue, ss->ply), BOUND_LOWER,
                          DEPTH_NONE, MOVE_NONE, ss->staticEval);

            return bestValue;
        }

        if (PvNode && bestValue > alpha)
            alpha = bestValue;

        futilityBase = bestValue + 128;
    }

    const PieceToHistory* contHist[] = { (ss-1)->continuationHistory, (ss-2)->continuationHistory, nullptr, (ss-4)->continuationHistory };

    // Initialize a MovePicker object for the current position, and prepare
    // to search the moves. Because the depth is <= 0 here, only captures,
    // queen promotions and checks (only if depth >= DEPTH_QS_CHECKS) will
    // be generated.
    MovePicker mp(pos, ttMove, depth, &thisThread->mainHistory,
                                      &thisThread->captureHistory,
                                      contHist,
                                      to_sq((ss-1)->currentMove));

    // Loop through the moves until no moves remain or a beta cutoff occurs
    while ((move = mp.next_move()) != MOVE_NONE)
    {
      assert(is_ok(move));

      givesCheck = gives_check(pos, move);

      moveCount++;

      // Futility pruning
      if (   !inCheck
          && !givesCheck
          &&  futilityBase > -VALUE_KNOWN_WIN
          && !pos.advanced_pawn_push(move))
      {
          assert(type_of(move) != ENPASSANT); // Due to !pos.advanced_pawn_push

          futilityValue = futilityBase + PieceValue[EG][pos.piece_on(to_sq(move))];

          if (futilityValue <= alpha)
          {
              bestValue = std::max(bestValue, futilityValue);
              continue;
          }

          if (futilityBase <= alpha && !pos.see_ge(move, VALUE_ZERO + 1))
          {
              bestValue = std::max(bestValue, futilityBase);
              continue;
          }
      }

      // Detect non-capture evasions that are candidates to be pruned
      evasionPrunable =    inCheck
                       &&  (depth != DEPTH_ZERO || moveCount > 2)
                       &&  bestValue > VALUE_MATED_IN_MAX_PLY
                       && !pos.capture(move);

      // Don't search moves with negative SEE values
      if (  (!inCheck || evasionPrunable)
          && !pos.see_ge(move))
          continue;

      // Speculative prefetch as early as possible
      prefetch(TT.first_entry(pos.key_after(move)));

      // Check for legality just before making the move
      if (!pos.legal(move))
      {
          moveCount--;
          continue;
      }

      ss->currentMove = move;
      ss->continuationHistory = &thisThread->continuationHistory[pos.moved_piece(move)][to_sq(move)];

      // Make and search the move
      pos.do_move(move, st, givesCheck);
      value = -qsearch<NT>(pos, ss+1, -beta, -alpha, depth - ONE_PLY);
      pos.undo_move(move);

      assert(value > -VALUE_INFINITE && value < VALUE_INFINITE);

      // Check for a new best move
      if (value > bestValue)
      {
          bestValue = value;

          if (value > alpha)
          {
              if (PvNode) // Update pv even in fail-high case
                  update_pv(ss->pv, move, (ss+1)->pv);

              if (PvNode && value < beta) // Update alpha here!
              {
                  alpha = value;
                  bestMove = move;
              }
              else // Fail high
              {
                  tte->save(posKey, value_to_tt(value, ss->ply), BOUND_LOWER,
                            ttDepth, move, ss->staticEval);

                  return value;
              }
          }
       }
    }

    // All legal moves have been searched. A special case: If we're in check
    // and no legal moves were found, it is checkmate.
    if (inCheck && bestValue == -VALUE_INFINITE)
        return mated_in(ss->ply); // Plies to mate from the root

    tte->save(posKey, value_to_tt(bestValue, ss->ply),
              PvNode && bestValue > oldAlpha ? BOUND_EXACT : BOUND_UPPER,
              ttDepth, bestMove, ss->staticEval);

    assert(bestValue > -VALUE_INFINITE && bestValue < VALUE_INFINITE);

    return bestValue;
  }


  // value_to_tt() adjusts a mate score from "plies to mate from the root" to
  // "plies to mate from the current position". Non-mate scores are unchanged.
  // The function is called before storing a value in the transposition table.

  Value value_to_tt(Value v, int ply) {

    assert(v != VALUE_NONE);

    return  v >= VALUE_MATE_IN_MAX_PLY  ? v + ply
          : v <= VALUE_MATED_IN_MAX_PLY ? v - ply : v;
  }


  // value_from_tt() is the inverse of value_to_tt(): It adjusts a mate score
  // from the transposition table (which refers to the plies to mate/be mated
  // from current position) to "plies to mate/be mated from the root".

  Value value_from_tt(Value v, int ply) {

    return  v == VALUE_NONE             ? VALUE_NONE
          : v >= VALUE_MATE_IN_MAX_PLY  ? v - ply
          : v <= VALUE_MATED_IN_MAX_PLY ? v + ply : v;
  }


  // update_pv() adds current move and appends child pv[]

  void update_pv(Move* pv, Move move, Move* childPv) {

    for (*pv++ = move; childPv && *childPv != MOVE_NONE; )
        *pv++ = *childPv++;
    *pv = MOVE_NONE;
  }


  // update_continuation_histories() updates histories of the move pairs formed
  // by moves at ply -1, -2, and -4 with current move.

  void update_continuation_histories(Stack* ss, Piece pc, Square to, int bonus) {

    for (int i : {1, 2, 4})
        if (is_ok((ss-i)->currentMove))
            (*(ss-i)->continuationHistory)[pc][to] << bonus;
  }


  // update_capture_stats() updates move sorting heuristics when a new capture best move is found

  void update_capture_stats(const Position& pos, Move move,
                            Move* captures, int captureCnt, int bonus) {

      CapturePieceToHistory& captureHistory =  pos.this_thread()->captureHistory;
      Piece moved_piece = pos.moved_piece(move);
      PieceType captured = type_of(pos.piece_on(to_sq(move)));

      if (pos.capture_or_promotion(move))
          captureHistory[moved_piece][to_sq(move)][captured] << bonus;

      // Decrease all the other played capture moves
      for (int i = 0; i < captureCnt; ++i)
      {
          moved_piece = pos.moved_piece(captures[i]);
          captured = type_of(pos.piece_on(to_sq(captures[i])));
          captureHistory[moved_piece][to_sq(captures[i])][captured] << -bonus;
      }
  }


  // update_quiet_stats() updates move sorting heuristics when a new quiet best move is found

  void update_quiet_stats(const Position& pos, Stack* ss, Move move,
                          Move* quiets, int quietsCnt, int bonus) {

    if (ss->killers[0] != move)
    {
        ss->killers[1] = ss->killers[0];
        ss->killers[0] = move;
    }

    Color us = pos.side_to_move();
    Thread* thisThread = pos.this_thread();
    thisThread->mainHistory[us][from_to(move)] << bonus;
    update_continuation_histories(ss, pos.moved_piece(move), to_sq(move), bonus);

    if (is_ok((ss-1)->currentMove))
    {
        Square prevSq = to_sq((ss-1)->currentMove);
        thisThread->counterMoves[pos.piece_on(prevSq)][prevSq] = move;
    }

    // Decrease all the other played quiet moves
    for (int i = 0; i < quietsCnt; ++i)
    {
        thisThread->mainHistory[us][from_to(quiets[i])] << -bonus;
        update_continuation_histories(ss, pos.moved_piece(quiets[i]), to_sq(quiets[i]), -bonus);
    }
  }

  // When playing with strength handicap, choose best move among a set of RootMoves
  // using a statistical rule dependent on 'level'. Idea by Heinz van Saanen.

  Move Skill::pick_best(size_t multiPV) {

    const RootMoves& rootMoves = Threads.main()->rootMoves;
    static PRNG rng(now()); // PRNG sequence should be non-deterministic

    // RootMoves are already sorted by score in descending order
    Value topScore = rootMoves[0].score;
    int delta = std::min(topScore - rootMoves[multiPV - 1].score, PawnValueMg);
    int weakness = 120 - 2 * level;
    int maxScore = -VALUE_INFINITE;

    // Choose best move. For each move score we add two terms, both dependent on
    // weakness. One is deterministic and bigger for weaker levels, and one is
    // random. Then we choose the move with the resulting highest score.
    for (size_t i = 0; i < multiPV; ++i)
    {
        // This is our magic formula
        int push = (  weakness * int(topScore - rootMoves[i].score)
                    + delta * (rng.rand<unsigned>() % weakness)) / 128;

        if (rootMoves[i].score + push >= maxScore)
        {
            maxScore = rootMoves[i].score + push;
            best = rootMoves[i].pv[0];
        }
    }

    return best;
  }

} // namespace

/// MainThread::check_time() is used to print debug info and, more importantly,
/// to detect when we are out of available time and thus stop the search.

void MainThread::check_time() {

  if (--callsCnt > 0)
      return;

  // When using nodes, ensure checking rate is not lower than 0.1% of nodes
  callsCnt = Limits.nodes ? std::min(1024, int(Limits.nodes / 1024)) : 1024;

  static TimePoint lastInfoTime = now();

  TimePoint elapsed = Time.elapsed();
  TimePoint tick = Limits.startTime + elapsed;

  if (tick - lastInfoTime >= 1000)
  {
      lastInfoTime = tick;
      dbg_print();
  }

  // We should not stop pondering until told so by the GUI
  if (Threads.ponder)
      return;

  if (   (Limits.use_time_management() && elapsed > Time.maximum() - 10)
      || (Limits.movetime && elapsed >= Limits.movetime)
      || (Limits.nodes && Threads.nodes_searched() >= (uint64_t)Limits.nodes))
      Threads.stop = true;
}


/// UCI::pv() formats PV information according to the UCI protocol. UCI requires
/// that all (if any) unsearched PV lines are sent using a previous search score.

string UCI::pv(const Position& pos, Depth depth, Value alpha, Value beta) {

  std::stringstream ss;
  TimePoint elapsed = Time.elapsed() + 1;
  const RootMoves& rootMoves = pos.this_thread()->rootMoves;
  size_t pvIdx = pos.this_thread()->pvIdx;
  size_t multiPV = std::min((size_t)Options["MultiPV"], rootMoves.size());
  uint64_t nodesSearched = Threads.nodes_searched();
  uint64_t tbHits = Threads.tb_hits() + (TB::RootInTB ? rootMoves.size() : 0);

  for (size_t i = 0; i < multiPV; ++i)
  {
      bool updated = (i <= pvIdx && rootMoves[i].score != -VALUE_INFINITE);

      if (depth == ONE_PLY && !updated)
          continue;

      Depth d = updated ? depth : depth - ONE_PLY;
      Value v = updated ? rootMoves[i].score : rootMoves[i].previousScore;

      bool tb = TB::RootInTB && abs(v) < VALUE_MATE - MAX_PLY;
      v = tb ? rootMoves[i].tbScore : v;

      if (ss.rdbuf()->in_avail()) // Not at first line
          ss << "\n";

      ss << "info"
         << " depth "    << d / ONE_PLY
         << " seldepth " << rootMoves[i].selDepth
         << " multipv "  << i + 1
         << " score "    << UCI::value(v);

      if (!tb && i == pvIdx)
          ss << (v >= beta ? " lowerbound" : v <= alpha ? " upperbound" : "");

      ss << " nodes "    << nodesSearched
         << " nps "      << nodesSearched * 1000 / elapsed;

      if (elapsed > 1000) // Earlier makes little sense
          ss << " hashfull " << TT.hashfull();

      ss << " tbhits "   << tbHits
         << " time "     << elapsed
         << " pv";

      for (Move m : rootMoves[i].pv)
          ss << " " << UCI::move(m, pos.is_chess960());
  }

  return ss.str();
}


/// RootMove::extract_ponder_from_tt() is called in case we have no ponder move
/// before exiting the search, for instance, in case we stop the search during a
/// fail high at root. We try hard to have a ponder move to return to the GUI,
/// otherwise in case of 'ponder on' we have nothing to think on.

bool RootMove::extract_ponder_from_tt(Position& pos) {

    StateInfo st;
    bool ttHit;

    assert(pv.size() == 1);

    if (!pv[0])
        return false;

    pos.do_move(pv[0], st);
    TTEntry* tte = TT.probe(pos.key(), ttHit);

    if (ttHit)
    {
        Move m = tte->move(); // Local copy to be SMP safe
        if (MoveList<LEGAL>(pos).contains(m))
            pv.push_back(m);
    }

    pos.undo_move(pv[0]);
    return pv.size() > 1;
}

void Tablebases::rank_root_moves(Position& pos, Search::RootMoves& rootMoves) {

    RootInTB = false;
    UseRule50 = bool(Options["Syzygy50MoveRule"]);
    ProbeDepth = int(Options["SyzygyProbeDepth"]) * ONE_PLY;
    Cardinality = int(Options["SyzygyProbeLimit"]);
    bool dtz_available = true;

    // Tables with fewer pieces than SyzygyProbeLimit are searched with
    // ProbeDepth == DEPTH_ZERO
    if (Cardinality > MaxCardinality)
    {
        Cardinality = MaxCardinality;
        ProbeDepth = DEPTH_ZERO;
    }

    if (Cardinality >= popcount(pos.pieces()) && !pos.can_castle(ANY_CASTLING))
    {
        // Rank moves using DTZ tables
        RootInTB = root_probe(pos, rootMoves);

        if (!RootInTB)
        {
            // DTZ tables are missing; try to rank moves using WDL tables
            dtz_available = false;
            RootInTB = root_probe_wdl(pos, rootMoves);
        }
    }

    if (RootInTB)
    {
        // Sort moves according to TB rank
        std::sort(rootMoves.begin(), rootMoves.end(),
                  [](const RootMove &a, const RootMove &b) { return a.tbRank > b.tbRank; } );

        // Probe during search only if DTZ is not available and we are winning
        if (dtz_available || rootMoves[0].tbScore <= VALUE_DRAW)
            Cardinality = 0;
    }
    else
    {
        // Assign the same rank to all moves
        for (auto& m : rootMoves)
            m.tbRank = 0;
    }
}<|MERGE_RESOLUTION|>--- conflicted
+++ resolved
@@ -767,11 +767,7 @@
         && (ss-1)->currentMove != MOVE_NULL
         && (ss-1)->statScore < 23200
         &&  eval >= beta
-<<<<<<< HEAD
-        &&  pureStaticEval >= beta - 36 * depth / ONE_PLY + 225
-=======
-        &&  ss->staticEval >= beta - int(320 * log(depth / ONE_PLY)) + 500
->>>>>>> d19e2ae7
+        &&  pureStaticEval >= beta - int(320 * log(depth / ONE_PLY)) + 500
         && !excludedMove
         &&  thisThread->selDepth + 5 > thisThread->rootDepth / ONE_PLY
         &&  pos.non_pawn_material(us) > BishopValueMg
