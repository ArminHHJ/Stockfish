--- conflicted
+++ resolved
@@ -1266,17 +1266,14 @@
           &&  tte->depth() >= depth - 3 * ONE_PLY
           &&  pos.legal(move))
       {
-<<<<<<< HEAD
+
 #ifdef Maverick  //70 - 4 * d by NKONSTANTAKIS & Stéphane Nicolet
           int d = depth / ONE_PLY;
           int margin = 2 * d + std::max(0, (70 - 4 * d)) * ttPv;
-          Value singularBeta = std::max(ttValue - margin, -VALUE_MATE);
-#else
-          Value singularBeta = std::max(ttValue - 2 * depth / ONE_PLY, -VALUE_MATE);
-#endif
-=======
+          Value singularBeta = std::max(ttValue - 2 * depth / ONE_PLY, -VALUE_MATE + 1);
+#else
           Value singularBeta = ttValue - 2 * depth / ONE_PLY;
->>>>>>> 4d0981fe
+#endif
           ss->excludedMove = move;
           value = search<NonPV>(pos, ss, singularBeta - 1, singularBeta, depth / 2, cutNode);
           ss->excludedMove = MOVE_NONE;
