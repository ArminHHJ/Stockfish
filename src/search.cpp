/*
  Stockfish, a UCI chess playing engine derived from Glaurung 2.1
  Copyright (C) 2004-2008 Tord Romstad (Glaurung author)
  Copyright (C) 2008-2015 Marco Costalba, Joona Kiiski, Tord Romstad
  Copyright (C) 2015-2018 Marco Costalba, Joona Kiiski, Gary Linscott, Tord Romstad

  Stockfish is free software: you can redistribute it and/or modify
  it under the terms of the GNU General Public License as published by
  the Free Software Foundation, either version 3 of the License, or
  (at your option) any later version.

  Stockfish is distributed in the hope that it will be useful,
  but WITHOUT ANY WARRANTY; without even the implied warranty of
  MERCHANTABILITY or FITNESS FOR A PARTICULAR PURPOSE.  See the
  GNU General Public License for more details.

  You should have received a copy of the GNU General Public License
  along with this program.  If not, see <http://www.gnu.org/licenses/>.
*/

#include <algorithm>
#include <cassert>
#include <cmath>
#include <cstring>   // For std::memset
#include <iostream>
#include <sstream>

#include "evaluate.h"
#include "misc.h"
#include "movegen.h"
#include "movepick.h"
#include "position.h"
#include "search.h"
#include "thread.h"
#include "timeman.h"
#include "tt.h"
#include "uci.h"
#include "syzygy/tbprobe.h"

namespace Search {

  LimitsType Limits;
}

namespace Tablebases {

  int Cardinality;
  bool RootInTB;
  bool UseRule50;
  Depth ProbeDepth;
}

namespace TB = Tablebases;

using std::string;
using Eval::evaluate;
using namespace Search;

namespace {

  // Different node types, used as a template parameter
  enum NodeType { NonPV, PV };

  // Sizes and phases of the skip-blocks, used for distributing search depths across the threads
  constexpr int SkipSize[]  = { 1, 1, 2, 2, 2, 2, 3, 3, 3, 3, 3, 3, 4, 4, 4, 4, 4, 4, 4, 4 };
  constexpr int SkipPhase[] = { 0, 1, 0, 1, 2, 3, 0, 1, 2, 3, 4, 5, 0, 1, 2, 3, 4, 5, 6, 7 };

  // Razor and futility margins
  constexpr int RazorMargin[] = {0, 590, 604};
  Value futility_margin(Depth d, bool improving) {
    return Value((175 - 50 * improving) * d / ONE_PLY);
  }

  // Futility and reductions lookup tables, initialized at startup
  int FutilityMoveCounts[2][16]; // [improving][depth]
  int Reductions[2][2][64][64];  // [pv][improving][depth][moveNumber]

  template <bool PvNode> Depth reduction(bool i, Depth d, int mn) {
    return Reductions[PvNode][i][std::min(d / ONE_PLY, 63)][std::min(mn, 63)] * ONE_PLY;
  }

  // History and stats update bonus, based on depth
  int stat_bonus(Depth depth) {
    int d = depth / ONE_PLY;
    return d > 17 ? 0 : 32 * d * d + 64 * d - 64;
  }

  // Skill structure is used to implement strength limit
  struct Skill {
    explicit Skill(int l) : level(l) {}
    bool enabled() const { return level < 20; }
    bool time_to_pick(Depth depth) const { return depth / ONE_PLY == 1 + level; }
    Move pick_best(size_t multiPV);

    int level;
    Move best = MOVE_NONE;
  };

  bool study = Options["Study"];

  template <NodeType NT>
  Value search(Position& pos, Stack* ss, Value alpha, Value beta, Depth depth, bool cutNode);

  template <NodeType NT>
  Value qsearch(Position& pos, Stack* ss, Value alpha, Value beta, Depth depth = DEPTH_ZERO);

  Value value_to_tt(Value v, int ply);
  Value value_from_tt(Value v, int ply);
  void update_pv(Move* pv, Move move, Move* childPv);
  void update_continuation_histories(Stack* ss, Piece pc, Square to, int bonus);
  void update_quiet_stats(const Position& pos, Stack* ss, Move move, Move* quiets, int quietsCnt, int bonus);
  void update_capture_stats(const Position& pos, Move move, Move* captures, int captureCnt, int bonus);

  inline bool gives_check(const Position& pos, Move move) {
    Color us = pos.side_to_move();
    return  type_of(move) == NORMAL && !(pos.blockers_for_king(~us) & pos.pieces(us))
          ? pos.check_squares(type_of(pos.moved_piece(move))) & to_sq(move)
          : pos.gives_check(move);
  }

  // perft() is our utility to verify move generation. All the leaf nodes up
  // to the given depth are generated and counted, and the sum is returned.
  template<bool Root>
  uint64_t perft(Position& pos, Depth depth) {

    StateInfo st;
    uint64_t cnt, nodes = 0;
    const bool leaf = (depth == 2 * ONE_PLY);

    for (const auto& m : MoveList<LEGAL>(pos))
    {
        if (Root && depth <= ONE_PLY)
            cnt = 1, nodes++;
        else
        {
            pos.do_move(m, st);
            cnt = leaf ? MoveList<LEGAL>(pos).size() : perft<false>(pos, depth - ONE_PLY);
            nodes += cnt;
            pos.undo_move(m);
        }
        if (Root)
            sync_cout << UCI::move(m, pos.is_chess960()) << ": " << cnt << sync_endl;
    }
    return nodes;
  }

} // namespace


/// Search::init() is called at startup to initialize various lookup tables

void Search::init() {

  for (int imp = 0; imp <= 1; ++imp)
      for (int d = 1; d < 64; ++d)
          for (int mc = 1; mc < 64; ++mc)
          {
              double slope = d > 2 ? 0.88 * d + 0.36 : d;
              double r = log(slope) * log(mc) / 1.95;

              Reductions[NonPV][imp][d][mc] = int(std::round(r));
              Reductions[PV][imp][d][mc] = std::max(Reductions[NonPV][imp][d][mc] - 1, 0);

              // Increase reduction for non-PV nodes when eval is not improving
              if (!imp && r > 1.0)
                Reductions[NonPV][imp][d][mc]++;
          }

  for (int d = 0; d < 16; ++d)
  {
      FutilityMoveCounts[0][d] = int(2.4 + 0.74 * pow(d, 1.78));
      FutilityMoveCounts[1][d] = int(5.0 + 1.00 * pow(d, 2.00));
  }
}


/// Search::clear() resets search state to its initial value

void Search::clear() {

  Threads.main()->wait_for_search_finished();

  Time.availableNodes = 0;
  TT.clear();
  Threads.clear();
}


/// MainThread::search() is called by the main thread when the program receives
/// the UCI 'go' command. It searches from the root position and outputs the "bestmove".

void MainThread::search() {

  if (Limits.perft)
  {
      nodes = perft<true>(rootPos, Limits.perft * ONE_PLY);
      sync_cout << "\nNodes searched: " << nodes << "\n" << sync_endl;
      return;
  }

  Color us = rootPos.side_to_move();
  Time.init(Limits, us, rootPos.game_ply());
  TT.new_search();

  if (rootMoves.empty())
  {
      rootMoves.emplace_back(MOVE_NONE);
      sync_cout << "info depth 0 score "
                << UCI::value(rootPos.checkers() ? -VALUE_MATE : VALUE_DRAW)
                << sync_endl;
  }
  else
  {
      for (Thread* th : Threads)
          if (th != this)
              th->start_searching();

      Thread::search(); // Let's start searching!
  }

  // When we reach the maximum depth, we can arrive here without a raise of
  // Threads.stop. However, if we are pondering or in an infinite search,
  // the UCI protocol states that we shouldn't print the best move before the
  // GUI sends a "stop" or "ponderhit" command. We therefore simply wait here
  // until the GUI sends one of those commands (which also raises Threads.stop).
  Threads.stopOnPonderhit = true;

  while (!Threads.stop && (Threads.ponder || Limits.infinite))
  {} // Busy wait for a stop or a ponder reset

  // Stop the threads if not already stopped (also raise the stop if
  // "ponderhit" just reset Threads.ponder).
  Threads.stop = true;

  // Wait until all threads have finished
  for (Thread* th : Threads)
      if (th != this)
          th->wait_for_search_finished();

  // When playing in 'nodes as time' mode, subtract the searched nodes from
  // the available ones before exiting.
  if (Limits.npmsec)
      Time.availableNodes += Limits.inc[us] - Threads.nodes_searched();

  // Check if there are threads with a better score than main thread
  Thread* bestThread = this;
  if (    Options["MultiPV"] == 1
      && !Limits.depth
      && !Skill(Options["Skill Level"]).enabled()
      &&  rootMoves[0].pv[0] != MOVE_NONE)
  {
      for (Thread* th : Threads)
      {
          Depth depthDiff = th->completedDepth - bestThread->completedDepth;
          Value scoreDiff = th->rootMoves[0].score - bestThread->rootMoves[0].score;

          // Select the thread with the best score, always if it is a mate
          if (    scoreDiff > 0
              && (depthDiff >= 0 || th->rootMoves[0].score >= VALUE_MATE_IN_MAX_PLY))
              bestThread = th;
      }
  }

  previousScore = bestThread->rootMoves[0].score;

  // Send again PV info if we have a new best thread
  if (bestThread != this)
      sync_cout << UCI::pv(bestThread->rootPos, bestThread->completedDepth, -VALUE_INFINITE, VALUE_INFINITE) << sync_endl;

  sync_cout << "bestmove " << UCI::move(bestThread->rootMoves[0].pv[0], rootPos.is_chess960());

  if (bestThread->rootMoves[0].pv.size() > 1 || bestThread->rootMoves[0].extract_ponder_from_tt(rootPos))
      std::cout << " ponder " << UCI::move(bestThread->rootMoves[0].pv[1], rootPos.is_chess960());

  std::cout << sync_endl;
}


/// Thread::search() is the main iterative deepening loop. It calls search()
/// repeatedly with increasing depth until the allocated thinking time has been
/// consumed, the user stops the search, or the maximum search depth is reached.

void Thread::search() {

  Stack stack[MAX_PLY+7], *ss = stack+4; // To reference from (ss-4) to (ss+2)
  Value bestValue, alpha, beta, delta;
  Move  lastBestMove = MOVE_NONE;
  Depth lastBestMoveDepth = DEPTH_ZERO;
  MainThread* mainThread = (this == Threads.main() ? Threads.main() : nullptr);
  double timeReduction = 1.0;
  Color us = rootPos.side_to_move();
  bool failedLow;

  std::memset(ss-4, 0, 7 * sizeof(Stack));
  for (int i = 4; i > 0; i--)
     (ss-i)->continuationHistory = this->continuationHistory[NO_PIECE][0].get(); // Use as sentinel

  bestValue = delta = alpha = -VALUE_INFINITE;
  beta = VALUE_INFINITE;

  if (mainThread)
      mainThread->bestMoveChanges = 0, failedLow = false;

  size_t multiPV = Options["MultiPV"];
  Skill skill(Options["Skill Level"]);

  // When playing with strength handicap enable MultiPV search that we will
  // use behind the scenes to retrieve a set of possible moves.
  if (skill.enabled())
      multiPV = std::max(multiPV, (size_t)4);

  multiPV = std::min(multiPV, rootMoves.size());

  int ct = int(Options["Contempt"]) * PawnValueEg / 100; // From centipawns

  // In analysis mode, adjust contempt in accordance with user preference
  if (Limits.infinite || Options["UCI_AnalyseMode"])
      ct =  Options["Analysis Contempt"] == "Off"  ? 0
          : Options["Analysis Contempt"] == "Both" ? ct
          : Options["Analysis Contempt"] == "White" && us == BLACK ? -ct
          : Options["Analysis Contempt"] == "Black" && us == WHITE ? -ct
          : ct;

  // In evaluate.cpp the evaluation is from the white point of view
  contempt = (us == WHITE ?  make_score(ct, ct / 2)
                          : -make_score(ct, ct / 2));

  // Iterative deepening loop until requested to stop or the target depth is reached
  while (   (rootDepth += ONE_PLY) < DEPTH_MAX
         && !Threads.stop
         && !(Limits.depth && mainThread && rootDepth / ONE_PLY > Limits.depth))
  {
      // Distribute search depths across the helper threads
      if (idx > 0)
      {
          int i = (idx - 1) % 20;
          if (((rootDepth / ONE_PLY + SkipPhase[i]) / SkipSize[i]) % 2)
              continue;  // Retry with an incremented rootDepth
      }

      // Age out PV variability metric
      if (mainThread)
          mainThread->bestMoveChanges *= 0.517, failedLow = false;

      // Save the last iteration's scores before first PV line is searched and
      // all the move scores except the (new) PV are set to -VALUE_INFINITE.
      for (RootMove& rm : rootMoves)
          rm.previousScore = rm.score;

      size_t pvFirst = 0;
      pvLast = 0;

      // MultiPV loop. We perform a full root search for each PV line
      for (pvIdx = 0; pvIdx < multiPV && !Threads.stop; ++pvIdx)
      {
          if (pvIdx == pvLast)
          {
              pvFirst = pvLast;
              for (pvLast++; pvLast < rootMoves.size(); pvLast++)
                  if (rootMoves[pvLast].tbRank != rootMoves[pvFirst].tbRank)
                      break;
          }

          // Reset UCI info selDepth for each depth and each PV line
          selDepth = 0;

          // Reset aspiration window starting size
          if (rootDepth >= 5 * ONE_PLY)
          {
              Value previousScore = rootMoves[pvIdx].previousScore;
              delta = Value(18);
              alpha = std::max(previousScore - delta,-VALUE_INFINITE);
              beta  = std::min(previousScore + delta, VALUE_INFINITE);

              // Adjust contempt based on root move's previousScore (dynamic contempt)
              int dct = ct + 88 * previousScore / (abs(previousScore) + 200);

              contempt = (us == WHITE ?  make_score(dct, dct / 2)
                                      : -make_score(dct, dct / 2));
          }

          // Start with a small aspiration window and, in the case of a fail
          // high/low, re-search with a bigger window until we don't fail
          // high/low anymore.
          while (true)
          {
              bestValue = ::search<PV>(rootPos, ss, alpha, beta, rootDepth, false);

              // Bring the best move to the front. It is critical that sorting
              // is done with a stable algorithm because all the values but the
              // first and eventually the new best one are set to -VALUE_INFINITE
              // and we want to keep the same order for all the moves except the
              // new PV that goes to the front. Note that in case of MultiPV
              // search the already searched PV lines are preserved.
              std::stable_sort(rootMoves.begin() + pvIdx, rootMoves.begin() + pvLast);

              // If search has been stopped, we break immediately. Sorting is
              // safe because RootMoves is still valid, although it refers to
              // the previous iteration.
              if (Threads.stop)
                  break;

              // When failing high/low give some update (without cluttering
              // the UI) before a re-search.
              if (   mainThread
                  && multiPV == 1
                  && (bestValue <= alpha || bestValue >= beta)
                  && Time.elapsed() > 3000)
                  sync_cout << UCI::pv(rootPos, rootDepth, alpha, beta) << sync_endl;

              // In case of failing low/high increase aspiration window and
              // re-search, otherwise exit the loop.
              if (bestValue <= alpha)
              {
                  beta = (alpha + beta) / 2;
                  alpha = std::max(bestValue - delta, -VALUE_INFINITE);

                  if (mainThread)
                  {
                      failedLow = true;
                      Threads.stopOnPonderhit = false;
                  }
              }
              else if (bestValue >= beta)
                  beta = std::min(bestValue + delta, VALUE_INFINITE);
              else
                  break;

              delta += delta / 4 + 5;

              assert(alpha >= -VALUE_INFINITE && beta <= VALUE_INFINITE);
          }

          // Sort the PV lines searched so far and update the GUI
          std::stable_sort(rootMoves.begin() + pvFirst, rootMoves.begin() + pvIdx + 1);

          if (    mainThread
              && (Threads.stop || pvIdx + 1 == multiPV || Time.elapsed() > 3000))
              sync_cout << UCI::pv(rootPos, rootDepth, alpha, beta) << sync_endl;
      }

      if (!Threads.stop)
          completedDepth = rootDepth;

      if (rootMoves[0].pv[0] != lastBestMove) {
         lastBestMove = rootMoves[0].pv[0];
         lastBestMoveDepth = rootDepth;
      }

      // Have we found a "mate in x"?
      if (   Limits.mate
          && bestValue >= VALUE_MATE_IN_MAX_PLY
          && VALUE_MATE - bestValue <= 2 * Limits.mate)
          Threads.stop = true;

      if (!mainThread)
          continue;

      // If skill level is enabled and time is up, pick a sub-optimal best move
      if (skill.enabled() && skill.time_to_pick(rootDepth))
          skill.pick_best(multiPV);

      // Do we have time for the next iteration? Can we stop searching now?
      if (    Limits.use_time_management()
          && !Threads.stop
          && !Threads.stopOnPonderhit)
          {
              const int F[] = { failedLow,
                                bestValue - mainThread->previousScore };

              int improvingFactor = std::max(246, std::min(832, 306 + 119 * F[0] - 6 * F[1]));

              // If the bestMove is stable over several iterations, reduce time accordingly
              timeReduction = 1.0;
              for (int i : {3, 4, 5})
                  if (lastBestMoveDepth * i < completedDepth)
                     timeReduction *= 1.25;

              // Use part of the gained time from a previous stable move for the current move
              double bestMoveInstability = 1.0 + mainThread->bestMoveChanges;
              bestMoveInstability *= std::pow(mainThread->previousTimeReduction, 0.528) / timeReduction;

              // Stop the search if we have only one legal move, or if available time elapsed
              if (   rootMoves.size() == 1
                  || Time.elapsed() > Time.optimum() * bestMoveInstability * improvingFactor / 581)
              {
                  // If we are allowed to ponder do not stop the search now but
                  // keep pondering until the GUI sends "ponderhit" or "stop".
                  if (Threads.ponder)
                      Threads.stopOnPonderhit = true;
                  else
                      Threads.stop = true;
              }
          }
  }

  if (!mainThread)
      return;

  mainThread->previousTimeReduction = timeReduction;

  // If skill level is enabled, swap best PV line with the sub-optimal one
  if (skill.enabled())
      std::swap(rootMoves[0], *std::find(rootMoves.begin(), rootMoves.end(),
                skill.best ? skill.best : skill.pick_best(multiPV)));
}


namespace {

  // search<>() is the main search function for both PV and non-PV nodes

  template <NodeType NT>
  Value search(Position& pos, Stack* ss, Value alpha, Value beta, Depth depth, bool cutNode) {

    constexpr bool PvNode = NT == PV;
    const bool rootNode = PvNode && ss->ply == 0;

    // Check if we have an upcoming move which draws by repetition, or
    // if the opponent had an alternative move earlier to this position.
    if (   pos.rule50_count() >= 3
        && alpha < VALUE_DRAW
        && !rootNode
        && pos.has_game_cycle(ss->ply))
    {
        alpha = VALUE_DRAW;
        if (alpha >= beta)
            return alpha;
    }

    // Dive into quiescence search when the depth reaches zero
    if (depth < ONE_PLY)
        return qsearch<NT>(pos, ss, alpha, beta);

    assert(-VALUE_INFINITE <= alpha && alpha < beta && beta <= VALUE_INFINITE);
    assert(PvNode || (alpha == beta - 1));
    assert(DEPTH_ZERO < depth && depth < DEPTH_MAX);
    assert(!(PvNode && cutNode));
    assert(depth / ONE_PLY * ONE_PLY == depth);

    Move pv[MAX_PLY+1], capturesSearched[32], quietsSearched[64];
    StateInfo st;
    TTEntry* tte;
    Key posKey;
    Move ttMove, move, excludedMove, bestMove;
    Depth extension, newDepth;
    Value bestValue, value, ttValue, eval, maxValue;
    bool ttHit, inCheck, givesCheck, improving;
    bool captureOrPromotion, doFullDepthSearch, moveCountPruning, skipQuiets, ttCapture, pvExact;
    Piece movedPiece;
    int moveCount, captureCount, quietCount;

    // Step 1. Initialize node
    Thread* thisThread = pos.this_thread();
    inCheck = pos.checkers();
    Color us = pos.side_to_move();
    moveCount = captureCount = quietCount = ss->moveCount = 0;
    bestValue = -VALUE_INFINITE;
    maxValue = VALUE_INFINITE;

    // Check for the available remaining time
    if (thisThread == Threads.main())
        static_cast<MainThread*>(thisThread)->check_time();

    // Used to send selDepth info to GUI (selDepth counts from 1, ply from 0)
    if (PvNode && thisThread->selDepth < ss->ply + 1)
        thisThread->selDepth = ss->ply + 1;

    if (!rootNode)
    {
        // Step 2. Check for aborted search and immediate draw
        if (   Threads.stop.load(std::memory_order_relaxed)
            || pos.is_draw(ss->ply)
            || ss->ply >= MAX_PLY)
            return (ss->ply >= MAX_PLY && !inCheck) ? evaluate(pos) : VALUE_DRAW;

        // Step 3. Mate distance pruning. Even if we mate at the next move our score
        // would be at best mate_in(ss->ply+1), but if alpha is already bigger because
        // a shorter mate was found upward in the tree then there is no need to search
        // because we will never beat the current alpha. Same logic but with reversed
        // signs applies also in the opposite condition of being mated instead of giving
        // mate. In this case return a fail-high score.
        alpha = std::max(mated_in(ss->ply), alpha);
        beta = std::min(mate_in(ss->ply+1), beta);
        if (alpha >= beta)
            return alpha;
    }

    assert(0 <= ss->ply && ss->ply < MAX_PLY);

    (ss+1)->ply = ss->ply + 1;
    ss->currentMove = (ss+1)->excludedMove = bestMove = MOVE_NONE;
    ss->continuationHistory = thisThread->continuationHistory[NO_PIECE][0].get();
    (ss+2)->killers[0] = (ss+2)->killers[1] = MOVE_NONE;
    Square prevSq = to_sq((ss-1)->currentMove);

    // Initialize statScore to zero for the grandchildren of the current position.
    // So statScore is shared between all grandchildren and only the first grandchild
    // starts with statScore = 0. Later grandchildren start with the last calculated
    // statScore of the previous grandchild. This influences the reduction rules in
    // LMR which are based on the statScore of parent position.
    (ss+2)->statScore = 0;

    // Step 4. Transposition table lookup. We don't want the score of a partial
    // search to overwrite a previous full search TT value, so we use a different
    // position key in case of an excluded move.
    excludedMove = ss->excludedMove;
    posKey = pos.key() ^ Key(excludedMove << 16); // Isn't a very good hash
    tte = TT.probe(posKey, ttHit);
    ttValue = ttHit ? value_from_tt(tte->value(), ss->ply) : VALUE_NONE;
    ttMove =  rootNode ? thisThread->rootMoves[thisThread->pvIdx].pv[0]
            : ttHit    ? tte->move() : MOVE_NONE;

    // At non-PV nodes we check for an early TT cutoff
    if (  !PvNode
        && ttHit
        && tte->depth() >= depth
        && ttValue != VALUE_NONE // Possible in case of TT access race
        && (ttValue >= beta ? (tte->bound() & BOUND_LOWER)
                            : (tte->bound() & BOUND_UPPER)))
    {
        // If ttMove is quiet, update move sorting heuristics on TT hit
        if (ttMove)
        {
            if (ttValue >= beta)
            {
                if (!pos.capture_or_promotion(ttMove))
                    update_quiet_stats(pos, ss, ttMove, nullptr, 0, stat_bonus(depth));

                // Extra penalty for a quiet TT move in previous ply when it gets refuted
                if ((ss-1)->moveCount == 1 && !pos.captured_piece())
                    update_continuation_histories(ss-1, pos.piece_on(prevSq), prevSq, -stat_bonus(depth + ONE_PLY));
            }
            // Penalty for a quiet ttMove that fails low
            else if (!pos.capture_or_promotion(ttMove))
            {
                int penalty = -stat_bonus(depth);
                thisThread->mainHistory[us][from_to(ttMove)] << penalty;
                update_continuation_histories(ss, pos.moved_piece(ttMove), to_sq(ttMove), penalty);
            }
        }
        return ttValue;
    }

    // Step 5. Tablebases probe
    if (!rootNode && TB::Cardinality)
    {
        int piecesCount = pos.count<ALL_PIECES>();

        if (    piecesCount <= TB::Cardinality
            && (piecesCount <  TB::Cardinality || depth >= TB::ProbeDepth)
            &&  pos.rule50_count() == 0
            && !pos.can_castle(ANY_CASTLING))
        {
            TB::ProbeState err;
            TB::WDLScore wdl = Tablebases::probe_wdl(pos, &err);

            if (err != TB::ProbeState::FAIL)
            {
                thisThread->tbHits.fetch_add(1, std::memory_order_relaxed);

                int drawScore = TB::UseRule50 ? 1 : 0;

                value =  wdl < -drawScore ? -VALUE_MATE + MAX_PLY + ss->ply + 1
                       : wdl >  drawScore ?  VALUE_MATE - MAX_PLY - ss->ply - 1
                                          :  VALUE_DRAW + 2 * wdl * drawScore;

                Bound b =  wdl < -drawScore ? BOUND_UPPER
                         : wdl >  drawScore ? BOUND_LOWER : BOUND_EXACT;

                if (    b == BOUND_EXACT
                    || (b == BOUND_LOWER ? value >= beta : value <= alpha))
                {
                    tte->save(posKey, value_to_tt(value, ss->ply), b,
                              std::min(DEPTH_MAX - ONE_PLY, depth + 6 * ONE_PLY),
                              MOVE_NONE, VALUE_NONE);

                    return value;
                }

                if (PvNode)
                {
                    if (b == BOUND_LOWER)
                        bestValue = value, alpha = std::max(alpha, bestValue);
                    else
                        maxValue = value;
                }
            }
        }
    }

    // Step 6. Static evaluation of the position
    if (inCheck)
    {
        ss->staticEval = eval = VALUE_NONE;
        improving = false;
        goto moves_loop;  // Skip early pruning when in check
    }
    else if (ttHit)
    {
        // Never assume anything on values stored in TT
        if ((ss->staticEval = eval = tte->eval()) == VALUE_NONE)
            eval = ss->staticEval = evaluate(pos);

        // Can ttValue be used as a better position evaluation?
        if (    ttValue != VALUE_NONE
            && (tte->bound() & (ttValue > eval ? BOUND_LOWER : BOUND_UPPER)))
            eval = ttValue;
    }
    else
    {
        ss->staticEval = eval =
        (ss-1)->currentMove != MOVE_NULL ? evaluate(pos)
                                         : -(ss-1)->staticEval + 2 * Eval::Tempo;

        tte->save(posKey, VALUE_NONE, BOUND_NONE, DEPTH_NONE, MOVE_NONE,
                  ss->staticEval);
    }

    // Step 7. Razoring (skipped when in check)
    if (   !PvNode
        &&  depth < 3 * ONE_PLY
        &&  ttMove == MOVE_NONE
        &&  eval <= alpha - RazorMargin[depth / ONE_PLY]
        &&  abs(eval) < 2 * VALUE_KNOWN_WIN)
    {
        Value ralpha = alpha - (depth >= 2 * ONE_PLY) * RazorMargin[depth / ONE_PLY];
        Value v = qsearch<NonPV>(pos, ss, ralpha, ralpha+1);
        if (depth < 2 * ONE_PLY || v <= ralpha)
            return v;
    }

    improving =   ss->staticEval >= (ss-2)->staticEval
               || (ss-2)->staticEval == VALUE_NONE;

    // Step 8. Futility pruning: child node (skipped when in check)
    if (   !PvNode
        &&  depth < 7 * ONE_PLY
        &&  eval - futility_margin(depth, improving) >= beta
        &&  eval < VALUE_KNOWN_WIN  // Do not return unproven wins
        &&  pos.non_pawn_material(~pos.side_to_move()))
        return eval;

    // Step 9. Null move search with verification search (~40 Elo)
    if (   !PvNode
        && (ss-1)->currentMove != MOVE_NULL
        && (ss-1)->statScore < 22500
        &&  eval >= beta
        &&  ss->staticEval >= beta - 36 * depth / ONE_PLY + 225
        && !excludedMove
        &&  pos.non_pawn_material(us)
        && (ss->ply >= thisThread->nmpMinPly || us != thisThread->nmpColor)
        &&  abs(eval) < 2 * VALUE_KNOWN_WIN
        &&  pos.non_pawn_material(~us)
        && !(depth > 4 * ONE_PLY && (MoveList<LEGAL, KING>(pos).size() < 1 || MoveList<LEGAL>(pos).size() < 6)))
    {
        assert(eval - beta >= 0);

        // Null move dynamic reduction based on depth and value
        Depth R = ((823 + 67 * depth / ONE_PLY) / 256 + std::min((eval - beta) / PawnValueMg, 3)) * ONE_PLY;

        ss->currentMove = MOVE_NULL;
        ss->continuationHistory = thisThread->continuationHistory[NO_PIECE][0].get();

        pos.do_null_move(st);

        Value nullValue = -search<NonPV>(pos, ss+1, -beta, -beta+1, depth-R, !cutNode);

        pos.undo_null_move();

        if (nullValue >= beta)
        {
            // Do not return unproven mate scores
            if (nullValue >= VALUE_MATE_IN_MAX_PLY)
                nullValue = beta;

            if (thisThread->nmpMinPly || (abs(beta) < VALUE_KNOWN_WIN && depth < 12 * ONE_PLY))
                return nullValue;

            assert(!thisThread->nmpMinPly); // Recursive verification is not allowed

            // Do verification search at high depths, with null move pruning disabled
            // for us, until ply exceeds nmpMinPly.
            thisThread->nmpMinPly = ss->ply + 3 * (depth-R) / 4;
            thisThread->nmpColor = us;

            Value v = search<NonPV>(pos, ss, beta-1, beta, depth-R, false);

            thisThread->nmpMinPly = 0;

            if (v >= beta)
                return nullValue;
        }
    }

    // Step 10. ProbCut (~10 Elo)
    // If we have a good enough capture and a reduced search returns a value
    // much above beta, we can (almost) safely prune the previous move.
    if (   !PvNode
        &&  depth >= 5 * ONE_PLY
        &&  ss->ply % 2 == 1
        &&  abs(beta) < VALUE_MATE_IN_MAX_PLY
        &&  abs(eval) < 2 * VALUE_KNOWN_WIN)
    {
        Value rbeta = std::min(beta + 216 - 48 * improving, VALUE_INFINITE);
        MovePicker mp(pos, ttMove, rbeta - ss->staticEval, &thisThread->captureHistory);
        int probCutCount = 0;

        while (  (move = mp.next_move()) != MOVE_NONE
               && probCutCount < 3)
            if (pos.legal(move))
            {
                probCutCount++;

                ss->currentMove = move;
                ss->continuationHistory = thisThread->continuationHistory[pos.moved_piece(move)][to_sq(move)].get();

                assert(depth >= 5 * ONE_PLY);

                pos.do_move(move, st);

                // Perform a preliminary qsearch to verify that the move holds
                value = -qsearch<NonPV>(pos, ss+1, -rbeta, -rbeta+1);

                // If the qsearch held perform the regular search
                if (value >= rbeta)
                    value = -search<NonPV>(pos, ss+1, -rbeta, -rbeta+1, depth - 4 * ONE_PLY, !cutNode);

                pos.undo_move(move);

                if (value >= rbeta)
                    return value;
            }
    }

    // Step 11. Internal iterative deepening (~2 Elo)
    if (    depth >= 8 * ONE_PLY
        && !ttMove)
    {
        search<NT>(pos, ss, alpha, beta, depth - 7 * ONE_PLY, cutNode);

        tte = TT.probe(posKey, ttHit);
        ttValue = ttHit ? value_from_tt(tte->value(), ss->ply) : VALUE_NONE;
        ttMove = ttHit ? tte->move() : MOVE_NONE;
    }

moves_loop: // When in check, search starts from here

    const PieceToHistory* contHist[] = { (ss-1)->continuationHistory, (ss-2)->continuationHistory, nullptr, (ss-4)->continuationHistory };
    Move countermove = thisThread->counterMoves[pos.piece_on(prevSq)][prevSq];

    MovePicker mp(pos, ttMove, depth, &thisThread->mainHistory,
                                      &thisThread->captureHistory,
                                      contHist,
                                      countermove,
                                      ss->killers);
    value = bestValue; // Workaround a bogus 'uninitialized' warning under gcc

    skipQuiets = false;
    ttCapture = false;
    pvExact = PvNode && ttHit && tte->bound() == BOUND_EXACT;

    // Step 12. Loop through all pseudo-legal moves until no moves remain
    // or a beta cutoff occurs.
    while ((move = mp.next_move(skipQuiets)) != MOVE_NONE)
    {
      assert(is_ok(move));

      if (move == excludedMove)
          continue;

      // At root obey the "searchmoves" option and skip moves not listed in Root
      // Move List. As a consequence any illegal move is also skipped. In MultiPV
      // mode we also skip PV moves which have been already searched and those
      // of lower "TB rank" if we are in a TB root position.
      if (rootNode && !std::count(thisThread->rootMoves.begin() + thisThread->pvIdx,
                                  thisThread->rootMoves.begin() + thisThread->pvLast, move))
          continue;

      ss->moveCount = ++moveCount;

      if (rootNode && thisThread == Threads.main() && Time.elapsed() > 3000)
          sync_cout << "info depth " << depth / ONE_PLY
                    << " currmove " << UCI::move(move, pos.is_chess960())
                    << " currmovenumber " << moveCount + thisThread->pvIdx << sync_endl;
      if (PvNode)
          (ss+1)->pv = nullptr;

      extension = DEPTH_ZERO;
      captureOrPromotion = pos.capture_or_promotion(move);
      movedPiece = pos.moved_piece(move);
      givesCheck = gives_check(pos, move);

      moveCountPruning =   depth < 16 * ONE_PLY
                        && moveCount >= FutilityMoveCounts[improving][depth / ONE_PLY];

      // Step 13. Extensions (~70 Elo)

      // Singular extension search (~60 Elo). If all moves but one fail low on a
      // search of (alpha-s, beta-s), and just one fails high on (alpha, beta),
      // then that move is singular and should be extended. To verify this we do
      // a reduced search on on all the other moves but the ttMove and if the
      // result is lower than ttValue minus a margin then we will extend the ttMove.
      if (    depth >= 8 * ONE_PLY
          &&  move == ttMove
          && !rootNode
          && !excludedMove // Recursive singular search is not allowed
          &&  ttValue != VALUE_NONE
          && (tte->bound() & BOUND_LOWER)
          &&  tte->depth() >= depth - 3 * ONE_PLY
          &&  pos.legal(move))
      {
          Value rBeta = std::max(ttValue - 2 * depth / ONE_PLY, -VALUE_MATE);
          ss->excludedMove = move;
          value = search<NonPV>(pos, ss, rBeta - 1, rBeta, depth / 2, cutNode);
          ss->excludedMove = MOVE_NONE;

          if (value < rBeta)
              extension = ONE_PLY;
      }
      else if (    givesCheck // Check extension (~2 Elo)
               && !moveCountPruning
               &&  pos.see_ge(move))
          extension = ONE_PLY;

      // Calculate new depth for this move
      newDepth = depth - ONE_PLY + extension;

      // Step 14. Pruning at shallow depth
      if (  !PvNode
          && pos.non_pawn_material(us)
          && bestValue > VALUE_MATED_IN_MAX_PLY)
      {
          if (   !captureOrPromotion
              && !givesCheck
              && (!pos.advanced_pawn_push(move) || pos.non_pawn_material() >= Value(5000)))
          {
              // Move count based pruning (~30 Elo)
              if (moveCountPruning)
              {
                  skipQuiets = true;
                  continue;
              }

              // Reduced depth of the next LMR search
              int lmrDepth = std::max(newDepth - reduction<PvNode>(improving, depth, moveCount), DEPTH_ZERO) / ONE_PLY;

              // Countermoves based pruning (~20 Elo)
              if (   lmrDepth < 3
                  && (*contHist[0])[movedPiece][to_sq(move)] < CounterMovePruneThreshold
                  && (*contHist[1])[movedPiece][to_sq(move)] < CounterMovePruneThreshold)
                  continue;

              // Futility pruning: parent node (~2 Elo)
              if (   lmrDepth < 7
                  && !inCheck
                  && ss->staticEval + 256 + 200 * lmrDepth <= alpha)
                  continue;

              // Prune moves with negative SEE (~10 Elo)
              if (!pos.see_ge(move, Value(-29 * lmrDepth * lmrDepth)))
                  continue;
          }
          else if (   !extension // (~20 Elo)
                   && !pos.see_ge(move, -PawnValueEg * (depth / ONE_PLY)))
                  continue;
      }

      // Speculative prefetch as early as possible
      prefetch(TT.first_entry(pos.key_after(move)));

      // Check for legality just before making the move
      if (!rootNode && !pos.legal(move))
      {
          ss->moveCount = --moveCount;
          continue;
      }

      if (move == ttMove && captureOrPromotion)
          ttCapture = true;

      // Update the current move (this must be done after singular extension search)
      ss->currentMove = move;
      ss->continuationHistory = thisThread->continuationHistory[movedPiece][to_sq(move)].get();

      // Step 15. Make the move
      pos.do_move(move, st, givesCheck);

      // Step 16. Reduced depth search (LMR). If the move fails high it will be
      // re-searched at full depth.
      if (    depth >= 3 * ONE_PLY
          &&  moveCount > 1
          && (!captureOrPromotion || moveCountPruning)
          &&  thisThread->selDepth > depth / ONE_PLY
          && !(depth >= 16 * ONE_PLY && ss->ply <= 3 * ONE_PLY))
      {
          Depth r = reduction<PvNode>(improving, depth, moveCount);

          if (captureOrPromotion) // (~5 Elo)
          {
              // Decrease reduction by comparing opponent's stat score
              if ((ss-1)->statScore < 0)
                  r -= ONE_PLY;
          }
          else
          {
              // Decrease reduction if opponent's move count is high (~5 Elo)
              if ((ss-1)->moveCount > 15)
                  r -= ONE_PLY;

              // Decrease reduction for exact PV nodes (~0 Elo)
              if (pvExact)
                  r -= ONE_PLY;

              // Increase reduction if ttMove is a capture (~0 Elo)
              if (ttCapture)
                  r += ONE_PLY;

              // Increase reduction for cut nodes (~5 Elo)
              if (cutNode)
                  r += 2 * ONE_PLY;

              // Decrease reduction for moves that escape a capture. Filter out
              // castling moves, because they are coded as "king captures rook" and
              // hence break make_move(). (~5 Elo)
              else if (    type_of(move) == NORMAL
                       && !pos.see_ge(make_move(to_sq(move), from_sq(move))))
                  r -= 2 * ONE_PLY;

              ss->statScore =  thisThread->mainHistory[us][from_to(move)]
                             + (*contHist[0])[movedPiece][to_sq(move)]
                             + (*contHist[1])[movedPiece][to_sq(move)]
                             + (*contHist[3])[movedPiece][to_sq(move)]
                             - 4000;

              // Decrease/increase reduction by comparing opponent's stat score (~10 Elo)
              if (ss->statScore >= 0 && (ss-1)->statScore < 0)
                  r -= ONE_PLY;

              else if ((ss-1)->statScore >= 0 && ss->statScore < 0)
                  r += ONE_PLY;

              // Decrease/increase reduction for moves with a good/bad history (~30 Elo)
              r -= ss->statScore / 20000 * ONE_PLY;
          }

<<<<<<< HEAD
          Depth d = std::max(newDepth - std::max(r, DEPTH_ZERO), ONE_PLY);
=======
          if (study && ss->ply < depth / 2 - ONE_PLY)
              r = DEPTH_ZERO;

          Depth d = std::max(newDepth - r, ONE_PLY);
>>>>>>> 2a9ef3fe

          value = -search<NonPV>(pos, ss+1, -(alpha+1), -alpha, d, true);

          doFullDepthSearch = (value > alpha && d != newDepth);
      }
      else
          doFullDepthSearch = !PvNode || moveCount > 1;

      // Step 17. Full depth search when LMR is skipped or fails high
      if (doFullDepthSearch)
          value = -search<NonPV>(pos, ss+1, -(alpha+1), -alpha, newDepth, !cutNode);

      // For PV nodes only, do a full PV search on the first move or after a fail
      // high (in the latter case search only if value < beta), otherwise let the
      // parent node fail low with value <= alpha and try another move.
      if (PvNode && (moveCount == 1 || (value > alpha && (rootNode || value < beta))))
      {
          (ss+1)->pv = pv;
          (ss+1)->pv[0] = MOVE_NONE;

          value = -search<PV>(pos, ss+1, -beta, -alpha, newDepth, false);
      }

      // Step 18. Undo move
      pos.undo_move(move);

      assert(value > -VALUE_INFINITE && value < VALUE_INFINITE);

      // Step 19. Check for a new best move
      // Finished searching the move. If a stop occurred, the return value of
      // the search cannot be trusted, and we return immediately without
      // updating best move, PV and TT.
      if (Threads.stop.load(std::memory_order_relaxed))
          return VALUE_ZERO;

      if (rootNode)
      {
          RootMove& rm = *std::find(thisThread->rootMoves.begin(),
                                    thisThread->rootMoves.end(), move);

          // PV move or new best move?
          if (moveCount == 1 || value > alpha)
          {
              rm.score = value;
              rm.selDepth = thisThread->selDepth;
              rm.pv.resize(1);

              assert((ss+1)->pv);

              for (Move* m = (ss+1)->pv; *m != MOVE_NONE; ++m)
                  rm.pv.push_back(*m);

              // We record how often the best move has been changed in each
              // iteration. This information is used for time management: When
              // the best move changes frequently, we allocate some more time.
              if (moveCount > 1 && thisThread == Threads.main())
                  ++static_cast<MainThread*>(thisThread)->bestMoveChanges;
          }
          else
              // All other moves but the PV are set to the lowest value: this
              // is not a problem when sorting because the sort is stable and the
              // move position in the list is preserved - just the PV is pushed up.
              rm.score = -VALUE_INFINITE;
      }

      if (value > bestValue)
      {
          bestValue = value;

          if (value > alpha)
          {
              bestMove = move;

              if (PvNode && !rootNode) // Update pv even in fail-high case
                  update_pv(ss->pv, move, (ss+1)->pv);

              if (PvNode && value < beta) // Update alpha! Always alpha < beta
                  alpha = value;
              else
              {
                  assert(value >= beta); // Fail high
                  ss->statScore = 0;
                  break;
              }
          }
      }

      if (move != bestMove)
      {
          if (captureOrPromotion && captureCount < 32)
              capturesSearched[captureCount++] = move;

          else if (!captureOrPromotion && quietCount < 64)
              quietsSearched[quietCount++] = move;
      }
    }

    // The following condition would detect a stop only after move loop has been
    // completed. But in this case bestValue is valid because we have fully
    // searched our subtree, and we can anyhow save the result in TT.
    /*
       if (Threads.stop)
        return VALUE_DRAW;
    */

    // Step 20. Check for mate and stalemate
    // All legal moves have been searched and if there are no legal moves, it
    // must be a mate or a stalemate. If we are in a singular extension search then
    // return a fail low score.

    assert(moveCount || !inCheck || excludedMove || !MoveList<LEGAL>(pos).size());

    if (!moveCount)
        bestValue = excludedMove ? alpha
                   :     inCheck ? mated_in(ss->ply) : VALUE_DRAW;
    else if (bestMove)
    {
        // Quiet best move: update move sorting heuristics
        if (!pos.capture_or_promotion(bestMove))
            update_quiet_stats(pos, ss, bestMove, quietsSearched, quietCount,
                               stat_bonus(depth + (bestValue > beta + PawnValueMg ? ONE_PLY : DEPTH_ZERO)));

        update_capture_stats(pos, bestMove, capturesSearched, captureCount, stat_bonus(depth + ONE_PLY));

        // Extra penalty for a quiet TT move in previous ply when it gets refuted
        if ((ss-1)->moveCount == 1 && !pos.captured_piece())
            update_continuation_histories(ss-1, pos.piece_on(prevSq), prevSq, -stat_bonus(depth + ONE_PLY));
    }
    // Bonus for prior countermove that caused the fail low
    else if (   (depth >= 3 * ONE_PLY || PvNode)
             && !pos.captured_piece()
             && is_ok((ss-1)->currentMove))
        update_continuation_histories(ss-1, pos.piece_on(prevSq), prevSq, stat_bonus(depth));

    if (PvNode)
        bestValue = std::min(bestValue, maxValue);

    if (!excludedMove)
        tte->save(posKey, value_to_tt(bestValue, ss->ply),
                  bestValue >= beta ? BOUND_LOWER :
                  PvNode && bestMove ? BOUND_EXACT : BOUND_UPPER,
                  depth, bestMove, ss->staticEval);

    assert(bestValue > -VALUE_INFINITE && bestValue < VALUE_INFINITE);

    return bestValue;
  }


  // qsearch() is the quiescence search function, which is called by the main
  // search function with depth zero, or recursively with depth less than ONE_PLY.
  template <NodeType NT>
  Value qsearch(Position& pos, Stack* ss, Value alpha, Value beta, Depth depth) {

    constexpr bool PvNode = NT == PV;

    assert(alpha >= -VALUE_INFINITE && alpha < beta && beta <= VALUE_INFINITE);
    assert(PvNode || (alpha == beta - 1));
    assert(depth <= DEPTH_ZERO);
    assert(depth / ONE_PLY * ONE_PLY == depth);

    Move pv[MAX_PLY+1];
    StateInfo st;
    TTEntry* tte;
    Key posKey;
    Move ttMove, move, bestMove;
    Depth ttDepth;
    Value bestValue, value, ttValue, futilityValue, futilityBase, oldAlpha;
    bool ttHit, inCheck, givesCheck, evasionPrunable;
    int moveCount;

    if (PvNode)
    {
        oldAlpha = alpha; // To flag BOUND_EXACT when eval above alpha and no available moves
        (ss+1)->pv = pv;
        ss->pv[0] = MOVE_NONE;
    }

    Thread* thisThread = pos.this_thread();
    (ss+1)->ply = ss->ply + 1;
    ss->currentMove = bestMove = MOVE_NONE;
    ss->continuationHistory = thisThread->continuationHistory[NO_PIECE][0].get();
    inCheck = pos.checkers();
    moveCount = 0;

    // Check for an immediate draw or maximum ply reached
    if (   pos.is_draw(ss->ply)
        || ss->ply >= MAX_PLY)
        return (ss->ply >= MAX_PLY && !inCheck) ? evaluate(pos) : VALUE_DRAW;

    assert(0 <= ss->ply && ss->ply < MAX_PLY);

    // Decide whether or not to include checks: this fixes also the type of
    // TT entry depth that we are going to use. Note that in qsearch we use
    // only two types of depth in TT: DEPTH_QS_CHECKS or DEPTH_QS_NO_CHECKS.
    ttDepth = inCheck || depth >= DEPTH_QS_CHECKS ? DEPTH_QS_CHECKS
                                                  : DEPTH_QS_NO_CHECKS;
    // Transposition table lookup
    posKey = pos.key();
    tte = TT.probe(posKey, ttHit);
    ttValue = ttHit ? value_from_tt(tte->value(), ss->ply) : VALUE_NONE;
    ttMove = ttHit ? tte->move() : MOVE_NONE;

    if (  !PvNode
        && ttHit
        && tte->depth() >= ttDepth
        && ttValue != VALUE_NONE // Only in case of TT access race
        && (ttValue >= beta ? (tte->bound() & BOUND_LOWER)
                            : (tte->bound() & BOUND_UPPER)))
        return ttValue;

    // Evaluate the position statically
    if (inCheck)
    {
        ss->staticEval = VALUE_NONE;
        bestValue = futilityBase = -VALUE_INFINITE;
    }
    else
    {
        if (ttHit)
        {
            // Never assume anything on values stored in TT
            if ((ss->staticEval = bestValue = tte->eval()) == VALUE_NONE)
                ss->staticEval = bestValue = evaluate(pos);

            // Can ttValue be used as a better position evaluation?
            if (    ttValue != VALUE_NONE
                && (tte->bound() & (ttValue > bestValue ? BOUND_LOWER : BOUND_UPPER)))
                bestValue = ttValue;
        }
        else
            ss->staticEval = bestValue =
            (ss-1)->currentMove != MOVE_NULL ? evaluate(pos)
                                             : -(ss-1)->staticEval + 2 * Eval::Tempo;

        // Stand pat. Return immediately if static value is at least beta
        if (bestValue >= beta)
        {
            if (!ttHit)
                tte->save(posKey, value_to_tt(bestValue, ss->ply), BOUND_LOWER,
                          DEPTH_NONE, MOVE_NONE, ss->staticEval);

            return bestValue;
        }

        if (PvNode && bestValue > alpha)
            alpha = bestValue;

        futilityBase = bestValue + 128;
    }

    const PieceToHistory* contHist[] = { (ss-1)->continuationHistory, (ss-2)->continuationHistory, nullptr, (ss-4)->continuationHistory };

    // Initialize a MovePicker object for the current position, and prepare
    // to search the moves. Because the depth is <= 0 here, only captures,
    // queen promotions and checks (only if depth >= DEPTH_QS_CHECKS) will
    // be generated.
    MovePicker mp(pos, ttMove, depth, &thisThread->mainHistory,
                                      &thisThread->captureHistory,
                                      contHist,
                                      to_sq((ss-1)->currentMove));

    // Loop through the moves until no moves remain or a beta cutoff occurs
    while ((move = mp.next_move()) != MOVE_NONE)
    {
      assert(is_ok(move));

      givesCheck = gives_check(pos, move);

      moveCount++;

      // Futility pruning
      if (   !inCheck
          && !givesCheck
          &&  futilityBase > -VALUE_KNOWN_WIN
          && !pos.advanced_pawn_push(move))
      {
          assert(type_of(move) != ENPASSANT); // Due to !pos.advanced_pawn_push

          futilityValue = futilityBase + PieceValue[EG][pos.piece_on(to_sq(move))];

          if (futilityValue <= alpha)
          {
              bestValue = std::max(bestValue, futilityValue);
              continue;
          }

          if (futilityBase <= alpha && !pos.see_ge(move, VALUE_ZERO + 1))
          {
              bestValue = std::max(bestValue, futilityBase);
              continue;
          }
      }

      // Detect non-capture evasions that are candidates to be pruned
      evasionPrunable =    inCheck
                       &&  (depth != DEPTH_ZERO || moveCount > 2)
                       &&  bestValue > VALUE_MATED_IN_MAX_PLY
                       && !pos.capture(move);

      // Don't search moves with negative SEE values
      if (  (!inCheck || evasionPrunable)
          && !pos.see_ge(move))
          continue;

      // Speculative prefetch as early as possible
      prefetch(TT.first_entry(pos.key_after(move)));

      // Check for legality just before making the move
      if (!pos.legal(move))
      {
          moveCount--;
          continue;
      }

      ss->currentMove = move;
      ss->continuationHistory = thisThread->continuationHistory[pos.moved_piece(move)][to_sq(move)].get();

      // Make and search the move
      pos.do_move(move, st, givesCheck);
      value = -qsearch<NT>(pos, ss+1, -beta, -alpha, depth - ONE_PLY);
      pos.undo_move(move);

      assert(value > -VALUE_INFINITE && value < VALUE_INFINITE);

      // Check for a new best move
      if (value > bestValue)
      {
          bestValue = value;

          if (value > alpha)
          {
              if (PvNode) // Update pv even in fail-high case
                  update_pv(ss->pv, move, (ss+1)->pv);

              if (PvNode && value < beta) // Update alpha here!
              {
                  alpha = value;
                  bestMove = move;
              }
              else // Fail high
              {
                  tte->save(posKey, value_to_tt(value, ss->ply), BOUND_LOWER,
                            ttDepth, move, ss->staticEval);

                  return value;
              }
          }
       }
    }

    // All legal moves have been searched. A special case: If we're in check
    // and no legal moves were found, it is checkmate.
    if (inCheck && bestValue == -VALUE_INFINITE)
        return mated_in(ss->ply); // Plies to mate from the root

    tte->save(posKey, value_to_tt(bestValue, ss->ply),
              PvNode && bestValue > oldAlpha ? BOUND_EXACT : BOUND_UPPER,
              ttDepth, bestMove, ss->staticEval);

    assert(bestValue > -VALUE_INFINITE && bestValue < VALUE_INFINITE);

    return bestValue;
  }


  // value_to_tt() adjusts a mate score from "plies to mate from the root" to
  // "plies to mate from the current position". Non-mate scores are unchanged.
  // The function is called before storing a value in the transposition table.

  Value value_to_tt(Value v, int ply) {

    assert(v != VALUE_NONE);

    return  v >= VALUE_MATE_IN_MAX_PLY  ? v + ply
          : v <= VALUE_MATED_IN_MAX_PLY ? v - ply : v;
  }


  // value_from_tt() is the inverse of value_to_tt(): It adjusts a mate score
  // from the transposition table (which refers to the plies to mate/be mated
  // from current position) to "plies to mate/be mated from the root".

  Value value_from_tt(Value v, int ply) {

    return  v == VALUE_NONE             ? VALUE_NONE
          : v >= VALUE_MATE_IN_MAX_PLY  ? v - ply
          : v <= VALUE_MATED_IN_MAX_PLY ? v + ply : v;
  }


  // update_pv() adds current move and appends child pv[]

  void update_pv(Move* pv, Move move, Move* childPv) {

    for (*pv++ = move; childPv && *childPv != MOVE_NONE; )
        *pv++ = *childPv++;
    *pv = MOVE_NONE;
  }


  // update_continuation_histories() updates histories of the move pairs formed
  // by moves at ply -1, -2, and -4 with current move.

  void update_continuation_histories(Stack* ss, Piece pc, Square to, int bonus) {

    for (int i : {1, 2, 4})
        if (is_ok((ss-i)->currentMove))
            (*(ss-i)->continuationHistory)[pc][to] << bonus;
  }


  // update_capture_stats() updates move sorting heuristics when a new capture best move is found

  void update_capture_stats(const Position& pos, Move move,
                            Move* captures, int captureCnt, int bonus) {

      CapturePieceToHistory& captureHistory =  pos.this_thread()->captureHistory;
      Piece moved_piece = pos.moved_piece(move);
      PieceType captured = type_of(pos.piece_on(to_sq(move)));

      if (pos.capture_or_promotion(move))
          captureHistory[moved_piece][to_sq(move)][captured] << bonus;

      // Decrease all the other played capture moves
      for (int i = 0; i < captureCnt; ++i)
      {
          moved_piece = pos.moved_piece(captures[i]);
          captured = type_of(pos.piece_on(to_sq(captures[i])));
          captureHistory[moved_piece][to_sq(captures[i])][captured] << -bonus;
      }
  }


  // update_quiet_stats() updates move sorting heuristics when a new quiet best move is found

  void update_quiet_stats(const Position& pos, Stack* ss, Move move,
                          Move* quiets, int quietsCnt, int bonus) {

    if (ss->killers[0] != move)
    {
        ss->killers[1] = ss->killers[0];
        ss->killers[0] = move;
    }

    Color us = pos.side_to_move();
    Thread* thisThread = pos.this_thread();
    thisThread->mainHistory[us][from_to(move)] << bonus;
    update_continuation_histories(ss, pos.moved_piece(move), to_sq(move), bonus);

    if (is_ok((ss-1)->currentMove))
    {
        Square prevSq = to_sq((ss-1)->currentMove);
        thisThread->counterMoves[pos.piece_on(prevSq)][prevSq] = move;
    }

    // Decrease all the other played quiet moves
    for (int i = 0; i < quietsCnt; ++i)
    {
        thisThread->mainHistory[us][from_to(quiets[i])] << -bonus;
        update_continuation_histories(ss, pos.moved_piece(quiets[i]), to_sq(quiets[i]), -bonus);
    }
  }

  // When playing with strength handicap, choose best move among a set of RootMoves
  // using a statistical rule dependent on 'level'. Idea by Heinz van Saanen.

  Move Skill::pick_best(size_t multiPV) {

    const RootMoves& rootMoves = Threads.main()->rootMoves;
    static PRNG rng(now()); // PRNG sequence should be non-deterministic

    // RootMoves are already sorted by score in descending order
    Value topScore = rootMoves[0].score;
    int delta = std::min(topScore - rootMoves[multiPV - 1].score, PawnValueMg);
    int weakness = 120 - 2 * level;
    int maxScore = -VALUE_INFINITE;

    // Choose best move. For each move score we add two terms, both dependent on
    // weakness. One is deterministic and bigger for weaker levels, and one is
    // random. Then we choose the move with the resulting highest score.
    for (size_t i = 0; i < multiPV; ++i)
    {
        // This is our magic formula
        int push = (  weakness * int(topScore - rootMoves[i].score)
                    + delta * (rng.rand<unsigned>() % weakness)) / 128;

        if (rootMoves[i].score + push >= maxScore)
        {
            maxScore = rootMoves[i].score + push;
            best = rootMoves[i].pv[0];
        }
    }

    return best;
  }

} // namespace

/// MainThread::check_time() is used to print debug info and, more importantly,
/// to detect when we are out of available time and thus stop the search.

void MainThread::check_time() {

  if (--callsCnt > 0)
      return;

  // When using nodes, ensure checking rate is not lower than 0.1% of nodes
  callsCnt = Limits.nodes ? std::min(1024, int(Limits.nodes / 1024)) : 1024;

  static TimePoint lastInfoTime = now();

  TimePoint elapsed = Time.elapsed();
  TimePoint tick = Limits.startTime + elapsed;

  if (tick - lastInfoTime >= 1000)
  {
      lastInfoTime = tick;
      dbg_print();
  }

  // We should not stop pondering until told so by the GUI
  if (Threads.ponder)
      return;

  if (   (Limits.use_time_management() && elapsed > Time.maximum() - 10)
      || (Limits.movetime && elapsed >= Limits.movetime)
      || (Limits.nodes && Threads.nodes_searched() >= (uint64_t)Limits.nodes))
      Threads.stop = true;
}


/// UCI::pv() formats PV information according to the UCI protocol. UCI requires
/// that all (if any) unsearched PV lines are sent using a previous search score.

string UCI::pv(const Position& pos, Depth depth, Value alpha, Value beta) {

  std::stringstream ss;
  TimePoint elapsed = Time.elapsed() + 1;
  const RootMoves& rootMoves = pos.this_thread()->rootMoves;
  size_t pvIdx = pos.this_thread()->pvIdx;
  size_t multiPV = std::min((size_t)Options["MultiPV"], rootMoves.size());
  uint64_t nodesSearched = Threads.nodes_searched();
  uint64_t tbHits = Threads.tb_hits() + (TB::RootInTB ? rootMoves.size() : 0);

  for (size_t i = 0; i < multiPV; ++i)
  {
      bool updated = (i <= pvIdx && rootMoves[i].score != -VALUE_INFINITE);

      if (depth == ONE_PLY && !updated)
          continue;

      Depth d = updated ? depth : depth - ONE_PLY;
      Value v = updated ? rootMoves[i].score : rootMoves[i].previousScore;

      bool tb = TB::RootInTB && abs(v) < VALUE_MATE - MAX_PLY;
      v = tb ? rootMoves[i].tbScore : v;

      if (ss.rdbuf()->in_avail()) // Not at first line
          ss << "\n";

      ss << "info"
         << " depth "    << d / ONE_PLY
         << " seldepth " << rootMoves[i].selDepth
         << " multipv "  << i + 1
         << " score "    << UCI::value(v);

      if (!tb && i == pvIdx)
          ss << (v >= beta ? " lowerbound" : v <= alpha ? " upperbound" : "");

      ss << " nodes "    << nodesSearched
         << " nps "      << nodesSearched * 1000 / elapsed;

      if (elapsed > 1000) // Earlier makes little sense
          ss << " hashfull " << TT.hashfull();

      ss << " tbhits "   << tbHits
         << " time "     << elapsed
         << " pv";

      for (Move m : rootMoves[i].pv)
          ss << " " << UCI::move(m, pos.is_chess960());
  }

  return ss.str();
}


/// RootMove::extract_ponder_from_tt() is called in case we have no ponder move
/// before exiting the search, for instance, in case we stop the search during a
/// fail high at root. We try hard to have a ponder move to return to the GUI,
/// otherwise in case of 'ponder on' we have nothing to think on.

bool RootMove::extract_ponder_from_tt(Position& pos) {

    StateInfo st;
    bool ttHit;

    assert(pv.size() == 1);

    if (!pv[0])
        return false;

    pos.do_move(pv[0], st);
    TTEntry* tte = TT.probe(pos.key(), ttHit);

    if (ttHit)
    {
        Move m = tte->move(); // Local copy to be SMP safe
        if (MoveList<LEGAL>(pos).contains(m))
            pv.push_back(m);
    }

    pos.undo_move(pv[0]);
    return pv.size() > 1;
}

void Tablebases::rank_root_moves(Position& pos, Search::RootMoves& rootMoves) {

    RootInTB = false;
    UseRule50 = bool(Options["Syzygy50MoveRule"]);
    ProbeDepth = int(Options["SyzygyProbeDepth"]) * ONE_PLY;
    Cardinality = int(Options["SyzygyProbeLimit"]);
    bool dtz_available = true;

    // Tables with fewer pieces than SyzygyProbeLimit are searched with
    // ProbeDepth == DEPTH_ZERO
    if (Cardinality > MaxCardinality)
    {
        Cardinality = MaxCardinality;
        ProbeDepth = DEPTH_ZERO;
    }

    if (Cardinality >= popcount(pos.pieces()) && !pos.can_castle(ANY_CASTLING))
    {
        // Rank moves using DTZ tables
        RootInTB = root_probe(pos, rootMoves);

        if (!RootInTB)
        {
            // DTZ tables are missing; try to rank moves using WDL tables
            dtz_available = false;
            RootInTB = root_probe_wdl(pos, rootMoves);
        }
    }

    if (RootInTB)
    {
        // Sort moves according to TB rank
        std::sort(rootMoves.begin(), rootMoves.end(),
                  [](const RootMove &a, const RootMove &b) { return a.tbRank > b.tbRank; } );

        // Probe during search only if DTZ is not available and we are winning
        if (dtz_available || rootMoves[0].tbScore <= VALUE_DRAW)
            Cardinality = 0;
    }
    else
    {
        // Assign the same rank to all moves
        for (auto& m : rootMoves)
            m.tbRank = 0;
    }
}<|MERGE_RESOLUTION|>--- conflicted
+++ resolved
@@ -1044,14 +1044,10 @@
               r -= ss->statScore / 20000 * ONE_PLY;
           }
 
-<<<<<<< HEAD
-          Depth d = std::max(newDepth - std::max(r, DEPTH_ZERO), ONE_PLY);
-=======
           if (study && ss->ply < depth / 2 - ONE_PLY)
               r = DEPTH_ZERO;
 
-          Depth d = std::max(newDepth - r, ONE_PLY);
->>>>>>> 2a9ef3fe
+          Depth d = std::max(newDepth - std::max(r, DEPTH_ZERO), ONE_PLY);
 
           value = -search<NonPV>(pos, ss+1, -(alpha+1), -alpha, d, true);
 
