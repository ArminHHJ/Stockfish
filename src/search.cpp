--- conflicted
+++ resolved
@@ -342,19 +342,6 @@
           // Reset aspiration window starting size
           if (rootDepth >= 5 * ONE_PLY)
           {
-<<<<<<< HEAD
-              delta = Value(18);
-              alpha = std::max(rootMoves[PVIdx].previousScore - delta,-VALUE_INFINITE);
-              beta  = std::min(rootMoves[PVIdx].previousScore + delta, VALUE_INFINITE);
-
-              ct =  Options["Contempt"] * PawnValueEg / 100; // From centipawns
-
-              // Adjust contempt based on current bestValue (dynamic contempt)
-              int sign = (bestValue > 0) - (bestValue < 0);
-              ct +=  bestValue >  500 ?  70 :
-                     bestValue < -500 ? -70 :
-                     bestValue / 10 + sign * int(std::round(3.22 * log(1 + abs(bestValue))));
-=======
               Value prevScore = rootMoves[PVIdx].previousScore;
               delta1 = (prevScore < 0) ? Value(int(8.0 + 0.1 * abs(prevScore))) : Value(18);
               delta2 = (prevScore > 0) ? Value(int(8.0 + 0.1 * abs(prevScore))) : Value(18);
@@ -364,7 +351,6 @@
               // Adjust contempt based on current situation
               ct =  Options["Contempt"] * PawnValueEg / 100  // From centipawns
                   + int(std::round(72 * atan(float(bestValue) / 128)));       // Dynamic contempt
->>>>>>> ce246a1a
 
               Eval::Contempt = (us == WHITE ?  make_score(ct, ct / 2)
                                             : -make_score(ct, ct / 2));
