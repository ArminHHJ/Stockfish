/*
  SugaR, a UCI chess playing engine derived from Stockfish
  Copyright (C) 2004-2008 Tord Romstad (Glaurung author)
  Copyright (C) 2008-2015 Marco Costalba, Joona Kiiski, Tord Romstad
  Copyright (C) 2015-2019 Marco Costalba, Joona Kiiski, Gary Linscott, Tord Romstad

  SugaR is free software: you can redistribute it and/or modify
  it under the terms of the GNU General Public License as published by
  the Free Software Foundation, either version 3 of the License, or
  (at your option) any later version.

  SugaR is distributed in the hope that it will be useful,
  but WITHOUT ANY WARRANTY; without even the implied warranty of
  MERCHANTABILITY or FITNESS FOR A PARTICULAR PURPOSE.  See the
  GNU General Public License for more details.

  You should have received a copy of the GNU General Public License
  along with this program.  If not, see <http://www.gnu.org/licenses/>.
*/

#include <algorithm>
#include <cassert>
#include <cmath>
#include <cstring>   // For std::memset
#include <iostream>
#include <sstream>

#include <fstream>
#include "evaluate.h"
#include "misc.h"
#include "movegen.h"
#include "movepick.h"
#include "position.h"
#include "polybook.h"
#include "search.h"
#include "thread.h"
#include "timeman.h"
#include "tt.h"
#include "uci.h"
#include "syzygy/tbprobe.h"

bool Options_Dynamic_Strategy;
bool useExp = true;
bool expHits;
int Movesplayed = 0;
bool startpoint = false;
int openingswritten = 0;
Key OpFileKey[8];
bool pawnEnding = false;
bool SE;
namespace Search {

  LimitsType Limits;
  bool mctsSearch;
  bool perceptronSearch;
  bool mctsSelfLearning;

}

namespace Tablebases {

  int Cardinality;
  bool RootInTB;
  bool UseRule50;
  Depth ProbeDepth;
}

namespace TB = Tablebases;

using std::string;
using Eval::evaluate;
using namespace Search;

namespace {

  // Different node types, used as a template parameter
  enum NodeType { NonPV, PV };

  // Razor and futility margins
  constexpr int RazorMargin = 600;
  Value futility_margin(Depth d, bool improving) {
    return Value((175 - 50 * improving) * d / ONE_PLY);
  }

  // Reductions lookup table, initialized at startup
  int Reductions[MAX_MOVES]; // [depth or moveNumber]

  template <bool PvNode> Depth reduction(bool i, Depth d, int mn) {
    int r = Reductions[d / ONE_PLY] * Reductions[mn] / 1024;
    return ((r + 512) / 1024 + (!i && r > 1024) - PvNode) * ONE_PLY;
  }

  constexpr int futility_move_count(bool improving, int depth) {
    return (5 + depth * depth) * (1 + improving) / 2;
  }

  // History and stats update bonus, based on depth
  int stat_bonus(Depth depth) {
    int d = depth / ONE_PLY;
    return d > 17 ? 0 : 29 * d * d + 138 * d - 134;
  }

  // Add a small random component to draw evaluations to avoid 3fold-blindness
  Value value_draw(Depth depth, Thread* thisThread) {
    return depth < 4 * ONE_PLY ? VALUE_DRAW
                               : VALUE_DRAW + Value(2 * (thisThread->nodes & 1) - 1);
  }

  // Skill structure is used to implement strength limit
  struct Skill {
    explicit Skill(int l) : level(l) {}
    bool enabled() const { return level < 20; }
    bool time_to_pick(Depth depth) const { return depth / ONE_PLY == 1 + level; }
    Move pick_best(size_t multiPV);

    int level;
    Move best = MOVE_NONE;
  };

  bool doNull;
  int tactical;

  template <NodeType NT>
  Value search(Position& pos, Stack* ss, Value alpha, Value beta, Depth depth, bool cutNode);

  template <NodeType NT>
  Value qsearch(Position& pos, Stack* ss, Value alpha, Value beta, Depth depth = DEPTH_ZERO);

  Value value_to_tt(Value v, int ply);
  Value value_from_tt(Value v, int ply);
  void update_pv(Move* pv, Move move, Move* childPv);
  void update_continuation_histories(Stack* ss, Piece pc, Square to, int bonus);
  void update_quiet_stats(const Position& pos, Stack* ss, Move move, Move* quiets, int quietCount, int bonus);
  void update_capture_stats(const Position& pos, Move move, Move* captures, int captureCount, int bonus);

  // perft() is our utility to verify move generation. All the leaf nodes up
  // to the given depth are generated and counted, and the sum is returned.
  template<bool Root>
  uint64_t perft(Position& pos, Depth depth) {

    StateInfo st;
    uint64_t cnt, nodes = 0;
    const bool leaf = (depth == 2 * ONE_PLY);

    for (const auto& m : MoveList<LEGAL>(pos))
    {
        if (Root && depth <= ONE_PLY)
            cnt = 1, nodes++;
        else
        {
            pos.do_move(m, st);
            cnt = leaf ? MoveList<LEGAL>(pos).size() : perft<false>(pos, depth - ONE_PLY);
            nodes += cnt;
            pos.undo_move(m);
        }
        if (Root)
            sync_cout << UCI::move(m, pos.is_chess960()) << ": " << cnt << sync_endl;
    }
    return nodes;
  }

  constexpr int percInput     = 4;
  constexpr int percOutput    = 3;
  float perceptronWeights[percInput + 1][percOutput];
								

  int infer(float input[percInput]){
      float continuousClasses[percOutput];
      float bestFit     = -100000000.0;
      int   bestClass   = -1;
      std::memset(continuousClasses, 0.0, sizeof continuousClasses);

      for (int d1 = 0; d1 < percOutput; d1++){
          continuousClasses[d1] += perceptronWeights[0][d1]; // bias
          for (int d2 = 0; d2 < percInput; d2++){
              continuousClasses[d1] += perceptronWeights[1 + d2][d1] * input[d2];
          }
          if (bestFit < continuousClasses[d1]){
             bestFit = continuousClasses[d1];
             bestClass = d1;
          }
      }
      return bestClass;
  }

  void train(float input[percInput], float rate){
      for (int d1 = 0; d1 < percOutput; d1++){
          perceptronWeights[0][d1] -= ((perceptronWeights[0][d1]  > 0) - (perceptronWeights[0][d1]  < 0)) * rate;
          for (int d2 = 0; d2 < percInput; d2++){
              perceptronWeights[1 + d2][d1] -=  ((perceptronWeights[1 + d2][d1] > 0) - (perceptronWeights[1 + d2][d1] < 0)) * input[d2] * rate;
          }
      }
  }
} // namespace


/// Search::init() is called at startup to initialize various lookup tables

void Search::init() {

  for (int i = 1; i < MAX_MOVES; ++i)
      Reductions[i] = int(1024 * std::log(i) / std::sqrt(1.95));
  for (int d1 = 0; d1 <= percInput; d1++)
    for (int d2 = 0; d2 < percOutput; d2++)
    {
      perceptronWeights[d1][d2] = float(d1*d2) - percInput*percOutput / 4.0;
    }
}


/// Search::clear() resets search state to its initial value

void Search::clear() {


  if (Options["NeverClearHash"])
	return;

  Threads.main()->wait_for_search_finished();

  Time.availableNodes = 0;
  TT.clear();
  Threads.clear();
  Tablebases::init(Options["SyzygyPath"]); // Free mapped files
}


/// MainThread::search() is started when the program receives the UCI 'go'
/// command. It searches from the root position and outputs the "bestmove".

void MainThread::search() {

  if (Limits.perft)
  {
      nodes = perft<true>(rootPos, Limits.perft * ONE_PLY);
      sync_cout << "\nNodes searched: " << nodes << "\n" << sync_endl;
      return;
  }

  Color us = rootPos.side_to_move();
  Time.init(Limits, us, rootPos.game_ply());

  if (!Limits.infinite)
  TT.new_search();
  else
  TT.infinite_search();

  // Read search options
  Options_Dynamic_Strategy = Options["Dynamic Strategy"];
  doNull = Options["NullMove"];
  tactical = Options["ICCF Analyzes"];
  mctsSearch=Options["MCTS Search"];
  mctsSelfLearning=Options["NN MCTS Self-Learning"];
  perceptronSearch=Options["NN Perceptron Search"];

  int piecesCnt=0;
  if(mctsSelfLearning){
	  expHits = false;
	  piecesCnt = rootPos.count<KNIGHT>(WHITE) + rootPos.count<BISHOP>(WHITE) + rootPos.count<ROOK>(WHITE) + rootPos.count<QUEEN>(WHITE) + rootPos.count<KING>(WHITE)
		  + rootPos.count<KNIGHT>(BLACK) + rootPos.count<BISHOP>(BLACK) + rootPos.count<ROOK>(BLACK) + rootPos.count<QUEEN>(BLACK) + rootPos.count<KING>(BLACK);
	
	  if (piecesCnt <= 8 && !pawnEnding)
	  {
		  pawnEnding = true;
		  EXPawnresize();
	  }
	  if (piecesCnt <= 8)
	  {
		  useExp = true;
	  }
  }
  if (rootMoves.empty())
  {
      rootMoves.emplace_back(MOVE_NONE);
      sync_cout << "info depth 0 score "
                << UCI::value(rootPos.checkers() ? -VALUE_MATE : VALUE_DRAW)
                << sync_endl;
  }
  else
  {

      Move bookMove = MOVE_NONE;
						 
									

      if (bool(Options["Use Book1"]) && !Limits.infinite && !Limits.mate)
          bookMove = polybook1.probe(rootPos);
      if (bool(Options["Use Book2"]) && !Limits.infinite && !Limits.mate)
          bookMove = polybook2.probe(rootPos);

      if (bookMove && std::count(rootMoves.begin(), rootMoves.end(), bookMove))
      {
          for (Thread* th : Threads)
              std::swap(th->rootMoves[0], *std::find(th->rootMoves.begin(), th->rootMoves.end(), bookMove));
      }
      else
      {
          for (Thread* th : Threads)
      {
          th->bestMoveChanges = 0;
          if (th != this)
              th->start_searching();
      }

      Thread::search(); // Let's start searching!
      }
  }

  // When we reach the maximum depth, we can arrive here without a raise of
  // Threads.stop. However, if we are pondering or in an infinite search,
  // the UCI protocol states that we shouldn't print the best move before the
  // GUI sends a "stop" or "ponderhit" command. We therefore simply wait here
  // until the GUI sends one of those commands.

  while (!Threads.stop && (ponder || Limits.infinite))
  {} // Busy wait for a stop or a ponder reset

  // Stop the threads if not already stopped (also raise the stop if
  // "ponderhit" just reset Threads.ponder).
  Threads.stop = true;

  // Wait until all threads have finished
  for (Thread* th : Threads)
      if (th != this)
          th->wait_for_search_finished();

  // When playing in 'nodes as time' mode, subtract the searched nodes from
  // the available ones before exiting.
  if (Limits.npmsec)
      Time.availableNodes += Limits.inc[us] - Threads.nodes_searched();

  Thread* bestThread = this;

  // Check if there are threads with a better score than main thread
  if (    Options["MultiPV"] == 1
      && !Limits.depth
      && !Skill(Options["Skill Level"]).enabled()
      &&  rootMoves[0].pv[0] != MOVE_NONE)
  {
      std::map<Move, int64_t> votes;
      Value minScore = this->rootMoves[0].score;

      // Find out minimum score and reset votes for moves which can be voted
      for (Thread* th: Threads)
          minScore = std::min(minScore, th->rootMoves[0].score);

      // Vote according to score and depth
      for (Thread* th : Threads)
      {
          int64_t s = th->rootMoves[0].score - minScore + 1;
          votes[th->rootMoves[0].pv[0]] += 200 + s * s * int(th->completedDepth);
      }

      // Select best thread
      auto bestVote = votes[this->rootMoves[0].pv[0]];
      for (Thread* th : Threads)
          if (votes[th->rootMoves[0].pv[0]] > bestVote)
          {
              bestVote = votes[th->rootMoves[0].pv[0]];
              bestThread = th;
          }
  }

  previousScore = bestThread->rootMoves[0].score;

  if(mctsSelfLearning){
	  if ((((Movesplayed <= 40) || (piecesCnt <= 6)) && (bestThread->completedDepth > 4 * ONE_PLY)))
	  {
		  std::ofstream general("experience.bin", std::ofstream::app | std::ofstream::binary);
		  ExpEntry tempExpEntry;
		  tempExpEntry.depth = bestThread->completedDepth;
		  tempExpEntry.hashkey = rootPos.key();
		  tempExpEntry.move = bestThread->rootMoves[0].pv[0];
		  tempExpEntry.score = bestThread->rootMoves[0].score;
		  if (Movesplayed <= 10 && startpoint &&  piecesCnt > 6)
		  {
			  general.write((char*)&tempExpEntry, sizeof(tempExpEntry));
		  }
		  if (startpoint &&  piecesCnt > 6)
		  {
			  for (int x = 0; x < openingswritten; x++)
			  {
				  string openings;
				  char *opnings;
	
				  std::ostringstream ss;
				  ss << OpFileKey[x];
				  openings = ss.str() + ".bin";
				  opnings = new char[openings.length() + 1];
				  std::strcpy(opnings, openings.c_str());
				  std::ofstream myFile(opnings, std::ofstream::app | std::ofstream::binary);
				  myFile.write((char*)&tempExpEntry, sizeof(tempExpEntry));
				  myFile.close();
			  }
		  }
		  if (piecesCnt <= 2)
		  {
			  std::ofstream pawngame("pawngame.bin", std::ofstream::app | std::ofstream::binary);
			  pawngame.write((char*)&tempExpEntry, sizeof(tempExpEntry));
			  pawngame.close();
		  }
		  Movesplayed++;
	
	  }
	
	  if (!expHits)
	  {
		  useExp = false;
	  }
  }

  // Send again PV info if we have a new best thread
  if (bestThread != this)
      sync_cout << UCI::pv(bestThread->rootPos, bestThread->completedDepth, -VALUE_INFINITE, VALUE_INFINITE) << sync_endl;

  sync_cout << "bestmove " << UCI::move(bestThread->rootMoves[0].pv[0], rootPos.is_chess960());

  if (bestThread->rootMoves[0].pv.size() > 1 || bestThread->rootMoves[0].extract_ponder_from_tt(rootPos))
      std::cout << " ponder " << UCI::move(bestThread->rootMoves[0].pv[1], rootPos.is_chess960());

  std::cout << sync_endl;
}


/// Thread::search() is the main iterative deepening loop. It calls search()
/// repeatedly with increasing depth until the allocated thinking time has been
/// consumed, the user stops the search, or the maximum search depth is reached.

void Thread::search() {

  // To allow access to (ss-7) up to (ss+2), the stack must be oversized.
  // The former is needed to allow update_continuation_histories(ss-1, ...),
  // which accesses its argument at ss-6, also near the root.
  // The latter is needed for statScores and killer initialization.
  Stack stack[MAX_PLY+10], *ss = stack+7;
  Move  pv[MAX_PLY+1];
  Value bestValue, alpha, beta, delta;
  Move  lastBestMove = MOVE_NONE;
  Depth lastBestMoveDepth = DEPTH_ZERO;
  MainThread* mainThread = (this == Threads.main() ? Threads.main() : nullptr);
  double timeReduction = 1, totBestMoveChanges = 0;
  Color us = rootPos.side_to_move();

  std::memset(ss-7, 0, 10 * sizeof(Stack));
  for (int i = 7; i > 0; i--)
     (ss-i)->continuationHistory = &this->continuationHistory[NO_PIECE][0]; // Use as sentinel
  ss->pv = pv;

  bestValue = delta = alpha = -VALUE_INFINITE;
  beta = VALUE_INFINITE;

  size_t multiPV = Options["MultiPV"];
  Skill skill(Options["Skill Level"]);

  if (tactical) multiPV = size_t(pow(2, tactical));

  // When playing with strength handicap enable MultiPV search that we will
  // use behind the scenes to retrieve a set of possible moves.
  if (skill.enabled())
      multiPV = std::max(multiPV, (size_t)4);

  multiPV = std::min(multiPV, rootMoves.size());

  int ct = int(Options["Contempt"]) * PawnValueEg / 100; // From centipawns

  // In analysis mode, adjust contempt in accordance with user preference
  if (Limits.infinite || Options["UCI_AnalyseMode"])
      ct =  Options["Analysis Contempt"] == "Off"  ? 0
          : Options["Analysis Contempt"] == "Both" ? ct
          : Options["Analysis Contempt"] == "White" && us == BLACK ? -ct
          : Options["Analysis Contempt"] == "Black" && us == WHITE ? -ct
          : ct;

  // Evaluation score is from the white point of view
  contempt = (us == WHITE ?  make_score(ct, ct / 2)
                          : -make_score(ct, ct / 2));

  // Iterative deepening loop until requested to stop or the target depth is reached
  while (   (rootDepth += ONE_PLY) < DEPTH_MAX
         && !Threads.stop
         && !(Limits.depth && mainThread && rootDepth / ONE_PLY > Limits.depth))
  {
      // Age out PV variability metric
      if (mainThread)
          totBestMoveChanges /= 2;

      // Save the last iteration's scores before first PV line is searched and
      // all the move scores except the (new) PV are set to -VALUE_INFINITE.
      for (RootMove& rm : rootMoves)
          rm.previousScore = rm.score;

      size_t pvFirst = 0;
      pvLast = 0;

      if(mctsSearch)
	{
	  // Reset mcts values
	  visits = 0;
	  allScores = 0;
	}
      // MultiPV loop. We perform a full root search for each PV line
      for (pvIdx = 0; pvIdx < multiPV && !Threads.stop; ++pvIdx)
      {
          if (pvIdx == pvLast)
          {
              pvFirst = pvLast;
              for (pvLast++; pvLast < rootMoves.size(); pvLast++)
                  if (rootMoves[pvLast].tbRank != rootMoves[pvFirst].tbRank)
                      break;
          }

          // Reset UCI info selDepth for each depth and each PV line
          selDepth = 0;

          // Reset aspiration window starting size
          if (rootDepth >= 5 * ONE_PLY)
          {
              Value previousScore = rootMoves[pvIdx].previousScore;
              delta = Value(20);
              alpha = std::max(previousScore - delta,-VALUE_INFINITE);
              beta  = std::min(previousScore + delta, VALUE_INFINITE);

              // Adjust contempt based on root move's previousScore (dynamic contempt)
              int dct = ct + 88 * previousScore / (abs(previousScore) + 200);

              contempt = (us == WHITE ?  make_score(dct, dct / 2)
                                      : -make_score(dct, dct / 2));
          }

          // Start with a small aspiration window and, in the case of a fail
          // high/low, re-search with a bigger window until we don't fail
          // high/low anymore.
          int failedHighCnt = 0;
          while (true)
          {
              Depth adjustedDepth = std::max(ONE_PLY, rootDepth - failedHighCnt * ONE_PLY);
              bestValue = ::search<PV>(rootPos, ss, alpha, beta, adjustedDepth, false);

              // Bring the best move to the front. It is critical that sorting
              // is done with a stable algorithm because all the values but the
              // first and eventually the new best one are set to -VALUE_INFINITE
              // and we want to keep the same order for all the moves except the
              // new PV that goes to the front. Note that in case of MultiPV
              // search the already searched PV lines are preserved.
              std::stable_sort(rootMoves.begin() + pvIdx, rootMoves.begin() + pvLast);

              // If search has been stopped, we break immediately. Sorting is
              // safe because RootMoves is still valid, although it refers to
              // the previous iteration.
              if (Threads.stop)
                  break;

              // When failing high/low give some update (without cluttering
              // the UI) before a re-search.
              if (   mainThread
                  && multiPV == 1
                  && (bestValue <= alpha || bestValue >= beta)
                  && Time.elapsed() > 3000)
                  sync_cout << UCI::pv(rootPos, rootDepth, alpha, beta) << sync_endl;

              // In case of failing low/high increase aspiration window and
              // re-search, otherwise exit the loop.

              if (bestValue <= alpha || (mctsSearch && (Value(rootMoves[0].zScore / rootMoves[0].visits) <= alpha - PawnValueMg / 2)))
              {
                  beta = (alpha + beta) / 2;
                  alpha = std::max(bestValue - delta, -VALUE_INFINITE);

                  if (mainThread)
                  {
                      failedHighCnt = 0;
                      mainThread->stopOnPonderhit = false;
                  }
              }
              else if (bestValue >= beta)
              {
                  beta = std::min(bestValue + delta, VALUE_INFINITE);
                  if (mainThread)
                      ++failedHighCnt;
              }
              else
                  break;

              delta += delta / 4 + 5;

              assert(alpha >= -VALUE_INFINITE && beta <= VALUE_INFINITE);
          }

          // Sort the PV lines searched so far and update the GUI
          std::stable_sort(rootMoves.begin() + pvFirst, rootMoves.begin() + pvIdx + 1);

          if (    mainThread
              && (Threads.stop || pvIdx + 1 == multiPV || Time.elapsed() > 3000))
              sync_cout << UCI::pv(rootPos, rootDepth, alpha, beta) << sync_endl;
      }

      if (!Threads.stop)
          completedDepth = rootDepth;

      if (rootMoves[0].pv[0] != lastBestMove) {
         lastBestMove = rootMoves[0].pv[0];
         lastBestMoveDepth = rootDepth;
      }

      // Have we found a "mate in x"?
      if (   Limits.mate
          && bestValue >= VALUE_MATE_IN_MAX_PLY
          && VALUE_MATE - bestValue <= 2 * Limits.mate)
          Threads.stop = true;

      if (!mainThread)
          continue;

      // If skill level is enabled and time is up, pick a sub-optimal best move
      if (skill.enabled() && skill.time_to_pick(rootDepth))
          skill.pick_best(multiPV);

      // Do we have time for the next iteration? Can we stop searching now?
      if (    Limits.use_time_management()
          && !Threads.stop
          && !mainThread->stopOnPonderhit)
      {
          double fallingEval = (314 + 9 * (mainThread->previousScore - bestValue)) / 581.0;
          fallingEval = clamp(fallingEval, 0.5, 1.5);

          // If the bestMove is stable over several iterations, reduce time accordingly
          timeReduction = lastBestMoveDepth + 10 * ONE_PLY < completedDepth ? 1.95 : 1.0;
          double reduction = std::pow(mainThread->previousTimeReduction, 0.528) / timeReduction;

          // Use part of the gained time from a previous stable move for the current move
          for (Thread* th : Threads)
          {
              totBestMoveChanges += th->bestMoveChanges;
              th->bestMoveChanges = 0;
          }
          double bestMoveInstability = 1 + totBestMoveChanges / Threads.size();

          // Stop the search if we have only one legal move, or if available time elapsed
          if (   rootMoves.size() == 1
              || Time.elapsed() > Time.optimum() * fallingEval * reduction * bestMoveInstability)
          {
              // If we are allowed to ponder do not stop the search now but
              // keep pondering until the GUI sends "ponderhit" or "stop".
              if (mainThread->ponder)
                  mainThread->stopOnPonderhit = true;
              else
                  Threads.stop = true;
          }
      }
  }

  if (!mainThread)
      return;

  mainThread->previousTimeReduction = timeReduction;

  // If skill level is enabled, swap best PV line with the sub-optimal one
  if (skill.enabled())
      std::swap(rootMoves[0], *std::find(rootMoves.begin(), rootMoves.end(),
                skill.best ? skill.best : skill.pick_best(multiPV)));
}


namespace {

  // search<>() is the main search function for both PV and non-PV nodes

  template <NodeType NT>
  Value search(Position& pos, Stack* ss, Value alpha, Value beta, Depth depth, bool cutNode) {

    constexpr bool PvNode = NT == PV;
    const bool rootNode = PvNode && ss->ply == 0;


    Thread* thisThread = pos.this_thread();

    // Check if we have an upcoming move which draws by repetition, or
    // if the opponent had an alternative move earlier to this position.
    if (   pos.rule50_count() >= 3
        && alpha < VALUE_DRAW
        && !rootNode
        && pos.has_game_cycle(ss->ply))
    {
        alpha = value_draw(depth, pos.this_thread());
        if (alpha >= beta)

          {
            if(mctsSearch)
              {
                thisThread->visits++;
                thisThread->allScores += (ss->ply % 2 == 0) ? alpha : -alpha;
              }
            return alpha;
          }
    }

    // Dive into quiescence search when the depth reaches zero
    if (depth < ONE_PLY)

      {
        Value qs = qsearch<NT>(pos, ss, alpha, beta);
        if(mctsSearch)
          {
            thisThread->visits++;
            thisThread->allScores += (ss->ply % 2 == 0) ? qs : -qs;
          }
        return qs;
      }

    assert(-VALUE_INFINITE <= alpha && alpha < beta && beta <= VALUE_INFINITE);
    assert(PvNode || (alpha == beta - 1));
    assert(DEPTH_ZERO < depth && depth < DEPTH_MAX);
    assert(!(PvNode && cutNode));
    assert(depth / ONE_PLY * ONE_PLY == depth);

    Move pv[MAX_PLY+1], capturesSearched[32], quietsSearched[64];
    StateInfo st;
    TTEntry* tte;
    Key posKey;

    Move ttMove, move, excludedMove, bestMove,expttMove=MOVE_NONE;
    Depth extension, newDepth;
	Value bestValue, value, ttValue, eval, maxValue, pureStaticEval, expttValue=VALUE_NONE;
    bool ttHit, ttPv, inCheck, givesCheck, improving, expttHit=false;
    bool captureOrPromotion, doFullDepthSearch, moveCountPruning, ttCapture;
    Piece movedPiece;
    int moveCount, captureCount, quietCount, prediction=0;
    float features[percInput] = {0.0, 0.0, 0.0, 0.0};
    bool trainPerc = false;
    // Step 1. Initialize node
    // Thread* thisThread = pos.this_thread();
    inCheck = pos.checkers();
    Color us = pos.side_to_move();
    moveCount = captureCount = quietCount = ss->moveCount = 0;
    bestValue = -VALUE_INFINITE;
    maxValue = VALUE_INFINITE;

    // Check for the available remaining time
    if (thisThread == Threads.main())
        static_cast<MainThread*>(thisThread)->check_time();

    // Used to send selDepth info to GUI (selDepth counts from 1, ply from 0)
    if (PvNode && thisThread->selDepth < ss->ply + 1)
        thisThread->selDepth = ss->ply + 1;

    if (!rootNode)
    {
        // Step 2. Check for aborted search and immediate draw
        if (   Threads.stop.load(std::memory_order_relaxed)
            || pos.is_draw(ss->ply)
            || ss->ply >= MAX_PLY)

          {
            Value draw = value_draw(depth, pos.this_thread());
            if(mctsSearch)
              {
                thisThread->visits++;
                thisThread->allScores += (ss->ply % 2 == 0) ? draw : -draw;
              }
            return (ss->ply >= MAX_PLY && !inCheck) ? evaluate(pos) : draw;
          }

        // Step 3. Mate distance pruning. Even if we mate at the next move our score
        // would be at best mate_in(ss->ply+1), but if alpha is already bigger because
        // a shorter mate was found upward in the tree then there is no need to search
        // because we will never beat the current alpha. Same logic but with reversed
        // signs applies also in the opposite condition of being mated instead of giving
        // mate. In this case return a fail-high score.
        alpha = std::max(mated_in(ss->ply), alpha);
        beta = std::min(mate_in(ss->ply+1), beta);
        if (alpha >= beta)
            return alpha;
    }

    assert(0 <= ss->ply && ss->ply < MAX_PLY);

    (ss+1)->ply = ss->ply + 1;
    (ss+1)->excludedMove = bestMove = MOVE_NONE;
    (ss+2)->killers[0] = (ss+2)->killers[1] = MOVE_NONE;
    Square prevSq = to_sq((ss-1)->currentMove);

    // Initialize statScore to zero for the grandchildren of the current position.
    // So statScore is shared between all grandchildren and only the first grandchild
    // starts with statScore = 0. Later grandchildren start with the last calculated
    // statScore of the previous grandchild. This influences the reduction rules in
    // LMR which are based on the statScore of parent position.
    (ss+2)->statScore = 0;

    // Step 4. Transposition table lookup. We don't want the score of a partial
    // search to overwrite a previous full search TT value, so we use a different
    // position key in case of an excluded move.
    excludedMove = ss->excludedMove;
    posKey = pos.key() ^ Key(excludedMove << 16); // Isn't a very good hash
    tte = TT.probe(posKey, ttHit);
    ttValue = ttHit ? value_from_tt(tte->value(), ss->ply) : VALUE_NONE;
    ttMove =  rootNode ? thisThread->rootMoves[thisThread->pvIdx].pv[0]
            : ttHit    ? tte->move() : MOVE_NONE;
    ttPv = (ttHit && tte->is_pv()) || (PvNode && depth > 4 * ONE_PLY);

<<<<<<< HEAD

    // If position has been searched at higher depths and we are shuffling,
    // return value_draw.
    if (   pos.rule50_count() > 36 - 6 * (pos.count<ALL_PIECES>() > 14)
        && ss->ply > 36 - 6 * (pos.count<ALL_PIECES>() > 14)
        && ttHit
        && tte->depth() > depth
        && pos.count<PAWN>() > 0)
           return VALUE_DRAW;

=======
>>>>>>> 4e72e2a9
    // At non-PV nodes we check for an early TT cutoff
    if (  !PvNode
        && ttHit
        && tte->depth() >= depth
        && ttValue != VALUE_NONE // Possible in case of TT access race
        && (ttValue >= beta ? (tte->bound() & BOUND_LOWER)
                            : (tte->bound() & BOUND_UPPER)))
    {
        // If ttMove is quiet, update move sorting heuristics on TT hit
        if (ttMove)
        {
            if (ttValue >= beta)
            {
                if (!pos.capture_or_promotion(ttMove))
                    update_quiet_stats(pos, ss, ttMove, nullptr, 0, stat_bonus(depth));

                // Extra penalty for a quiet TT or main killer move in previous ply when it gets refuted
                if (    ((ss-1)->moveCount == 1 || (ss-1)->currentMove == (ss-1)->killers[0])
                     && !pos.captured_piece())
                        update_continuation_histories(ss-1, pos.piece_on(prevSq), prevSq, -stat_bonus(depth + ONE_PLY));
            }
            // Penalty for a quiet ttMove that fails low
            else if (!pos.capture_or_promotion(ttMove))
            {
                int penalty = -stat_bonus(depth);
                thisThread->mainHistory[us][from_to(ttMove)] << penalty;
                update_continuation_histories(ss, pos.moved_piece(ttMove), to_sq(ttMove), penalty);
            }
        }

        if(mctsSearch)
          {
            thisThread->visits++;
            thisThread->allScores += (ss->ply % 2 == 0) ? ttValue : -ttValue;
          }
        return ttValue;
    }

	bool updated = false;
	int visits = 0;
	int minSons = 0;
	if(mctsSelfLearning){
		expttHit = false;
		minSons = 0;
		visits = 0;
		updated = false;
	
		if (!excludedMove && useExp)
		{
			Node node = get_node(posKey);
			if (node!=nullptr)
			{
				Child child = node->child[0];
				if (node->hashkey == posKey)
				{
					bool ttMovehave = false;
					if (ttMove)
						ttMovehave = true;
					expHits = true;
					expttHit = true;
					Value myValue = -VALUE_INFINITE;
					minSons = node->sons;
					visits = node->totalVisits;
	
					if (node->child[node->sons - 1].depth >= depth)
					{
						myValue = node->child[node->sons - 1].score;
						expttMove = node->child[node->sons - 1].move;
						expttHit = true;
						expttValue = node->child[node->sons - 1].score;
						updated = true;
						child = node->child[node->sons - 1];
	
						if (!ttMovehave)
						{
							ttMove = node->child[node->sons - 1].move;
						}
					}
	
	
	
					if (!ttHit && updated
						&& child.depth >= depth
						)
					{
						tte->save(posKey, child.score, ttPv, BOUND_EXACT, child.depth, child.move, child.score);
	
						tte = TT.probe(posKey, ttHit);
						ttValue = ttHit ? value_from_tt(tte->value(), ss->ply) : VALUE_NONE;
						ttMove = rootNode ? thisThread->rootMoves[thisThread->pvIdx].pv[0]
							: ttHit ? tte->move() : MOVE_NONE;
					}
					if (!PvNode && updated
						&& child.depth >= depth
						)
					{
						if (child.score >= beta)
						{
							if (!pos.capture_or_promotion(child.move))
								update_quiet_stats(pos, ss, child.move, nullptr, 0, stat_bonus(depth));
	
							// Extra penalty for a quiet TT move in previous ply when it gets refuted
							if ((ss - 1)->moveCount == 1 && !pos.captured_piece())
								update_continuation_histories(ss - 1, pos.piece_on(prevSq), prevSq, -stat_bonus(depth + ONE_PLY));
						}
						thisThread->tbHits.fetch_add(1, std::memory_order_relaxed);
						return myValue;
					}
					  if (!rootNode && updated
						  && child.depth >= depth
						  )
					  {
						  if (child.score >= beta)
						  {
							  if (!pos.capture_or_promotion(child.move))
								  update_quiet_stats(pos, ss, child.move, nullptr, 0, stat_bonus(depth));
	
							  // Extra penalty for a quiet TT move in previous ply when it gets refuted
							  if ((ss - 1)->moveCount == 1 && !pos.captured_piece())
								  update_continuation_histories(ss - 1, pos.piece_on(prevSq), prevSq, -stat_bonus(depth + ONE_PLY));
						  }
						  thisThread->tbHits.fetch_add(1, std::memory_order_relaxed);
						  return myValue;
					  }
				}
	
			}
		}	
	}

    // Step 5. Tablebases probe
    if (!rootNode && TB::Cardinality)
    {
        int piecesCount = pos.count<ALL_PIECES>();

        if (    piecesCount <= TB::Cardinality
            && (piecesCount <  TB::Cardinality || depth >= TB::ProbeDepth)
            &&  pos.rule50_count() == 0
            && !pos.can_castle(ANY_CASTLING))
        {
            TB::ProbeState err;
            TB::WDLScore wdl = Tablebases::probe_wdl(pos, &err);

            // Force check of time on the next occasion
            if (thisThread == Threads.main())
                static_cast<MainThread*>(thisThread)->callsCnt = 0;

            if (err != TB::ProbeState::FAIL)
            {
                thisThread->tbHits.fetch_add(1, std::memory_order_relaxed);

                int drawScore = TB::UseRule50 ? 1 : 0;

                value =  wdl < -drawScore ? -VALUE_MATE + MAX_PLY + ss->ply + 1
                       : wdl >  drawScore ?  VALUE_MATE - MAX_PLY - ss->ply - 1
                                          :  VALUE_DRAW + 2 * wdl * drawScore;

                Bound b =  wdl < -drawScore ? BOUND_UPPER
                         : wdl >  drawScore ? BOUND_LOWER : BOUND_EXACT;

                if (    b == BOUND_EXACT
                    || (b == BOUND_LOWER ? value >= beta : value <= alpha))
                {
                    tte->save(posKey, value_to_tt(value, ss->ply), ttPv, b,
                              std::min(DEPTH_MAX - ONE_PLY, depth + 6 * ONE_PLY),
                              MOVE_NONE, VALUE_NONE);

                    if(mctsSearch)
                      {
                        thisThread->visits++;
                        thisThread->allScores += (ss->ply % 2 == 0) ? value : -value;
                      }

                    return value;
                }

                if (PvNode)
                {
                    if (b == BOUND_LOWER)
                        bestValue = value, alpha = std::max(alpha, bestValue);
                    else
                        maxValue = value;
                }
            }
        }
    }

    // Step 6. Static evaluation of the position
    if (inCheck)
    {

        ss->staticEval = eval = pureStaticEval = VALUE_NONE;
        improving = false;
        goto moves_loop;  // Skip early pruning when in check
    }
    else if (ttHit)
    {
        // Never assume anything on values stored in TT

        ss->staticEval = eval = pureStaticEval = tte->eval();
        if (eval == VALUE_NONE)
            ss->staticEval = eval = pureStaticEval = evaluate(pos);

        // Can ttValue be used as a better position evaluation?
        if (    ttValue != VALUE_NONE
            && (tte->bound() & (ttValue > eval ? BOUND_LOWER : BOUND_UPPER)))
            eval = ttValue;
    }
    else
    {

		if (!ttHit && expttHit && updated && mctsSelfLearning)
		{
			// Never assume anything on values stored in TT
			ss->staticEval = eval = pureStaticEval = expttValue;
			if (eval == VALUE_NONE)
				ss->staticEval = eval = pureStaticEval = evaluate(pos);


		}
		else
		{
        if ((ss-1)->currentMove != MOVE_NULL)
        {
            int bonus = -(ss-1)->statScore / 512;

				pureStaticEval = evaluate(pos);
				ss->staticEval = eval = pureStaticEval + bonus;
			}
			else{
			    ss->staticEval = eval = pureStaticEval = -(ss - 1)->staticEval + 2 * Eval::Tempo;
			}
			tte->save(posKey, VALUE_NONE, ttPv, BOUND_NONE, DEPTH_NONE, MOVE_NONE, pureStaticEval);
		}
	}

    // Step 7. Razoring (~2 Elo)
    if (   !rootNode // The required rootNode PV handling is not available in qsearch
        &&  depth < 2 * ONE_PLY
        &&  eval <= alpha - RazorMargin)
      {
        Value razor = qsearch<NT>(pos, ss, alpha, beta);
        if(mctsSearch)
          {
            thisThread->visits++;
            thisThread->allScores += (ss->ply % 2 == 0) ? razor : -razor;

          }
        return razor;


      }

    improving =   ss->staticEval >= (ss-2)->staticEval
               || (ss-2)->staticEval == VALUE_NONE;

    // Step 8. Futility pruning: child node (~30 Elo)
    if (   !PvNode
        &&  depth < 7 * ONE_PLY
        &&  eval - futility_margin(depth, improving) >= beta
        &&  eval < VALUE_KNOWN_WIN) // Do not return unproven wins

      {
	if(mctsSearch)
	  {
	    thisThread->visits++;
	    thisThread->allScores += (ss->ply % 2 == 0) ? eval : -eval;
	  }
	return eval;
      }
    // Step 9. Null move search with verification search (~40 Elo)
    if (    doNull
        && !PvNode
        && (ss-1)->currentMove != MOVE_NULL
        && (ss-1)->statScore < 23200
        &&  eval >= beta
        &&  pureStaticEval >= beta - 36 * depth / ONE_PLY + 225
        && !excludedMove
        &&  pos.non_pawn_material(us)
        && (ss->ply >= thisThread->nmpMinPly || us != thisThread->nmpColor))
    {
        assert(eval - beta >= 0);

        // Null move dynamic reduction based on depth and value
        Depth R = ((823 + 67 * depth / ONE_PLY) / 256 + std::min(int(eval - beta) / 200, 3)) * ONE_PLY;

        ss->currentMove = MOVE_NULL;
        ss->continuationHistory = &thisThread->continuationHistory[NO_PIECE][0];

        pos.do_null_move(st);

        Value nullValue = -search<NonPV>(pos, ss+1, -beta, -beta+1, depth-R, !cutNode);

        pos.undo_null_move();

        if (nullValue >= beta)
        {
            // Do not return unproven mate scores
            if (nullValue >= VALUE_MATE_IN_MAX_PLY)
                nullValue = beta;

            if (thisThread->nmpMinPly || (abs(beta) < VALUE_KNOWN_WIN && depth < 12 * ONE_PLY))

              {
    	    	if(mctsSearch)
    	      	 {
                    thisThread->visits++;
                    thisThread->allScores += (ss->ply % 2 == 0) ? nullValue : -nullValue;
    	      	 }
                return nullValue;
              }
            assert(!thisThread->nmpMinPly); // Recursive verification is not allowed

            // Do verification search at high depths, with null move pruning disabled
            // for us, until ply exceeds nmpMinPly.
            thisThread->nmpMinPly = ss->ply + 3 * (depth-R) / (4 * ONE_PLY);
            thisThread->nmpColor = us;

            Value v = search<NonPV>(pos, ss, beta-1, beta, depth-R, false);

            thisThread->nmpMinPly = 0;

            if (v >= beta)

              {
        	if(mctsSearch)
        	  {
                    thisThread->visits++;
                    thisThread->allScores += (ss->ply % 2 == 0) ? nullValue : -nullValue;
        	  }
        	return nullValue;
              }
        }
    }

    // Step 10. ProbCut (~10 Elo)
    // If we have a good enough capture and a reduced search returns a value
    // much above beta, we can (almost) safely prune the previous move.
    if (   !PvNode
        &&  depth >= 5 * ONE_PLY
        &&  abs(beta) < VALUE_MATE_IN_MAX_PLY)
    {
        Value raisedBeta = std::min(beta + 216 - 48 * improving, VALUE_INFINITE);
        MovePicker mp(pos, ttMove, raisedBeta - ss->staticEval, &thisThread->captureHistory);
        int probCutCount = 0;

        while (  (move = mp.next_move()) != MOVE_NONE
               && probCutCount < 2 + 2 * cutNode)
            if (move != excludedMove && pos.legal(move))
            {
                probCutCount++;

                ss->currentMove = move;
                ss->continuationHistory = &thisThread->continuationHistory[pos.moved_piece(move)][to_sq(move)];

                assert(depth >= 5 * ONE_PLY);

                pos.do_move(move, st);

                // Perform a preliminary qsearch to verify that the move holds
                value = -qsearch<NonPV>(pos, ss+1, -raisedBeta, -raisedBeta+1);

                // If the qsearch held, perform the regular search
                if (value >= raisedBeta)
                    value = -search<NonPV>(pos, ss+1, -raisedBeta, -raisedBeta+1, depth - 4 * ONE_PLY, !cutNode);

                pos.undo_move(move);

                if (value >= raisedBeta)

                  {
                    if(mctsSearch)
                      {
                        thisThread->visits++;
                        thisThread->allScores += (ss->ply % 2 == 0) ? value : -value;
                      }
                    return value;
                  }
            }
    }

    // Step 11. Internal iterative deepening (~2 Elo)
    if (depth >= 8 * ONE_PLY && !ttMove)
    {
        search<NT>(pos, ss, alpha, beta, depth - 7 * ONE_PLY, cutNode);

        tte = TT.probe(posKey, ttHit);
        ttValue = ttHit ? value_from_tt(tte->value(), ss->ply) : VALUE_NONE;
        ttMove = ttHit ? tte->move() : MOVE_NONE;
    }

moves_loop: // When in check, search starts from here

    const PieceToHistory* contHist[] = { (ss-1)->continuationHistory, (ss-2)->continuationHistory,
                                          nullptr, (ss-4)->continuationHistory,
                                          nullptr, (ss-6)->continuationHistory };

    Move countermove = thisThread->counterMoves[pos.piece_on(prevSq)][prevSq];

    MovePicker mp(pos, ttMove, depth, &thisThread->mainHistory,
                                      &thisThread->captureHistory,
                                      contHist,
                                      countermove,
                                      ss->killers);

    value = bestValue; // Workaround a bogus 'uninitialized' warning under gcc
    moveCountPruning = false;
    ttCapture = ttMove && pos.capture_or_promotion(ttMove);

    // Step 12. Loop through all pseudo-legal moves until no moves remain
    // or a beta cutoff occurs.
    while ((move = mp.next_move(moveCountPruning)) != MOVE_NONE)
    {
      assert(is_ok(move));

      if (move == excludedMove)
          continue;

      // At root obey the "searchmoves" option and skip moves not listed in Root
      // Move List. As a consequence any illegal move is also skipped. In MultiPV
      // mode we also skip PV moves which have been already searched and those
      // of lower "TB rank" if we are in a TB root position.
      if (rootNode && !std::count(thisThread->rootMoves.begin() + thisThread->pvIdx,
                                  thisThread->rootMoves.begin() + thisThread->pvLast, move))
          continue;

      ss->moveCount = ++moveCount;

      if (rootNode && thisThread == Threads.main() && Time.elapsed() > 3000)
          sync_cout << "info depth " << depth / ONE_PLY
                    << " currmove " << UCI::move(move, pos.is_chess960())
                    << " currmovenumber " << moveCount + thisThread->pvIdx << sync_endl;
      if (PvNode)
          (ss+1)->pv = nullptr;

      extension = DEPTH_ZERO;
      captureOrPromotion = pos.capture_or_promotion(move);
      movedPiece = pos.moved_piece(move);
      givesCheck = pos.gives_check(move);

      // Step 13. Extensions (~70 Elo)

      // Singular extension search (~60 Elo). If all moves but one fail low on a
      // search of (alpha-s, beta-s), and just one fails high on (alpha, beta),
      // then that move is singular and should be extended. To verify this we do
      // a reduced search on all the other moves but the ttMove and if the
      // result is lower than ttValue minus a margin then we will extend the ttMove.

	  
	  if (mctsSelfLearning && minSons == 1 && move == expttMove
		  && pos.legal(move) && visits > 6
		  )
	  {
		  SE = true;
	  }
      if (    depth >= 8 * ONE_PLY
          &&  move == ttMove
          && !rootNode
          && !excludedMove // Avoid recursive singular search
       /* &&  ttValue != VALUE_NONE Already implicit in the next condition */
          &&  abs(ttValue) < VALUE_KNOWN_WIN
          && (tte->bound() & BOUND_LOWER)
          &&  tte->depth() >= depth - 3 * ONE_PLY
          &&  pos.legal(move))
      {
          Value singularBeta = ttValue - 2 * depth / ONE_PLY;
          Depth halfDepth = depth / (2 * ONE_PLY) * ONE_PLY; // ONE_PLY invariant
          ss->excludedMove = move;
          value = search<NonPV>(pos, ss, singularBeta - 1, singularBeta, halfDepth, cutNode);
          ss->excludedMove = MOVE_NONE;

          if (value < singularBeta)
              extension = ONE_PLY;

          // Multi-cut pruning
          // Our ttMove is assumed to fail high, and now we failed high also on a reduced
          // search without the ttMove. So we assume this expected Cut-node is not singular,
          // that is multiple moves fail high, and we can prune the whole subtree by returning
          // the hard beta bound.
          else if (cutNode && singularBeta > beta)

            {
              if(mctsSearch)
        	{
                  thisThread->visits++;
                  thisThread->allScores += (ss->ply % 2 == 0) ? beta : -beta;
        	}
              return beta;
            }
      }

      // Check extension (~2 Elo)
      else if (    givesCheck
               && (pos.blockers_for_king(~us) & from_sq(move) || pos.see_ge(move)))
          extension = ONE_PLY;

      // Castling extension
      else if (type_of(move) == CASTLING)
          extension = ONE_PLY;

      // Shuffle extension
      else if (   PvNode
               && pos.rule50_count() > 18
               && depth < 3 * ONE_PLY
               && ss->ply < 3 * thisThread->rootDepth / ONE_PLY) // To avoid too deep searches
          extension = ONE_PLY;

      // Passed pawn extension
      else if (   move == ss->killers[0]
               && pos.advanced_pawn_push(move)
               && pos.pawn_passed(us, to_sq(move)))
          extension = ONE_PLY;

      // Calculate new depth for this move
      newDepth = depth - ONE_PLY + extension;

      // Step 14. Pruning at shallow depth (~170 Elo)
      if (  !rootNode
          && pos.non_pawn_material(us)
          && bestValue > VALUE_MATED_IN_MAX_PLY)
      {
          // Skip quiet moves if movecount exceeds our FutilityMoveCount threshold
          moveCountPruning = moveCount >= futility_move_count(improving, depth / ONE_PLY);

          if (   !captureOrPromotion
              && !givesCheck
              && !pos.advanced_pawn_push(move))
          {
              // Move count based pruning (~30 Elo)
              if (moveCountPruning)
                  continue;
			  
			  if (mctsSelfLearning && SE && moveCount > 3)
				  continue;

              // Reduced depth of the next LMR search
              int lmrDepth = std::max(newDepth - reduction<PvNode>(improving, depth, moveCount), DEPTH_ZERO);
              lmrDepth /= ONE_PLY;

              // Countermoves based pruning (~20 Elo)
              if (   lmrDepth < 3 + ((ss-1)->statScore > 0 || (ss-1)->moveCount == 1)
                  && (*contHist[0])[movedPiece][to_sq(move)] < CounterMovePruneThreshold
                  && (*contHist[1])[movedPiece][to_sq(move)] < CounterMovePruneThreshold)
                  continue;

              // Futility pruning: parent node (~2 Elo)
              if (   lmrDepth < 7
                  && !inCheck
                  && ss->staticEval + 256 + 200 * lmrDepth <= alpha)
                  continue;

              // Prune moves with negative SEE (~10 Elo)
              if (!pos.see_ge(move, Value(-29 * lmrDepth * lmrDepth)))
                  continue;
          }
          else if (!pos.see_ge(move, -PawnValueEg * (depth / ONE_PLY))) // (~20 Elo)
                  continue;
      }

      // Speculative prefetch as early as possible
      prefetch(TT.first_entry(pos.key_after(move)));

      // Check for legality just before making the move
      if (!rootNode && !pos.legal(move))
      {
          ss->moveCount = --moveCount;
          continue;
      }

      // Update the current move (this must be done after singular extension search)
      ss->currentMove = move;
      ss->continuationHistory = &thisThread->continuationHistory[movedPiece][to_sq(move)];

      // Step 15. Make the move
      pos.do_move(move, st, givesCheck);

      // Step 16. Reduced depth search (LMR). If the move fails high it will be
      // re-searched at full depth.
      if (    depth >= 3 * ONE_PLY
          &&  moveCount > 1
          && (!captureOrPromotion || moveCountPruning))
      {
          Depth r = reduction<PvNode>(improving, depth, moveCount);

          // Decrease reduction if position is or has been on the PV
          if (ttPv)
              r -= ONE_PLY;

          // Decrease reduction if opponent's move count is high (~10 Elo)
          if ((ss-1)->moveCount > 15)
              r -= ONE_PLY;

          if (!captureOrPromotion)
          {
              // Increase reduction if ttMove is a capture (~0 Elo)
              if (ttCapture)
                  r += ONE_PLY;

              // Increase reduction for cut nodes (~5 Elo)
              if (cutNode)
                  r += 2 * ONE_PLY;

              // Decrease reduction for moves that escape a capture. Filter out
              // castling moves, because they are coded as "king captures rook" and
              // hence break make_move(). (~5 Elo)
              else if (    type_of(move) == NORMAL
                       && !pos.see_ge(make_move(to_sq(move), from_sq(move))))
                  r -= 2 * ONE_PLY;

              ss->statScore =  thisThread->mainHistory[us][from_to(move)]
                             + (*contHist[0])[movedPiece][to_sq(move)]
                             + (*contHist[1])[movedPiece][to_sq(move)]
                             + (*contHist[3])[movedPiece][to_sq(move)]
                             - 4000;

              // Decrease/increase reduction by comparing opponent's stat score (~10 Elo)
              if (ss->statScore >= 0 && (ss-1)->statScore < 0)
                  r -= ONE_PLY;

              else if ((ss-1)->statScore >= 0 && ss->statScore < 0)
                  r += ONE_PLY;

              if(perceptronSearch)
              {
		// Infer using a perceptron, 52%
		features[0] = float(abs(bestValue) * pos.non_pawn_material());
		features[1] = float(ss->statScore);
		features[2] = float(moveCount);
		features[3] = float(int(r));
		prediction  = infer(features);
  		trainPerc = true;
                // Decrease/increase reduction for moves with a good/bad history (~30 Elo)
  		  r -= (ss->statScore +  2000 * (prediction - 1))/ 20000 * ONE_PLY;
              }
              else
              {
                  r -= ss->statScore / 20000 * ONE_PLY;
              }
          }

          Depth d = std::max(newDepth - std::max(r, DEPTH_ZERO), ONE_PLY);

          value = -search<NonPV>(pos, ss+1, -(alpha+1), -alpha, d, true);

          if (trainPerc && perceptronSearch){
             int result = value > alpha;
             if (prediction != result){
                train(features, 1e-2);
             }
             trainPerc = false;
             dbg_hit_on(prediction == result);
          }

          doFullDepthSearch = (value > alpha && d != newDepth);
      }
      else
          doFullDepthSearch = !PvNode || moveCount > 1;

      // Step 17. Full depth search when LMR is skipped or fails high
      if (doFullDepthSearch)
          value = -search<NonPV>(pos, ss+1, -(alpha+1), -alpha, newDepth, !cutNode);

      // For PV nodes only, do a full PV search on the first move or after a fail
      // high (in the latter case search only if value < beta), otherwise let the
      // parent node fail low with value <= alpha and try another move.
      if (PvNode && (moveCount == 1 || (value > alpha && (rootNode || value < beta))))
      {
          (ss+1)->pv = pv;
          (ss+1)->pv[0] = MOVE_NONE;

          value = -search<PV>(pos, ss+1, -beta, -alpha, newDepth, false);
      }

      // Step 18. Undo move
      pos.undo_move(move);

      assert(value > -VALUE_INFINITE && value < VALUE_INFINITE);

      // Step 19. Check for a new best move
      // Finished searching the move. If a stop occurred, the return value of
      // the search cannot be trusted, and we return immediately without
      // updating best move, PV and TT.
      if (Threads.stop.load(std::memory_order_relaxed))
          return VALUE_ZERO;

      if (rootNode)
      {
          RootMove& rm = *std::find(thisThread->rootMoves.begin(),
                                    thisThread->rootMoves.end(), move);

          if(mctsSearch)
            {
              // Add all visits and returned scores to this root move's stats
              rm.visits += thisThread->visits;
              rm.zScore += thisThread->allScores;

              thisThread->visits = 0;
              thisThread->allScores = 0;
            }

          // PV move or new best move?
          if (moveCount == 1 || value > alpha)
          {
              rm.score = value;
              rm.selDepth = thisThread->selDepth;
              rm.pv.resize(1);

              assert((ss+1)->pv);

              for (Move* m = (ss+1)->pv; *m != MOVE_NONE; ++m)
                  rm.pv.push_back(*m);

              // We record how often the best move has been changed in each
              // iteration. This information is used for time management: When
              // the best move changes frequently, we allocate some more time.
              if (moveCount > 1)
                  ++thisThread->bestMoveChanges;
          }
          else
              // All other moves but the PV are set to the lowest value: this
              // is not a problem when sorting because the sort is stable and the
              // move position in the list is preserved - just the PV is pushed up.
              rm.score = -VALUE_INFINITE;
      }

      if (value > bestValue)
      {
          bestValue = value;

          if (value > alpha)
          {
              bestMove = move;

              if (PvNode && !rootNode) // Update pv even in fail-high case
                  update_pv(ss->pv, move, (ss+1)->pv);

              if (PvNode && value < beta) // Update alpha! Always alpha < beta
                  alpha = value;
              else
              {
                  assert(value >= beta); // Fail high
                  ss->statScore = 0;
                  break;
              }
          }
      }

      if (move != bestMove)
      {
          if (captureOrPromotion && captureCount < 32)
              capturesSearched[captureCount++] = move;

          else if (!captureOrPromotion && quietCount < 64)
              quietsSearched[quietCount++] = move;
      }
    }

    // The following condition would detect a stop only after move loop has been
    // completed. But in this case bestValue is valid because we have fully
    // searched our subtree, and we can anyhow save the result in TT.
    /*
       if (Threads.stop)
        return VALUE_DRAW;
    */

    // Step 20. Check for mate and stalemate
    // All legal moves have been searched and if there are no legal moves, it
    // must be a mate or a stalemate. If we are in a singular extension search then
    // return a fail low score.

    assert(moveCount || !inCheck || excludedMove || !MoveList<LEGAL>(pos).size());

    if (!moveCount)
        bestValue = excludedMove ? alpha
                   :     inCheck ? mated_in(ss->ply) : VALUE_DRAW;
    else if (bestMove)
    {
        // Quiet best move: update move sorting heuristics
        if (!pos.capture_or_promotion(bestMove))
            update_quiet_stats(pos, ss, bestMove, quietsSearched, quietCount,
                               stat_bonus(depth + (bestValue > beta + PawnValueMg ? ONE_PLY : DEPTH_ZERO)));

        update_capture_stats(pos, bestMove, capturesSearched, captureCount, stat_bonus(depth + ONE_PLY));

        // Extra penalty for a quiet TT or main killer move in previous ply when it gets refuted
        if (   ((ss-1)->moveCount == 1 || ((ss-1)->currentMove == (ss-1)->killers[0]))
            && !pos.captured_piece())
                update_continuation_histories(ss-1, pos.piece_on(prevSq), prevSq, -stat_bonus(depth + ONE_PLY));

    }
    // Bonus for prior countermove that caused the fail low
    else if (   (depth >= 3 * ONE_PLY || PvNode)
             && !pos.captured_piece())
        update_continuation_histories(ss-1, pos.piece_on(prevSq), prevSq, stat_bonus(depth));

    if (PvNode)
        bestValue = std::min(bestValue, maxValue);

    if (!excludedMove)
        tte->save(posKey, value_to_tt(bestValue, ss->ply), ttPv,
                  bestValue >= beta ? BOUND_LOWER :
                  PvNode && bestMove ? BOUND_EXACT : BOUND_UPPER,
                  depth, bestMove, pureStaticEval);

    assert(bestValue > -VALUE_INFINITE && bestValue < VALUE_INFINITE);
	if(mctsSearch)
      {
	  thisThread->visits++;
	  thisThread->allScores += (ss->ply % 2 == 0) ? bestValue : -bestValue;
      }
    return bestValue;
  }


  // qsearch() is the quiescence search function, which is called by the main search
  // function with zero depth, or recursively with further decreasing depth per call.
  template <NodeType NT>
  Value qsearch(Position& pos, Stack* ss, Value alpha, Value beta, Depth depth) {

    constexpr bool PvNode = NT == PV;

    assert(alpha >= -VALUE_INFINITE && alpha < beta && beta <= VALUE_INFINITE);
    assert(PvNode || (alpha == beta - 1));
    assert(depth <= DEPTH_ZERO);
    assert(depth / ONE_PLY * ONE_PLY == depth);

    Move pv[MAX_PLY+1];
    StateInfo st;
    TTEntry* tte;
    Key posKey;
    Move ttMove, move, bestMove;
    Depth ttDepth;
    Value bestValue, value, ttValue, futilityValue, futilityBase, oldAlpha;
    bool ttHit, pvHit, inCheck, givesCheck, evasionPrunable;
    int moveCount;

    if (PvNode)
    {
        oldAlpha = alpha; // To flag BOUND_EXACT when eval above alpha and no available moves
        (ss+1)->pv = pv;
        ss->pv[0] = MOVE_NONE;
    }

    Thread* thisThread = pos.this_thread();
    (ss+1)->ply = ss->ply + 1;
    ss->currentMove = bestMove = MOVE_NONE;
    ss->continuationHistory = &thisThread->continuationHistory[NO_PIECE][0];
    inCheck = pos.checkers();
    moveCount = 0;

    // Check for an immediate draw or maximum ply reached
    if (   pos.is_draw(ss->ply)
        || ss->ply >= MAX_PLY)
        return (ss->ply >= MAX_PLY && !inCheck) ? evaluate(pos) : VALUE_DRAW;

    assert(0 <= ss->ply && ss->ply < MAX_PLY);

    // Decide whether or not to include checks: this fixes also the type of
    // TT entry depth that we are going to use. Note that in qsearch we use
    // only two types of depth in TT: DEPTH_QS_CHECKS or DEPTH_QS_NO_CHECKS.
    ttDepth = inCheck || depth >= DEPTH_QS_CHECKS ? DEPTH_QS_CHECKS
                                                  : DEPTH_QS_NO_CHECKS;
    // Transposition table lookup
    posKey = pos.key();
    tte = TT.probe(posKey, ttHit);
    ttValue = ttHit ? value_from_tt(tte->value(), ss->ply) : VALUE_NONE;
    ttMove = ttHit ? tte->move() : MOVE_NONE;
    pvHit = ttHit && tte->is_pv();

    if (  !PvNode
        && ttHit
        && tte->depth() >= ttDepth
        && ttValue != VALUE_NONE // Only in case of TT access race
        && (ttValue >= beta ? (tte->bound() & BOUND_LOWER)
                            : (tte->bound() & BOUND_UPPER)))
        return ttValue;

    // Evaluate the position statically
    if (inCheck)
    {
        ss->staticEval = VALUE_NONE;
        bestValue = futilityBase = -VALUE_INFINITE;
    }
    else
    {
        if (ttHit)
        {
            // Never assume anything on values stored in TT
            if ((ss->staticEval = bestValue = tte->eval()) == VALUE_NONE)
                ss->staticEval = bestValue = evaluate(pos);

            // Can ttValue be used as a better position evaluation?
            if (    ttValue != VALUE_NONE
                && (tte->bound() & (ttValue > bestValue ? BOUND_LOWER : BOUND_UPPER)))
                bestValue = ttValue;
        }
        else
            ss->staticEval = bestValue =
            (ss-1)->currentMove != MOVE_NULL ? evaluate(pos)
                                             : -(ss-1)->staticEval + 2 * Eval::Tempo;

        // Stand pat. Return immediately if static value is at least beta
        if (bestValue >= beta)
        {
            if (!ttHit)
                tte->save(posKey, value_to_tt(bestValue, ss->ply), pvHit, BOUND_LOWER,
                          DEPTH_NONE, MOVE_NONE, ss->staticEval);

            return bestValue;
        }

        if (PvNode && bestValue > alpha)
            alpha = bestValue;

        futilityBase = bestValue + 128;
    }

    const PieceToHistory* contHist[] = { (ss-1)->continuationHistory, (ss-2)->continuationHistory,
                                          nullptr, (ss-4)->continuationHistory,
                                          nullptr, (ss-6)->continuationHistory };

    // Initialize a MovePicker object for the current position, and prepare
    // to search the moves. Because the depth is <= 0 here, only captures,
    // queen promotions and checks (only if depth >= DEPTH_QS_CHECKS) will
    // be generated.
    MovePicker mp(pos, ttMove, depth, &thisThread->mainHistory,
                                      &thisThread->captureHistory,
                                      contHist,
                                      to_sq((ss-1)->currentMove));

    // Loop through the moves until no moves remain or a beta cutoff occurs
    while ((move = mp.next_move()) != MOVE_NONE)
    {
      assert(is_ok(move));

      givesCheck = pos.gives_check(move);

      moveCount++;

      // Futility pruning
      if (   !inCheck
          && !givesCheck
          &&  futilityBase > -VALUE_KNOWN_WIN
          && !pos.advanced_pawn_push(move))
      {
          assert(type_of(move) != ENPASSANT); // Due to !pos.advanced_pawn_push

          futilityValue = futilityBase + PieceValue[EG][pos.piece_on(to_sq(move))];

          if (futilityValue <= alpha)
          {
              bestValue = std::max(bestValue, futilityValue);
              continue;
          }

          if (futilityBase <= alpha && !pos.see_ge(move, VALUE_ZERO + 1))
          {
              bestValue = std::max(bestValue, futilityBase);
              continue;
          }
      }

      // Detect non-capture evasions that are candidates to be pruned
      evasionPrunable =    inCheck
                       &&  (depth != DEPTH_ZERO || moveCount > 2)
                       &&  bestValue > VALUE_MATED_IN_MAX_PLY
                       && !pos.capture(move);

      // Don't search moves with negative SEE values
      if (  (!inCheck || evasionPrunable)
          && !pos.see_ge(move))
          continue;

      // Speculative prefetch as early as possible
      prefetch(TT.first_entry(pos.key_after(move)));

      // Check for legality just before making the move
      if (!pos.legal(move))
      {
          moveCount--;
          continue;
      }

      ss->currentMove = move;
      ss->continuationHistory = &thisThread->continuationHistory[pos.moved_piece(move)][to_sq(move)];

      // Make and search the move
      pos.do_move(move, st, givesCheck);
      value = -qsearch<NT>(pos, ss+1, -beta, -alpha, depth - ONE_PLY);
      pos.undo_move(move);

      assert(value > -VALUE_INFINITE && value < VALUE_INFINITE);

      // Check for a new best move
      if (value > bestValue)
      {
          bestValue = value;

          if (value > alpha)
          {
              bestMove = move;

              if (PvNode) // Update pv even in fail-high case
                  update_pv(ss->pv, move, (ss+1)->pv);

              if (PvNode && value < beta) // Update alpha here!
                  alpha = value;
              else
                  break; // Fail high
          }
       }
    }

    // All legal moves have been searched. A special case: If we're in check
    // and no legal moves were found, it is checkmate.
    if (inCheck && bestValue == -VALUE_INFINITE)
        return mated_in(ss->ply); // Plies to mate from the root

    tte->save(posKey, value_to_tt(bestValue, ss->ply), pvHit,
              bestValue >= beta ? BOUND_LOWER :
              PvNode && bestValue > oldAlpha  ? BOUND_EXACT : BOUND_UPPER,
              ttDepth, bestMove, ss->staticEval);

    assert(bestValue > -VALUE_INFINITE && bestValue < VALUE_INFINITE);

    return bestValue;
  }


  // value_to_tt() adjusts a mate score from "plies to mate from the root" to
  // "plies to mate from the current position". Non-mate scores are unchanged.
  // The function is called before storing a value in the transposition table.

  Value value_to_tt(Value v, int ply) {

    assert(v != VALUE_NONE);

    return  v >= VALUE_MATE_IN_MAX_PLY  ? v + ply
          : v <= VALUE_MATED_IN_MAX_PLY ? v - ply : v;
  }


  // value_from_tt() is the inverse of value_to_tt(): It adjusts a mate score
  // from the transposition table (which refers to the plies to mate/be mated
  // from current position) to "plies to mate/be mated from the root".

  Value value_from_tt(Value v, int ply) {

    return  v == VALUE_NONE             ? VALUE_NONE
          : v >= VALUE_MATE_IN_MAX_PLY  ? v - ply
          : v <= VALUE_MATED_IN_MAX_PLY ? v + ply : v;
  }


  // update_pv() adds current move and appends child pv[]

  void update_pv(Move* pv, Move move, Move* childPv) {

    for (*pv++ = move; childPv && *childPv != MOVE_NONE; )
        *pv++ = *childPv++;
    *pv = MOVE_NONE;
  }


  // update_continuation_histories() updates histories of the move pairs formed
  // by moves at ply -1, -2, and -4 with current move.

  void update_continuation_histories(Stack* ss, Piece pc, Square to, int bonus) {

    for (int i : {1, 2, 4, 6})
        if (is_ok((ss-i)->currentMove))
            (*(ss-i)->continuationHistory)[pc][to] << bonus;
  }


  // update_capture_stats() updates move sorting heuristics when a new capture best move is found

  void update_capture_stats(const Position& pos, Move move,
                            Move* captures, int captureCount, int bonus) {

      CapturePieceToHistory& captureHistory =  pos.this_thread()->captureHistory;
      Piece moved_piece = pos.moved_piece(move);
      PieceType captured = type_of(pos.piece_on(to_sq(move)));

      if (pos.capture_or_promotion(move))
          captureHistory[moved_piece][to_sq(move)][captured] << bonus;

      // Decrease all the other played capture moves
      for (int i = 0; i < captureCount; ++i)
      {
          moved_piece = pos.moved_piece(captures[i]);
          captured = type_of(pos.piece_on(to_sq(captures[i])));
          captureHistory[moved_piece][to_sq(captures[i])][captured] << -bonus;
      }
  }


  // update_quiet_stats() updates move sorting heuristics when a new quiet best move is found

  void update_quiet_stats(const Position& pos, Stack* ss, Move move,
                          Move* quiets, int quietCount, int bonus) {

    if (ss->killers[0] != move)
    {
        ss->killers[1] = ss->killers[0];
        ss->killers[0] = move;
    }

    Color us = pos.side_to_move();
    Thread* thisThread = pos.this_thread();
    thisThread->mainHistory[us][from_to(move)] << bonus;
    update_continuation_histories(ss, pos.moved_piece(move), to_sq(move), bonus);

    if (is_ok((ss-1)->currentMove))
    {
        Square prevSq = to_sq((ss-1)->currentMove);
        thisThread->counterMoves[pos.piece_on(prevSq)][prevSq] = move;
    }

    // Decrease all the other played quiet moves
    for (int i = 0; i < quietCount; ++i)
    {
        thisThread->mainHistory[us][from_to(quiets[i])] << -bonus;
        update_continuation_histories(ss, pos.moved_piece(quiets[i]), to_sq(quiets[i]), -bonus);
    }
  }

  // When playing with strength handicap, choose best move among a set of RootMoves
  // using a statistical rule dependent on 'level'. Idea by Heinz van Saanen.

  Move Skill::pick_best(size_t multiPV) {

    const RootMoves& rootMoves = Threads.main()->rootMoves;
    static PRNG rng(now()); // PRNG sequence should be non-deterministic

    // RootMoves are already sorted by score in descending order
    Value topScore = rootMoves[0].score;
    int delta = std::min(topScore - rootMoves[multiPV - 1].score, PawnValueMg);
    int weakness = 120 - 2 * level;
    int maxScore = -VALUE_INFINITE;

    // Choose best move. For each move score we add two terms, both dependent on
    // weakness. One is deterministic and bigger for weaker levels, and one is
    // random. Then we choose the move with the resulting highest score.
    for (size_t i = 0; i < multiPV; ++i)
    {
        // This is our magic formula
        int push = (  weakness * int(topScore - rootMoves[i].score)
                    + delta * (rng.rand<unsigned>() % weakness)) / 128;

        if (rootMoves[i].score + push >= maxScore)
        {
            maxScore = rootMoves[i].score + push;
            best = rootMoves[i].pv[0];
        }
    }

    return best;
  }

} // namespace

/// MainThread::check_time() is used to print debug info and, more importantly,
/// to detect when we are out of available time and thus stop the search.

void MainThread::check_time() {

  if (--callsCnt > 0)
      return;

  // When using nodes, ensure checking rate is not lower than 0.1% of nodes
  callsCnt = Limits.nodes ? std::min(1024, int(Limits.nodes / 1024)) : 1024;

  static TimePoint lastInfoTime = now();

  TimePoint elapsed = Time.elapsed();
  TimePoint tick = Limits.startTime + elapsed;

  if (tick - lastInfoTime >= 1000)
  {
      lastInfoTime = tick;
      dbg_print();
  }

  // We should not stop pondering until told so by the GUI
  if (ponder)
      return;

  if (   (Limits.use_time_management() && (elapsed > Time.maximum() - 10 || stopOnPonderhit))
      || (Limits.movetime && elapsed >= Limits.movetime)
      || (Limits.nodes && Threads.nodes_searched() >= (uint64_t)Limits.nodes))
      Threads.stop = true;
}


/// UCI::pv() formats PV information according to the UCI protocol. UCI requires
/// that all (if any) unsearched PV lines are sent using a previous search score.

string UCI::pv(const Position& pos, Depth depth, Value alpha, Value beta) {

  std::stringstream ss;
  TimePoint elapsed = Time.elapsed() + 1;
  const RootMoves& rootMoves = pos.this_thread()->rootMoves;
  size_t pvIdx = pos.this_thread()->pvIdx;
  size_t multiPV = std::min((size_t)Options["MultiPV"], rootMoves.size());
  uint64_t nodesSearched = Threads.nodes_searched();
  uint64_t tbHits = Threads.tb_hits() + (TB::RootInTB ? rootMoves.size() : 0);

  for (size_t i = 0; i < multiPV; ++i)
  {
      bool updated = (i <= pvIdx && rootMoves[i].score != -VALUE_INFINITE);

      if (depth == ONE_PLY && !updated)
          continue;

      Depth d = updated ? depth : depth - ONE_PLY;
      Value v = updated ? rootMoves[i].score : rootMoves[i].previousScore;

      bool tb = TB::RootInTB && abs(v) < VALUE_MATE - MAX_PLY;
      v = tb ? rootMoves[i].tbScore : v;

      if (ss.rdbuf()->in_avail()) // Not at first line
          ss << "\n";

      ss << "info"
         << " depth "    << d / ONE_PLY
         << " seldepth " << rootMoves[i].selDepth
         << " multipv "  << i + 1
         << " score "    << UCI::value(v);

      if (!tb && i == pvIdx)
          ss << (v >= beta ? " lowerbound" : v <= alpha ? " upperbound" : "");

      ss << " nodes "    << nodesSearched
         << " nps "      << nodesSearched * 1000 / elapsed;

      if (elapsed > 1000) // Earlier makes little sense
          ss << " hashfull " << TT.hashfull();

      ss << " tbhits "   << tbHits
         << " time "     << elapsed
         << " pv";

      for (Move m : rootMoves[i].pv)
          ss << " " << UCI::move(m, pos.is_chess960());
  }

  return ss.str();
}


/// RootMove::extract_ponder_from_tt() is called in case we have no ponder move
/// before exiting the search, for instance, in case we stop the search during a
/// fail high at root. We try hard to have a ponder move to return to the GUI,
/// otherwise in case of 'ponder on' we have nothing to think on.

bool RootMove::extract_ponder_from_tt(Position& pos) {

    StateInfo st;
    bool ttHit;

    assert(pv.size() == 1);

    if (pv[0] == MOVE_NONE)
        return false;

    pos.do_move(pv[0], st);
    TTEntry* tte = TT.probe(pos.key(), ttHit);

    if (ttHit)
    {
        Move m = tte->move(); // Local copy to be SMP safe
        if (MoveList<LEGAL>(pos).contains(m))
            pv.push_back(m);
    }

    pos.undo_move(pv[0]);
    return pv.size() > 1;
}

void Tablebases::rank_root_moves(Position& pos, Search::RootMoves& rootMoves) {

    RootInTB = false;
    UseRule50 = bool(Options["Syzygy50MoveRule"]);
    ProbeDepth = int(Options["SyzygyProbeDepth"]) * ONE_PLY;
    Cardinality = int(Options["SyzygyProbeLimit"]);
    bool dtz_available = true;

    // Tables with fewer pieces than SyzygyProbeLimit are searched with
    // ProbeDepth == DEPTH_ZERO
    if (Cardinality > MaxCardinality)
    {
        Cardinality = MaxCardinality;
        ProbeDepth = DEPTH_ZERO;
    }

    if (Cardinality >= popcount(pos.pieces()) && !pos.can_castle(ANY_CASTLING))
    {
        // Rank moves using DTZ tables
        RootInTB = root_probe(pos, rootMoves);

        if (!RootInTB)
        {
            // DTZ tables are missing; try to rank moves using WDL tables
            dtz_available = false;
            RootInTB = root_probe_wdl(pos, rootMoves);
        }
    }

    if (RootInTB)
    {
        // Sort moves according to TB rank
        std::sort(rootMoves.begin(), rootMoves.end(),
                  [](const RootMove &a, const RootMove &b) { return a.tbRank > b.tbRank; } );

        // Probe during search only if DTZ is not available and we are winning
        if (dtz_available || rootMoves[0].tbScore <= VALUE_DRAW)
            Cardinality = 0;
    }
    else
    {
        // Assign the same rank to all moves
        for (auto& m : rootMoves)
            m.tbRank = 0;
    }
}

void kelly(bool start)
{
	startpoint = start;
}

void files(int x, Key FileKey)
{
	EXP.new_search();
	useExp = true;
	OpFileKey[x] = FileKey;
	if (FileKey)
	{
		string openings;
		char *opnings;

		std::ostringstream ss;
		ss << FileKey;
		openings = ss.str() + ".bin";
		opnings = new char[openings.length() + 1];
		std::strcpy(opnings, openings.c_str());
		EXPload(opnings);
		openingswritten = x;
	}
}<|MERGE_RESOLUTION|>--- conflicted
+++ resolved
@@ -797,8 +797,6 @@
             : ttHit    ? tte->move() : MOVE_NONE;
     ttPv = (ttHit && tte->is_pv()) || (PvNode && depth > 4 * ONE_PLY);
 
-<<<<<<< HEAD
-
     // If position has been searched at higher depths and we are shuffling,
     // return value_draw.
     if (   pos.rule50_count() > 36 - 6 * (pos.count<ALL_PIECES>() > 14)
@@ -808,8 +806,6 @@
         && pos.count<PAWN>() > 0)
            return VALUE_DRAW;
 
-=======
->>>>>>> 4e72e2a9
     // At non-PV nodes we check for an early TT cutoff
     if (  !PvNode
         && ttHit
