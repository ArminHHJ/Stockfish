--- conflicted
+++ resolved
@@ -68,9 +68,8 @@
   constexpr uint64_t ttHitAverageResolution = 1024;
 
   // Razor and futility margins
-<<<<<<< HEAD
   constexpr int RazorMargin[VARIANT_NB] = {
-  661,
+  594,
 #ifdef ANTI
   2234,
 #endif
@@ -106,7 +105,7 @@
 #endif
   };
   constexpr int FutilityMarginFactor[VARIANT_NB] = {
-  198,
+  232,
 #ifdef ANTI
   611,
 #endif
@@ -215,11 +214,6 @@
   };
   Value futility_margin(Variant var, Depth d, bool improving) {
     return Value(FutilityMarginFactor[var] * (d - improving));
-=======
-  constexpr int RazorMargin = 594;
-  Value futility_margin(Depth d, bool improving) {
-    return Value(232 * (d - improving));
->>>>>>> b6482472
   }
 
   // Reductions lookup table, initialized at startup
@@ -1307,11 +1301,7 @@
           extension = 1;
 
       // Last captures extension
-<<<<<<< HEAD
       else if (   PieceValue[pos.variant()][EG][pos.captured_piece()] > PawnValueEg
-=======
-      else if (   PieceValue[EG][pos.captured_piece()] > PawnValueEg
->>>>>>> b6482472
                && pos.non_pawn_material() <= 2 * RookValueMg)
           extension = 1;
 
