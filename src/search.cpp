--- conflicted
+++ resolved
@@ -321,7 +321,7 @@
          {
              uci_elo = (Options["UCI_Elo"]);
              limitStrength = true;
-			 jekyll=true;
+			 jekyll=true; //on with uci_elo, variety gets turned off with adaptive
              goto skipLevels;
          }
          if (Options["Engine_Level"] == "None")
@@ -332,7 +332,7 @@
          else
              {
 				 limitStrength = true;
-				 jekyll=true;
+				 jekyll = true;
 			 }
 		  
          if (Options["Engine_Level"] == "World_Champion")
@@ -471,8 +471,9 @@
   if (bestThread != this || Skill(Options["Skill Level"]).enabled())
       sync_cout << UCI::pv(bestThread->rootPos, bestThread->completedDepth, -VALUE_INFINITE, VALUE_INFINITE) << sync_endl;
 
-  if  (adaptive)
+  if  (adaptive ) //mutually exclusive with variety
   {
+	  jekyll = false;
       size_t i = 0;
       if ( previousScore >= -PawnValueMg && previousScore <= PawnValueMg * 4 )
 	  {
@@ -1326,43 +1327,47 @@
       movedPiece = pos.moved_piece(move);
       givesCheck = pos.gives_check(move);
 
-      // Calculate new depth for this move
-      newDepth = depth - 1;
-
-      // Step 13. Pruning at shallow depth (~170 Elo)
-      if (  !rootNode
-          && pos.non_pawn_material(us)
-          && bestValue > VALUE_MATED_IN_MAX_PLY)
-      {
-          // Skip quiet moves if movecount exceeds our FutilityMoveCount threshold
-          moveCountPruning = moveCount >= futility_move_count(improving, depth);
-
-          if (   !captureOrPromotion
-              && !givesCheck
-              && (!PvNode || !pos.advanced_pawn_push(move) || pos.non_pawn_material(~us) > BishopValueMg))
-          {
-              // Reduced depth of the next LMR search
-              int lmrDepth = std::max(newDepth - reduction(improving, depth, moveCount), 0);
-
-              // Countermoves based pruning (~20 Elo)
-              if (   lmrDepth < 4 + ((ss-1)->statScore > 0 || (ss-1)->moveCount == 1)
-                  && (*contHist[0])[movedPiece][to_sq(move)] < CounterMovePruneThreshold
-                  && (*contHist[1])[movedPiece][to_sq(move)] < CounterMovePruneThreshold)
-                  continue;
-
-              // Futility pruning: parent node (~2 Elo)
-              if (   lmrDepth < 6
-                  && !inCheck
-                  && ss->staticEval + 250 + 211 * lmrDepth <= alpha)
-                  continue;
-
-              // Prune moves with negative SEE (~10 Elo)
-              if (!pos.see_ge(move, Value(-(31 - std::min(lmrDepth, 18)) * lmrDepth * lmrDepth)))
-                  continue;
-          }
-          else if (!pos.see_ge(move, Value(-199) * depth)) // (~20 Elo)
-                  continue;
-      }
+		// Calculate new depth for this move
+		newDepth = depth - 1 + extension;
+		
+		// Step 13. Pruning at shallow depth (~170 Elo)
+		if (  !rootNode
+#ifdef Weakfish
+			&& !weakFishSearch
+#endif
+			&& pos.non_pawn_material(us)
+			&& bestValue > VALUE_MATED_IN_MAX_PLY)
+		{
+			// Skip quiet moves if movecount exceeds our FutilityMoveCount threshold
+			moveCountPruning = moveCount >= futility_move_count(improving, depth);
+			
+			if (
+				!captureOrPromotion
+				&& !givesCheck
+				&& (!PvNode || !pos.advanced_pawn_push(move) || pos.non_pawn_material(~us) > BishopValueMg))
+			{
+				// Reduced depth of the next LMR search
+				int lmrDepth = std::max(newDepth - reduction(improving, depth, moveCount), 0);
+				
+				// Countermoves based pruning (~20 Elo)
+				if (   lmrDepth < 4 + ((ss-1)->statScore > 0 || (ss-1)->moveCount == 1)
+					&& (*contHist[0])[movedPiece][to_sq(move)] < CounterMovePruneThreshold
+					&& (*contHist[1])[movedPiece][to_sq(move)] < CounterMovePruneThreshold)
+					continue;
+				
+				// Futility pruning: parent node (~2 Elo)
+				if (   lmrDepth < 6
+					&& !inCheck
+					&& ss->staticEval + 250 + 211 * lmrDepth <= alpha)
+					continue;
+				// Prune moves with negative SEE (~10 Elo)
+				if (!pos.see_ge(move, Value(-(31 - std::min(lmrDepth, 18)) * lmrDepth * lmrDepth)))
+					continue;
+			}
+			else if (  !(givesCheck && extension)
+					 && !pos.see_ge(move, Value(-199) * depth)) // (~20 Elo)
+				continue;
+		}
 
       // Step 14. Extensions (~70 Elo)
 
@@ -1418,7 +1423,7 @@
 
        else if (    givesCheck
                && (pos.is_discovery_check_on_king(~us, move) || pos.see_ge(move))
-               && ++thisThread->extension < thisThread->nodes.load(std::memory_order_relaxed) / 2 ) //MichaelB7
+               && ++thisThread->extension < thisThread->nodes.load(std::memory_order_relaxed) / 4 ) //MichaelB7
 		  extension = 1;
 
      // MichaelB7 Passed pawn extension
@@ -1445,58 +1450,8 @@
       if (type_of(move) == CASTLING)
           extension = 1;
 
-<<<<<<< HEAD
-      // Calculate new depth for this move
-      newDepth = depth - 1 + extension;
-
-      // Step 14. Pruning at shallow depth (~170 Elo)
-      if (  !rootNode
-#ifdef Weakfish
-          && !weakFishSearch
-#endif			
-          && pos.non_pawn_material(us)
-          && bestValue > VALUE_MATED_IN_MAX_PLY)
-      {
-          // Skip quiet moves if movecount exceeds our FutilityMoveCount threshold
-          moveCountPruning = moveCount >= futility_move_count(improving, depth);
-
-          if (
-#ifdef Sullivan
-              !extension  //Michael B7
-              && !captureOrPromotion
-#else
-              !captureOrPromotion
-#endif
-
-              && !givesCheck
-              && (!PvNode || !pos.advanced_pawn_push(move) || pos.non_pawn_material(~us) > BishopValueMg))
-          {
-              // Reduced depth of the next LMR search
-              int lmrDepth = std::max(newDepth - reduction(improving, depth, moveCount), 0);
-
-              // Countermoves based pruning (~20 Elo)
-              if (   lmrDepth < 4 + ((ss-1)->statScore > 0 || (ss-1)->moveCount == 1)
-                  && (*contHist[0])[movedPiece][to_sq(move)] < CounterMovePruneThreshold
-                  && (*contHist[1])[movedPiece][to_sq(move)] < CounterMovePruneThreshold)
-                  continue;
-
-              // Futility pruning: parent node (~2 Elo)
-              if (   lmrDepth < 6
-                  && !inCheck
-                  && ss->staticEval + 250 + 211 * lmrDepth <= alpha)
-                  continue;
-              // Prune moves with negative SEE (~10 Elo)
-              if (!pos.see_ge(move, Value(-(31 - std::min(lmrDepth, 18)) * lmrDepth * lmrDepth)))
-                  continue;
-          }
-          else if (  !(givesCheck && extension)
-                   && !pos.see_ge(move, Value(-199) * depth)) // (~20 Elo)
-                  continue;
-      }
-=======
       // Add extension to new depth
       newDepth += extension;
->>>>>>> a00a3369
 
       // Speculative prefetch as early as possible
       prefetch(TT.first_entry(pos.key_after(move)));
