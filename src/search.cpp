/*
  Honey, a UCI chess playing engine derived from Stockfish and SugaR
  Copyright (C) 2004-2008 Tord Romstad (Glaurung author)
  Copyright (C) 2008-2015 Marco Costalba, Joona Kiiski, Tord Romstad
  Copyright (C) 2015-2019 Marco Costalba, Joona Kiiski, Gary Linscott, Tord Romstad

  Honey is free software: you can redistribute it and/or modify
  it under the terms of the GNU General Public License as published by
  the Free Software Foundation, either version 3 of the License, or
  (at your option) any later version.

  Honey is distributed in the hope that it will be useful,
  but WITHOUT ANY WARRANTY; without even the implied warranty of
  MERCHANTABILITY or FITNESS FOR A PARTICULAR PURPOSE.  See the
  GNU General Public License for more details.

  You should have received a copy of the GNU General Public License
  along with this program.  If not, see <http://www.gnu.org/licenses/>.
*/

#include <algorithm>
#include <cassert>
#include <cmath>
#include <cstring>   // For std::memset
#include <iostream>
#include <sstream>

#ifdef Add_Features
#include <fstream>
#include <unistd.h> //for sleep //MichaelB7
#include <random> // ELO MichaelB7
#endif

#include "evaluate.h"
#include "misc.h"
#include "movegen.h"
#include "movepick.h"
#include "position.h"
#include "search.h"
#include "thread.h"
#include "timeman.h"
#include "tt.h"
#include "uci.h"
#include "syzygy/tbprobe.h"

#ifdef Add_Features
#include "polybook.h" // Cerebellum
#endif

#ifdef Sullivan  //from SugaR by Marco Zerbinati
int o_Depth = 127;
bool o_Mobility = true;
bool o_King = true;
bool o_Threats = true;
bool o_Passed = true;
bool o_Space= true;

bool useExp = true;
bool expHits;
int Movesplayed = 0;
bool startpoint = false;
int openingswritten = 0;
Key OpFileKey[8];
bool pawnEnding = false;
bool SE;
#endif

namespace Search {

  LimitsType Limits;
#ifdef Sullivan
  bool mcts; // from SugaR by Marco Zerbinati
#endif
}

namespace Tablebases {

  int Cardinality;
  bool RootInTB;
  bool UseRule50;
  Depth ProbeDepth;
#ifdef Add_Features
  bool SevenManProbe; //MichaelB7
#endif
}

namespace TB = Tablebases;

using std::string;
using Eval::evaluate;
using namespace Search;

namespace {

  // Different node types, used as a template parameter
  enum NodeType { NonPV, PV };

  // Razor and futility margins
  constexpr int RazorMargin = 600;
  Value futility_margin(Depth d, bool improving) {
    return Value((175 - 50 * improving) * d / ONE_PLY);
  }

#ifdef Sullivan  //MichaelB7
    // Reductions lookup table, initialized at startup
	int Reductions[2][64][80];  // [improving][depth][moveNumber]
#else
  // Reductions lookup table, initialized at startup
  int Reductions[MAX_MOVES]; // [depth or moveNumber]
#endif


#ifdef Sullivan // MichaelB7
  Depth reduction(bool i, Depth d, int mn) {
    return (Reductions[i][std::min(d / ONE_PLY, 63)][mn]) * ONE_PLY;
#else
  Depth reduction(bool i, Depth d, int mn) {
    int r = Reductions[d / ONE_PLY] * Reductions[mn];
    return ((r + 512) / 1024 + (!i && r > 1024)) * ONE_PLY;
#endif
  }

  constexpr int futility_move_count(bool improving, int depth) {
    return (5 + depth * depth) * (1 + improving) / 2;
  }

  // History and stats update bonus, based on depth
  int stat_bonus(Depth depth) {
    int d = depth / ONE_PLY;
    return d > 17 ? 0 : 29 * d * d + 138 * d - 134;
  }

  // Add a small random component to draw evaluations to avoid 3fold-blindness
  Value value_draw(Depth depth, Thread* thisThread) {
    return depth < 4 * ONE_PLY ? VALUE_DRAW
                               : VALUE_DRAW + Value(2 * (thisThread->nodes & 1) - 1);
  }

  // Skill structure is used to implement strength limit
  struct Skill {
    explicit Skill(int l) : level(l) {}
    bool enabled() const { return level < 20; }
    bool time_to_pick(Depth depth) const { return depth / ONE_PLY == 1 + level; }
    Move pick_best(size_t multiPV);

    int level;
    Move best = MOVE_NONE;
  };
#ifdef Add_Features
bool  bruteForce, cleanSearch, minOutput, limitStrength, noNULL;
int   aggressiveness, attack, jekyll, tactical, uci_elo, variety;
#endif

  template <NodeType NT>
  Value search(Position& pos, Stack* ss, Value alpha, Value beta, Depth depth, bool cutNode);

  template <NodeType NT>
  Value qsearch(Position& pos, Stack* ss, Value alpha, Value beta, Depth depth = DEPTH_ZERO);

  Value value_to_tt(Value v, int ply);
  Value value_from_tt(Value v, int ply);
  void update_pv(Move* pv, Move move, Move* childPv);
  void update_continuation_histories(Stack* ss, Piece pc, Square to, int bonus);
  void update_quiet_stats(const Position& pos, Stack* ss, Move move, Move* quiets, int quietCount, int bonus);
  void update_capture_stats(const Position& pos, Move move, Move* captures, int captureCount, int bonus);

  // perft() is our utility to verify move generation. All the leaf nodes up
  // to the given depth are generated and counted, and the sum is returned.
  template<bool Root>
  uint64_t perft(Position& pos, Depth depth) {

    StateInfo st;
    uint64_t cnt, nodes = 0;
    const bool leaf = (depth == 2 * ONE_PLY);

    for (const auto& m : MoveList<LEGAL>(pos))
    {
        if (Root && depth <= ONE_PLY)
            cnt = 1, nodes++;
        else
        {
            pos.do_move(m, st);
            cnt = leaf ? MoveList<LEGAL>(pos).size() : perft<false>(pos, depth - ONE_PLY);
            nodes += cnt;
            pos.undo_move(m);
        }
        if (Root)
            sync_cout << UCI::move(m, pos.is_chess960()) << ": " << cnt << sync_endl;
    }
    return nodes;
  }

} // namespace


/// Search::init() is called at startup to initialize various lookup tables

void Search::init() {
	
#ifdef Sullivan  // MichaelB7
  for (int imp = 0; imp <= 1; ++imp)
    for (int d = 1; d < 64; ++d)
      for (int mc = 1; mc < 80; ++mc) // MichaelB7 - record in a "real" game is 79 moves,
      // in a search of one million games, found one posiiton with 78 possible moves.
      {
        int red = int(log( d * 1.87 ) * log( mc *.95 )) >> 1;
        Reductions[imp][d][mc] = red;
        // Increase reduction for non-PV nodes when eval is not improving
          if (!imp && red > 1)
              Reductions[imp][d][mc]++;			}
#else
  for (int i = 1; i < MAX_MOVES; ++i)
      Reductions[i] = int(22.9 * std::log(i));
#endif
}


/// Search::clear() resets search state to its initial value

void Search::clear() {
#ifdef Add_Features
  if (Options["NeverClearHash"])
	return;
#endif

  Threads.main()->wait_for_search_finished();

  Time.availableNodes = 0;
  TT.clear();
  Threads.clear();
  Tablebases::init(Options["SyzygyPath"]); // Free mapped files
}


/// MainThread::search() is started when the program receives the UCI 'go'
/// command. It searches from the root position and outputs the "bestmove".

void MainThread::search() {

  if (Limits.perft)
  {
      nodes = perft<true>(rootPos, Limits.perft * ONE_PLY);
      sync_cout << "\nNodes searched: " << nodes << "\n" << sync_endl;
      return;
  }
#ifdef Add_Features
    aggressiveness      = Options["DC_Slider"];
    bruteForce          = Options["BruteForce"];
    cleanSearch         = Options["Clean Search"];
    jekyll              = Options["Jekyll_&_Hyde"];
    limitStrength       = Options["UCI_LimitStrength"];
    minOutput           = Options["Minimal_Output"];
    noNULL              = Options["No_Null_Moves"];
    tactical            = Options["Tactical"];
    uci_elo             = Options["Engine_Elo"];
    variety             = Options["Variety"];
#endif

  Color us = rootPos.side_to_move();
  Time.init(Limits, us, rootPos.game_ply());
#ifdef Add_Features
  if (!Limits.infinite)
  TT.new_search();
  else
  TT.infinite_search();
#else
  TT.new_search();
#endif

#ifdef Sullivan //from SugaR by Marco Zerbinati
    o_Depth         = 127;
    o_Mobility      = true;
    o_King          = true;
    o_Threats       = true;
    o_Passed        = true;
    o_Space         = true;
 
  mcts=Options["MCTS"];
  int piecesCnt=0;
  if(mcts){
	  expHits = false;
	  piecesCnt = rootPos.count<KNIGHT>(WHITE) + rootPos.count<BISHOP>(WHITE) + rootPos.count<ROOK>(WHITE) + rootPos.count<QUEEN>(WHITE) + rootPos.count<KING>(WHITE)
		  + rootPos.count<KNIGHT>(BLACK) + rootPos.count<BISHOP>(BLACK) + rootPos.count<ROOK>(BLACK) + rootPos.count<QUEEN>(BLACK) + rootPos.count<KING>(BLACK);
	
	  if (piecesCnt <= 8 && !pawnEnding)
	  {
		  pawnEnding = true;
		  EXPawnresize();
	  }
	  if (piecesCnt <= 8)
	  {
		  useExp = true;
	  }
  }
#endif	
  if (rootMoves.empty())
  {
      rootMoves.emplace_back(MOVE_NONE);
      sync_cout << "info depth 0 score "
                << UCI::value(rootPos.checkers() ? -VALUE_MATE : VALUE_DRAW)
                << sync_endl;
  }
  else
  {
#ifdef Add_Features
      Move bookMove = MOVE_NONE;

      if (bool(Options["Use_Book_1"]) && !Limits.infinite && !Limits.mate)
          bookMove = polybook1.probe(rootPos);
      if (bool(Options["Use_Book_2"]) && !bookMove && !Limits.infinite && !Limits.mate)
          bookMove = polybook2.probe(rootPos);
      if (bool(Options["Use_Book_3"]) && !bookMove && !Limits.infinite && !Limits.mate)
          bookMove = polybook3.probe(rootPos);
      if (bool(Options["Use_Book_4"]) && !bookMove && !Limits.infinite && !Limits.mate)
          bookMove = polybook4.probe(rootPos);

      if (bookMove && std::count(rootMoves.begin(), rootMoves.end(), bookMove))
      {
          for (Thread* th : Threads)
              std::swap(th->rootMoves[0], *std::find(th->rootMoves.begin(), th->rootMoves.end(), bookMove));
      }
      else
      {
		 if (Options["Play_By_Elo"])
		 {
			 uci_elo = (Options["Engine_Elo"]);
             limitStrength = true;
             goto skipLevels;
		 }
		 if (Options["Engine_Level"] == "None")
             limitStrength = false;
		 else limitStrength = true;
         if (Options["Engine_Level"] == "World_Champion")
				uci_elo = 2750;
         else if (Options["Engine_Level"] == "Super_GM")
				uci_elo = 2625;
		 else if (Options["Engine_Level"] == "GM")
			 uci_elo = 2500;
		 else if (Options["Engine_Level"] == "Deep_Thought")
				uci_elo = 2400;
		 else if (Options["Engine_Level"] == "SIM")
				uci_elo = 2300;
		 else if (Options["Engine_Level"] == "Cray_Blitz")
				uci_elo = 2200;
		 else if (Options["Engine_Level"] == "IM")
				uci_elo = 2100;
		 else if (Options["Engine_Level"] == "Master")
				uci_elo = 2000;
		 else if (Options["Engine_Level"] == "Expert")
				uci_elo = 1900;
		 else if (Options["Engine_Level"] == "Class_A")
				uci_elo = 1800;
		 else if (Options["Engine_Level"] == "Class_B")
				uci_elo = 1700;
		 else if (Options["Engine_Level"] == "Class_C")
				uci_elo = 1600;
		 else if (Options["Engine_Level"] == "Class_D")
				uci_elo = 1500;
		 else if (Options["Engine_Level"] == "Boris")
				uci_elo = 1400;
		 else if (Options["Engine_Level"] == "Novice")
				uci_elo = 1300;
skipLevels:
         if (limitStrength)
         {
             int benchKnps = 1000 * (Options["Bench_KNPS"]);
             std::mt19937 gen(now());
             std::uniform_int_distribution<int> dis(-8, 8);
             int rand = dis(gen);
             uci_elo += rand;
             int NodesToSearch   = pow(1.006, (uci_elo - 1200)) * 8;
             Limits.nodes = NodesToSearch;
             Limits.nodes *= Time.optimum()/1000 ;
             std::this_thread::sleep_for (std::chrono::seconds(Time.optimum()/1000) * (1 - Limits.nodes/benchKnps));
		  }
#endif
      for (Thread* th : Threads)
      {
          th->bestMoveChanges = 0;
          if (th != this)
              th->start_searching();
      }

      Thread::search(); // Let's start searching!
#ifdef Add_Features
    }
#endif
  }

  // When we reach the maximum depth, we can arrive here without a raise of
  // Threads.stop. However, if we are pondering or in an infinite search,
  // the UCI protocol states that we shouldn't print the best move before the
  // GUI sends a "stop" or "ponderhit" command. We therefore simply wait here
  // until the GUI sends one of those commands.

  while (!Threads.stop && (ponder || Limits.infinite))
  {} // Busy wait for a stop or a ponder reset

  // Stop the threads if not already stopped (also raise the stop if
  // "ponderhit" just reset Threads.ponder).
  Threads.stop = true;

  // Wait until all threads have finished
  for (Thread* th : Threads)
      if (th != this)
          th->wait_for_search_finished();

  // When playing in 'nodes as time' mode, subtract the searched nodes from
  // the available ones before exiting.
  if (Limits.npmsec)
      Time.availableNodes += Limits.inc[us] - Threads.nodes_searched();

  Thread* bestThread = this;

  // Check if there are threads with a better score than main thread
  if (    Options["MultiPV"] == 1
      && !Limits.depth
      && !Skill(Options["Skill Level"]).enabled()
      &&  rootMoves[0].pv[0] != MOVE_NONE)
  {
      std::map<Move, int64_t> votes;
      Value minScore = this->rootMoves[0].score;

      // Find out minimum score and reset votes for moves which can be voted
      for (Thread* th: Threads)
          minScore = std::min(minScore, th->rootMoves[0].score);

      // Vote according to score and depth, and select the best thread
      for (Thread* th : Threads)
      {
          votes[th->rootMoves[0].pv[0]] +=
              (th->rootMoves[0].score - minScore + 14) * int(th->completedDepth);

          if (votes[th->rootMoves[0].pv[0]] > votes[bestThread->rootMoves[0].pv[0]])
              bestThread = th;
      }
  }

  previousScore = bestThread->rootMoves[0].score;

#ifdef Sullivan  //from SugaR by Marco Zerbinati
  if(mcts){
      if ((((Movesplayed <= 40) || (piecesCnt <= 6)) && (bestThread->completedDepth > 4 * ONE_PLY)))
         {
            std::ofstream general("experience.bin", std::ofstream::app | std::ofstream::binary);
            ExpEntry tempExpEntry;
            tempExpEntry.depth = bestThread->completedDepth;
            tempExpEntry.hashkey = rootPos.key();
            tempExpEntry.move = bestThread->rootMoves[0].pv[0];
            tempExpEntry.score = bestThread->rootMoves[0].score;
              if (Movesplayed <= 10 && startpoint &&  piecesCnt > 6)
                 {
                    general.write((char*)&tempExpEntry, sizeof(tempExpEntry));
                  }
              if (startpoint &&  piecesCnt > 6)
                  {
                     for (int x = 0; x < openingswritten; x++)
                     {
                        string openings;
                        char *opnings;
                        std::ostringstream ss;
                        ss << OpFileKey[x];
                        openings = ss.str() + ".bin";
                        opnings = new char[openings.length() + 1];
                        std::strcpy(opnings, openings.c_str());
                        std::ofstream myFile(opnings, std::ofstream::app | std::ofstream::binary);
                        myFile.write((char*)&tempExpEntry, sizeof(tempExpEntry));
                        myFile.close();
                      }
                    }
                if (piecesCnt <= 2)
                   {
                      std::ofstream pawngame("pawngame.bin", std::ofstream::app | std::ofstream::binary);
                      pawngame.write((char*)&tempExpEntry, sizeof(tempExpEntry));
                      pawngame.close();
                    }
                    Movesplayed++;
                 }
          if (!expHits)
          {
              useExp = false;
          }
  }
#endif
  // Send again PV info if we have a new best thread
  if (bestThread != this)
      sync_cout << UCI::pv(bestThread->rootPos, bestThread->completedDepth, -VALUE_INFINITE, VALUE_INFINITE) << sync_endl;

  sync_cout << "bestmove " << UCI::move(bestThread->rootMoves[0].pv[0], rootPos.is_chess960());

  if (bestThread->rootMoves[0].pv.size() > 1 || bestThread->rootMoves[0].extract_ponder_from_tt(rootPos))
      std::cout << " ponder " << UCI::move(bestThread->rootMoves[0].pv[1], rootPos.is_chess960());

  std::cout << sync_endl;
}


/// Thread::search() is the main iterative deepening loop. It calls search()
/// repeatedly with increasing depth until the allocated thinking time has been
/// consumed, the user stops the search, or the maximum search depth is reached.

void Thread::search() {

  // To allow access to (ss-7) up to (ss+2), the stack must be oversized.
  // The former is needed to allow update_continuation_histories(ss-1, ...),
  // which accesses its argument at ss-6, also near the root.
  // The latter is needed for statScores and killer initialization.
  Stack stack[MAX_PLY+10], *ss = stack+7;
  Move  pv[MAX_PLY+1];
#ifdef Sullivan  //from corchess by Ivan Ivec
  Value bestValue, alpha, beta, delta1, delta2;
#else
  Value bestValue, alpha, beta, delta;
#endif
  Move  lastBestMove = MOVE_NONE;
  Depth lastBestMoveDepth = DEPTH_ZERO;
  MainThread* mainThread = (this == Threads.main() ? Threads.main() : nullptr);
  double timeReduction = 1, totBestMoveChanges = 0;
  Color us = rootPos.side_to_move();

#ifdef Add_Features
  TB::SevenManProbe = Options["7 Man Probing"];

#endif

  std::memset(ss-7, 0, 10 * sizeof(Stack));
  for (int i = 7; i > 0; i--)

     (ss-i)->continuationHistory = &this->continuationHistory[NO_PIECE][0]; // Use as sentinel
ss->pv = pv;

#ifdef Add_Features
  if (cleanSearch)
	  Search::clear();
#endif
#ifdef Sullivan  //corchess by Ivan Ivec
  bestValue = delta1 = delta2 = alpha = -VALUE_INFINITE;
#else
  bestValue = delta = alpha = -VALUE_INFINITE;
#endif

<<<<<<< HEAD
  beta = VALUE_INFINITE;
#ifdef Sullivan //Improve multiPV mode #2163 by Joerg Oster
  multiPV = Options["MultiPV"];
#else
  size_t multiPV = Options["MultiPV"];
#endif
=======
  multiPV = Options["MultiPV"];
>>>>>>> d889bb47
  Skill skill(Options["Skill Level"]);

#ifdef Sullivan //zugzwangMates by Gunther Dementz
  zugzwangMates=0;
#endif

#ifdef Add_Features
    if (tactical) multiPV = pow(2, tactical);
	if (aggressiveness) attack = aggressiveness;
#endif
  // When playing with strength handicap enable MultiPV search that we will
  // use behind the scenes to retrieve a set of possible moves.
  if (skill.enabled())
      multiPV = std::max(multiPV, (size_t)4);

  multiPV = std::min(multiPV, rootMoves.size());
#ifdef Sullivan  //MichaelB7
  int w_ct = int(Options["W_Contempt"]) * PawnValueEg / 100; // From centipawns
  int b_ct = int(Options["B_Contempt"]) * PawnValueEg / 100; // From centipawns
  int ct = (us == WHITE ) ? w_ct : b_ct ;
#else
  int ct = int(Options["Contempt"]) * PawnValueEg / 100; // From centipawns
#endif
  // In analysis mode, adjust contempt in accordance with user preference
  if (Limits.infinite || Options["UCI_AnalyseMode"])
      ct =  Options["Analysis_Contempt"] == "Off"  ? 0
          : Options["Analysis_Contempt"] == "Both" ? ct
          : Options["Analysis_Contempt"] == "White" && us == BLACK ? -ct
          : Options["Analysis_Contempt"] == "Black" && us == WHITE ? -ct
          : ct;

  // Evaluation score is from the white point of view
  contempt = (us == WHITE ?  make_score(ct, ct / 2)
                          : -make_score(ct, ct / 2));

  // Iterative deepening loop until requested to stop or the target depth is reached
  while (   (rootDepth += ONE_PLY) < DEPTH_MAX

#ifdef Sullivan  // from SugaR by Marco Zerbinati
         && rootDepth <= o_Depth
#endif
         && !Threads.stop
         && !(Limits.depth && mainThread && rootDepth / ONE_PLY > Limits.depth))
  {
      // Age out PV variability metric
      if (mainThread)
          totBestMoveChanges /= 2;

      // Save the last iteration's scores before first PV line is searched and
      // all the move scores except the (new) PV are set to -VALUE_INFINITE.
      for (RootMove& rm : rootMoves)
          rm.previousScore = rm.score;

      size_t pvFirst = 0;
      pvLast = 0;

#if Sullivan  //Vondele - Fix issues from using adjustedDepth too broadly #1792
      Depth adjustedDepth = rootDepth;
#endif

      // MultiPV loop. We perform a full root search for each PV line
      for (pvIdx = 0; pvIdx < multiPV && !Threads.stop; ++pvIdx)
      {
          if (pvIdx == pvLast)
          {
              pvFirst = pvLast;
              for (pvLast++; pvLast < rootMoves.size(); pvLast++)
                  if (rootMoves[pvLast].tbRank != rootMoves[pvFirst].tbRank)
                      break;
          }

          // Reset UCI info selDepth for each depth and each PV line
          selDepth = 0;
#ifdef Sullivan  //corchess by Ivan Ivec
          // Reset aspiration window starting size
          if (rootDepth >= 5 * ONE_PLY)
          {
              Value previousScore = rootMoves[pvIdx].previousScore;
              delta1 = (previousScore < 0) ? Value(int(12.0 + 0.07 * abs(previousScore))) : Value(16);
              delta2 = (previousScore > 0) ? Value(int(12.0 + 0.07 * abs(previousScore))) : Value(16);
              alpha = std::max(previousScore - delta1,-VALUE_INFINITE);
              beta  = std::min(previousScore + delta2, VALUE_INFINITE);
#else
           // Reset aspiration window starting size
          if (rootDepth >= 5 * ONE_PLY)
          {
              Value previousScore = rootMoves[pvIdx].previousScore;
              delta = Value(20);
              alpha = std::max(previousScore - delta,-VALUE_INFINITE);
              beta  = std::min(previousScore + delta, VALUE_INFINITE);
#endif
		// Adjust contempt based on root move's previousScore (dynamic contempt)
		int dct;
#ifdef Add_Features
		bool dc = Options["Dynamic_Contempt"];
		if (!dc)
		{
			dct = 0;
			contempt = Score(0);
		}
		else
#endif
                {
#ifdef Add_Features
                         dct = ct + 88 * previousScore / (abs(previousScore) + 200)
                              + (attack * (ct + 88 * previousScore / (abs(previousScore) + 200)))/1000;
#else
                         dct = ct + 88 * previousScore / (abs(previousScore) + 200);
#endif
                contempt = (us == WHITE ?  make_score(dct, dct / 2)
                            : -make_score(dct, dct / 2));
                 }
            }

          // Start with a small aspiration window and, in the case of a fail
          // high/low, re-search with a bigger window until we don't fail
          // high/low anymore.
          int failedHighCnt = 0;
          while (true )
          {

#ifdef Sullivan  //Vondele - Fix issues from using adjustedDepth too broadly #1792
		adjustedDepth = std::max(ONE_PLY, rootDepth - failedHighCnt * ONE_PLY);
#else
              Depth adjustedDepth = std::max(ONE_PLY, rootDepth - failedHighCnt * ONE_PLY);
#endif
              bestValue = ::search<PV>(rootPos, ss, alpha, beta, adjustedDepth, false);

              // Bring the best move to the front. It is critical that sorting
              // is done with a stable algorithm because all the values but the
              // first and eventually the new best one are set to -VALUE_INFINITE
              // and we want to keep the same order for all the moves except the
              // new PV that goes to the front. Note that in case of MultiPV
              // search the already searched PV lines are preserved.
              std::stable_sort(rootMoves.begin() + pvIdx, rootMoves.begin() + pvLast);

              // If search has been stopped, we break immediately. Sorting is
              // safe because RootMoves is still valid, although it refers to
              // the previous iteration.
              if (Threads.stop)
                  break;

                // When failing high/low give some update (without cluttering
                // the UI) before a re-search.
                if (
#ifdef Add_Features
                    !minOutput &&
#endif
                    mainThread
                    && multiPV == 1
                    && (bestValue <= alpha || bestValue >= beta)
                    && Time.elapsed() > 3000)
                    sync_cout << UCI::pv(rootPos, rootDepth, alpha, beta) << sync_endl;

              // In case of failing low/high increase aspiration window and
              // re-search, otherwise exit the loop.
              if (bestValue <= alpha)
              {
                  beta = (alpha + beta) / 2;
#ifdef Sullivan  //corchess by Ivan Ivec
                  alpha = std::max(bestValue - delta1, -VALUE_INFINITE); //corchess by Ivan Ivec
#else
                  alpha = std::max(bestValue - delta, -VALUE_INFINITE);
#endif
                  failedHighCnt = 0;
                  if (mainThread)
                      mainThread->stopOnPonderhit = false;
              }
              else if (bestValue >= beta)
              {

#ifdef Sullivan //  Gunther Demetz zugzwangSolver
                  beta = std::min(bestValue + delta2, VALUE_INFINITE);  //corchess by Ivan Ivec
                  if (zugzwangMates > 5)
                      zugzwangMates-=100;
#else
                  beta = std::min(bestValue + delta, VALUE_INFINITE);
#endif
                  ++failedHighCnt;
              }
              else
                  break;

#ifdef Sullivan //corchess by Ivan Ivec
              delta1 += delta1 / 4 + 5;
              delta2 += delta2 / 4 + 5;
#else
              delta += delta / 4 + 5;
#endif

              assert(alpha >= -VALUE_INFINITE && beta <= VALUE_INFINITE);
          }

          // Sort the PV lines searched so far and update the GUI
          std::stable_sort(rootMoves.begin() + pvFirst, rootMoves.begin() + pvIdx + 1);

          if (    mainThread
              && (Threads.stop || pvIdx + 1 == multiPV || Time.elapsed() > 3000))
              sync_cout << UCI::pv(rootPos, rootDepth, alpha, beta) << sync_endl;
      }

        if (!Threads.stop)
#ifdef Sullivan  //Vondele - Fix issues from using adjustedDepth too broadly #1792
		completedDepth = adjustedDepth;
#else
          completedDepth = rootDepth;
#endif
      if (rootMoves[0].pv[0] != lastBestMove) {
         lastBestMove = rootMoves[0].pv[0];
#ifdef Sullivan  //Vondele - Fix issues from using adjustedDepth too broadly #1792
		lastBestMoveDepth = adjustedDepth;
#else
         lastBestMoveDepth = rootDepth;
#endif
      }

#ifndef Sullivan  // Make MultiPV search stop properly with "go mate x" command. #2173
    // Have we found a "mate in x"?
    if (   Limits.mate
        && bestValue >= VALUE_MATE_IN_MAX_PLY
        && VALUE_MATE - bestValue <= 2 * Limits.mate)
        Threads.stop = true;
#endif
      if (!mainThread)
        continue;
#ifdef Sullivan  //Make MultiPV search stop properly with "go mate x" command. #2173
        // Have we found a "mate in x"?
        if (   Limits.mate
            && rootMoves[0].score >= VALUE_MATE_IN_MAX_PLY
            && VALUE_MATE - rootMoves[0].score <= 2 * Limits.mate)
            Threads.stop = true;
#endif
#ifdef Add_Features
        if (Options["FastPlay"])
        {
            if ( Time.elapsed() > Time.optimum() / 256
                 && ( abs(bestValue) > 12300 ||  abs(bestValue) >= VALUE_MATE_IN_MAX_PLY ))
                 Threads.stop = true;
        }
#endif
      // If skill level is enabled and time is up, pick a sub-optimal best move
      if (skill.enabled() && skill.time_to_pick(rootDepth))
          skill.pick_best(multiPV);

      // Do we have time for the next iteration? Can we stop searching now?
      if (    Limits.use_time_management()
          && !Threads.stop
          && !mainThread->stopOnPonderhit)
      {
          double fallingEval = (314 + 9 * (mainThread->previousScore - bestValue)) / 581.0;
          fallingEval = clamp(fallingEval, 0.5, 1.5);

          // If the bestMove is stable over several iterations, reduce time accordingly
          timeReduction = lastBestMoveDepth + 10 * ONE_PLY < completedDepth ? 1.95 : 1.0;

          double reduction = std::pow(mainThread->previousTimeReduction, 0.528) / timeReduction;

          // Use part of the gained time from a previous stable move for the current move
          for (Thread* th : Threads)
          {
              totBestMoveChanges += th->bestMoveChanges;
              th->bestMoveChanges = 0;
          }
          double bestMoveInstability = 1 + totBestMoveChanges / Threads.size();

          // Stop the search if we have only one legal move, or if available time elapsed
          if (   rootMoves.size() == 1
              || Time.elapsed() > Time.optimum() * fallingEval * reduction * bestMoveInstability)
          {
              // If we are allowed to ponder do not stop the search now but
              // keep pondering until the GUI sends "ponderhit" or "stop".
              if (mainThread->ponder)
                  mainThread->stopOnPonderhit = true;
              else
                  Threads.stop = true;
          }
      }
#ifdef Sullivan  // from SugaR by Marco Zerbinati
	if (mainThread && !Threads.stop && mcts)
{
	playout(lastBestMove, ss, bestValue);
}
#endif
  }

  if (!mainThread)
      return;

  mainThread->previousTimeReduction = timeReduction;

  // If skill level is enabled, swap best PV line with the sub-optimal one
  if (skill.enabled())
      std::swap(rootMoves[0], *std::find(rootMoves.begin(), rootMoves.end(),
                skill.best ? skill.best : skill.pick_best(multiPV)));
}
#ifdef Sullivan  // from SugaR by Marco Zerbinati
// Playout a game, in the hope of meaningfully filling the TT beyond the horizon
Value Thread::playout(Move playMove, Stack* ss, Value playoutValue) {
    StateInfo st;
    bool ttHit;

    if (     Threads.stop
        ||  !rootPos.pseudo_legal(playMove)
        ||  !rootPos.legal(playMove))
        return VALUE_NONE;

    if (rootPos.is_draw(ss->ply))
        return VALUE_DRAW;

    ss->currentMove         = playMove;
    ss->continuationHistory = &continuationHistory[rootPos.moved_piece(playMove)][to_sq(playMove)];

    rootPos.do_move(playMove, st);

    (ss+1)->ply = ss->ply + 1;
    int d = int(rootDepth) * int(rootDepth) / (rootDepth + 4 * ONE_PLY) - 2;
	Depth newDepth  = d * ONE_PLY;
    TTEntry* tte    = TT.probe(rootPos.key(), ttHit);
	if (!ttHit && MoveList<LEGAL>(rootPos).size()){
	    playoutValue = ::search<NonPV>(rootPos, ss+1, - playoutValue,  - playoutValue + 1, newDepth, true);
	    tte    = TT.probe(rootPos.key(), ttHit);
	   }

    Move ttMove  = ttHit ? tte->move() : MOVE_NONE;
    if(  ttHit
      && ttMove != MOVE_NONE
      && ss->ply < MAX_PLY - 2
      && abs(playoutValue) < VALUE_KNOWN_WIN)
        playoutValue = - playout(ttMove, ss+1, - playoutValue);

    rootPos.undo_move(playMove);
	return playoutValue;
}
#endif
namespace {

  // search<>() is the main search function for both PV and non-PV nodes

  template <NodeType NT>
  Value search(Position& pos, Stack* ss, Value alpha, Value beta, Depth depth, bool cutNode) {

    constexpr bool PvNode = NT == PV;
    const bool rootNode = PvNode && ss->ply == 0;

    // Check if we have an upcoming move which draws by repetition, or
    // if the opponent had an alternative move earlier to this position.
    if (   pos.rule50_count() >= 3
        && alpha < VALUE_DRAW
        && !rootNode
        && pos.has_game_cycle(ss->ply))
    {
        alpha = value_draw(depth, pos.this_thread());
        if (alpha >= beta)
            return alpha;
    }

    // Dive into quiescence search when the depth reaches zero
    if (depth < ONE_PLY)
        return qsearch<NT>(pos, ss, alpha, beta);

    assert(-VALUE_INFINITE <= alpha && alpha < beta && beta <= VALUE_INFINITE);
    assert(PvNode || (alpha == beta - 1));
    assert(DEPTH_ZERO < depth && depth < DEPTH_MAX);
    assert(!(PvNode && cutNode));
    assert(depth / ONE_PLY * ONE_PLY == depth);
#ifdef Sullivan
    Move pv[MAX_PLY+1], capturesSearched[16], quietsSearched[32];
#else
    Move pv[MAX_PLY+1], capturesSearched[32], quietsSearched[64];
#endif
	  StateInfo st;
    TTEntry* tte;
    Key posKey;
#ifdef Sullivan  // from SugaR by Marco Zerbinati
    Move ttMove, move, excludedMove, bestMove,expttMove=MOVE_NONE;
#else
	Move ttMove, move, excludedMove, bestMove;
#endif
    Depth extension, newDepth;
#ifdef Sullivan  // from SugaR by Marco Zerbinati
    Value bestValue, value, ttValue, eval, maxValue, expttValue=VALUE_NONE;
#else
	  Value bestValue, value, ttValue, eval, maxValue;
#endif
#ifdef Sullivan  // from SugaR by Marco Zerbinati
    bool ttHit, ttPv, inCheck, givesCheck, improving, expttHit=false;
#else
    bool ttHit, ttPv, inCheck, givesCheck, improving;
#endif
    bool captureOrPromotion, doFullDepthSearch, moveCountPruning, ttCapture;
    Piece movedPiece;
    int moveCount, captureCount, quietCount, singularLMR;
#ifdef Sullivan // escape capture
    Square escapeCaptureSq;
#endif

    // Step 1. Initialize node
    Thread* thisThread = pos.this_thread();
    inCheck = pos.checkers();
    Color us = pos.side_to_move();
    moveCount = captureCount = quietCount = singularLMR = ss->moveCount = 0;
    bestValue = -VALUE_INFINITE;
    maxValue = VALUE_INFINITE;

    // Check for the available remaining time
    if (thisThread == Threads.main())
        static_cast<MainThread*>(thisThread)->check_time();

    // Used to send selDepth info to GUI (selDepth counts from 1, ply from 0)
    if (PvNode && thisThread->selDepth < ss->ply + 1)
        thisThread->selDepth = ss->ply + 1;

    if (!rootNode)
    {
        // Step 2. Check for aborted search and immediate draw
        if (   Threads.stop.load(std::memory_order_relaxed)
            || pos.is_draw(ss->ply)
            || ss->ply >= MAX_PLY)
            return (ss->ply >= MAX_PLY && !inCheck) ? evaluate(pos)
                                                    : value_draw(depth, pos.this_thread());

        // Step 3. Mate distance pruning. Even if we mate at the next move our score
        // would be at best mate_in(ss->ply+1), but if alpha is already bigger because
        // a shorter mate was found upward in the tree then there is no need to search
        // because we will never beat the current alpha. Same logic but with reversed
        // signs applies also in the opposite condition of being mated instead of giving
        // mate. In this case return a fail-high score.
        alpha = std::max(mated_in(ss->ply), alpha);
        beta = std::min(mate_in(ss->ply+1), beta);
        if (alpha >= beta)
            return alpha;
    }

    assert(0 <= ss->ply && ss->ply < MAX_PLY);

    (ss+1)->ply = ss->ply + 1;
    (ss+1)->excludedMove = bestMove = MOVE_NONE;
    (ss+2)->killers[0] = (ss+2)->killers[1] = MOVE_NONE;
    Square prevSq = to_sq((ss-1)->currentMove);

    // Initialize statScore to zero for the grandchildren of the current position.
    // So statScore is shared between all grandchildren and only the first grandchild
    // starts with statScore = 0. Later grandchildren start with the last calculated
    // statScore of the previous grandchild. This influences the reduction rules in
    // LMR which are based on the statScore of parent position.
    if (rootNode)
        (ss + 4)->statScore = 0;
    else
        (ss + 2)->statScore = 0;

    // Step 4. Transposition table lookup. We don't want the score of a partial
    // search to overwrite a previous full search TT value, so we use a different
    // position key in case of an excluded move.
    excludedMove = ss->excludedMove;
    posKey = pos.key() ^ Key(excludedMove << 16); // Isn't a very good hash
    tte = TT.probe(posKey, ttHit);
    ttValue = ttHit ? value_from_tt(tte->value(), ss->ply) : VALUE_NONE;
    ttMove =  rootNode ? thisThread->rootMoves[thisThread->pvIdx].pv[0]
            : ttHit    ? tte->move() : MOVE_NONE;
    ttPv = PvNode || (ttHit && tte->is_pv());

    // At non-PV nodes we check for an early TT cutoff
    if (  !PvNode
        && ttHit
        && tte->depth() >= depth
        && ttValue != VALUE_NONE // Possible in case of TT access race
        && (ttValue >= beta ? (tte->bound() & BOUND_LOWER)
                            : (tte->bound() & BOUND_UPPER)))
    {
        // If ttMove is quiet, update move sorting heuristics on TT hit
        if (ttMove)
        {
            if (ttValue >= beta)
            {
                if (!pos.capture_or_promotion(ttMove))
                    update_quiet_stats(pos, ss, ttMove, nullptr, 0, stat_bonus(depth));

                // Extra penalty for early quiet moves of the previous ply
                if ((ss-1)->moveCount <= 2 && !pos.captured_piece())
                        update_continuation_histories(ss-1, pos.piece_on(prevSq), prevSq, -stat_bonus(depth + ONE_PLY));
            }
            // Penalty for a quiet ttMove that fails low
            else if (!pos.capture_or_promotion(ttMove))
            {
                int penalty = -stat_bonus(depth);
                thisThread->mainHistory[us][from_to(ttMove)] << penalty;
                update_continuation_histories(ss, pos.moved_piece(ttMove), to_sq(ttMove), penalty);
            }
        }
        return ttValue;
    }
#ifdef Sullivan // from SugaR by Marco Zerbinati
	bool updated = false;
	int visits = 0;
	int minSons = 0;
	if(mcts){
		expttHit = false;
		minSons = 0;
		visits = 0;
		updated = false;
	
		if (!excludedMove && useExp)
		{
			Node node = get_node(posKey);
			Child child;
			if (node!=nullptr)
			{
				if (node->hashkey == posKey)
				{
					bool ttMovehave = false;
					if (ttMove)
						ttMovehave = true;
					expHits = true;
					expttHit = true;
					Value myValue = -VALUE_INFINITE;
					minSons = node->sons;
					visits = node->totalVisits;
	
					if (node->child[node->sons - 1].depth >= depth)
					{
						myValue = node->child[node->sons - 1].score;
						expttMove = node->child[node->sons - 1].move;
						expttHit = true;
						expttValue = node->child[node->sons - 1].score;
						updated = true;
						child = node->child[node->sons - 1];
	
						if (!ttMovehave)
						{
							ttMove = node->child[node->sons - 1].move;
						}
					}
	
	
	
					if (!ttHit && updated
						&& child.depth >= depth
						)
					{
						tte->save(posKey, child.score, ttPv, BOUND_EXACT, child.depth, child.move, child.score);
	
						tte = TT.probe(posKey, ttHit);
						ttValue = ttHit ? value_from_tt(tte->value(), ss->ply) : VALUE_NONE;
						ttMove = rootNode ? thisThread->rootMoves[thisThread->pvIdx].pv[0]
							: ttHit ? tte->move() : MOVE_NONE;
					}
					if (!PvNode && updated
						&& child.depth >= depth
						)
					{
						if (child.score >= beta)
						{
							if (!pos.capture_or_promotion(child.move))
								update_quiet_stats(pos, ss, child.move, nullptr, 0, stat_bonus(depth));
	
							// Extra penalty for a quiet TT move in previous ply when it gets refuted
							if ((ss - 1)->moveCount == 1 && !pos.captured_piece())
								update_continuation_histories(ss - 1, pos.piece_on(prevSq), prevSq, -stat_bonus(depth + ONE_PLY));
						}
						thisThread->tbHits.fetch_add(1, std::memory_order_relaxed);
						return myValue;
					}
					  if (!rootNode && updated
						  && child.depth >= depth
						  )
					  {
						  if (child.score >= beta)
						  {
							  if (!pos.capture_or_promotion(child.move))
								  update_quiet_stats(pos, ss, child.move, nullptr, 0, stat_bonus(depth));
	
							  // Extra penalty for a quiet TT move in previous ply when it gets refuted
							  if ((ss - 1)->moveCount == 1 && !pos.captured_piece())
								  update_continuation_histories(ss - 1, pos.piece_on(prevSq), prevSq, -stat_bonus(depth + ONE_PLY));
						  }
						  thisThread->tbHits.fetch_add(1, std::memory_order_relaxed);
						  return myValue;
					  }
				}
	
			}
		}	
	}
#endif
    // Step 5. Tablebases probe
    if (!rootNode && TB::Cardinality)
    {
        int piecesCount = pos.count<ALL_PIECES>();

        if (    piecesCount <= TB::Cardinality
#if defined (Add_Features) || (Sullivan) //MB less probing with 7 MAN EGTB
		&&  (piecesCount < TB::Cardinality
		|| (depth >= TB::ProbeDepth && (TB::Cardinality < 7 || TB::SevenManProbe)))
#else
		&& (piecesCount < TB::Cardinality || depth >= TB::ProbeDepth)
#endif
            &&  pos.rule50_count() == 0
            && !pos.can_castle(ANY_CASTLING))
        {
            TB::ProbeState err;
            TB::WDLScore wdl = Tablebases::probe_wdl(pos, &err);

            // Force check of time on the next occasion
            if (thisThread == Threads.main())
                static_cast<MainThread*>(thisThread)->callsCnt = 0;

            if (err != TB::ProbeState::FAIL)
            {
                thisThread->tbHits.fetch_add(1, std::memory_order_relaxed);

                int drawScore = TB::UseRule50 ? 1 : 0;

                value =  wdl < -drawScore ? -VALUE_MATE + MAX_PLY + ss->ply + 1
                       : wdl >  drawScore ?  VALUE_MATE - MAX_PLY - ss->ply - 1
                                          :  VALUE_DRAW + 2 * wdl * drawScore;

                Bound b =  wdl < -drawScore ? BOUND_UPPER
                         : wdl >  drawScore ? BOUND_LOWER : BOUND_EXACT;

                if (    b == BOUND_EXACT
                    || (b == BOUND_LOWER ? value >= beta : value <= alpha))
                {
                    tte->save(posKey, value_to_tt(value, ss->ply), ttPv, b,
                              std::min(DEPTH_MAX - ONE_PLY, depth + 6 * ONE_PLY),
                              MOVE_NONE, VALUE_NONE);
                    return value;
                }

                if (PvNode)
                {
                    if (b == BOUND_LOWER)
                        bestValue = value, alpha = std::max(alpha, bestValue);
                    else
                        maxValue = value;
                }
            }
        }
    }

    // Step 6. Static evaluation of the position
    if (inCheck)

    {
        ss->staticEval = eval = VALUE_NONE;
        improving = false;
        goto moves_loop;  // Skip early pruning when in check
    }
    else if (ttHit)
    {
        // Never assume anything on values stored in TT
        ss->staticEval = eval = tte->eval();
        if (eval == VALUE_NONE)
            ss->staticEval = eval = evaluate(pos);

        // Can ttValue be used as a better position evaluation?
        if (    ttValue != VALUE_NONE
            && (tte->bound() & (ttValue > eval ? BOUND_LOWER : BOUND_UPPER)))
            eval = ttValue;
    }
    else
    {
#ifdef Sullivan  // from SugaR by Marco Zerbinati
		if (!ttHit && expttHit && updated && mcts)
		{
			// Never assume anything on values stored in TT
			ss->staticEval = eval = expttValue;
			if (eval == VALUE_NONE)
				ss->staticEval = eval = evaluate(pos);
		}
		else
		{
#endif
        if ((ss-1)->currentMove != MOVE_NULL)
        {
            int bonus = -(ss-1)->statScore / 512;

            ss->staticEval = eval = evaluate(pos) + bonus;
        }
        else
            ss->staticEval = eval = -(ss-1)->staticEval + 2 * Eval::Tempo;

        tte->save(posKey, VALUE_NONE, ttPv, BOUND_NONE, DEPTH_NONE, MOVE_NONE, eval);
    }
#ifdef Sullivan
	}
#endif
    // Step 7. Razoring (~2 Elo)
    if (   !rootNode // The required rootNode PV handling is not available in qsearch
#ifdef Add_Features
        && !bruteForce
#endif
        &&  depth < 2 * ONE_PLY
        &&  eval <= alpha - RazorMargin)
        return qsearch<NT>(pos, ss, alpha, beta);

    improving =   ss->staticEval >= (ss-2)->staticEval
               || (ss-2)->staticEval == VALUE_NONE;

    // Step 8. Futility pruning: child node (~30 Elo)
    if (   !PvNode
#ifdef Add_Features
        && !bruteForce
#endif
        &&  depth < 7 * ONE_PLY
        &&  eval - futility_margin(depth, improving) >= beta
        &&  eval < VALUE_KNOWN_WIN) // Do not return unproven wins
        return eval;

    // Step 9. Null move search with verification search (~40 Elo)
#ifdef Add_Features
    if (   !noNULL && !PvNode
#else
    if (   !PvNode
#endif
        && (ss-1)->currentMove != MOVE_NULL
        && (ss-1)->statScore < 23200
        &&  eval >= beta
        &&  ss->staticEval >= beta - 36 * depth / ONE_PLY + 225
        && !excludedMove
#ifdef Sullivan  //authored by Jörg Oster originally, in corchess by Ivan Ilvec
        && thisThread->selDepth + 3 > thisThread->rootDepth / ONE_PLY
#endif
        &&  pos.non_pawn_material(us)
        && (ss->ply >= thisThread->nmpMinPly || us != thisThread->nmpColor))
    {
        assert(eval - beta >= 0);

        // Null move dynamic reduction based on depth and value
        Depth R = ((823 + 67 * depth / ONE_PLY) / 256 + std::min(int(eval - beta) / 200, 3)) * ONE_PLY;

        ss->currentMove = MOVE_NULL;
        ss->continuationHistory = &thisThread->continuationHistory[NO_PIECE][0];

        pos.do_null_move(st);

        Value nullValue = -search<NonPV>(pos, ss+1, -beta, -beta+1, depth-R, !cutNode);
        pos.undo_null_move();

        if (nullValue >= beta)
        {
            // Do not return unproven mate scores
            if (nullValue >= VALUE_MATE_IN_MAX_PLY)
                nullValue = beta;

            if (thisThread->nmpMinPly || (abs(beta) < VALUE_KNOWN_WIN && depth < 12 * ONE_PLY))
                return nullValue;

            assert(!thisThread->nmpMinPly); // Recursive verification is not allowed

            // Do verification search at high depths, with null move pruning disabled
            // for us, until ply exceeds nmpMinPly.
            thisThread->nmpMinPly = ss->ply + 3 * (depth-R) / (4 * ONE_PLY);
            thisThread->nmpColor = us;

            Value v = search<NonPV>(pos, ss, beta-1, beta, depth-R, false);

            thisThread->nmpMinPly = 0;

            if (v >= beta)
                return nullValue;
        }
    }

    // Step 10. ProbCut (~10 Elo)
    // If we have a good enough capture and a reduced search returns a value
    // much above beta, we can (almost) safely prune the previous move.
    if (   !PvNode
#ifdef Add_Features
        && !bruteForce
#endif
        &&  depth >= 5 * ONE_PLY
        &&  abs(beta) < VALUE_MATE_IN_MAX_PLY)
    {
        Value raisedBeta = std::min(beta + 216 - 48 * improving, VALUE_INFINITE);
        MovePicker mp(pos, ttMove, raisedBeta - ss->staticEval, &thisThread->captureHistory);
        int probCutCount = 0;

        while (  (move = mp.next_move()) != MOVE_NONE
               && probCutCount < 2 + 2 * cutNode)
            if (move != excludedMove && pos.legal(move))
            {
                probCutCount++;

                ss->currentMove = move;
                ss->continuationHistory = &thisThread->continuationHistory[pos.moved_piece(move)][to_sq(move)];

                assert(depth >= 5 * ONE_PLY);

                pos.do_move(move, st);

                // Perform a preliminary qsearch to verify that the move holds
                value = -qsearch<NonPV>(pos, ss+1, -raisedBeta, -raisedBeta+1);

                // If the qsearch held, perform the regular search
                if (value >= raisedBeta)
                    value = -search<NonPV>(pos, ss+1, -raisedBeta, -raisedBeta+1, depth - 4 * ONE_PLY, !cutNode);

                pos.undo_move(move);

                if (value >= raisedBeta)

#ifdef Sullivan  //  Moez Jellouli -> Save_probcut #e05dc73
                {
                    if (!excludedMove)
					{
                        tte->save(posKey, value_to_tt(value, ss->ply), ttPv,
                        BOUND_LOWER, depth - 4 * ONE_PLY, move, ss->staticEval);
					
                        thisThread->visits++;
                        thisThread->allScores += (ss->ply % 2 == 0) ? value : -value;
					}
                    return value;
                }
#else
                    return value;
#endif
        }
    }

    // Step 11. Internal iterative deepening (~2 Elo)
    if (depth >= 8 * ONE_PLY && !ttMove)
    {
        search<NT>(pos, ss, alpha, beta, depth - 7 * ONE_PLY, cutNode);

        tte = TT.probe(posKey, ttHit);
        ttValue = ttHit ? value_from_tt(tte->value(), ss->ply) : VALUE_NONE;
        ttMove = ttHit ? tte->move() : MOVE_NONE;
    }

moves_loop: // When in check, search starts from here

    const PieceToHistory* contHist[] = { (ss-1)->continuationHistory, (ss-2)->continuationHistory,
                                          nullptr, (ss-4)->continuationHistory,
                                          nullptr, (ss-6)->continuationHistory };

    Move countermove = thisThread->counterMoves[pos.piece_on(prevSq)][prevSq];

    MovePicker mp(pos, ttMove, depth, &thisThread->mainHistory,
                                      &thisThread->captureHistory,
                                      contHist,
                                      countermove,
                                      ss->killers);

#ifdef Sullivan  // from SugaR by Marco Zerbinati
	if(mcts)
	{
		SE = false; 
	}
#endif
    value = bestValue; // Workaround a bogus 'uninitialized' warning under gcc
    moveCountPruning = false;
    ttCapture = ttMove && pos.capture_or_promotion(ttMove);
#ifdef Sullivan // VoyagerOne escapre Capture
     escapeCaptureSq = SQ_NONE;
#endif


    // Step 12. Loop through all pseudo-legal moves until no moves remain
    // or a beta cutoff occurs.
    while ((move = mp.next_move(moveCountPruning)) != MOVE_NONE)
    {
      assert(is_ok(move));

      if (move == excludedMove)
          continue;

      // At root obey the "searchmoves" option and skip moves not listed in Root
      // Move List. As a consequence any illegal move is also skipped. In MultiPV
      // mode we also skip PV moves which have been already searched and those
      // of lower "TB rank" if we are in a TB root position.
      if (rootNode && !std::count(thisThread->rootMoves.begin() + thisThread->pvIdx,
                                  thisThread->rootMoves.begin() + thisThread->pvLast, move))
          continue;

      ss->moveCount = ++moveCount;

#ifdef Add_Features
      if (!minOutput && rootNode && thisThread == Threads.main() && Time.elapsed() > 3000)
#else
      if (rootNode && thisThread == Threads.main() && Time.elapsed() > 3000)
#endif
          sync_cout << "info depth " << depth / ONE_PLY
                    << " currmove " << UCI::move(move, pos.is_chess960())
                    << " currmovenumber " << moveCount + thisThread->pvIdx << sync_endl;
<<<<<<< HEAD
#ifdef Sullivan  //  Improve multiPV mode #2163 by Joerg Oster
      // In MultiPV mode also skip moves which will be searched later as PV moves
     //  this section updated by mstembera
     if (   rootNode
         && std::find(thisThread->rootMoves.begin() + thisThread->pvIdx, thisThread->rootMoves.begin() + thisThread->pvLast, move)
             == thisThread->rootMoves.begin() + thisThread->pvLast)
          continue;
#endif
=======

      // In MultiPV mode also skip moves which will be searched later as PV moves
      if (rootNode && std::count(thisThread->rootMoves.begin() + thisThread->pvIdx + 1,
                                 thisThread->rootMoves.begin() + thisThread->multiPV, move))
          continue;

>>>>>>> d889bb47
      if (PvNode)
          (ss+1)->pv = nullptr;

      extension = DEPTH_ZERO;
      captureOrPromotion = pos.capture_or_promotion(move);
      movedPiece = pos.moved_piece(move);
      givesCheck = pos.gives_check(move);

      // Step 13. Extensions (~70 Elo)

      // Singular extension search (~60 Elo). If all moves but one fail low on a
      // search of (alpha-s, beta-s), and just one fails high on (alpha, beta),
      // then that move is singular and should be extended. To verify this we do
      // a reduced search on all the other moves but the ttMove and if the
      // result is lower than ttValue minus a margin then we will extend the ttMove.
#ifdef Sullivan	   // from SugaR by Marco Zerbinati
	  if (mcts && minSons == 1 && move == expttMove //SugaR
		  && pos.legal(move) && visits > 6
		  )
	  {
		  SE = true;
	  }
#endif
#ifdef Sullivan //MichaelB7
      if (    depth  > 4 * ONE_PLY
#else
      if (    depth >= 8 * ONE_PLY
#endif
          &&  move == ttMove
          && !rootNode
          && !excludedMove // Avoid recursive singular search
       /* &&  ttValue != VALUE_NONE Already implicit in the next condition */
          &&  abs(ttValue) < VALUE_KNOWN_WIN
          && (tte->bound() & BOUND_LOWER)
          &&  tte->depth() >= depth - 3 * ONE_PLY
          &&  pos.legal(move))
      {
          Value singularBeta = ttValue - 2 * depth / ONE_PLY;
          Depth halfDepth = depth / (2 * ONE_PLY) * ONE_PLY; // ONE_PLY invariant
          ss->excludedMove = move;
          value = search<NonPV>(pos, ss, singularBeta - 1, singularBeta, halfDepth, cutNode);
          ss->excludedMove = MOVE_NONE;

          if (value < singularBeta)
          {
              extension = ONE_PLY;
              singularLMR++;

              if (value < singularBeta - std::min(3 * depth / ONE_PLY, 39))
                  singularLMR++;
          }

          // Multi-cut pruning
          // Our ttMove is assumed to fail high, and now we failed high also on a reduced
          // search without the ttMove. So we assume this expected Cut-node is not singular,
          // that multiple moves fail high, and we can prune the whole subtree by returning
          // a soft bound.
          else if (   eval >= beta
                   && singularBeta >= beta)
              return singularBeta;
      }

      // Check extension (~2 Elo)
#ifdef Sullivan
      else if (    givesCheck)  //MichaelB7
		  extension = ONE_PLY;

     // MichaelB7 Passed pawn extension
     else if ( move == ss->killers[0]
			  && (pos.promotion_pawn_push(move)
				  || (pos.advanced_pawn_push(move)
				  && pos.pawn_passed(us, to_sq(move)))))
		  extension = ONE_PLY;
		  
#else
      else if (    givesCheck
               && (pos.blockers_for_king(~us) & from_sq(move) || pos.see_ge(move)))
          extension = ONE_PLY;
#endif

      // Castling extension
      else if (type_of(move) == CASTLING)
          extension = ONE_PLY;
#ifdef Sullivan  // no shuffle extension for Honey
#else
      // Shuffle extension
      else if (   PvNode
               && pos.rule50_count() > 18
               && depth < 3 * ONE_PLY
               && ++thisThread->shuffleExts < thisThread->nodes.load(std::memory_order_relaxed) / 4)  // To avoid too many extensions
          extension = ONE_PLY;
#endif
#ifdef Sullivan  //see above for Passed pawn extension
#else
      // Passed pawn extension
      else if (   move == ss->killers[0]
               && pos.advanced_pawn_push(move)
               && pos.pawn_passed(us, to_sq(move)))
          extension = ONE_PLY;
#endif

#ifdef Sullivan //Moez Jellouli endgame extension
	  else if (pos.non_pawn_material() == 0
               &&  abs(ss->staticEval) <= Value(160)
               &&  abs(ss->staticEval) >= Value(10)
               &&  pos.rule50_count() <= 10
               &&  depth >= 4 * ONE_PLY
               &&  (PvNode || (!PvNode && improving)))	// Endgame extension
		  extension = ONE_PLY;
#endif
      // Calculate new depth for this move
      newDepth = depth - ONE_PLY + extension;

      // Step 14. Pruning at shallow depth (~170 Elo)
      if (  !rootNode
#ifdef Add_Features
          && !bruteForce
#endif			
          && pos.non_pawn_material(us)
          && bestValue > VALUE_MATED_IN_MAX_PLY)
      {
          // Skip quiet moves if movecount exceeds our FutilityMoveCount threshold
          moveCountPruning = moveCount >= futility_move_count(improving, depth / ONE_PLY);

          if (
#ifdef Sullivan
              !extension  //Michael B7
              && !captureOrPromotion
#else
              !captureOrPromotion
#endif
              && !givesCheck
              && (!pos.advanced_pawn_push(move) || pos.non_pawn_material(~us) > BishopValueMg))
          {
              // Move count based pruning (~30 Elo)
              if (moveCountPruning)
                  continue;
#ifdef Sullivan  // from SugaR by Marco Zerbinati
              if (mcts && SE && moveCount > 3)
                  continue;
#endif

              // Reduced depth of the next LMR search
              int lmrDepth = std::max(newDepth - reduction(improving, depth, moveCount), DEPTH_ZERO);
              lmrDepth /= ONE_PLY;

              // Countermoves based pruning (~20 Elo)
              if (   lmrDepth < 3 + ((ss-1)->statScore > 0 || (ss-1)->moveCount == 1)
                  && (*contHist[0])[movedPiece][to_sq(move)] < CounterMovePruneThreshold
                  && (*contHist[1])[movedPiece][to_sq(move)] < CounterMovePruneThreshold)
                  continue;

              // Futility pruning: parent node (~2 Elo)
              if (   lmrDepth < 7
                  && !inCheck
                  && ss->staticEval + 256 + 200 * lmrDepth <= alpha)
                  continue;

#ifdef Sullivan  // Not sure , mighht be Gunther Dementz
              // Prune moves with negative SEE (~10 Elo)
              if (!inCheck && !pos.see_ge(move, Value(-29 * lmrDepth * lmrDepth)))
                  continue;
#else
              // Prune moves with negative SEE (~10 Elo)
              if (!pos.see_ge(move, Value(-29 * lmrDepth * lmrDepth)))
                  continue;
#endif
          }
          else if ((!givesCheck || !extension)
                  && !pos.see_ge(move, -PawnValueEg * (depth / ONE_PLY))) // (~20 Elo)
                  continue;
      }

      // Speculative prefetch as early as possible
      prefetch(TT.first_entry(pos.key_after(move)));

      // Check for legality just before making the move
      if (!rootNode && !pos.legal(move))
      {
          ss->moveCount = --moveCount;
          continue;
      }

      // Update the current move (this must be done after singular extension search)
      ss->currentMove = move;
      ss->continuationHistory = &thisThread->continuationHistory[movedPiece][to_sq(move)];

      // Step 15. Make the move
      pos.do_move(move, st, givesCheck);

      // Step 16. Reduced depth search (LMR). If the move fails high it will be
      // re-searched at full depth.
#ifdef Add_Features
        if (    !bruteForce && depth >= 3 * ONE_PLY
#else
        if (    depth >= 3 * ONE_PLY
#endif
          &&  moveCount > 1 + 3 * rootNode
          && (  !captureOrPromotion
              || moveCountPruning
              || ss->staticEval + PieceValue[EG][pos.captured_piece()] <= alpha))
      {
          Depth r = reduction(improving, depth, moveCount);

          // Decrease reduction if position is or has been on the PV
          if (ttPv)
#ifdef Sullivan
              r -= 1 * ONE_PLY;
#else
              r -= 2 * ONE_PLY;
#endif
          // Decrease reduction if opponent's move count is high (~10 Elo)
          if ((ss-1)->moveCount > 15)
              r -= ONE_PLY;

          // Decrease reduction if move has been singularly extended
          r -= singularLMR * ONE_PLY;

          if (!captureOrPromotion)
          {
              // Increase reduction if ttMove is a capture (~0 Elo)
              if (ttCapture)
                  r += ONE_PLY;

              // Increase reduction for cut nodes (~5 Elo)
              if (cutNode)
                  r += 2 * ONE_PLY;

              // Decrease reduction for moves that escape a capture. Filter out
              // castling moves, because they are coded as "king captures rook" and
              // hence break make_move(). (~5 Elo)
#ifdef Sullivan // VoyagerOne escape Capture
              else if (escapeCaptureSq == from_sq(move) || (type_of(move) == NORMAL
                                          && !pos.see_ge(make_move(to_sq(move), from_sq(move)))))
              {
                  escapeCaptureSq = from_sq(move);
                  r -= 2 * ONE_PLY;
              }
#else
              else if (type_of(move) == NORMAL
                       && !pos.see_ge(make_move(to_sq(move), from_sq(move))))
                  r -= 2 * ONE_PLY;
#endif
#ifdef Sullivan  //  miguel-l/Stockfish/tree/d2a6f..d10ad7
			  else if (type_of(movedPiece) == PAWN
					   && relative_rank(us, rank_of(from_sq(move))) > RANK_5)  // changed Rank by Michael B7
				  r -= ONE_PLY;
#endif
              ss->statScore =  thisThread->mainHistory[us][from_to(move)]
                             + (*contHist[0])[movedPiece][to_sq(move)]
                             + (*contHist[1])[movedPiece][to_sq(move)]
                             + (*contHist[3])[movedPiece][to_sq(move)]
                             - 4000;

              // Decrease/increase reduction by comparing opponent's stat score (~10 Elo)
              if (ss->statScore >= 0 && (ss-1)->statScore < 0)
                  r -= ONE_PLY;

              else if ((ss-1)->statScore >= 0 && ss->statScore < 0)
                  r += ONE_PLY;

              // Decrease/increase reduction for moves with a good/bad history (~30 Elo)
              r -= ss->statScore / 20000 * ONE_PLY;
          }
#ifdef Sullivan // VoyagerOne escapre Capture
            else if (escapeCaptureSq == from_sq(move))
                r -= ONE_PLY;
#endif

          Depth d = clamp(newDepth - r, ONE_PLY, newDepth);

          value = -search<NonPV>(pos, ss+1, -(alpha+1), -alpha, d, true);

          doFullDepthSearch = (value > alpha && d != newDepth);
      }
      else
          doFullDepthSearch = !PvNode || moveCount > 1;

      // Step 17. Full depth search when LMR is skipped or fails high
      if (doFullDepthSearch)
          value = -search<NonPV>(pos, ss+1, -(alpha+1), -alpha, newDepth, !cutNode);

      // For PV nodes only, do a full PV search on the first move or after a fail
      // high (in the latter case search only if value < beta), otherwise let the
      // parent node fail low with value <= alpha and try another move.
      if (PvNode && (moveCount == 1 || (value > alpha && (rootNode || value < beta))))
      {
          (ss+1)->pv = pv;
          (ss+1)->pv[0] = MOVE_NONE;

          value = -search<PV>(pos, ss+1, -beta, -alpha, newDepth, false);
      }

      // Step 18. Undo move
      pos.undo_move(move);

      assert(value > -VALUE_INFINITE && value < VALUE_INFINITE);

      // Step 19. Check for a new best move
      // Finished searching the move. If a stop occurred, the return value of
      // the search cannot be trusted, and we return immediately without
      // updating best move, PV and TT.
      if (Threads.stop.load(std::memory_order_relaxed))
          return VALUE_ZERO;

      if (rootNode)
      {
          RootMove& rm = *std::find(thisThread->rootMoves.begin(),
                                    thisThread->rootMoves.end(), move);

          // PV move or new best move?
          if (moveCount == 1 || value > alpha)
          {
              rm.score = value;
              rm.selDepth = thisThread->selDepth;
              rm.pv.resize(1);

              assert((ss+1)->pv);

              for (Move* m = (ss+1)->pv; *m != MOVE_NONE; ++m)
                  rm.pv.push_back(*m);

              // We record how often the best move has been changed in each
              // iteration. This information is used for time management: When
              // the best move changes frequently, we allocate some more time.
              if (moveCount > 1)
                  ++thisThread->bestMoveChanges;
#ifdef Sullivan //zugzwangMates Gunther Dementz
                if (moveCount == 1 && thisThread->zugzwangMates > 100 && static_cast<MainThread*>(thisThread)->bestMoveChanges < 2)
                    thisThread->zugzwangMates = 1000000; // give up
#endif

          }
          else
              // All other moves but the PV are set to the lowest value: this
              // is not a problem when sorting because the sort is stable and the
              // move position in the list is preserved - just the PV is pushed up.
              rm.score = -VALUE_INFINITE;
      }

      if (value > bestValue)
      {
          bestValue = value;

          if (value > alpha)
          {
              bestMove = move;

              if (PvNode && !rootNode) // Update pv even in fail-high case
                  update_pv(ss->pv, move, (ss+1)->pv);

              if (PvNode && value < beta) // Update alpha! Always alpha < beta
                  alpha = value;
              else
              {
                  assert(value >= beta); // Fail high
                  ss->statScore = 0;

#ifdef Sullivan// Gunther Demetz
                    if ( !PvNode
                            && depth % 2 == 1
                            && !inCheck
                            && thisThread->zugzwangMates < 20
                            && make_move(to_sq((ss-2)->currentMove), from_sq((ss-2)->currentMove)) == move
                            && alpha > VALUE_MATED_IN_MAX_PLY
                            && MoveList<LEGAL, KING>(pos).size() == 0)
                    {
                        int matecount=0;
                        Move m;
                        while ((m = mp.next_move(false)) != MOVE_NONE)
                        {
                            if (pos.moved_piece(m) != movedPiece || !pos.legal(m))
                                continue;
                            StateInfo s;
                            pos.do_move(m, s);
                            Value v = -search<NonPV>(pos, ss+1, -(alpha+1), -alpha, ONE_PLY, true);
                            pos.undo_move(m);
                            if (v < VALUE_MATED_IN_MAX_PLY) // movedPiece must babysit a square and is bouncing
                                matecount++;
                            if (matecount > 2)
                            {
                                thisThread->zugzwangMates++;
                                return Value(thisThread->rootMoves[0].score * (thisThread->rootPos.side_to_move() != us ? 1 : -1) - 80);
                            }
                        }
                    }
#endif
				   break;

				  
              }
          }
      }

      if (move != bestMove)
      {
#ifdef Sullivan
          if (captureOrPromotion && captureCount < 16)
              capturesSearched[captureCount++] = move;

          else if (!captureOrPromotion && quietCount < 32)
              quietsSearched[quietCount++] = move;
#else
          if (captureOrPromotion && captureCount < 32)
              capturesSearched[captureCount++] = move;

          else if (!captureOrPromotion && quietCount < 64)
              quietsSearched[quietCount++] = move;
#endif
      }
    }

    // The following condition would detect a stop only after move loop has been
    // completed. But in this case bestValue is valid because we have fully
    // searched our subtree, and we can anyhow save the result in TT.
    /*
       if (Threads.stop)
        return VALUE_DRAW;
    */

    // Step 20. Check for mate and stalemate
    // All legal moves have been searched and if there are no legal moves, it
    // must be a mate or a stalemate. If we are in a singular extension search then
    // return a fail low score.

    assert(moveCount || !inCheck || excludedMove || !MoveList<LEGAL>(pos).size());

    if (!moveCount)
        bestValue = excludedMove ? alpha
                   :     inCheck ? mated_in(ss->ply) : VALUE_DRAW;
    else if (bestMove)
    {
        // Quiet best move: update move sorting heuristics
        if (!pos.capture_or_promotion(bestMove))
            update_quiet_stats(pos, ss, bestMove, quietsSearched, quietCount,
                               stat_bonus(depth + (bestValue > beta + PawnValueMg ? ONE_PLY : DEPTH_ZERO)));

        update_capture_stats(pos, bestMove, capturesSearched, captureCount, stat_bonus(depth + ONE_PLY));

        // Extra penalty for a quiet TT or main killer move in previous ply when it gets refuted
        if (   ((ss-1)->moveCount == 1 || ((ss-1)->currentMove == (ss-1)->killers[0]))
            && !pos.captured_piece())
                update_continuation_histories(ss-1, pos.piece_on(prevSq), prevSq, -stat_bonus(depth + ONE_PLY));

    }
    // Bonus for prior countermove that caused the fail low
    else if (   (depth >= 3 * ONE_PLY || PvNode)
             && !pos.captured_piece())
        update_continuation_histories(ss-1, pos.piece_on(prevSq), prevSq, stat_bonus(depth));

    if (PvNode)
        bestValue = std::min(bestValue, maxValue);

    if (!excludedMove)
        tte->save(posKey, value_to_tt(bestValue, ss->ply), ttPv,
                  bestValue >= beta ? BOUND_LOWER :
                  PvNode && bestMove ? BOUND_EXACT : BOUND_UPPER,
                  depth, bestMove, ss->staticEval);

    assert(bestValue > -VALUE_INFINITE && bestValue < VALUE_INFINITE);
			
#ifdef Add_Features
			if (jekyll && variety && bestValue > 100 && popcount(pos.pieces()) > 10)
			{
				std::mt19937 gen2(now());
				std::uniform_int_distribution<int> dis(0, 2 * variety * jekyll);
				bestValue -= dis(gen2);
			}
#endif
			
    assert(bestValue > -VALUE_INFINITE && bestValue < VALUE_INFINITE);

    return bestValue;
  }


  // qsearch() is the quiescence search function, which is called by the main search
  // function with zero depth, or recursively with further decreasing depth per call.
  template <NodeType NT>
  Value qsearch(Position& pos, Stack* ss, Value alpha, Value beta, Depth depth) {

    constexpr bool PvNode = NT == PV;

    assert(alpha >= -VALUE_INFINITE && alpha < beta && beta <= VALUE_INFINITE);
    assert(PvNode || (alpha == beta - 1));
    assert(depth <= DEPTH_ZERO);
    assert(depth / ONE_PLY * ONE_PLY == depth);

    Move pv[MAX_PLY+1];
    StateInfo st;
    TTEntry* tte;
    Key posKey;
    Move ttMove, move, bestMove;
    Depth ttDepth;
    Value bestValue, value, ttValue, futilityValue, futilityBase, oldAlpha;
    bool ttHit, pvHit, inCheck, givesCheck, evasionPrunable;
    int moveCount;

    if (PvNode)
    {
        oldAlpha = alpha; // To flag BOUND_EXACT when eval above alpha and no available moves
        (ss+1)->pv = pv;
        ss->pv[0] = MOVE_NONE;
    }

    Thread* thisThread = pos.this_thread();
    (ss+1)->ply = ss->ply + 1;
    bestMove = MOVE_NONE;
    inCheck = pos.checkers();
    moveCount = 0;

    // Check for an immediate draw or maximum ply reached
    if (   pos.is_draw(ss->ply)
        || ss->ply >= MAX_PLY)
        return (ss->ply >= MAX_PLY && !inCheck) ? evaluate(pos) : VALUE_DRAW;

    assert(0 <= ss->ply && ss->ply < MAX_PLY);

    // Decide whether or not to include checks: this fixes also the type of
    // TT entry depth that we are going to use. Note that in qsearch we use
    // only two types of depth in TT: DEPTH_QS_CHECKS or DEPTH_QS_NO_CHECKS.
    ttDepth = inCheck || depth >= DEPTH_QS_CHECKS ? DEPTH_QS_CHECKS
                                                  : DEPTH_QS_NO_CHECKS;
    // Transposition table lookup
    posKey = pos.key();
    tte = TT.probe(posKey, ttHit);
    ttValue = ttHit ? value_from_tt(tte->value(), ss->ply) : VALUE_NONE;
    ttMove = ttHit ? tte->move() : MOVE_NONE;
    pvHit = ttHit && tte->is_pv();

    if (  !PvNode
        && ttHit
        && tte->depth() >= ttDepth
        && ttValue != VALUE_NONE // Only in case of TT access race
        && (ttValue >= beta ? (tte->bound() & BOUND_LOWER)
                            : (tte->bound() & BOUND_UPPER)))
        return ttValue;

    // Evaluate the position statically
    if (inCheck)
    {
        ss->staticEval = VALUE_NONE;
        bestValue = futilityBase = -VALUE_INFINITE;
    }
    else
    {
        if (ttHit)
        {
            // Never assume anything on values stored in TT
            if ((ss->staticEval = bestValue = tte->eval()) == VALUE_NONE)
                ss->staticEval = bestValue = evaluate(pos);

            // Can ttValue be used as a better position evaluation?
            if (    ttValue != VALUE_NONE
                && (tte->bound() & (ttValue > bestValue ? BOUND_LOWER : BOUND_UPPER)))
                bestValue = ttValue;
        }
        else
            ss->staticEval = bestValue =
            (ss-1)->currentMove != MOVE_NULL ? evaluate(pos)
                                             : -(ss-1)->staticEval + 2 * Eval::Tempo;

        // Stand pat. Return immediately if static value is at least beta
        if (bestValue >= beta)
        {
            if (!ttHit)
                tte->save(posKey, value_to_tt(bestValue, ss->ply), pvHit, BOUND_LOWER,
                          DEPTH_NONE, MOVE_NONE, ss->staticEval);
			
#ifdef Add_Features
            if (jekyll && variety && bestValue > 100 && popcount(pos.pieces()) > 10)
			{
                          std::mt19937 gen3(now());
                          std::uniform_int_distribution<int> dis(0, 2 * variety * jekyll);
                          bestValue -= dis(gen3);
			}
#endif

            return bestValue;
        }

        if (PvNode && bestValue > alpha)
            alpha = bestValue;

        futilityBase = bestValue + 128;
    }

    const PieceToHistory* contHist[] = { (ss-1)->continuationHistory, (ss-2)->continuationHistory,
                                          nullptr, (ss-4)->continuationHistory,
                                          nullptr, (ss-6)->continuationHistory };

    // Initialize a MovePicker object for the current position, and prepare
    // to search the moves. Because the depth is <= 0 here, only captures,
    // queen promotions and checks (only if depth >= DEPTH_QS_CHECKS) will
    // be generated.
    MovePicker mp(pos, ttMove, depth, &thisThread->mainHistory,
                                      &thisThread->captureHistory,
                                      contHist,
                                      to_sq((ss-1)->currentMove));

    // Loop through the moves until no moves remain or a beta cutoff occurs
    while ((move = mp.next_move()) != MOVE_NONE)
    {
      assert(is_ok(move));

      givesCheck = pos.gives_check(move);

      moveCount++;

      // Futility pruning
      if (   !inCheck
          && !givesCheck
          &&  futilityBase > -VALUE_KNOWN_WIN
          && !pos.advanced_pawn_push(move))
      {
          assert(type_of(move) != ENPASSANT); // Due to !pos.advanced_pawn_push

          futilityValue = futilityBase + PieceValue[EG][pos.piece_on(to_sq(move))];

          if (futilityValue <= alpha)
          {
              bestValue = std::max(bestValue, futilityValue);
              continue;
          }

          if (futilityBase <= alpha && !pos.see_ge(move, VALUE_ZERO + 1))
          {
              bestValue = std::max(bestValue, futilityBase);
              continue;
          }
      }

      // Detect non-capture evasions that are candidates to be pruned
      evasionPrunable =    inCheck
                       &&  (depth != DEPTH_ZERO || moveCount > 2)
                       &&  bestValue > VALUE_MATED_IN_MAX_PLY
                       && !pos.capture(move);

      // Don't search moves with negative SEE values
      if (  (!inCheck || evasionPrunable)
          && (!givesCheck || !(pos.blockers_for_king(~pos.side_to_move()) & from_sq(move)))
          && !pos.see_ge(move))
          continue;

      // Speculative prefetch as early as possible
      prefetch(TT.first_entry(pos.key_after(move)));

      // Check for legality just before making the move
      if (!pos.legal(move))
      {
          moveCount--;
          continue;
      }

      ss->currentMove = move;
      ss->continuationHistory = &thisThread->continuationHistory[pos.moved_piece(move)][to_sq(move)];

      // Make and search the move
      pos.do_move(move, st, givesCheck);
      value = -qsearch<NT>(pos, ss+1, -beta, -alpha, depth - ONE_PLY);
      pos.undo_move(move);

      assert(value > -VALUE_INFINITE && value < VALUE_INFINITE);

      // Check for a new best move
      if (value > bestValue)
      {
          bestValue = value;

          if (value > alpha)
          {
              bestMove = move;

              if (PvNode) // Update pv even in fail-high case
                  update_pv(ss->pv, move, (ss+1)->pv);

              if (PvNode && value < beta) // Update alpha here!
                  alpha = value;
              else
                  break; // Fail high
          }
       }
    }

    // All legal moves have been searched. A special case: If we're in check
    // and no legal moves were found, it is checkmate.
    if (inCheck && bestValue == -VALUE_INFINITE)
        return mated_in(ss->ply); // Plies to mate from the root

    tte->save(posKey, value_to_tt(bestValue, ss->ply), pvHit,
              bestValue >= beta ? BOUND_LOWER :
              PvNode && bestValue > oldAlpha  ? BOUND_EXACT : BOUND_UPPER,
              ttDepth, bestMove, ss->staticEval);

    assert(bestValue > -VALUE_INFINITE && bestValue < VALUE_INFINITE);
	  
#ifdef Add_Features
	if (jekyll && variety && bestValue > 100 && popcount(pos.pieces()) > 10)
	  {
              std::mt19937 gen4(now());
              std::uniform_int_distribution<int> dis(0, 2 * variety * jekyll);
              bestValue -= dis(gen4);
	  }
#endif

    return bestValue;
  }


  // value_to_tt() adjusts a mate score from "plies to mate from the root" to
  // "plies to mate from the current position". Non-mate scores are unchanged.
  // The function is called before storing a value in the transposition table.

  Value value_to_tt(Value v, int ply) {

    assert(v != VALUE_NONE);

    return  v >= VALUE_MATE_IN_MAX_PLY  ? v + ply
          : v <= VALUE_MATED_IN_MAX_PLY ? v - ply : v;
  }


  // value_from_tt() is the inverse of value_to_tt(): It adjusts a mate score
  // from the transposition table (which refers to the plies to mate/be mated
  // from current position) to "plies to mate/be mated from the root".

  Value value_from_tt(Value v, int ply) {

    return  v == VALUE_NONE             ? VALUE_NONE
          : v >= VALUE_MATE_IN_MAX_PLY  ? v - ply
          : v <= VALUE_MATED_IN_MAX_PLY ? v + ply : v;
  }


  // update_pv() adds current move and appends child pv[]

  void update_pv(Move* pv, Move move, Move* childPv) {

    for (*pv++ = move; childPv && *childPv != MOVE_NONE; )
        *pv++ = *childPv++;
    *pv = MOVE_NONE;
  }


  // update_continuation_histories() updates histories of the move pairs formed
  // by moves at ply -1, -2, and -4 with current move.

  void update_continuation_histories(Stack* ss, Piece pc, Square to, int bonus) {

    for (int i : {1, 2, 4, 6})
        if (is_ok((ss-i)->currentMove))
            (*(ss-i)->continuationHistory)[pc][to] << bonus;
  }


  // update_capture_stats() updates move sorting heuristics when a new capture best move is found

  void update_capture_stats(const Position& pos, Move move,
                            Move* captures, int captureCount, int bonus) {

      CapturePieceToHistory& captureHistory = pos.this_thread()->captureHistory;
      Piece moved_piece = pos.moved_piece(move);
      PieceType captured = type_of(pos.piece_on(to_sq(move)));

      if (pos.capture_or_promotion(move))
          captureHistory[moved_piece][to_sq(move)][captured] << bonus;

      // Decrease all the other played capture moves
      for (int i = 0; i < captureCount; ++i)
      {
          moved_piece = pos.moved_piece(captures[i]);
          captured = type_of(pos.piece_on(to_sq(captures[i])));
          captureHistory[moved_piece][to_sq(captures[i])][captured] << -bonus;
      }
  }


  // update_quiet_stats() updates move sorting heuristics when a new quiet best move is found

  void update_quiet_stats(const Position& pos, Stack* ss, Move move,
                          Move* quiets, int quietCount, int bonus) {

    if (ss->killers[0] != move)
    {
        ss->killers[1] = ss->killers[0];
        ss->killers[0] = move;
    }

    Color us = pos.side_to_move();
    Thread* thisThread = pos.this_thread();
    thisThread->mainHistory[us][from_to(move)] << bonus;
    update_continuation_histories(ss, pos.moved_piece(move), to_sq(move), bonus);

    if (is_ok((ss-1)->currentMove))
    {
        Square prevSq = to_sq((ss-1)->currentMove);
        thisThread->counterMoves[pos.piece_on(prevSq)][prevSq] = move;
    }

    // Decrease all the other played quiet moves
    for (int i = 0; i < quietCount; ++i)
    {
        thisThread->mainHistory[us][from_to(quiets[i])] << -bonus;
        update_continuation_histories(ss, pos.moved_piece(quiets[i]), to_sq(quiets[i]), -bonus);
    }
  }

  // When playing with strength handicap, choose best move among a set of RootMoves
  // using a statistical rule dependent on 'level'. Idea by Heinz van Saanen.

  Move Skill::pick_best(size_t multiPV) {

    const RootMoves& rootMoves = Threads.main()->rootMoves;
    static PRNG rng(now()); // PRNG sequence should be non-deterministic

    // RootMoves are already sorted by score in descending order
    Value topScore = rootMoves[0].score;
    int delta = std::min(topScore - rootMoves[multiPV - 1].score, PawnValueMg);
    int weakness = 120 - 2 * level;
    int maxScore = -VALUE_INFINITE;

    // Choose best move. For each move score we add two terms, both dependent on
    // weakness. One is deterministic and bigger for weaker levels, and one is
    // random. Then we choose the move with the resulting highest score.
    for (size_t i = 0; i < multiPV; ++i)
    {
        // This is our magic formula
        int push = (  weakness * int(topScore - rootMoves[i].score)
                    + delta * (rng.rand<unsigned>() % weakness)) / 128;

        if (rootMoves[i].score + push >= maxScore)
        {
            maxScore = rootMoves[i].score + push;
            best = rootMoves[i].pv[0];
        }
    }

    return best;
  }

} // namespace

/// MainThread::check_time() is used to print debug info and, more importantly,
/// to detect when we are out of available time and thus stop the search.

void MainThread::check_time() {

  if (--callsCnt > 0)
      return;

  // When using nodes, ensure checking rate is not lower than 0.1% of nodes
  callsCnt = Limits.nodes ? std::min(1024, int(Limits.nodes / 1024)) : 1024;

  static TimePoint lastInfoTime = now();

  TimePoint elapsed = Time.elapsed();
  TimePoint tick = Limits.startTime + elapsed;

  if (tick - lastInfoTime >= 1000)
  {
      lastInfoTime = tick;
      dbg_print();
  }

  // We should not stop pondering until told so by the GUI
  if (ponder)
      return;

  if (   (Limits.use_time_management() && (elapsed > Time.maximum() - 10 || stopOnPonderhit))
      || (Limits.movetime && elapsed >= Limits.movetime)
      || (Limits.nodes && Threads.nodes_searched() >= (uint64_t)Limits.nodes))
      Threads.stop = true;
}


/// UCI::pv() formats PV information according to the UCI protocol. UCI requires
/// that all (if any) unsearched PV lines are sent using a previous search score.

string UCI::pv(const Position& pos, Depth depth, Value alpha, Value beta) {

  std::stringstream ss;
  TimePoint elapsed = Time.elapsed() + 1;
  const RootMoves& rootMoves = pos.this_thread()->rootMoves;
  size_t pvIdx = pos.this_thread()->pvIdx;
  size_t multiPV = std::min((size_t)Options["MultiPV"], rootMoves.size());
  uint64_t nodesSearched = Threads.nodes_searched();
  uint64_t tbHits = Threads.tb_hits() + (TB::RootInTB ? rootMoves.size() : 0);

  for (size_t i = 0; i < multiPV; ++i)
  {
      bool updated = (i <= pvIdx && rootMoves[i].score != -VALUE_INFINITE);

      if (depth == ONE_PLY && !updated)
          continue;

      Depth d = updated ? depth : depth - ONE_PLY;
      Value v = updated ? rootMoves[i].score : rootMoves[i].previousScore;

      bool tb = TB::RootInTB && abs(v) < VALUE_MATE - MAX_PLY;
      v = tb ? rootMoves[i].tbScore : v;

      if (ss.rdbuf()->in_avail()) // Not at first line
          ss << "\n";

      ss << "info"
         << " depth "    << d / ONE_PLY
         << " seldepth " << rootMoves[i].selDepth
         << " multipv "  << i + 1
         << " score "    << UCI::value(v);

      if (!tb && i == pvIdx)
          ss << (v >= beta ? " lowerbound" : v <= alpha ? " upperbound" : "");

      ss << " nodes "    << nodesSearched
         << " nps "      << nodesSearched * 1000 / elapsed;

      if (elapsed > 1000) // Earlier makes little sense
          ss << " hashfull " << TT.hashfull();

      ss << " tbhits "   << tbHits
         << " time "     << elapsed
         << " pv";

      for (Move m : rootMoves[i].pv)
          ss << " " << UCI::move(m, pos.is_chess960());
  }

  return ss.str();
}


/// RootMove::extract_ponder_from_tt() is called in case we have no ponder move
/// before exiting the search, for instance, in case we stop the search during a
/// fail high at root. We try hard to have a ponder move to return to the GUI,
/// otherwise in case of 'ponder on' we have nothing to think on.

bool RootMove::extract_ponder_from_tt(Position& pos) {

    StateInfo st;
    bool ttHit;

    assert(pv.size() == 1);

    if (pv[0] == MOVE_NONE)
        return false;

    pos.do_move(pv[0], st);
    TTEntry* tte = TT.probe(pos.key(), ttHit);

    if (ttHit)
    {
        Move m = tte->move(); // Local copy to be SMP safe
        if (MoveList<LEGAL>(pos).contains(m))
            pv.push_back(m);
    }

    pos.undo_move(pv[0]);
    return pv.size() > 1;
}

void Tablebases::rank_root_moves(Position& pos, Search::RootMoves& rootMoves) {

    RootInTB = false;
    UseRule50 = bool(Options["Syzygy50MoveRule"]);
    ProbeDepth = int(Options["SyzygyProbeDepth"]) * ONE_PLY;
    Cardinality = int(Options["SyzygyProbeLimit"]);
    bool dtz_available = true;

    // Tables with fewer pieces than SyzygyProbeLimit are searched with
    // ProbeDepth == DEPTH_ZERO
    if (Cardinality > MaxCardinality)
    {
        Cardinality = MaxCardinality;
        ProbeDepth = DEPTH_ZERO;
    }

    if (Cardinality >= popcount(pos.pieces()) && !pos.can_castle(ANY_CASTLING))
    {
        // Rank moves using DTZ tables
        RootInTB = root_probe(pos, rootMoves);

        if (!RootInTB)
        {
            // DTZ tables are missing; try to rank moves using WDL tables
            dtz_available = false;
            RootInTB = root_probe_wdl(pos, rootMoves);
        }
    }

    if (RootInTB)
    {
        // Sort moves according to TB rank
        std::sort(rootMoves.begin(), rootMoves.end(),
                  [](const RootMove &a, const RootMove &b) { return a.tbRank > b.tbRank; } );

        // Probe during search only if DTZ is not available and we are winning
        if (dtz_available || rootMoves[0].tbScore <= VALUE_DRAW)
            Cardinality = 0;
    }
    else
    {
        // Clean up if root_probe() and root_probe_wdl() have failed
        for (auto& m : rootMoves)
            m.tbRank = 0;
    }
}
#ifdef Sullivan  //from SugaR by Marco Zerbinati from Kelly
void kelly(bool start)
{
	startpoint = start;
}

void files(int x, Key FileKey)
{
	EXP.new_search();
	useExp = true;
	OpFileKey[x] = FileKey;
	if (FileKey)
	{
		string openings;
		char *opnings;

		std::ostringstream ss;
		ss << FileKey;
		openings = ss.str() + ".bin";
		opnings = new char[openings.length() + 1];
		std::strcpy(opnings, openings.c_str());
		EXPload(opnings);
		openingswritten = x;
	}
}
#endif<|MERGE_RESOLUTION|>--- conflicted
+++ resolved
@@ -539,16 +539,8 @@
   bestValue = delta = alpha = -VALUE_INFINITE;
 #endif
 
-<<<<<<< HEAD
   beta = VALUE_INFINITE;
-#ifdef Sullivan //Improve multiPV mode #2163 by Joerg Oster
   multiPV = Options["MultiPV"];
-#else
-  size_t multiPV = Options["MultiPV"];
-#endif
-=======
-  multiPV = Options["MultiPV"];
->>>>>>> d889bb47
   Skill skill(Options["Skill Level"]);
 
 #ifdef Sullivan //zugzwangMates by Gunther Dementz
@@ -1433,23 +1425,12 @@
           sync_cout << "info depth " << depth / ONE_PLY
                     << " currmove " << UCI::move(move, pos.is_chess960())
                     << " currmovenumber " << moveCount + thisThread->pvIdx << sync_endl;
-<<<<<<< HEAD
-#ifdef Sullivan  //  Improve multiPV mode #2163 by Joerg Oster
-      // In MultiPV mode also skip moves which will be searched later as PV moves
-     //  this section updated by mstembera
-     if (   rootNode
-         && std::find(thisThread->rootMoves.begin() + thisThread->pvIdx, thisThread->rootMoves.begin() + thisThread->pvLast, move)
-             == thisThread->rootMoves.begin() + thisThread->pvLast)
-          continue;
-#endif
-=======
 
       // In MultiPV mode also skip moves which will be searched later as PV moves
       if (rootNode && std::count(thisThread->rootMoves.begin() + thisThread->pvIdx + 1,
                                  thisThread->rootMoves.begin() + thisThread->multiPV, move))
           continue;
 
->>>>>>> d889bb47
       if (PvNode)
           (ss+1)->pv = nullptr;
 
