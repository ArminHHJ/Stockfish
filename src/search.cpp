/*
 McCain, a UCI chess playing engine derived from Stockfish and Glaurung 2.1
 Copyright (C) 2004-2008 Tord Romstad (Glaurung author)
 Copyright (C) 2008-2015 Marco Costalba, Joona Kiiski, Tord Romstad (Stockfish Authors)
 Copyright (C) 2015-2016 Marco Costalba, Joona Kiiski, Gary Linscott, Tord Romstad (Stockfish Authors)
 Copyright (C) 2017-2019 Michael Byrne, Marco Costalba, Joona Kiiski, Gary Linscott, Tord Romstad (McCain Authors)

 McCain is free software: you can redistribute it and/or modify
 it under the terms of the GNU General Public License as published by
 the Free Software Foundation, either version 3 of the License, or
 (at your option) any later version.

 McCain is distributed in the hope that it will be useful,
 but WITHOUT ANY WARRANTY; without even the implied warranty of
 MERCHANTABILITY or FITNESS FOR A PARTICULAR PURPOSE.  See the
 GNU General Public License for more details.

 You should have received a copy of the GNU General Public License
 along with this program.  If not, see <http://www.gnu.org/licenses/>.
 */

#include <cassert>
#include <cmath>
#include <cstring>   // For std::memset
#include <iostream>
#include <sstream>

#include "evaluate.h"
#include "misc.h"
#include "movegen.h"
#include "movepick.h"
#include "position.h"
#include "search.h"
#include "thread.h"
#include "timeman.h"
#include "tt.h"
#include "uci.h"
#include "syzygy/tbprobe.h"

#ifdef Add_Features
#include <unistd.h> //for sleep //MichaelB7
#include <random> // ELO MichaelB7
#include "polybook.h" // Cerebellum
#endif
namespace Search {

  LimitsType Limits;
}

namespace Tablebases {

  int Cardinality;
  bool RootInTB;
  bool UseRule50;
  Depth ProbeDepth;
#ifdef Add_Features
  bool SevenManProbe;
#endif
}

namespace TB = Tablebases;

using std::string;
using Eval::evaluate;
using namespace Search;

namespace {

  // Different node types, used as a template parameter
  enum NodeType { NonPV, PV };

  // Razor and futility margins
  constexpr int RazorMargin = 600;
  Value futility_margin(Depth d, bool improving) {
    return Value((175 - 50 * improving) * d / ONE_PLY);
  }

<<<<<<< HEAD
#ifdef Maverick
    // Reductions lookup table, initialized at startup
	int Reductions[2][32][80];  // [improving][depth][moveNumber]
#else
	// Reductions lookup table, initialized at startup
	int Reductions[MAX_MOVES]; // [depth or moveNumber]
#endif
#ifdef Maverick // MichaelB7
	template <bool PvNode> Depth reduction(bool i, Depth d, int mn) {
		return (Reductions[i][std::min(d / ONE_PLY, 31)][mn] - PvNode ) * ONE_PLY;
#else
  template <bool PvNode> Depth reduction(bool i, Depth d, int mn) {
    int r = Reductions[d / ONE_PLY] * Reductions[mn] / 1024;
    return ((r + 512) / 1024 + (!i && r > 1024) - PvNode) * ONE_PLY;
#endif
  }
			 
=======
  // Reductions lookup tables, initialized at startup
  int Reductions[2][MAX_PLY][128];  // [improving][depth][moveNumber]

  template <bool PvNode> Depth reduction(bool i, Depth d, int mn) {
    return (Reductions[i][d / ONE_PLY][std::min(mn, 127)] - PvNode) * ONE_PLY;
  }
    
>>>>>>> 1ecf16de
  constexpr int futility_move_count(bool improving, int depth) {
    return (5 + depth * depth) * (1 + improving) / 2;
  }

  // History and stats update bonus, based on depth
  int stat_bonus(Depth depth) {
    int d = depth / ONE_PLY;
    return d > 17 ? 0 : 29 * d * d + 138 * d - 134;
  }

  // Add a small random component to draw evaluations to avoid 3fold-blindness
  Value value_draw(Depth depth, Thread* thisThread) {
    return depth < 4 * ONE_PLY ? VALUE_DRAW
                               : VALUE_DRAW + Value(2 * (thisThread->nodes & 1) - 1);
  }

  // Skill structure is used to implement strength limit
  struct Skill {
    explicit Skill(int l) : level(l) {}
    bool enabled() const { return level < 20; }
    bool time_to_pick(Depth depth) const { return depth / ONE_PLY == 1 + level; }
    Move pick_best(size_t multiPV);

    int level;
    Move best = MOVE_NONE;
  };
#ifdef Add_Features
bool  bruteForce, cleanSearch, minOutput, limitStrength, noNULL;
int   aggressiveness, attack, jekyll, tactical, uci_elo, variety;
#endif

  template <NodeType NT>
  Value search(Position& pos, Stack* ss, Value alpha, Value beta, Depth depth, bool cutNode);

  template <NodeType NT>
  Value qsearch(Position& pos, Stack* ss, Value alpha, Value beta, Depth depth = DEPTH_ZERO);

  Value value_to_tt(Value v, int ply);
  Value value_from_tt(Value v, int ply);
  void update_pv(Move* pv, Move move, Move* childPv);
  void update_continuation_histories(Stack* ss, Piece pc, Square to, int bonus);
  void update_quiet_stats(const Position& pos, Stack* ss, Move move, Move* quiets, int quietCount, int bonus);
  void update_capture_stats(const Position& pos, Move move, Move* captures, int captureCount, int bonus);

  // perft() is our utility to verify move generation. All the leaf nodes up
  // to the given depth are generated and counted, and the sum is returned.
  template<bool Root>
  uint64_t perft(Position& pos, Depth depth) {

    StateInfo st;
    uint64_t cnt, nodes = 0;
    const bool leaf = (depth == 2 * ONE_PLY);

    for (const auto& m : MoveList<LEGAL>(pos))
    {
        if (Root && depth <= ONE_PLY)
            cnt = 1, nodes++;
        else
        {
            pos.do_move(m, st);
            cnt = leaf ? MoveList<LEGAL>(pos).size() : perft<false>(pos, depth - ONE_PLY);
            nodes += cnt;
            pos.undo_move(m);
        }
        if (Root)
            sync_cout << UCI::move(m, pos.is_chess960()) << ": " << cnt << sync_endl;
    }
    return nodes;
  }

} // namespace


/// Search::init() is called at startup to initialize various lookup tables

void Search::init() {
<<<<<<< HEAD
	
#ifdef Maverick   // MichaelB7
	for (int imp = 0; imp <= 1; ++imp)
		for (int d = 1; d < 32; ++d)
			for (int mc = 1; mc < 80; ++mc) // record in a "real" game is 79 moves
			{  // more weight on depth for LMR reductions than move number ( as an aside, Crafty did the same) MichaelB7
				int red = int(log( d * 1.85 ) * log( mc * .90 )) / 2; 
				Reductions[imp][d][mc] = red;
				
				// Increase reduction for non-PV nodes when eval is not improving
				if (!imp && red > 1)
					Reductions[imp][d][mc]++;
			 }
#else
  for (int i = 1; i < MAX_MOVES; ++i)
      Reductions[i] = int(1024 * std::log(i) / std::sqrt(1.95));
#endif
=======

  for (int imp = 0; imp <= 1; ++imp)
      for (int d = 1; d < MAX_PLY; ++d)
          for (int mc = 1; mc < 128; ++mc)
          {
              double r = 0.215 * d * (1.0 - exp(-8.0 / d)) * log(mc);

              Reductions[imp][d][mc] = std::round(r);

              // Increase reduction for non-PV nodes when eval is not improving
              if (!imp && r > 1.0)
                Reductions[imp][d][mc]++;
          }
>>>>>>> 1ecf16de
}
/// Search::clear() resets search state to its initial value

void Search::clear() {

  Threads.main()->wait_for_search_finished();

  Time.availableNodes = 0;
  TT.clear();
  Threads.clear();
  Tablebases::init(Options["SyzygyPath"]); // Free mapped files
}


/// MainThread::search() is started when the program receives the UCI 'go'
/// command. It searches from the root position and outputs the "bestmove".

void MainThread::search() {

  if (Limits.perft)
  {
      nodes = perft<true>(rootPos, Limits.perft * ONE_PLY);
      sync_cout << "\nNodes searched: " << nodes << "\n" << sync_endl;
      return;
  }
#ifdef Add_Features
    aggressiveness	= Options["DC_Slider"];
    bruteForce		= Options["BruteForce"];
    cleanSearch		= Options["Clean Search"];
    jekyll		    = Options["Jekyll_&_Hyde"];
    limitStrength	= Options["UCI_LimitStrength"];
    minOutput		= Options["Minimal_Output"];
    noNULL		    = Options["No_Null_Moves"];
    tactical		= Options["Tactical"];
    uci_elo		    = Options["UCI_Elo"];
    variety 		= Options["Variety"];
#endif

  Color us = rootPos.side_to_move();
  Time.init(Limits, us, rootPos.game_ply());
  TT.new_search();

  if (rootMoves.empty())
  {
      rootMoves.emplace_back(MOVE_NONE);
      sync_cout << "info depth 0 score "
                << UCI::value(rootPos.checkers() ? -VALUE_MATE : VALUE_DRAW)
                << sync_endl;
  }
  else
  {
#ifdef Add_Features
      Move bookMove = MOVE_NONE;

      if (bool(Options["Use_Book_1"]) && !Limits.infinite && !Limits.mate)
          bookMove = polybook1.probe(rootPos);
      if (bool(Options["Use_Book_2"]) && !bookMove && !Limits.infinite && !Limits.mate)
          bookMove = polybook2.probe(rootPos);
      if (bool(Options["Use_Book_3"]) && !bookMove && !Limits.infinite && !Limits.mate)
          bookMove = polybook3.probe(rootPos);

      if (bookMove && std::count(rootMoves.begin(), rootMoves.end(), bookMove))
      {
          for (Thread* th : Threads)
              std::swap(th->rootMoves[0], *std::find(th->rootMoves.begin(), th->rootMoves.end(), bookMove));
      }
      else
      {
            if (limitStrength)
            {
				
				if (Options["Levels"] == "World_Champion")
						uci_elo = 2750;
				else if (Options["Levels"] == "Super_GM")
						uci_elo = 2625;
				else if (Options["Levels"] == "GM")
						uci_elo = 2500;
				else if (Options["Levels"] == "Deep_Thought")
						uci_elo = 2400;
				else if (Options["Levels"] == "SIM")
						uci_elo = 2300;
				else if (Options["Levels"] == "Cray_Blitz")
						uci_elo = 2200;
				else if (Options["Levels"] == "IM")
						uci_elo = 2100;
				else if (Options["Levels"] == "Master")
						uci_elo = 2000;
				else if (Options["Levels"] == "Expert")
						uci_elo = 1900;
				else if (Options["Levels"] == "Class_A")
						uci_elo = 1800;
				else if (Options["Levels"] == "Class_B")
						uci_elo = 1700;
				else if (Options["Levels"] == "Class_C")
						uci_elo = 1600;
				else if (Options["Levels"] == "Class_D")
						uci_elo = 1500;
				else if (Options["Levels"] == "Boris")
						uci_elo = 1400;
				else if (Options["Levels"] == "Novice")
						uci_elo = 1300;
				else if (Options["Levels"] == "None")
						uci_elo = (Options["UCI_ELO"]) - 100;
				int benchKnps = 1000 * (Options["Bench_KNPS"]);
                std::mt19937 gen(now());
                std::uniform_int_distribution<int> dis(-8, 8);
                int rand = dis(gen);
                uci_elo += rand;
                int NodesToSearch   = pow(1.006, (uci_elo - 1200)) * 8;
                Limits.nodes = NodesToSearch;

                Limits.nodes *= Time.optimum()/1000 ;
                std::this_thread::sleep_for (std::chrono::seconds(Time.optimum()/1000) * (1 - Limits.nodes/benchKnps));
            }
#endif
      for (Thread* th : Threads)
      {
          th->bestMoveChanges = 0;
          if (th != this)
              th->start_searching();
      }

      Thread::search(); // Let's start searching!
#ifdef Add_Features
    }
#endif
  }

  // When we reach the maximum depth, we can arrive here without a raise of
  // Threads.stop. However, if we are pondering or in an infinite search,
  // the UCI protocol states that we shouldn't print the best move before the
  // GUI sends a "stop" or "ponderhit" command. We therefore simply wait here
  // until the GUI sends one of those commands.

  while (!Threads.stop && (ponder || Limits.infinite))
  {} // Busy wait for a stop or a ponder reset

  // Stop the threads if not already stopped (also raise the stop if
  // "ponderhit" just reset Threads.ponder).
  Threads.stop = true;

  // Wait until all threads have finished
  for (Thread* th : Threads)
      if (th != this)
          th->wait_for_search_finished();

  // When playing in 'nodes as time' mode, subtract the searched nodes from
  // the available ones before exiting.
  if (Limits.npmsec)
      Time.availableNodes += Limits.inc[us] - Threads.nodes_searched();

  Thread* bestThread = this;

  // Check if there are threads with a better score than main thread
  if (    Options["MultiPV"] == 1
      && !Limits.depth
      && !Skill(Options["Skill Level"]).enabled()
      &&  rootMoves[0].pv[0] != MOVE_NONE)
  {
      std::map<Move, int64_t> votes;
      Value minScore = this->rootMoves[0].score;

      // Find out minimum score and reset votes for moves which can be voted
      for (Thread* th: Threads)
          minScore = std::min(minScore, th->rootMoves[0].score);

      // Vote according to score and depth
      for (Thread* th : Threads)
      {
          int64_t s = th->rootMoves[0].score - minScore + 1;
          votes[th->rootMoves[0].pv[0]] += 200 + s * s * int(th->completedDepth);
      }

      // Select best thread
      auto bestVote = votes[this->rootMoves[0].pv[0]];
      for (Thread* th : Threads)
          if (votes[th->rootMoves[0].pv[0]] > bestVote)
          {
              bestVote = votes[th->rootMoves[0].pv[0]];
              bestThread = th;
          }
  }

  previousScore = bestThread->rootMoves[0].score;

  // Send again PV info if we have a new best thread
  if (bestThread != this)
      sync_cout << UCI::pv(bestThread->rootPos, bestThread->completedDepth, -VALUE_INFINITE, VALUE_INFINITE) << sync_endl;

#ifdef Maverick  // joergoster and Stefano80 monteCarloJ_03
  ////////////////////////////////////////////////////////////////////////////////////////////////////////////////////////
  // Print stats of all root moves
/*  sync_cout << "Printing some stats of all root moves!" << sync_endl;

  for (auto& rm : bestThread->rootMoves)
      if (rm.visits) // avoids a division by zero
          sync_cout << UCI::move(rm.pv[0], rootPos.is_chess960()) << "      AB score: "        << (rm.score == -VALUE_INFINITE ? "n/a   " : UCI::value(rm.score))
                                                                  << "      MCTS-like score: " << UCI::value(Value(rm.zScore / rm.visits))
                                                                  << "      Visits: "          << rm.visits << sync_endl;*/
  ////////////////////////////////////////////////////////////////////////////////////////////////////////////////////////
#endif
  sync_cout << "bestmove " << UCI::move(bestThread->rootMoves[0].pv[0], rootPos.is_chess960());

  if (bestThread->rootMoves[0].pv.size() > 1 || bestThread->rootMoves[0].extract_ponder_from_tt(rootPos))
      std::cout << " ponder " << UCI::move(bestThread->rootMoves[0].pv[1], rootPos.is_chess960());

  std::cout << sync_endl;
}


/// Thread::search() is the main iterative deepening loop. It calls search()
/// repeatedly with increasing depth until the allocated thinking time has been
/// consumed, the user stops the search, or the maximum search depth is reached.

void Thread::search() {

  // To allow access to (ss-7) up to (ss+2), the stack must be oversized.
  // The former is needed to allow update_continuation_histories(ss-1, ...),
  // which accesses its argument at ss-6, also near the root.
  // The latter is needed for statScores and killer initialization.
  Stack stack[MAX_PLY+10], *ss = stack+7;
  Move  pv[MAX_PLY+1];
  Value bestValue, alpha, beta, delta1, delta2;
  Move  lastBestMove = MOVE_NONE;
  Depth lastBestMoveDepth = DEPTH_ZERO;
  MainThread* mainThread = (this == Threads.main() ? Threads.main() : nullptr);
  double timeReduction = 1, totBestMoveChanges = 0;
  Color us = rootPos.side_to_move();

#ifdef Add_Features
  TB::SevenManProbe = Options["7 Man Probing"];

#endif
	
  std::memset(ss-7, 0, 10 * sizeof(Stack));
  for (int i = 7; i > 0; i--)

     (ss-i)->continuationHistory = &this->continuationHistory[NO_PIECE][0]; // Use as sentinel
ss->pv = pv;

<<<<<<< HEAD
#ifdef Add_Features
  if (cleanSearch)
	  Search::clear();
#endif
  bestValue = delta = alpha = -VALUE_INFINITE;
=======
  bestValue = delta1 = delta2 = alpha = -VALUE_INFINITE;
>>>>>>> 1ecf16de
  beta = VALUE_INFINITE;

  size_t multiPV = Options["MultiPV"];
  Skill skill(Options["Skill Level"]);

#ifdef Maverick //zugzwangMates
  zugzwangMates=0;
  int mctsFactor  = Options["MCTS_Slider"];
#endif

#ifdef Add_Features
    if (tactical) multiPV = pow(2, tactical);
	if (aggressiveness) attack = aggressiveness;
#endif
  // When playing with strength handicap enable MultiPV search that we will
  // use behind the scenes to retrieve a set of possible moves.
  if (skill.enabled())
      multiPV = std::max(multiPV, (size_t)4);

  multiPV = std::min(multiPV, rootMoves.size());
#ifdef Maverick
  int w_ct = int(Options["W_Contempt"]) * PawnValueEg / 100; // From centipawns
  int b_ct = int(Options["B_Contempt"]) * PawnValueEg / 100; // From centipawns
  int ct = (us == WHITE ) ? w_ct : b_ct ;
#else
  int ct = int(Options["Contempt"]) * PawnValueEg / 100; // From centipawns
#endif
  // In analysis mode, adjust contempt in accordance with user preference
  if (Limits.infinite || Options["UCI_AnalyseMode"])
      ct =  Options["Analysis Contempt"] == "Off"  ? 0
          : Options["Analysis Contempt"] == "Both" ? ct
          : Options["Analysis Contempt"] == "White" && us == BLACK ? -ct
          : Options["Analysis Contempt"] == "Black" && us == WHITE ? -ct
          : ct;

  // Evaluation score is from the white point of view
  contempt = (us == WHITE ?  make_score(ct, ct / 2)
                          : -make_score(ct, ct / 2));

  // Iterative deepening loop until requested to stop or the target depth is reached
  while (   (rootDepth += ONE_PLY) < DEPTH_MAX
         && !Threads.stop
         && !(Limits.depth && mainThread && rootDepth / ONE_PLY > Limits.depth))
  {
      // Age out PV variability metric
      if (mainThread)
          totBestMoveChanges /= 2;

      // Save the last iteration's scores before first PV line is searched and
      // all the move scores except the (new) PV are set to -VALUE_INFINITE.
      for (RootMove& rm : rootMoves)
          rm.previousScore = rm.score;

      size_t pvFirst = 0;
      pvLast = 0;

#if Maverick  //Vondele - Fix issues from using adjustedDepth too broadly #1792
      Depth adjustedDepth = rootDepth;

      // Reset mcts values -> joergoster and Stefano80 monteCarloJ_03
      visits = 0;
      allScores = 0;
#endif

      // MultiPV loop. We perform a full root search for each PV line
      for (pvIdx = 0; pvIdx < multiPV && !Threads.stop; ++pvIdx)
      {
          if (pvIdx == pvLast)
          {
              pvFirst = pvLast;
              for (pvLast++; pvLast < rootMoves.size(); pvLast++)
                  if (rootMoves[pvLast].tbRank != rootMoves[pvFirst].tbRank)
                      break;
          }

          // Reset UCI info selDepth for each depth and each PV line
          selDepth = 0;

          // Reset aspiration window starting size
          if (rootDepth >= 5 * ONE_PLY)
          {
              Value prevScore = rootMoves[pvIdx].previousScore;
              delta1 = (prevScore < 0) ? Value(int(12.0 + 0.07 * abs(prevScore))) : Value(16);
              delta2 = (prevScore > 0) ? Value(int(12.0 + 0.07 * abs(prevScore))) : Value(16);
              alpha = std::max(prevScore - delta1,-VALUE_INFINITE);
              beta  = std::min(prevScore + delta2, VALUE_INFINITE);

<<<<<<< HEAD
                // Adjust contempt based on root move's previousScore (dynamic contempt)
		int dct;
#ifdef Add_Features
		bool dc = Options["Dynamic_Contempt"];
		if (!dc)
		{
			dct = 0;
			contempt = Score(0);
		}
		else
#endif
				{
#ifdef Add_Features
					dct = ct + 88 * previousScore / (abs(previousScore) + 200)
					+ (attack * (ct + 88 * previousScore / (abs(previousScore) + 200)))/1000;
#else
				dct = ct + 88 * previousScore / (abs(previousScore) + 200);
#endif
                contempt = (us == WHITE ?  make_score(dct, dct / 2)
                            : -make_score(dct, dct / 2));
				}
            }
=======
              // Adjust contempt based on root move's previousScore (dynamic contempt)
              int dct = ct + (ct ? 88 * prevScore / (abs(prevScore) + 200) : 0);

              contempt = (us == WHITE ?  make_score(dct, dct / 2)
                                      : -make_score(dct, dct / 2));
          }
>>>>>>> 1ecf16de

          // Start with a small aspiration window and, in the case of a fail
          // high/low, re-search with a bigger window until we don't fail
          // high/low anymore.
          int failedHighCnt = 0;
          while (true )
          {

#ifdef Maverick
		adjustedDepth = std::max(ONE_PLY, rootDepth - failedHighCnt * ONE_PLY);
#else
              Depth adjustedDepth = std::max(ONE_PLY, rootDepth - failedHighCnt * ONE_PLY);
#endif
              bestValue = ::search<PV>(rootPos, ss, alpha, beta, adjustedDepth, false);

              // Bring the best move to the front. It is critical that sorting
              // is done with a stable algorithm because all the values but the
              // first and eventually the new best one are set to -VALUE_INFINITE
              // and we want to keep the same order for all the moves except the
              // new PV that goes to the front. Note that in case of MultiPV
              // search the already searched PV lines are preserved.
              std::stable_sort(rootMoves.begin() + pvIdx, rootMoves.begin() + pvLast);

              // If search has been stopped, we break immediately. Sorting is
              // safe because RootMoves is still valid, although it refers to
              // the previous iteration.
              if (Threads.stop)
                  break;

                // When failing high/low give some update (without cluttering
                // the UI) before a re-search.
                if (
#ifdef Add_Features
                    !minOutput &&
#endif
                    mainThread
                    && multiPV == 1
                    && (bestValue <= alpha || bestValue >= beta)
                    && Time.elapsed() > 3000)
                    sync_cout << UCI::pv(rootPos, rootDepth, alpha, beta) << sync_endl;

              // In case of failing low/high increase aspiration window and
              // re-search, otherwise exit the loop.
#ifdef Maverick   // joergoster and Stefano80 monteCarloJ_03
              if (bestValue <= alpha || Value(rootMoves[0].zScore / rootMoves[0].visits) <= alpha - (PawnValueMg * mctsFactor) / 100  )
#else
              if (bestValue <= alpha)
#endif
              {
                  beta = (alpha + beta) / 2;
                  alpha = std::max(bestValue - delta1, -VALUE_INFINITE);

                  if (mainThread)
                  {
                      failedHighCnt = 0;
                      mainThread->stopOnPonderhit = false;
                  }
              }
              else if (bestValue >= beta)
              {
<<<<<<< HEAD
                  beta = std::min(bestValue + delta, VALUE_INFINITE);
#ifdef Maverick //  Gunther Demetz zugzwangSolver
                    if (zugzwangMates > 5)
                        zugzwangMates-=100;
#endif
=======
                  beta = std::min(bestValue + delta2, VALUE_INFINITE);
>>>>>>> 1ecf16de
                  if (mainThread)
                      ++failedHighCnt;
              }
              else
                  break;

              delta1 += delta1 / 4 + 5;
              delta2 += delta2 / 4 + 5;

              assert(alpha >= -VALUE_INFINITE && beta <= VALUE_INFINITE);
          }

          // Sort the PV lines searched so far and update the GUI
          std::stable_sort(rootMoves.begin() + pvFirst, rootMoves.begin() + pvIdx + 1);

          if (    mainThread
              && (Threads.stop || pvIdx + 1 == multiPV || Time.elapsed() > 3000))
              sync_cout << UCI::pv(rootPos, rootDepth, alpha, beta) << sync_endl;
      }

        if (!Threads.stop)
#ifdef Maverick
		completedDepth = adjustedDepth;
#else
          completedDepth = rootDepth;
#endif
      if (rootMoves[0].pv[0] != lastBestMove) {
         lastBestMove = rootMoves[0].pv[0];
#ifdef Maverick
		lastBestMoveDepth = adjustedDepth;
#else
         lastBestMoveDepth = rootDepth;
#endif
      }

      // Have we found a "mate in x"?
      if (   Limits.mate
          && bestValue >= VALUE_MATE_IN_MAX_PLY
          && VALUE_MATE - bestValue <= 2 * Limits.mate)
          Threads.stop = true;

      if (!mainThread)
          continue;
#ifdef Add_Features
        if (Options["FastPlay"])
        {
            if ( Time.elapsed() > Time.optimum() / 256
                 && ( abs(bestValue) > 12300 ||  abs(bestValue) >= VALUE_MATE_IN_MAX_PLY ))
                 Threads.stop = true;
        }
#endif
      // If skill level is enabled and time is up, pick a sub-optimal best move
      if (skill.enabled() && skill.time_to_pick(rootDepth))
          skill.pick_best(multiPV);

      // Do we have time for the next iteration? Can we stop searching now?
      if (    Limits.use_time_management()
          && !Threads.stop
          && !mainThread->stopOnPonderhit)
      {
          double fallingEval = (314 + 9 * (mainThread->previousScore - bestValue)) / 581.0;
          fallingEval = clamp(fallingEval, 0.5, 1.5);

          // If the bestMove is stable over several iterations, reduce time accordingly
          timeReduction = lastBestMoveDepth + 10 * ONE_PLY < completedDepth ? 1.95 : 1.0;

          double reduction = std::pow(mainThread->previousTimeReduction, 0.528) / timeReduction;

          // Use part of the gained time from a previous stable move for the current move
          for (Thread* th : Threads)
          {
              totBestMoveChanges += th->bestMoveChanges;
              th->bestMoveChanges = 0;
          }
          double bestMoveInstability = 1 + totBestMoveChanges / Threads.size();

          // Stop the search if we have only one legal move, or if available time elapsed
          if (   rootMoves.size() == 1
              || Time.elapsed() > Time.optimum() * fallingEval * reduction * bestMoveInstability)
          {
              // If we are allowed to ponder do not stop the search now but
              // keep pondering until the GUI sends "ponderhit" or "stop".
              if (mainThread->ponder)
                  mainThread->stopOnPonderhit = true;
              else
                  Threads.stop = true;
          }
      }
  }

  if (!mainThread)
      return;

  mainThread->previousTimeReduction = timeReduction;

  // If skill level is enabled, swap best PV line with the sub-optimal one
  if (skill.enabled())
      std::swap(rootMoves[0], *std::find(rootMoves.begin(), rootMoves.end(),
                skill.best ? skill.best : skill.pick_best(multiPV)));
}


namespace {

  // search<>() is the main search function for both PV and non-PV nodes

  template <NodeType NT>
  Value search(Position& pos, Stack* ss, Value alpha, Value beta, Depth depth, bool cutNode) {

    constexpr bool PvNode = NT == PV;
    const bool rootNode = PvNode && ss->ply == 0;
#ifdef Maverick// joergoster and Stefano80 monteCarloJ_03
    Thread* thisThread = pos.this_thread();
#endif
    // Check if we have an upcoming move which draws by repetition, or
    // if the opponent had an alternative move earlier to this position.
    if (   pos.rule50_count() >= 3
        && alpha < VALUE_DRAW
        && !rootNode
        && pos.has_game_cycle(ss->ply))
    {
        alpha = value_draw(depth, pos.this_thread());

        if (alpha >= beta)
        {
#ifdef Maverick  // joergoster and Stefano80 monteCarloJ_03
            thisThread->visits++;
            thisThread->allScores += (ss->ply % 2 == 0) ? alpha : -alpha;
#endif

            return alpha;
        }
    }

    // Dive into quiescence search when the depth reaches zero
    if (depth < ONE_PLY)
#ifdef Maverick	// joergoster and Stefano80 monteCarloJ_03
    {
        Value qs = qsearch<NT>(pos, ss, alpha, beta);

        thisThread->visits++;
        thisThread->allScores += (ss->ply % 2 == 0) ? qs : -qs;

        return qs;
    }
#else
    return qsearch<NT>(pos, ss, alpha, beta);
#endif
    assert(-VALUE_INFINITE <= alpha && alpha < beta && beta <= VALUE_INFINITE);
  //  assert(PvNode || (alpha == beta - 1));
    assert(DEPTH_ZERO < depth && depth < DEPTH_MAX);
    assert(!(PvNode && cutNode));
    assert(depth / ONE_PLY * ONE_PLY == depth);

    Move pv[MAX_PLY+1], capturesSearched[32], quietsSearched[64];
    StateInfo st;
    TTEntry* tte;
    Key posKey;
    Move ttMove, move, excludedMove, bestMove;
    Depth extension, newDepth;
    Value bestValue, value, ttValue, eval, maxValue;
    bool ttHit, ttPv, inCheck, givesCheck, improving;
    bool captureOrPromotion, doFullDepthSearch, moveCountPruning, ttCapture;

    Piece movedPiece;
    int moveCount, captureCount, quietCount;

    // Step 1. Initialize node
#ifdef Maverick 	// joergoster and Stefano80 monteCarloJ_03
//    Thread* thisThread = pos.this_thread();
#else
    Thread* thisThread = pos.this_thread();
#endif
    inCheck = pos.checkers();
    Color us = pos.side_to_move();
    moveCount = captureCount = quietCount = ss->moveCount = 0;
    bestValue = -VALUE_INFINITE;
    maxValue = VALUE_INFINITE;

    // Check for the available remaining time
    if (thisThread == Threads.main())
        static_cast<MainThread*>(thisThread)->check_time();

    // Used to send selDepth info to GUI (selDepth counts from 1, ply from 0)
    if (PvNode && thisThread->selDepth < ss->ply + 1)
        thisThread->selDepth = ss->ply + 1;

    if (!rootNode)
    {
        // Step 2. Check for aborted search and immediate draw
        if (   Threads.stop.load(std::memory_order_relaxed)
            || pos.is_draw(ss->ply)
            || ss->ply >= MAX_PLY)

#ifdef Maverick
        {
			//  joergoster and Stefano80 monteCarloJ_03
			Value draw = value_draw(depth, pos.this_thread());
			thisThread->visits++;
			thisThread->allScores += (ss->ply % 2 == 0) ? draw : -draw;
			
			return (ss->ply >= MAX_PLY && !inCheck) ? evaluate(pos) : draw;
			// joergoster and Stefano80 monteCarloJ_03
		
		}
#else
            return (ss->ply >= MAX_PLY && !inCheck) ? evaluate(pos)
							: value_draw(depth, pos.this_thread());
#endif

        // Step 3. Mate distance pruning. Even if we mate at the next move our score
        // would be at best mate_in(ss->ply+1), but if alpha is already bigger because
        // a shorter mate was found upward in the tree then there is no need to search
        // because we will never beat the current alpha. Same logic but with reversed
        // signs applies also in the opposite condition of being mated instead of giving
        // mate. In this case return a fail-high score.

        alpha = std::max(mated_in(ss->ply), alpha);
        beta = std::min(mate_in(ss->ply+1), beta);
        if (alpha >= beta)

            return alpha;
    }

    assert(0 <= ss->ply && ss->ply < MAX_PLY);

    (ss+1)->ply = ss->ply + 1;
    ss->currentMove = (ss+1)->excludedMove = bestMove = MOVE_NONE;
    ss->continuationHistory = &thisThread->continuationHistory[NO_PIECE][0];
    (ss+2)->killers[0] = (ss+2)->killers[1] = MOVE_NONE;
    Square prevSq = to_sq((ss-1)->currentMove);

    // Initialize statScore to zero for the grandchildren of the current position.
    // So statScore is shared between all grandchildren and only the first grandchild
    // starts with statScore = 0. Later grandchildren start with the last calculated
    // statScore of the previous grandchild. This influences the reduction rules in
    // LMR which are based on the statScore of parent position.
    (ss+2)->statScore = 0;

    // Step 4. Transposition table lookup. We don't want the score of a partial
    // search to overwrite a previous full search TT value, so we use a different
    // position key in case of an excluded move.
    excludedMove = ss->excludedMove;
    posKey = pos.key() ^ Key(excludedMove << 16); // Isn't a very good hash
    tte = TT.probe(posKey, ttHit);
    ttValue = ttHit ? value_from_tt(tte->value(), ss->ply) : VALUE_NONE;
    ttMove =  rootNode ? thisThread->rootMoves[thisThread->pvIdx].pv[0]
            : ttHit    ? tte->move() : MOVE_NONE;
    ttPv = (ttHit && tte->is_pv()) || (PvNode && depth > 4 * ONE_PLY);

<<<<<<< HEAD
    // If position has been searched at higher depths and we are shuffling, return value_draw
    if (pos.rule50_count() > 36 - 6 * (pos.count<ALL_PIECES>() > 14)
        && ss->ply > 36 - 6 * (pos.count<ALL_PIECES>() > 14)
        && ttHit
        && tte->depth() > depth
        && pos.count<PAWN>() > 0)
        {
           return VALUE_DRAW;
        }
=======
    // if position has been searched at higher depths and we are shuffling, return value_draw
    if (pos.rule50_count() > 36
        && ss->ply > 36
        && depth < 3 * ONE_PLY
        && ttHit
        && tte->depth() > depth
        && pos.count<PAWN>() > 0)
        return VALUE_DRAW;
>>>>>>> 1ecf16de

    // At non-PV nodes we check for an early TT cutoff
    if (  !PvNode
        && ttHit
        && tte->depth() >= depth
        && ttValue != VALUE_NONE // Possible in case of TT access race
        && (ttValue >= beta ? (tte->bound() & BOUND_LOWER)
                            : (tte->bound() & BOUND_UPPER)))
    {
        // If ttMove is quiet, update move sorting heuristics on TT hit
        if (ttMove)
        {
            if (ttValue >= beta)
            {
                if (!pos.capture_or_promotion(ttMove))
                    update_quiet_stats(pos, ss, ttMove, nullptr, 0, stat_bonus(depth));

                // Extra penalty for early quiet moves of the previous ply
                if ((ss-1)->moveCount <= 2 && !pos.captured_piece())
                        update_continuation_histories(ss-1, pos.piece_on(prevSq), prevSq, -stat_bonus(depth + ONE_PLY));
            }
            // Penalty for a quiet ttMove that fails low
            else if (!pos.capture_or_promotion(ttMove))
            {
                int penalty = -stat_bonus(depth);
                thisThread->mainHistory[us][from_to(ttMove)] << penalty;
                update_continuation_histories(ss, pos.moved_piece(ttMove), to_sq(ttMove), penalty);
            }
        }
#ifdef Maverick //  joergoster and Stefano80 monteCarloJ_03
        thisThread->visits++;
        thisThread->allScores += (ss->ply % 2 == 0) ? ttValue : -ttValue;
#endif
        return ttValue;
    }

    // Step 5. Tablebases probe
    if (!rootNode && TB::Cardinality)
    {
        int piecesCount = pos.count<ALL_PIECES>();

        if (    piecesCount <= TB::Cardinality
#if defined (Add_Features) || (Maverick) //MB less probing with 7 MAN EGTB
		&&  (piecesCount < TB::Cardinality
		|| (depth >= TB::ProbeDepth && (TB::Cardinality < 7 || TB::SevenManProbe)))
#else
		&& (piecesCount < TB::Cardinality || depth >= TB::ProbeDepth)
#endif
            &&  pos.rule50_count() == 0
            && !pos.can_castle(ANY_CASTLING))
        {
            TB::ProbeState err;
            TB::WDLScore wdl = Tablebases::probe_wdl(pos, &err);

            // Force check of time on the next occasion
            if (thisThread == Threads.main())
                static_cast<MainThread*>(thisThread)->callsCnt = 0;

            if (err != TB::ProbeState::FAIL)
            {
                thisThread->tbHits.fetch_add(1, std::memory_order_relaxed);

                int drawScore = TB::UseRule50 ? 1 : 0;

                value =  wdl < -drawScore ? -VALUE_MATE + MAX_PLY + ss->ply + 1
                       : wdl >  drawScore ?  VALUE_MATE - MAX_PLY - ss->ply - 1
                                          :  VALUE_DRAW + 2 * wdl * drawScore;

                Bound b =  wdl < -drawScore ? BOUND_UPPER
                         : wdl >  drawScore ? BOUND_LOWER : BOUND_EXACT;

                if (    b == BOUND_EXACT
                    || (b == BOUND_LOWER ? value >= beta : value <= alpha))
                {
                    tte->save(posKey, value_to_tt(value, ss->ply), ttPv, b,
                              std::min(DEPTH_MAX - ONE_PLY, depth + 6 * ONE_PLY),
                              MOVE_NONE, VALUE_NONE);
#ifdef Maverick  //  joergoster and Stefano80 monteCarloJ_03
                    thisThread->visits++;
                    thisThread->allScores += (ss->ply % 2 == 0) ? value : -value;
#endif
                    return value;
                }

                if (PvNode)
                {
                    if (b == BOUND_LOWER)
                        bestValue = value, alpha = std::max(alpha, bestValue);
                    else
                        maxValue = value;
                }
            }
        }
    }

    // Step 6. Static evaluation of the position

#ifdef Maverick
    if (inCheck || (PvNode && depth < 3 * ONE_PLY))
#else
    if (inCheck)
#endif

    {
        ss->staticEval = eval = VALUE_NONE;
        improving = false;
        goto moves_loop;  // Skip early pruning when in check
    }
    else if (ttHit)
    {
        // Never assume anything on values stored in TT
        ss->staticEval = eval = tte->eval();
        if (eval == VALUE_NONE)
            ss->staticEval = eval = evaluate(pos);

        // Can ttValue be used as a better position evaluation?
        if (    ttValue != VALUE_NONE
            && (tte->bound() & (ttValue > eval ? BOUND_LOWER : BOUND_UPPER)))
            eval = ttValue;
    }
    else
    {
        if ((ss-1)->currentMove != MOVE_NULL)
        {
            int bonus = -(ss-1)->statScore / 512;

            ss->staticEval = eval = evaluate(pos) + bonus;
        }
        else
            ss->staticEval = eval = -(ss-1)->staticEval + 2 * Eval::Tempo;

        tte->save(posKey, VALUE_NONE, ttPv, BOUND_NONE, DEPTH_NONE, MOVE_NONE, eval);
    }

    // Step 7. Razoring (~2 Elo)
#ifdef Maverick  //  joergoster and Stefano80 monteCarloJ_03
	  if (   !rootNode // The required rootNode PV handling is not available in qsearch
#ifdef Add_Features
		  && !bruteForce
#endif
		  &&  depth < 2 * ONE_PLY
		  &&  eval <= alpha - RazorMargin)
//  joergoster and Stefano80 monteCarloJ_03 start
	  {
		  Value razor = qsearch<NT>(pos, ss, alpha, beta);
		  
		  thisThread->visits++;
		  thisThread->allScores += (ss->ply % 2 == 0) ? razor : -razor;
		  
		  return razor;
	  }
//  joergoster and Stefano80 monteCarloJ_03 end
#else
    if (   !rootNode // The required rootNode PV handling is not available in qsearch
#ifdef Add_Features
		&& !bruteForce
#endif
        &&  depth < 2 * ONE_PLY
        &&  eval <= alpha - RazorMargin
		
		)
        return qsearch<NT>(pos, ss, alpha, beta);
#endif

    improving =   ss->staticEval >= (ss-2)->staticEval
               || (ss-2)->staticEval == VALUE_NONE;

    // Step 8. Futility pruning: child node (~30 Elo)
    if (   !PvNode
#ifdef Add_Features
        && !bruteForce
#endif
        &&  depth < 7 * ONE_PLY
        &&  eval - futility_margin(depth, improving) >= beta
        &&  eval < VALUE_KNOWN_WIN) // Do not return unproven wins
	  {
#ifdef Maverick  //  joergoster and Stefano80 monteCarloJ_03
        thisThread->visits++;
        thisThread->allScores += (ss->ply % 2 == 0) ? eval : -eval;
#endif
        return eval;
	  }

    // Step 9. Null move search with verification search (~40 Elo)
#ifdef Add_Features
    if (   !noNULL && !PvNode
#else
    if (   !PvNode
#endif
        && (ss-1)->currentMove != MOVE_NULL
        && (ss-1)->statScore < 23200
        &&  eval >= beta
        &&  ss->staticEval >= beta - int(320 * log(depth / ONE_PLY)) + 500
        && !excludedMove
<<<<<<< HEAD
#ifdef Maverick
        && thisThread->selDepth + 3 > thisThread->rootDepth / ONE_PLY  //idea from Corchess by Ivan Ivec (modfied here)
#endif
        &&  pos.non_pawn_material(us)
        && (ss->ply >= thisThread->nmpMinPly || us != thisThread->nmpColor)
)
    {
        assert(eval - beta >= 0);

        Depth R = ((823 + 67 * depth / ONE_PLY) / 256 + std::min(int(eval - beta) / 200, 3)) * ONE_PLY;
=======
        &&  thisThread->selDepth + 5 > thisThread->rootDepth / ONE_PLY
        &&  pos.non_pawn_material(us) > BishopValueMg
        && (ss->ply >= thisThread->nmpMinPly || us != thisThread->nmpColor))
    {
        assert(eval - beta >= 0);

        // Null move dynamic reduction based on depth and value
        Depth R = std::max(1, int(2.6 * log(depth / ONE_PLY)) + std::min(int(eval - beta) / 200, 3)) * ONE_PLY; 

>>>>>>> 1ecf16de
        ss->currentMove = MOVE_NULL;
        ss->continuationHistory = &thisThread->continuationHistory[NO_PIECE][0];
        pos.do_null_move(st);
        Value nullValue = -search<NonPV>(pos, ss+1, -beta, -beta+1, depth-R, !cutNode);
        pos.undo_null_move();

        if (nullValue >= beta)
        {
            // Do not return unproven mate scores
            if (nullValue >= VALUE_MATE_IN_MAX_PLY)
                nullValue = beta;

            if (thisThread->nmpMinPly || (abs(beta) < VALUE_KNOWN_WIN && depth < 12 * ONE_PLY))
            {
#ifdef Maverick  //  joergoster and Stefano80 monteCarloJ_03
                thisThread->visits++;
                thisThread->allScores += (ss->ply % 2 == 0) ? nullValue : -nullValue;
#endif
                return nullValue;
			}

            assert(!thisThread->nmpMinPly); // Recursive verification is not allowed
			
#ifdef Maverick //Gunther Demetz zugzwangSolver
		    if  ( depth % 2 == 1 ){
				thisThread->nmpColor = us;
				Pawns::Entry* pe;
				if (  !inCheck
					&& thisThread->zugzwangMates < 1000000
                    && (pe = Pawns::probe(pos)) != nullptr
                    && popcount(pe->passedPawns[us])
                    && popcount(pe->passedPawns[us]) <= 2
                    && popcount(pos.pieces(us)) <= 7
                    && popcount(pos.pieces())   <= 12
                    && MoveList<LEGAL, KING>(pos).size() < 1)
				{
					bool oneOpponentPasser = popcount(pe->passedPawns[~us]) == 1 &&
						!(pos.pieces() & forward_file_bb(~us, lsb(pe->passedPawns[~us])));
					Bitboard passed = pe->passedPawns[us] & ~pos.blockers_for_king(us) &  ~pos.blockers_for_king(~us);
					while (passed)
					{
						Square s = pop_lsb(&passed);
						Square promo = make_square(file_of(s), us == WHITE ? RANK_8 : RANK_1);
						if ((pos.pieces() & between_bb(promo, s)) || promo == pos.square<KING>(us)) // king can't move
							continue; // passer blocked
						Move directPromotion = make_move(s, promo);
						bool killPromo =  (pos.pieces(~us) & promo) || !pos.see_ge(directPromotion); // opponent controls promotion-square
						if (!killPromo && !oneOpponentPasser)
							continue;
						
						StateInfo s1,s2,s3;
						Square p2, p3 = SQ_NONE;
						if (oneOpponentPasser && !killPromo)
						{
							Rank r1 = relative_rank(~us, rank_of(lsb(pe->passedPawns[~us])));
							Rank r2 = relative_rank( us, rank_of(s));
							if (r2 > r1)
								continue; // if our passed is more advanced we will promote earlier and probably defend with success
							if (pawn_attack_span(us, s) & pos.pieces(~us, PAWN))
							{   // pseudo passed pawn: will be passed after levers
								p2 = lsb(pawn_attack_span(us, s) & pos.pieces(~us, PAWN));
								Bitboard removeLevers = forward_file_bb(~us, p2) & pos.pieces( us, PAWN);
								if (removeLevers)
								{
									p3 = lsb(removeLevers);
									pos.removePawn(p2, s2);
									pos.removePawn(p3, s3);
								}
							}
						}

						thisThread->nmpMinPly = MAX_PLY;
						pos.removePawn(s, s1);
						Move pv1[MAX_PLY+1];
						(ss)->pv = pv1;
						(ss)->pv[0] = MOVE_NONE;
						Depth nd = (oneOpponentPasser && !killPromo) ? depth - R - 2 * ONE_PLY : depth - 4 * ONE_PLY;
						Value v = search<PV>(pos, ss, mated_in(0), VALUE_MATED_IN_MAX_PLY, nd, false);
						
						pos.undo_removePawn(s, us);
						if (p3 != SQ_NONE) // reput the lever pawns
							pos.undo_removePawn(p3, us), pos.undo_removePawn(p2, ~us);
						if (v > mated_in(0) && v < VALUE_MATED_IN_MAX_PLY)

						{
                        //sync_cout << pos << "info mate " << UCI::value(v) << " detected with depth " << nd << " !  at score " << thisThread->rootMoves[0].score << sync_endl;
							thisThread->zugzwangMates++;
							thisThread->nmpMinPly = 0;
                        // Early return here with a low value, this will spotlight this promising variation
							return Value(thisThread->rootMoves[0].score * (thisThread->rootPos.side_to_move() != us ? 1 : -1) - 80);
						}
					} // end processing of passed pawns
				}
			}
#endif
			
			// Do verification search at high depths, with null move pruning disabled
            // for us, until ply exceeds nmpMinPly.
			thisThread->nmpMinPly = ss->ply + 3 * (depth-R) / (4 * ONE_PLY);
            thisThread->nmpColor = us;

            Value v = search<NonPV>(pos, ss, beta-1, beta, depth-R, false);

            thisThread->nmpMinPly = 0;

            if (v >= beta)
            {
#ifdef Maverick  //  joergoster and Stefano80 monteCarloJ_03
                thisThread->visits++;
                thisThread->allScores += (ss->ply % 2 == 0) ? nullValue : -nullValue;
#endif
                return nullValue;
            }
        }
    }

    // Step 10. ProbCut (~10 Elo)
    // If we have a good enough capture and a reduced search returns a value
    // much above beta, we can (almost) safely prune the previous move.
    if (   !PvNode
#ifdef Add_Features
		&& !bruteForce
#endif
        &&  depth >= 5 * ONE_PLY
        &&  abs(beta) < VALUE_MATE_IN_MAX_PLY)
    {
        Value raisedBeta = std::min(beta + 216 - 48 * improving, VALUE_INFINITE);
        MovePicker mp(pos, ttMove, raisedBeta - ss->staticEval, &thisThread->captureHistory);
        int probCutCount = 0;

        while (  (move = mp.next_move()) != MOVE_NONE
               && probCutCount < 2 + 2 * cutNode)
            if (move != excludedMove && pos.legal(move))
            {
                probCutCount++;

                ss->currentMove = move;
                ss->continuationHistory = &thisThread->continuationHistory[pos.moved_piece(move)][to_sq(move)];

                assert(depth >= 5 * ONE_PLY);

                pos.do_move(move, st);

                // Perform a preliminary qsearch to verify that the move holds
                value = -qsearch<NonPV>(pos, ss+1, -raisedBeta, -raisedBeta+1);

                // If the qsearch held, perform the regular search
                if (value >= raisedBeta)
                    value = -search<NonPV>(pos, ss+1, -raisedBeta, -raisedBeta+1, depth - 4 * ONE_PLY, !cutNode);

                pos.undo_move(move);

                if (value >= raisedBeta)

#ifdef Maverick  //  Moez Jellouli -> Save_probcut #e05dc73

				{
					if (!excludedMove)
					tte->save(posKey, value_to_tt(value, ss->ply), ttPv,
							  BOUND_LOWER, depth - 4 * ONE_PLY, move, ss->staticEval);
					
					thisThread->visits++;
					thisThread->allScores += (ss->ply % 2 == 0) ? value : -value;
					
                    return value;
                }
#else
                    return value;
#endif
        }
    }

    // Step 11. Internal iterative deepening (~2 Elo)
    if (depth >= 8 * ONE_PLY && !ttMove)
    {
        search<NT>(pos, ss, alpha, beta, depth - 7 * ONE_PLY, cutNode);

        tte = TT.probe(posKey, ttHit);
        ttValue = ttHit ? value_from_tt(tte->value(), ss->ply) : VALUE_NONE;
        ttMove = ttHit ? tte->move() : MOVE_NONE;
    }

moves_loop: // When in check, search starts from here

    const PieceToHistory* contHist[] = { (ss-1)->continuationHistory, (ss-2)->continuationHistory,
                                          nullptr, (ss-4)->continuationHistory,
                                          nullptr, (ss-6)->continuationHistory };

    Move countermove = thisThread->counterMoves[pos.piece_on(prevSq)][prevSq];

    MovePicker mp(pos, ttMove, depth, &thisThread->mainHistory,
                                      &thisThread->captureHistory,
                                      contHist,
                                      countermove,
                                      ss->killers);

    value = bestValue; // Workaround a bogus 'uninitialized' warning under gcc
    moveCountPruning = false;
    ttCapture = ttMove && pos.capture_or_promotion(ttMove);

    // Step 12. Loop through all pseudo-legal moves until no moves remain
    // or a beta cutoff occurs.
    while ((move = mp.next_move(moveCountPruning)) != MOVE_NONE)
    {
      assert(is_ok(move));

      if (move == excludedMove)
          continue;

      // At root obey the "searchmoves" option and skip moves not listed in Root
      // Move List. As a consequence any illegal move is also skipped. In MultiPV
      // mode we also skip PV moves which have been already searched and those
      // of lower "TB rank" if we are in a TB root position.
      if (rootNode && !std::count(thisThread->rootMoves.begin() + thisThread->pvIdx,
                                  thisThread->rootMoves.begin() + thisThread->pvLast, move))
          continue;

      ss->moveCount = ++moveCount;

#ifdef Add_Features
      if (!minOutput && rootNode && thisThread == Threads.main() && Time.elapsed() > 3000)
#else
      if (rootNode && thisThread == Threads.main() && Time.elapsed() > 3000)
#endif
          sync_cout << "info depth " << depth / ONE_PLY
                    << " currmove " << UCI::move(move, pos.is_chess960())
                    << " currmovenumber " << moveCount + thisThread->pvIdx << sync_endl;
      if (PvNode)
          (ss+1)->pv = nullptr;

      extension = DEPTH_ZERO;
      captureOrPromotion = pos.capture_or_promotion(move);
      movedPiece = pos.moved_piece(move);
      givesCheck = pos.gives_check(move);

      // Step 13. Extensions (~70 Elo)

      // Singular extension search (~60 Elo). If all moves but one fail low on a
      // search of (alpha-s, beta-s), and just one fails high on (alpha, beta),
      // then that move is singular and should be extended. To verify this we do
      // a reduced search on all the other moves but the ttMove and if the
      // result is lower than ttValue minus a margin then we will extend the ttMove.
#ifdef Maverick
      if (    depth  > 4 * ONE_PLY
          &&  move == ttMove
#else
      if (    depth >= 8 * ONE_PLY
          &&  move == ttMove
#endif
          && !rootNode
          && !excludedMove // Avoid recursive singular search
          //&&  ttValue != VALUE_NONE //Already implicit below
          &&  abs(ttValue) < VALUE_KNOWN_WIN
          && (tte->bound() & BOUND_LOWER)
          &&  tte->depth() >= depth - 3 * ONE_PLY
          &&  pos.legal(move))
      {
#ifdef Maverick  //70 - 4 * d by NKONSTANTAKIS & Stéphane Nicolet
          int d = depth / ONE_PLY;
          int margin = 2 * d + std::max(0, (70 - 4 * d)) * ttPv;
          Value singularBeta = std::max(ttValue - margin, -VALUE_MATE + 1);
#else
          Value singularBeta = ttValue - 2 * depth / ONE_PLY;

#endif

          Depth halfDepth = depth / (2 * ONE_PLY) * ONE_PLY; // ONE_PLY invariant
          ss->excludedMove = move;
          value = search<NonPV>(pos, ss, singularBeta - 1, singularBeta, halfDepth, cutNode);
          ss->excludedMove = MOVE_NONE;

          if (value < singularBeta)
              extension = ONE_PLY;

          // Multi-cut pruning
          // Our ttMove is assumed to fail high, and now we failed high also on a reduced
          // search without the ttMove. So we assume this expected Cut-node is not singular,
          // that is multiple moves fail high, and we can prune the whole subtree by returning
          // the hard beta bound.
          else if (cutNode && singularBeta > beta)
          {
#ifdef Maverick  //  joergoster and Stefano80 monteCarloJ_03
              thisThread->visits++;
              thisThread->allScores += (ss->ply % 2 == 0) ? beta : -beta;
#endif
              return beta;
          }
      }

      // Check extension (~2 Elo)
#ifdef Maverick
      else if (    givesCheck)
		  extension = ONE_PLY;

     // MB Passed pawn extension
     else if ( move == ss->killers[0]
			  && pos.promotion_pawn_push(move))
		  extension = ONE_PLY;
	// SF pawn extension
     else if ( move == ss->killers[0]
			  && pos.advanced_pawn_push(move)
			  && pos.pawn_passed(us, to_sq(move)))
          extension = ONE_PLY;
		  
#else
      else if (    givesCheck
               && (pos.blockers_for_king(~us) & from_sq(move) || pos.see_ge(move)))
		  extension = ONE_PLY;
#endif

      // Shuffle extension
      else if(pos.rule50_count() > 14 && ss->ply > 14 && depth < 3 * ONE_PLY && PvNode)
          extension = ONE_PLY;

      // Castling extension
      else if (type_of(move) == CASTLING)
          extension = ONE_PLY;

#ifdef Maverick
#else // SF pawn extension
	 // Passed pawn extension
	  else if (   move == ss->killers[0]
			   && pos.advanced_pawn_push(move)
			   && pos.pawn_passed(us, to_sq(move)))
		  extension = ONE_PLY;
#endif
		  
#ifdef Maverick //Moez Jellouli endgame extension
	  else if (pos.non_pawn_material() == 0
               &&  abs(ss->staticEval) <= Value(160)
               &&  abs(ss->staticEval) >= Value(10)
               &&  pos.rule50_count() <= 10
               &&  depth >= 4 * ONE_PLY
               &&  (PvNode || (!PvNode && improving)))	// Endgame extension
		  extension = ONE_PLY;
#endif

#ifdef Maverick
      // Shuffle extension
      else if (pos.rule50_count() > 18
              && ss->ply > 18
              && depth < 3 * ONE_PLY
              && (PvNode || (!PvNode && improving))
              && ss->ply < 3 * thisThread->rootDepth / ONE_PLY)	           // To avoid infinite loops
          extension = ONE_PLY;
#endif

      // Calculate new depth for this move
      newDepth = depth - ONE_PLY + extension;

      // Step 14. Pruning at shallow depth (~170 Elo)
      if (  !rootNode
#ifdef Add_Features
          && !bruteForce
#endif			
          && pos.non_pawn_material(us)
          && bestValue > VALUE_MATED_IN_MAX_PLY)
      {
          // Skip quiet moves if movecount exceeds our FutilityMoveCount threshold

          moveCountPruning = moveCount >= futility_move_count(improving, depth / ONE_PLY);

          if (   !captureOrPromotion
              && !givesCheck
              && !pos.advanced_pawn_push(move))
          {
              // Move count based pruning (~30 Elo)
              if (moveCountPruning)
                  continue;

              // Reduced depth of the next LMR search
              int lmrDepth = std::max(newDepth - reduction<PvNode>(improving, depth, moveCount), DEPTH_ZERO);
              lmrDepth /= ONE_PLY;

              // Countermoves based pruning (~20 Elo)
              if (   lmrDepth < 3 + ((ss-1)->statScore > 0 || (ss-1)->moveCount == 1)
                  && (*contHist[0])[movedPiece][to_sq(move)] < CounterMovePruneThreshold
                  && (*contHist[1])[movedPiece][to_sq(move)] < CounterMovePruneThreshold)
                  continue;

              // Futility pruning: parent node (~2 Elo)
              if (   lmrDepth < 7
                  && !inCheck
                  && ss->staticEval + 256 + 200 * lmrDepth <= alpha)
                  continue;
#ifdef Maverick
              // Prune moves with negative SEE (~10 Elo)
              if (!inCheck && !pos.see_ge(move, Value(-29 * lmrDepth * lmrDepth)))
                  continue;
#else
			  // Prune moves with negative SEE (~10 Elo)
			  if (!pos.see_ge(move, Value(-29 * lmrDepth * lmrDepth)))
			  continue;
#endif
          }
#ifdef Maverick
          else if (!inCheck && !pos.see_ge(move, -PawnValueEg * (depth / ONE_PLY))) // (~20 Elo)
                  continue;
#else
		  else if (!pos.see_ge(move, -PawnValueEg * (depth / ONE_PLY))) // (~20 Elo)
		  continue;
#endif
      }

      // Speculative prefetch as early as possible
      prefetch(TT.first_entry(pos.key_after(move)));

      // Check for legality just before making the move
      if (!rootNode && !pos.legal(move))
      {
          ss->moveCount = --moveCount;
          continue;
      }

      // Update the current move (this must be done after singular extension search)
      ss->currentMove = move;
      ss->continuationHistory = &thisThread->continuationHistory[movedPiece][to_sq(move)];

      // Step 15. Make the move
      pos.do_move(move, st, givesCheck);

      // Step 16. Reduced depth search (LMR). If the move fails high it will be
      // re-searched at full depth..
#ifdef Add_Features
        if (    !bruteForce && depth >= 3 * ONE_PLY
#else
        if (    depth >= 3 * ONE_PLY
#endif
                &&  moveCount > 1
                && (!captureOrPromotion || moveCountPruning))
      {
          Depth r = reduction<PvNode>(improving, depth, moveCount);

          // Decrease reduction if position is or has been on the PV
          if (ttPv)
              r -= ONE_PLY;

          // Decrease reduction if opponent's move count is high (~10 Elo)
          if ((ss-1)->moveCount > 15)
              r -= ONE_PLY;

          if (!captureOrPromotion)
          {
              // Increase reduction if ttMove is a capture (~0 Elo)
              if (ttCapture)
                  r += ONE_PLY;

              // Increase reduction for cut nodes (~5 Elo)
              if (cutNode)
                  r += 2 * ONE_PLY;

              // Decrease reduction for moves that escape a capture. Filter out
              // castling moves, because they are coded as "king captures rook" and
              // hence break make_move(). (~5 Elo)
              else if (    type_of(move) == NORMAL
                       && !pos.see_ge(make_move(to_sq(move), from_sq(move))))
                  r -= 2 * ONE_PLY;
#ifdef Maverick  //  miguel-l/Stockfish/tree/d2a6f..d10ad7
			  else if (type_of(movedPiece) == PAWN
					   && relative_rank(us, rank_of(from_sq(move))) > RANK_5)  // changed Rank by Michael B7
				  r -= ONE_PLY;
#endif
              ss->statScore =  thisThread->mainHistory[us][from_to(move)]
                             + (*contHist[0])[movedPiece][to_sq(move)]
                             + (*contHist[1])[movedPiece][to_sq(move)]
                             + (*contHist[3])[movedPiece][to_sq(move)]
                             - 4000;

              // Decrease/increase reduction by comparing opponent's stat score (~10 Elo)
              if (ss->statScore >= 0 && (ss-1)->statScore < 0)
                  r -= ONE_PLY;

              else if ((ss-1)->statScore >= 0 && ss->statScore < 0)
                  r += ONE_PLY;

              // Decrease/increase reduction for moves with a good/bad history (~30 Elo)
              r -= ss->statScore / 20000 * ONE_PLY;
            }
		  
          Depth d = std::max(newDepth - std::max(r, DEPTH_ZERO), ONE_PLY);

          value = -search<NonPV>(pos, ss+1, -(alpha+1), -alpha, d, true);

          doFullDepthSearch = (value > alpha && d != newDepth);
      }
      else
          doFullDepthSearch = !PvNode || moveCount > 1;

      // Step 17. Full depth search when LMR is skipped or fails high
      if (doFullDepthSearch)
          value = -search<NonPV>(pos, ss+1, -(alpha+1), -alpha, newDepth, !cutNode);

      // For PV nodes only, do a full PV search on the first move or after a fail
      // high (in the latter case search only if value < beta), otherwise let the
      // parent node fail low with value <= alpha and try another move.
      if (PvNode && (moveCount == 1 || (value > alpha && (rootNode || value < beta))))
      {
          (ss+1)->pv = pv;
          (ss+1)->pv[0] = MOVE_NONE;

          value = -search<PV>(pos, ss+1, -beta, -alpha, newDepth, false);
      }

      // Step 18. Undo move
      pos.undo_move(move);

      assert(value > -VALUE_INFINITE && value < VALUE_INFINITE);

      // Step 19. Check for a new best move
      // Finished searching the move. If a stop occurred, the return value of
      // the search cannot be trusted, and we return immediately without
      // updating best move, PV and TT.
      if (Threads.stop.load(std::memory_order_relaxed))
          return VALUE_ZERO;

      if (rootNode)
      {
          RootMove& rm = *std::find(thisThread->rootMoves.begin(),
                                    thisThread->rootMoves.end(), move);

#ifdef Maverick  //  joergoster and Stefano80 monteCarloJ_03
          // Add all visits and returned scores to this root move's stats
          rm.visits += thisThread->visits;
          rm.zScore += thisThread->allScores;
          
          thisThread->visits = 0;
          thisThread->allScores = 0;
#endif
          
          // PV move or new best move?
          if (moveCount == 1 || value > alpha)
          {
              rm.score = value;
              rm.selDepth = thisThread->selDepth;
              rm.pv.resize(1);

              assert((ss+1)->pv);

              for (Move* m = (ss+1)->pv; *m != MOVE_NONE; ++m)
                  rm.pv.push_back(*m);

              // We record how often the best move has been changed in each
              // iteration. This information is used for time management: When
              // the best move changes frequently, we allocate some more time.

			  if (moveCount > 1)
				  ++thisThread->bestMoveChanges;
#ifdef Maverick //zugzwangMates
                if (moveCount == 1 && thisThread->zugzwangMates > 100 && static_cast<MainThread*>(thisThread)->bestMoveChanges < 2)
                    thisThread->zugzwangMates = 1000000; // give up
#endif

          }
          else
              // All other moves but the PV are set to the lowest value: this
              // is not a problem when sorting because the sort is stable and the
              // move position in the list is preserved - just the PV is pushed up.
              rm.score = -VALUE_INFINITE;
      }

      if (value > bestValue)
      {
          bestValue = value;

          if (value > alpha)
          {
              bestMove = move;

              if (PvNode && !rootNode) // Update pv even in fail-high case
                  update_pv(ss->pv, move, (ss+1)->pv);

              if (PvNode && value < beta) // Update alpha! Always alpha < beta
                  alpha = value;
              else
              {
                 //assert(value >= beta); // Fail high
                  ss->statScore = 0;

#ifdef Maverick// Gunther Demetz
                    if ( !PvNode
                            && depth % 2 == 1
                            && !inCheck
                            && thisThread->zugzwangMates < 20
                            && make_move(to_sq((ss-2)->currentMove), from_sq((ss-2)->currentMove)) == move
                            && alpha > VALUE_MATED_IN_MAX_PLY
                            && MoveList<LEGAL, KING>(pos).size() == 0)
                    {
                        int matecount=0;
                        Move m;
                        while ((m = mp.next_move(false)) != MOVE_NONE)
                        {
                            if (pos.moved_piece(m) != movedPiece || !pos.legal(m))
                                continue;
                            StateInfo s;
                            pos.do_move(m, s);
                            Value v = -search<NonPV>(pos, ss+1, -(alpha+1), -alpha, ONE_PLY, true);
                            pos.undo_move(m);
                            if (v < VALUE_MATED_IN_MAX_PLY) // movedPiece must babysit a square and is bouncing
                                matecount++;
                            if (matecount > 2)
                            {
                                thisThread->zugzwangMates++;
                                return Value(thisThread->rootMoves[0].score * (thisThread->rootPos.side_to_move() != us ? 1 : -1) - 80);
                            }
                        }
                    }
#endif
				   break;

				  
              }
          }
      }

      if (move != bestMove)
      {
          if (captureOrPromotion && captureCount < 32)
              capturesSearched[captureCount++] = move;

          else if (!captureOrPromotion && quietCount < 64)
              quietsSearched[quietCount++] = move;
      }
    }

    // The following condition would detect a stop only after move loop has been
    // completed. But in this case bestValue is valid because we have fully
    // searched our subtree, and we can anyhow save the result in TT.
    /*
       if (Threads.stop)
        return VALUE_DRAW;
    */

    // Step 20. Check for mate and stalemate
    // All legal moves have been searched and if there are no legal moves, it
    // must be a mate or a stalemate. If we are in a singular extension search then
    // return a fail low score.

    assert(moveCount || !inCheck || excludedMove || !MoveList<LEGAL>(pos).size());

    if (!moveCount)
        bestValue = excludedMove ? alpha
                   :     inCheck ? mated_in(ss->ply) : VALUE_DRAW;
    else if (bestMove)
    {
        // Quiet best move: update move sorting heuristics
        if (!pos.capture_or_promotion(bestMove))
            update_quiet_stats(pos, ss, bestMove, quietsSearched, quietCount,
                               stat_bonus(depth + (bestValue > beta + PawnValueMg ? ONE_PLY : DEPTH_ZERO)));

        update_capture_stats(pos, bestMove, capturesSearched, captureCount, stat_bonus(depth + ONE_PLY));

        // Extra penalty for a quiet TT or main killer move in previous ply when it gets refuted
        if (   ((ss-1)->moveCount == 1 || ((ss-1)->currentMove == (ss-1)->killers[0]))
            && !pos.captured_piece())
                update_continuation_histories(ss-1, pos.piece_on(prevSq), prevSq, -stat_bonus(depth + ONE_PLY));

    }
    // Bonus for prior countermove that caused the fail low
    else if (   (depth >= 3 * ONE_PLY || PvNode)
             && !pos.captured_piece())
        update_continuation_histories(ss-1, pos.piece_on(prevSq), prevSq, stat_bonus(depth));

    if (PvNode)
        bestValue = std::min(bestValue, maxValue);

    if (!excludedMove)
        tte->save(posKey, value_to_tt(bestValue, ss->ply), ttPv,
                  bestValue >= beta ? BOUND_LOWER :
                  PvNode && bestMove ? BOUND_EXACT : BOUND_UPPER,
                  depth, bestMove, ss->staticEval);

    assert(bestValue > -VALUE_INFINITE && bestValue < VALUE_INFINITE);
			
#ifdef Add_Features
			if (jekyll && variety && bestValue > 100 && popcount(pos.pieces()) > 10)
			{
				std::mt19937 gen2(now());
				std::uniform_int_distribution<int> dis(0, 2 * variety * jekyll);
				bestValue -= dis(gen2);
			}
#endif
			
    assert(bestValue > -VALUE_INFINITE && bestValue < VALUE_INFINITE);

#ifdef Maverick  //  joergoster and Stefano80 monteCarloJ_03
    thisThread->visits++;
    thisThread->allScores += (ss->ply % 2 == 0) ? bestValue : -bestValue;
#endif

    return bestValue;
  }


  // qsearch() is the quiescence search function, which is called by the main
  // search function with depth zero, or recursively with depth less than ONE_PLY.
  template <NodeType NT>
  Value qsearch(Position& pos, Stack* ss, Value alpha, Value beta, Depth depth) {

    constexpr bool PvNode = NT == PV;

    assert(alpha >= -VALUE_INFINITE && alpha < beta && beta <= VALUE_INFINITE);
    assert(PvNode || (alpha == beta - 1));
    assert(depth <= DEPTH_ZERO);
    assert(depth / ONE_PLY * ONE_PLY == depth);

    Move pv[MAX_PLY+1];
    StateInfo st;
    TTEntry* tte;
    Key posKey;
    Move ttMove, move, bestMove;
    Depth ttDepth;
    Value bestValue, value, ttValue, futilityValue, futilityBase, oldAlpha;
    bool ttHit, pvHit, inCheck, givesCheck, evasionPrunable;
    int moveCount;

    if (PvNode)
    {
        oldAlpha = alpha; // To flag BOUND_EXACT when eval above alpha and no available moves
        (ss+1)->pv = pv;
        ss->pv[0] = MOVE_NONE;
    }

    Thread* thisThread = pos.this_thread();
    (ss+1)->ply = ss->ply + 1;
    bestMove = MOVE_NONE;
    inCheck = pos.checkers();
    moveCount = 0;

    // Check for an immediate draw or maximum ply reached
    if (   pos.is_draw(ss->ply)
        || ss->ply >= MAX_PLY)
        return (ss->ply >= MAX_PLY && !inCheck) ? evaluate(pos) : VALUE_DRAW;

    assert(0 <= ss->ply && ss->ply < MAX_PLY);

    // Decide whether or not to include checks: this fixes also the type of
    // TT entry depth that we are going to use. Note that in qsearch we use
    // only two types of depth in TT: DEPTH_QS_CHECKS or DEPTH_QS_NO_CHECKS.
    ttDepth = inCheck || depth >= DEPTH_QS_CHECKS ? DEPTH_QS_CHECKS
                                                  : DEPTH_QS_NO_CHECKS;
    // Transposition table lookup
    posKey = pos.key();
    tte = TT.probe(posKey, ttHit);
    ttValue = ttHit ? value_from_tt(tte->value(), ss->ply) : VALUE_NONE;
    ttMove = ttHit ? tte->move() : MOVE_NONE;
    pvHit = ttHit && tte->is_pv();

    if (  !PvNode
        && ttHit
        && tte->depth() >= ttDepth
        && ttValue != VALUE_NONE // Only in case of TT access race
        && (ttValue >= beta ? (tte->bound() & BOUND_LOWER)
                            : (tte->bound() & BOUND_UPPER)))
        return ttValue;

    // Evaluate the position statically
    if (inCheck)
    {
        ss->staticEval = VALUE_NONE;
        bestValue = futilityBase = -VALUE_INFINITE;
    }
    else
    {
        if (ttHit)
        {
            // Never assume anything on values stored in TT
            if ((ss->staticEval = bestValue = tte->eval()) == VALUE_NONE)
                ss->staticEval = bestValue = evaluate(pos);

            // Can ttValue be used as a better position evaluation?
            if (    ttValue != VALUE_NONE
                && (tte->bound() & (ttValue > bestValue ? BOUND_LOWER : BOUND_UPPER)))
                bestValue = ttValue;
        }
        else
            ss->staticEval = bestValue =
            (ss-1)->currentMove != MOVE_NULL ? evaluate(pos)
                                             : -(ss-1)->staticEval + 2 * Eval::Tempo;

        // Stand pat. Return immediately if static value is at least beta
        if (bestValue >= beta)
        {
            if (!ttHit)
                tte->save(posKey, value_to_tt(bestValue, ss->ply), pvHit, BOUND_LOWER,
                          DEPTH_NONE, MOVE_NONE, ss->staticEval);
			
#ifdef Add_Features
            if (jekyll && variety && bestValue > 100 && popcount(pos.pieces()) > 10)
			{
                          std::mt19937 gen3(now());
                          std::uniform_int_distribution<int> dis(0, 2 * variety * jekyll);
                          bestValue -= dis(gen3);
			}
#endif

            return bestValue;
        }

        if (PvNode && bestValue > alpha)
            alpha = bestValue;

        futilityBase = bestValue + 128;
    }

    const PieceToHistory* contHist[] = { (ss-1)->continuationHistory, (ss-2)->continuationHistory,
                                          nullptr, (ss-4)->continuationHistory,
                                          nullptr, (ss-6)->continuationHistory };

    // Initialize a MovePicker object for the current position, and prepare
    // to search the moves. Because the depth is <= 0 here, only captures,
    // queen promotions and checks (only if depth >= DEPTH_QS_CHECKS) will
    // be generated.
    MovePicker mp(pos, ttMove, depth, &thisThread->mainHistory,
                                      &thisThread->captureHistory,
                                      contHist,
                                      to_sq((ss-1)->currentMove));

    // Loop through the moves until no moves remain or a beta cutoff occurs
    while ((move = mp.next_move()) != MOVE_NONE)
    {
      assert(is_ok(move));

      givesCheck = pos.gives_check(move);

      moveCount++;

      // Futility pruning
      if (   !inCheck
          && !givesCheck
          &&  futilityBase > -VALUE_KNOWN_WIN
          && !pos.advanced_pawn_push(move))
      {
          assert(type_of(move) != ENPASSANT); // Due to !pos.advanced_pawn_push

          futilityValue = futilityBase + PieceValue[EG][pos.piece_on(to_sq(move))];

          if (futilityValue <= alpha)
          {
              bestValue = std::max(bestValue, futilityValue);
              continue;
          }

          if (futilityBase <= alpha && !pos.see_ge(move, VALUE_ZERO + 1))
          {
              bestValue = std::max(bestValue, futilityBase);
              continue;
          }
      }

      // Detect non-capture evasions that are candidates to be pruned
      evasionPrunable =    inCheck
                       &&  (depth != DEPTH_ZERO || moveCount > 2)
                       &&  bestValue > VALUE_MATED_IN_MAX_PLY
                       && !pos.capture(move);

      // Don't search moves with negative SEE values
      if (  (!inCheck || evasionPrunable)
#ifdef Maverick // Günther Demetz - Avoid pruning disocver checks with negative SEE value
          && !(givesCheck && (pos.blockers_for_king(~pos.side_to_move()) & from_sq(move)))
#endif
          && !pos.see_ge(move))
          continue;

      // Speculative prefetch as early as possible
      prefetch(TT.first_entry(pos.key_after(move)));

      // Check for legality just before making the move
      if (!pos.legal(move))
      {
          moveCount--;
          continue;
      }

      ss->currentMove = move;
      ss->continuationHistory = &thisThread->continuationHistory[pos.moved_piece(move)][to_sq(move)];

      // Make and search the move
      pos.do_move(move, st, givesCheck);
      value = -qsearch<NT>(pos, ss+1, -beta, -alpha, depth - ONE_PLY);
      pos.undo_move(move);

      assert(value > -VALUE_INFINITE && value < VALUE_INFINITE);

      // Check for a new best move

		
      if (value > bestValue)
      {
          bestValue = value;

          if (value > alpha)
          {
              bestMove = move;

              if (PvNode) // Update pv even in fail-high case
                  update_pv(ss->pv, move, (ss+1)->pv);

              if (PvNode && value < beta) // Update alpha here!
                  alpha = value;
              else
                  break; // Fail high
          }
       }
    }

    // All legal moves have been searched. A special case: If we're in check
    // and no legal moves were found, it is checkmate.
    if (inCheck && bestValue == -VALUE_INFINITE)
        return mated_in(ss->ply); // Plies to mate from the root

    tte->save(posKey, value_to_tt(bestValue, ss->ply), pvHit,
              bestValue >= beta ? BOUND_LOWER :
              PvNode && bestValue > oldAlpha  ? BOUND_EXACT : BOUND_UPPER,
              ttDepth, bestMove, ss->staticEval);

    assert(bestValue > -VALUE_INFINITE && bestValue < VALUE_INFINITE);
	  
#ifdef Add_Features
	if (jekyll && variety && bestValue > 100 && popcount(pos.pieces()) > 10)
	  {
              std::mt19937 gen4(now());
              std::uniform_int_distribution<int> dis(0, 2 * variety * jekyll);
              bestValue -= dis(gen4);
	  }
#endif

    return bestValue;
  }


  // value_to_tt() adjusts a mate score from "plies to mate from the root" to
  // "plies to mate from the current position". Non-mate scores are unchanged.
  // The function is called before storing a value in the transposition table.

  Value value_to_tt(Value v, int ply) {

    assert(v != VALUE_NONE);

    return  v >= VALUE_MATE_IN_MAX_PLY  ? v + ply
          : v <= VALUE_MATED_IN_MAX_PLY ? v - ply : v;
  }


  // value_from_tt() is the inverse of value_to_tt(): It adjusts a mate score
  // from the transposition table (which refers to the plies to mate/be mated
  // from current position) to "plies to mate/be mated from the root".

  Value value_from_tt(Value v, int ply) {

    return  v == VALUE_NONE             ? VALUE_NONE
          : v >= VALUE_MATE_IN_MAX_PLY  ? v - ply
          : v <= VALUE_MATED_IN_MAX_PLY ? v + ply : v;
  }


  // update_pv() adds current move and appends child pv[]

  void update_pv(Move* pv, Move move, Move* childPv) {

    for (*pv++ = move; childPv && *childPv != MOVE_NONE; )
        *pv++ = *childPv++;
    *pv = MOVE_NONE;
  }


  // update_continuation_histories() updates histories of the move pairs formed
  // by moves at ply -1, -2, and -4 with current move.

  void update_continuation_histories(Stack* ss, Piece pc, Square to, int bonus) {

    for (int i : {1, 2, 4, 6})
        if (is_ok((ss-i)->currentMove))
            (*(ss-i)->continuationHistory)[pc][to] << bonus;
  }


  // update_capture_stats() updates move sorting heuristics when a new capture best move is found

  void update_capture_stats(const Position& pos, Move move,
                            Move* captures, int captureCount, int bonus) {

      CapturePieceToHistory& captureHistory =  pos.this_thread()->captureHistory;
      Piece moved_piece = pos.moved_piece(move);
      PieceType captured = type_of(pos.piece_on(to_sq(move)));

      if (pos.capture_or_promotion(move))
          captureHistory[moved_piece][to_sq(move)][captured] << bonus;

      // Decrease all the other played capture moves
      for (int i = 0; i < captureCount; ++i)
      {
          moved_piece = pos.moved_piece(captures[i]);
          captured = type_of(pos.piece_on(to_sq(captures[i])));
          captureHistory[moved_piece][to_sq(captures[i])][captured] << -bonus;
      }
  }


  // update_quiet_stats() updates move sorting heuristics when a new quiet best move is found

  void update_quiet_stats(const Position& pos, Stack* ss, Move move,
                          Move* quiets, int quietCount, int bonus) {

    if (ss->killers[0] != move)
    {
        ss->killers[1] = ss->killers[0];
        ss->killers[0] = move;
    }

    Color us = pos.side_to_move();
    Thread* thisThread = pos.this_thread();
    thisThread->mainHistory[us][from_to(move)] << bonus;
    update_continuation_histories(ss, pos.moved_piece(move), to_sq(move), bonus);

    if (is_ok((ss-1)->currentMove))
    {
        Square prevSq = to_sq((ss-1)->currentMove);
        thisThread->counterMoves[pos.piece_on(prevSq)][prevSq] = move;
    }

    // Decrease all the other played quiet moves
    for (int i = 0; i < quietCount; ++i)
    {
        thisThread->mainHistory[us][from_to(quiets[i])] << -bonus;
        update_continuation_histories(ss, pos.moved_piece(quiets[i]), to_sq(quiets[i]), -bonus);
    }
  }

  // When playing with strength handicap, choose best move among a set of RootMoves
  // using a statistical rule dependent on 'level'. Idea by Heinz van Saanen.

  Move Skill::pick_best(size_t multiPV) {

    const RootMoves& rootMoves = Threads.main()->rootMoves;
    static PRNG rng(now()); // PRNG sequence should be non-deterministic

    // RootMoves are already sorted by score in descending order
    Value topScore = rootMoves[0].score;
    int delta = std::min(topScore - rootMoves[multiPV - 1].score, PawnValueMg);
    int weakness = 120 - 2 * level;
    int maxScore = -VALUE_INFINITE;

    // Choose best move. For each move score we add two terms, both dependent on
    // weakness. One is deterministic and bigger for weaker levels, and one is
    // random. Then we choose the move with the resulting highest score.
    for (size_t i = 0; i < multiPV; ++i)
    {
        // This is our magic formula
        int push = (  weakness * int(topScore - rootMoves[i].score)
                    + delta * (rng.rand<unsigned>() % weakness)) / 128;

        if (rootMoves[i].score + push >= maxScore)
        {
            maxScore = rootMoves[i].score + push;
            best = rootMoves[i].pv[0];
        }
    }

    return best;
  }

} // namespace

/// MainThread::check_time() is used to print debug info and, more importantly,
/// to detect when we are out of available time and thus stop the search.

void MainThread::check_time() {

  if (--callsCnt > 0)
      return;

  // When using nodes, ensure checking rate is not lower than 0.1% of nodes
  callsCnt = Limits.nodes ? std::min(1024, int(Limits.nodes / 1024)) : 1024;

  static TimePoint lastInfoTime = now();

  TimePoint elapsed = Time.elapsed();
  TimePoint tick = Limits.startTime + elapsed;

  if (tick - lastInfoTime >= 1000)
  {
      lastInfoTime = tick;
      dbg_print();
  }

  // We should not stop pondering until told so by the GUI
  if (ponder)
      return;

  if (   (Limits.use_time_management() && (elapsed > Time.maximum() - 10 || stopOnPonderhit))
      || (Limits.movetime && elapsed >= Limits.movetime)
      || (Limits.nodes && Threads.nodes_searched() >= (uint64_t)Limits.nodes))
      Threads.stop = true;
}


/// UCI::pv() formats PV information according to the UCI protocol. UCI requires
/// that all (if any) unsearched PV lines are sent using a previous search score.

string UCI::pv(const Position& pos, Depth depth, Value alpha, Value beta) {

  std::stringstream ss;
  TimePoint elapsed = Time.elapsed() + 1;
  const RootMoves& rootMoves = pos.this_thread()->rootMoves;
  size_t pvIdx = pos.this_thread()->pvIdx;
  size_t multiPV = std::min((size_t)Options["MultiPV"], rootMoves.size());
  uint64_t nodesSearched = Threads.nodes_searched();
  uint64_t tbHits = Threads.tb_hits() + (TB::RootInTB ? rootMoves.size() : 0);

  for (size_t i = 0; i < multiPV; ++i)
  {
      bool updated = (i <= pvIdx && rootMoves[i].score != -VALUE_INFINITE);

      if (depth == ONE_PLY && !updated)
          continue;

      Depth d = updated ? depth : depth - ONE_PLY;
      Value v = updated ? rootMoves[i].score : rootMoves[i].previousScore;

      bool tb = TB::RootInTB && abs(v) < VALUE_MATE - MAX_PLY;
      v = tb ? rootMoves[i].tbScore : v;

      if (ss.rdbuf()->in_avail()) // Not at first line
          ss << "\n";

      ss << "info"
         << " depth "    << d / ONE_PLY
         << " seldepth " << rootMoves[i].selDepth
         << " multipv "  << i + 1
         << " score "    << UCI::value(v);

      if (!tb && i == pvIdx)
          ss << (v >= beta ? " lowerbound" : v <= alpha ? " upperbound" : "");

      ss << " nodes "    << nodesSearched
         << " nps "      << nodesSearched * 1000 / elapsed;

      if (elapsed > 1000) // Earlier makes little sense
          ss << " hashfull " << TT.hashfull();

      ss << " tbhits "   << tbHits
         << " time "     << elapsed
         << " pv";

      for (Move m : rootMoves[i].pv)
          ss << " " << UCI::move(m, pos.is_chess960());
  }

  return ss.str();
}


/// RootMove::extract_ponder_from_tt() is called in case we have no ponder move
/// before exiting the search, for instance, in case we stop the search during a
/// fail high at root. We try hard to have a ponder move to return to the GUI,
/// otherwise in case of 'ponder on' we have nothing to think on.

bool RootMove::extract_ponder_from_tt(Position& pos) {

    StateInfo st;
    bool ttHit;

    assert(pv.size() == 1);

    if (pv[0] == MOVE_NONE)
        return false;

    pos.do_move(pv[0], st);
    TTEntry* tte = TT.probe(pos.key(), ttHit);

    if (ttHit)
    {
        Move m = tte->move(); // Local copy to be SMP safe
        if (MoveList<LEGAL>(pos).contains(m))
            pv.push_back(m);
    }

    pos.undo_move(pv[0]);
    return pv.size() > 1;
}

void Tablebases::rank_root_moves(Position& pos, Search::RootMoves& rootMoves) {

    RootInTB = false;
    UseRule50 = bool(Options["Syzygy50MoveRule"]);
    ProbeDepth = int(Options["SyzygyProbeDepth"]) * ONE_PLY;
    Cardinality = int(Options["SyzygyProbeLimit"]);
    bool dtz_available = true;

    // Tables with fewer pieces than SyzygyProbeLimit are searched with
    // ProbeDepth == DEPTH_ZERO
    if (Cardinality > MaxCardinality)
    {
        Cardinality = MaxCardinality;
        ProbeDepth = DEPTH_ZERO;
    }

    if (Cardinality >= popcount(pos.pieces()) && !pos.can_castle(ANY_CASTLING))
    {
        // Rank moves using DTZ tables
        RootInTB = root_probe(pos, rootMoves);

        if (!RootInTB)
        {
            // DTZ tables are missing; try to rank moves using WDL tables
            dtz_available = false;
            RootInTB = root_probe_wdl(pos, rootMoves);
        }
    }

    if (RootInTB)
    {
        // Sort moves according to TB rank
        std::sort(rootMoves.begin(), rootMoves.end(),
                  [](const RootMove &a, const RootMove &b) { return a.tbRank > b.tbRank; } );

        // Probe during search only if DTZ is not available and we are winning
        if (dtz_available || rootMoves[0].tbScore <= VALUE_DRAW)
            Cardinality = 0;
    }
    else
    {
        // Assign the same rank to all moves
        for (auto& m : rootMoves)
            m.tbRank = 0;
    }
}<|MERGE_RESOLUTION|>--- conflicted
+++ resolved
@@ -75,7 +75,6 @@
     return Value((175 - 50 * improving) * d / ONE_PLY);
   }
 
-<<<<<<< HEAD
 #ifdef Maverick
     // Reductions lookup table, initialized at startup
 	int Reductions[2][32][80];  // [improving][depth][moveNumber]
@@ -92,16 +91,7 @@
     return ((r + 512) / 1024 + (!i && r > 1024) - PvNode) * ONE_PLY;
 #endif
   }
-			 
-=======
-  // Reductions lookup tables, initialized at startup
-  int Reductions[2][MAX_PLY][128];  // [improving][depth][moveNumber]
-
-  template <bool PvNode> Depth reduction(bool i, Depth d, int mn) {
-    return (Reductions[i][d / ONE_PLY][std::min(mn, 127)] - PvNode) * ONE_PLY;
-  }
-    
->>>>>>> 1ecf16de
+		
   constexpr int futility_move_count(bool improving, int depth) {
     return (5 + depth * depth) * (1 + improving) / 2;
   }
@@ -178,7 +168,6 @@
 /// Search::init() is called at startup to initialize various lookup tables
 
 void Search::init() {
-<<<<<<< HEAD
 	
 #ifdef Maverick   // MichaelB7
 	for (int imp = 0; imp <= 1; ++imp)
@@ -196,21 +185,6 @@
   for (int i = 1; i < MAX_MOVES; ++i)
       Reductions[i] = int(1024 * std::log(i) / std::sqrt(1.95));
 #endif
-=======
-
-  for (int imp = 0; imp <= 1; ++imp)
-      for (int d = 1; d < MAX_PLY; ++d)
-          for (int mc = 1; mc < 128; ++mc)
-          {
-              double r = 0.215 * d * (1.0 - exp(-8.0 / d)) * log(mc);
-
-              Reductions[imp][d][mc] = std::round(r);
-
-              // Increase reduction for non-PV nodes when eval is not improving
-              if (!imp && r > 1.0)
-                Reductions[imp][d][mc]++;
-          }
->>>>>>> 1ecf16de
 }
 /// Search::clear() resets search state to its initial value
 
@@ -433,7 +407,11 @@
   // The latter is needed for statScores and killer initialization.
   Stack stack[MAX_PLY+10], *ss = stack+7;
   Move  pv[MAX_PLY+1];
+#ifdef Maverick
   Value bestValue, alpha, beta, delta1, delta2;
+#else
+  Value bestValue, alpha, beta, delta;
+#endif
   Move  lastBestMove = MOVE_NONE;
   Depth lastBestMoveDepth = DEPTH_ZERO;
   MainThread* mainThread = (this == Threads.main() ? Threads.main() : nullptr);
@@ -451,15 +429,16 @@
      (ss-i)->continuationHistory = &this->continuationHistory[NO_PIECE][0]; // Use as sentinel
 ss->pv = pv;
 
-<<<<<<< HEAD
 #ifdef Add_Features
   if (cleanSearch)
 	  Search::clear();
 #endif
+#ifdef Maverick
+  bestValue = delta1 = delta2 = alpha = -VALUE_INFINITE; //corchess
+#else
   bestValue = delta = alpha = -VALUE_INFINITE;
-=======
-  bestValue = delta1 = delta2 = alpha = -VALUE_INFINITE;
->>>>>>> 1ecf16de
+#endif
+
   beta = VALUE_INFINITE;
 
   size_t multiPV = Options["MultiPV"];
@@ -537,18 +516,25 @@
 
           // Reset UCI info selDepth for each depth and each PV line
           selDepth = 0;
-
+#ifdef Maverick
           // Reset aspiration window starting size
           if (rootDepth >= 5 * ONE_PLY)
           {
-              Value prevScore = rootMoves[pvIdx].previousScore;
-              delta1 = (prevScore < 0) ? Value(int(12.0 + 0.07 * abs(prevScore))) : Value(16);
-              delta2 = (prevScore > 0) ? Value(int(12.0 + 0.07 * abs(prevScore))) : Value(16);
-              alpha = std::max(prevScore - delta1,-VALUE_INFINITE);
-              beta  = std::min(prevScore + delta2, VALUE_INFINITE);
-
-<<<<<<< HEAD
-                // Adjust contempt based on root move's previousScore (dynamic contempt)
+              Value previousScore = rootMoves[pvIdx].previousScore;
+              delta1 = (previousScore < 0) ? Value(int(12.0 + 0.07 * abs(previousScore))) : Value(16);
+              delta2 = (previousScore > 0) ? Value(int(12.0 + 0.07 * abs(previousScore))) : Value(16);
+              alpha = std::max(previousScore - delta1,-VALUE_INFINITE);
+              beta  = std::min(previousScore + delta2, VALUE_INFINITE);
+#else
+           // Reset aspiration window starting size
+          if (rootDepth >= 5 * ONE_PLY)
+          {
+              Value previousScore = rootMoves[pvIdx].previousScore;
+              delta = Value(20);
+              alpha = std::max(previousScore - delta,-VALUE_INFINITE);
+              beta  = std::min(previousScore + delta, VALUE_INFINITE);
+#endif
+		// Adjust contempt based on root move's previousScore (dynamic contempt)
 		int dct;
 #ifdef Add_Features
 		bool dc = Options["Dynamic_Contempt"];
@@ -570,14 +556,6 @@
                             : -make_score(dct, dct / 2));
 				}
             }
-=======
-              // Adjust contempt based on root move's previousScore (dynamic contempt)
-              int dct = ct + (ct ? 88 * prevScore / (abs(prevScore) + 200) : 0);
-
-              contempt = (us == WHITE ?  make_score(dct, dct / 2)
-                                      : -make_score(dct, dct / 2));
-          }
->>>>>>> 1ecf16de
 
           // Start with a small aspiration window and, in the case of a fail
           // high/low, re-search with a bigger window until we don't fail
@@ -628,8 +606,11 @@
 #endif
               {
                   beta = (alpha + beta) / 2;
-                  alpha = std::max(bestValue - delta1, -VALUE_INFINITE);
-
+#ifdef Maverick
+                  alpha = std::max(bestValue - delta1, -VALUE_INFINITE); //corchess
+#else
+                  alpha = std::max(bestValue - delta, -VALUE_INFINITE);
+#endif
                   if (mainThread)
                   {
                       failedHighCnt = 0;
@@ -638,23 +619,26 @@
               }
               else if (bestValue >= beta)
               {
-<<<<<<< HEAD
+#ifndef Maverick
                   beta = std::min(bestValue + delta, VALUE_INFINITE);
+#endif
 #ifdef Maverick //  Gunther Demetz zugzwangSolver
-                    if (zugzwangMates > 5)
-                        zugzwangMates-=100;
-#endif
-=======
-                  beta = std::min(bestValue + delta2, VALUE_INFINITE);
->>>>>>> 1ecf16de
+                  beta = std::min(bestValue + delta2, VALUE_INFINITE);  //corchess
+                  if (zugzwangMates > 5)
+                      zugzwangMates-=100;
+#endif
                   if (mainThread)
                       ++failedHighCnt;
               }
               else
                   break;
 
+#ifdef Maverick //corchess
               delta1 += delta1 / 4 + 5;
               delta2 += delta2 / 4 + 5;
+#else
+              delta += delta / 4 + 5;
+#endif
 
               assert(alpha >= -VALUE_INFINITE && beta <= VALUE_INFINITE);
           }
@@ -896,8 +880,7 @@
     ttMove =  rootNode ? thisThread->rootMoves[thisThread->pvIdx].pv[0]
             : ttHit    ? tte->move() : MOVE_NONE;
     ttPv = (ttHit && tte->is_pv()) || (PvNode && depth > 4 * ONE_PLY);
-
-<<<<<<< HEAD
+#ifdef Maverick // SF PR #2108 by MJZ1977
     // If position has been searched at higher depths and we are shuffling, return value_draw
     if (pos.rule50_count() > 36 - 6 * (pos.count<ALL_PIECES>() > 14)
         && ss->ply > 36 - 6 * (pos.count<ALL_PIECES>() > 14)
@@ -907,7 +890,8 @@
         {
            return VALUE_DRAW;
         }
-=======
+#endif
+/* corchess
     // if position has been searched at higher depths and we are shuffling, return value_draw
     if (pos.rule50_count() > 36
         && ss->ply > 36
@@ -916,7 +900,7 @@
         && tte->depth() > depth
         && pos.count<PAWN>() > 0)
         return VALUE_DRAW;
->>>>>>> 1ecf16de
+ */
 
     // At non-PV nodes we check for an early TT cutoff
     if (  !PvNode
@@ -1109,30 +1093,21 @@
         && (ss-1)->currentMove != MOVE_NULL
         && (ss-1)->statScore < 23200
         &&  eval >= beta
-        &&  ss->staticEval >= beta - int(320 * log(depth / ONE_PLY)) + 500
+        &&  ss->staticEval >= beta - 36 * depth / ONE_PLY + 225
         && !excludedMove
-<<<<<<< HEAD
 #ifdef Maverick
-        && thisThread->selDepth + 3 > thisThread->rootDepth / ONE_PLY  //idea from Corchess by Ivan Ivec (modfied here)
-#endif
+        && thisThread->selDepth + 5 > thisThread->rootDepth / ONE_PLY  //idea from Corchess by Ivan Ivec (modfied here)
+        &&  pos.non_pawn_material(us) > BishopValueMg
+#else
         &&  pos.non_pawn_material(us)
+#endif
         && (ss->ply >= thisThread->nmpMinPly || us != thisThread->nmpColor)
 )
     {
         assert(eval - beta >= 0);
 
         Depth R = ((823 + 67 * depth / ONE_PLY) / 256 + std::min(int(eval - beta) / 200, 3)) * ONE_PLY;
-=======
-        &&  thisThread->selDepth + 5 > thisThread->rootDepth / ONE_PLY
-        &&  pos.non_pawn_material(us) > BishopValueMg
-        && (ss->ply >= thisThread->nmpMinPly || us != thisThread->nmpColor))
-    {
-        assert(eval - beta >= 0);
-
-        // Null move dynamic reduction based on depth and value
-        Depth R = std::max(1, int(2.6 * log(depth / ONE_PLY)) + std::min(int(eval - beta) / 200, 3)) * ONE_PLY; 
-
->>>>>>> 1ecf16de
+        //Depth R = std::max(1, int(2.6 * log(depth / ONE_PLY)) + std::min(int(eval - beta) / 200, 3)) * ONE_PLY; corchess
         ss->currentMove = MOVE_NULL;
         ss->continuationHistory = &thisThread->continuationHistory[NO_PIECE][0];
         pos.do_null_move(st);
@@ -1443,6 +1418,7 @@
 		  extension = ONE_PLY;
 #endif
 
+/* corchess
       // Shuffle extension
       else if(pos.rule50_count() > 14 && ss->ply > 14 && depth < 3 * ONE_PLY && PvNode)
           extension = ONE_PLY;
@@ -1450,7 +1426,7 @@
       // Castling extension
       else if (type_of(move) == CASTLING)
           extension = ONE_PLY;
-
+*/
 #ifdef Maverick
 #else // SF pawn extension
 	 // Passed pawn extension
