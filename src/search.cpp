--- conflicted
+++ resolved
@@ -4,17 +4,17 @@
  Copyright (C) 2008-2015 Marco Costalba, Joona Kiiski, Tord Romstad (Stockfish Authors)
  Copyright (C) 2015-2016 Marco Costalba, Joona Kiiski, Gary Linscott, Tord Romstad (Stockfish Authors)
  Copyright (C) 2017-2020 Michael Byrne, Marco Costalba, Joona Kiiski, Gary Linscott, Tord Romstad (Honey Authors)
-
+ 
  Honey is free software: you can redistribute it and/or modify
  it under the terms of the GNU General Public License as published by
  the Free Software Foundation, either version 3 of the License, or
  (at your option) any later version.
-
+ 
  Honey is distributed in the hope that it will be useful,
  but WITHOUT ANY WARRANTY; without even the implied warranty of
  MERCHANTABILITY or FITNESS FOR A PARTICULAR PURPOSE.  See the
  GNU General Public License for more details.
-
+ 
  You should have received a copy of the GNU General Public License
  along with this program.  If not, see <http://www.gnu.org/licenses/>.
  */
@@ -1058,27 +1058,17 @@
     ttValue = ttHit ? value_from_tt(tte->value(), ss->ply, pos.rule50_count()) : VALUE_NONE;
     ttMove =  rootNode ? thisThread->rootMoves[thisThread->pvIdx].pv[0]
               : ttHit    ? tte->move() : MOVE_NONE;
-<<<<<<< HEAD
 
     ttPv = PvNode || (ttHit && tte->is_pv());
-=======
->>>>>>> 4fe4ac30
-
-    ttPv = PvNode || (ttHit && tte->is_pv());
-#endif
-#endif
+
     if (ttPv && depth > 12 && ss->ply - 1 < MAX_LPH && !pos.captured_piece() && is_ok((ss-1)->currentMove))
         thisThread->lowPlyHistory[ss->ply - 1][from_to((ss-1)->currentMove)] << stat_bonus(depth - 5);
 
     // thisThread->ttHitAverage can be used to approximate the running average of ttHit
     thisThread->ttHitAverage =   (ttHitAverageWindow - 1) * thisThread->ttHitAverage / ttHitAverageWindow
                                 + ttHitAverageResolution * ttHit;
-<<<<<<< HEAD
-#endif
-#endif
-=======
-
->>>>>>> 4fe4ac30
+#endif
+#endif
 
 #ifdef Noir
     int piecesCount = popcount(pos.pieces());
@@ -2009,11 +1999,7 @@
     if (PvNode)
         bestValue = std::min(bestValue, maxValue);
 #endif
-<<<<<<< HEAD
     if (!excludedMove && !(rootNode && thisThread->pvIdx))
-=======
-    if (!excludedMove)
->>>>>>> 4fe4ac30
         tte->save(posKey, value_to_tt(bestValue, ss->ply), ttPv,
                   bestValue >= beta ? BOUND_LOWER :
                   PvNode && bestMove ? BOUND_EXACT : BOUND_UPPER,
