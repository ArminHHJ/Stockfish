--- conflicted
+++ resolved
@@ -344,26 +344,16 @@
           // Reset aspiration window starting size
           if (rootDepth >= 5 * ONE_PLY)
           {
-<<<<<<< HEAD
-              delta = Value(18);
-              alpha = std::max(rootMoves[PVIdx].previousScore - delta,-VALUE_INFINITE);
-              beta  = std::min(rootMoves[PVIdx].previousScore + delta, VALUE_INFINITE);
-
-              ct =  Options["Contempt"] * PawnValueEg / 100; // From centipawns
-
-              // Adjust contempt based on current bestValue (dynamic contempt)
-              ct += int(std::round(48 * atan(float(bestValue) / 128)));
-=======
               Value prevScore = rootMoves[PVIdx].previousScore;
               delta1 = (prevScore < 0) ? Value(int(8.0 + 0.1 * abs(prevScore))) : Value(18);
               delta2 = (prevScore > 0) ? Value(int(8.0 + 0.1 * abs(prevScore))) : Value(18);
               alpha = std::max(prevScore - delta1,-VALUE_INFINITE);
               beta  = std::min(prevScore + delta2, VALUE_INFINITE);
               
-              // Adjust contempt based on current situation
-              ct =  Options["Contempt"] * PawnValueEg / 100  // From centipawns
-                  + int(std::round(72 * atan(float(bestValue) / 128)));       // Dynamic contempt
->>>>>>> f592840b
+              ct =  Options["Contempt"] * PawnValueEg / 100; // From centipawns
+
+              // Adjust contempt based on current bestValue (dynamic contempt)
+              ct += int(std::round(48 * atan(float(bestValue) / 128)));
 
               Eval::Contempt = (us == WHITE ?  make_score(ct, ct / 2)
                                             : -make_score(ct, ct / 2));
