--- conflicted
+++ resolved
@@ -958,23 +958,9 @@
 
     // Step 7. Razoring (skipped when in check)
     if (   !PvNode
-<<<<<<< HEAD
-        &&  depth < 3 * ONE_PLY
+        &&  depth <= ONE_PLY
         &&  eval + RazorMargin[pos.variant()] <= alpha)
-    {
-        if (depth <= ONE_PLY)
-            return qsearch<NonPV, false>(pos, ss, alpha, alpha+1);
-
-        Value ralpha = alpha - RazorMargin[pos.variant()];
-        Value v = qsearch<NonPV, false>(pos, ss, ralpha, ralpha+1);
-        if (v <= ralpha)
-            return v;
-    }
-=======
-        &&  depth <= ONE_PLY
-        &&  eval + RazorMargin <= alpha)
         return qsearch<NonPV, false>(pos, ss, alpha, alpha+1);
->>>>>>> 5d57bb46
 
     // Step 8. Futility pruning: child node (skipped when in check)
 #ifdef EXTINCTION
