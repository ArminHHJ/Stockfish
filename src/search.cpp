/*
 McCain, a UCI chess playing engine derived from Stockfish and Glaurung 2.1
 Copyright (C) 2004-2008 Tord Romstad (Glaurung author)
 Copyright (C) 2008-2015 Marco Costalba, Joona Kiiski, Tord Romstad (Stockfish Authors)
 Copyright (C) 2015-2016 Marco Costalba, Joona Kiiski, Gary Linscott, Tord Romstad (Stockfish Authors)
 Copyright (C) 2017-2019 Michael Byrne, Marco Costalba, Joona Kiiski, Gary Linscott, Tord Romstad (McCain Authors)

 McCain is free software: you can redistribute it and/or modify
 it under the terms of the GNU General Public License as published by
 the Free Software Foundation, either version 3 of the License, or
 (at your option) any later version.

 McCain is distributed in the hope that it will be useful,
 but WITHOUT ANY WARRANTY; without even the implied warranty of
 MERCHANTABILITY or FITNESS FOR A PARTICULAR PURPOSE.  See the
 GNU General Public License for more details.

 You should have received a copy of the GNU General Public License
 along with this program.  If not, see <http://www.gnu.org/licenses/>.
 */

#include <algorithm>
#include <cassert>
#include <cmath>
#include <cstring>   // For std::memset
#include <iostream>
#include <sstream>

#include "evaluate.h"
#include "misc.h"
#include "movegen.h"
#include "movepick.h"
#include "position.h"
#include "search.h"
#include "thread.h"
#include "timeman.h"
#include "tt.h"
#include "uci.h"
#include "syzygy/tbprobe.h"

#ifdef Add_Features
#include <unistd.h> //for sleep //MichaelB7
#include <random> // ELO MichaelB7
#include "polybook.h" // Cerebellum
#endif
namespace Search {

  LimitsType Limits;
}

namespace Tablebases {

  int Cardinality;
  bool RootInTB;
  bool UseRule50;
  Depth ProbeDepth;
#ifdef Add_Features
  bool SevenManProbe;
#endif
}

namespace TB = Tablebases;

using std::string;
using Eval::evaluate;
using namespace Search;

namespace {

  // Different node types, used as a template parameter
  enum NodeType { NonPV, PV };

  // Razor and futility margins
  constexpr int RazorMargin = 600;
  Value futility_margin(Depth d, bool improving) {
    return Value((175 - 50 * improving) * d / ONE_PLY);
  }

#ifdef Maverick
    // Reductions lookup table, initialized at startup
	int Reductions[2][32][80];  // [improving][depth][moveNumber]
#else
	// Reductions lookup table, initialized at startup
	int Reductions[MAX_MOVES]; // [depth or moveNumber]
#endif
#ifdef Maverick // MichaelB7
	template <bool PvNode> Depth reduction(bool i, Depth d, int mn) {
		return (Reductions[i][std::min(d / ONE_PLY, 31)][mn] - PvNode ) * ONE_PLY;
#else
  Depth reduction(bool i, Depth d, int mn) {
    int r = Reductions[d / ONE_PLY] * Reductions[mn];
    return ((r + 512) / 1024 + (!i && r > 1024)) * ONE_PLY;
#endif
  }
		
  constexpr int futility_move_count(bool improving, int depth) {
    return (5 + depth * depth) * (1 + improving) / 2;
  }

  // History and stats update bonus, based on depth
  int stat_bonus(Depth depth) {
    int d = depth / ONE_PLY;
    return d > 17 ? 0 : 29 * d * d + 138 * d - 134;
  }

  // Add a small random component to draw evaluations to avoid 3fold-blindness
  Value value_draw(Depth depth, Thread* thisThread) {
    return depth < 4 * ONE_PLY ? VALUE_DRAW
                               : VALUE_DRAW + Value(2 * (thisThread->nodes & 1) - 1);
  }

  // Skill structure is used to implement strength limit
  struct Skill {
    explicit Skill(int l) : level(l) {}
    bool enabled() const { return level < 20; }
    bool time_to_pick(Depth depth) const { return depth / ONE_PLY == 1 + level; }
    Move pick_best(size_t multiPV);

    int level;
    Move best = MOVE_NONE;
  };
#ifdef Add_Features
bool  bruteForce, cleanSearch, minOutput, limitStrength, noNULL;
int   aggressiveness, attack, jekyll, tactical, uci_elo, variety;
#endif

  template <NodeType NT>
  Value search(Position& pos, Stack* ss, Value alpha, Value beta, Depth depth, bool cutNode);

  template <NodeType NT>
  Value qsearch(Position& pos, Stack* ss, Value alpha, Value beta, Depth depth = DEPTH_ZERO);

  Value value_to_tt(Value v, int ply);
  Value value_from_tt(Value v, int ply);
  void update_pv(Move* pv, Move move, Move* childPv);
  void update_continuation_histories(Stack* ss, Piece pc, Square to, int bonus);
  void update_quiet_stats(const Position& pos, Stack* ss, Move move, Move* quiets, int quietCount, int bonus);
  void update_capture_stats(const Position& pos, Move move, Move* captures, int captureCount, int bonus);

  // perft() is our utility to verify move generation. All the leaf nodes up
  // to the given depth are generated and counted, and the sum is returned.
  template<bool Root>
  uint64_t perft(Position& pos, Depth depth) {

    StateInfo st;
    uint64_t cnt, nodes = 0;
    const bool leaf = (depth == 2 * ONE_PLY);

    for (const auto& m : MoveList<LEGAL>(pos))
    {
        if (Root && depth <= ONE_PLY)
            cnt = 1, nodes++;
        else
        {
            pos.do_move(m, st);
            cnt = leaf ? MoveList<LEGAL>(pos).size() : perft<false>(pos, depth - ONE_PLY);
            nodes += cnt;
            pos.undo_move(m);
        }
        if (Root)
            sync_cout << UCI::move(m, pos.is_chess960()) << ": " << cnt << sync_endl;
    }
    return nodes;
  }

} // namespace


/// Search::init() is called at startup to initialize various lookup tables

void Search::init() {
	
#ifdef Maverick   // MichaelB7
	for (int imp = 0; imp <= 1; ++imp)
		for (int d = 1; d < 32; ++d)
			for (int mc = 1; mc < 80; ++mc) // record in a "real" game is 79 moves,
				// in a search of one million games, found one posiiton with 78 possible moves.
				// more weight on depth for LMR reductions than move count
				// (from Crafty) MichaelB7
				{
					int red = int(log( d * 1.87 ) * log( mc * .95 )) / 2;
					Reductions[imp][d][mc] = red;
					// Increase reduction for non-PV nodes when eval is not improving
					if (!imp && red > 1)
						Reductions[imp][d][mc]++;
				}
#else
  for (int i = 1; i < MAX_MOVES; ++i)
<<<<<<< HEAD
     Reductions[i] = int(733.3 * std::log(i));
#endif
=======
     Reductions[i] = int(22.9 * std::log(i));
>>>>>>> 190f38a7
}
/// Search::clear() resets search state to its initial value

void Search::clear() {

  Threads.main()->wait_for_search_finished();

  Time.availableNodes = 0;
  TT.clear();
  Threads.clear();
  Tablebases::init(Options["SyzygyPath"]); // Free mapped files
}


/// MainThread::search() is started when the program receives the UCI 'go'
/// command. It searches from the root position and outputs the "bestmove".

void MainThread::search() {

  if (Limits.perft)
  {
      nodes = perft<true>(rootPos, Limits.perft * ONE_PLY);
      sync_cout << "\nNodes searched: " << nodes << "\n" << sync_endl;
      return;
  }
#ifdef Add_Features
    aggressiveness	= Options["DC_Slider"];
    bruteForce		= Options["BruteForce"];
    cleanSearch		= Options["Clean Search"];
    jekyll		    = Options["Jekyll_&_Hyde"];
    limitStrength	= Options["UCI_LimitStrength"];
    minOutput		= Options["Minimal_Output"];
    noNULL		    = Options["No_Null_Moves"];
    tactical		= Options["Tactical"];
    uci_elo		    = Options["UCI_Elo"];
    variety 		= Options["Variety"];
#endif

  Color us = rootPos.side_to_move();
  Time.init(Limits, us, rootPos.game_ply());
  TT.new_search();

  if (rootMoves.empty())
  {
      rootMoves.emplace_back(MOVE_NONE);
      sync_cout << "info depth 0 score "
                << UCI::value(rootPos.checkers() ? -VALUE_MATE : VALUE_DRAW)
                << sync_endl;
  }
  else
  {
#ifdef Add_Features
      Move bookMove = MOVE_NONE;

      if (bool(Options["Use_Book_1"]) && !Limits.infinite && !Limits.mate)
          bookMove = polybook1.probe(rootPos);
      if (bool(Options["Use_Book_2"]) && !bookMove && !Limits.infinite && !Limits.mate)
          bookMove = polybook2.probe(rootPos);
      if (bool(Options["Use_Book_3"]) && !bookMove && !Limits.infinite && !Limits.mate)
          bookMove = polybook3.probe(rootPos);

      if (bookMove && std::count(rootMoves.begin(), rootMoves.end(), bookMove))
      {
          for (Thread* th : Threads)
              std::swap(th->rootMoves[0], *std::find(th->rootMoves.begin(), th->rootMoves.end(), bookMove));
      }
      else
      {
            if (limitStrength)
            {
				
				if (Options["Levels"] == "World_Champion")
						uci_elo = 2750;
				else if (Options["Levels"] == "Super_GM")
						uci_elo = 2625;
				else if (Options["Levels"] == "GM")
						uci_elo = 2500;
				else if (Options["Levels"] == "Deep_Thought")
						uci_elo = 2400;
				else if (Options["Levels"] == "SIM")
						uci_elo = 2300;
				else if (Options["Levels"] == "Cray_Blitz")
						uci_elo = 2200;
				else if (Options["Levels"] == "IM")
						uci_elo = 2100;
				else if (Options["Levels"] == "Master")
						uci_elo = 2000;
				else if (Options["Levels"] == "Expert")
						uci_elo = 1900;
				else if (Options["Levels"] == "Class_A")
						uci_elo = 1800;
				else if (Options["Levels"] == "Class_B")
						uci_elo = 1700;
				else if (Options["Levels"] == "Class_C")
						uci_elo = 1600;
				else if (Options["Levels"] == "Class_D")
						uci_elo = 1500;
				else if (Options["Levels"] == "Boris")
						uci_elo = 1400;
				else if (Options["Levels"] == "Novice")
						uci_elo = 1300;
				else if (Options["Levels"] == "None")
						uci_elo = (Options["UCI_ELO"]) - 100;
				int benchKnps = 1000 * (Options["Bench_KNPS"]);
                std::mt19937 gen(now());
                std::uniform_int_distribution<int> dis(-8, 8);
                int rand = dis(gen);
                uci_elo += rand;
                int NodesToSearch   = pow(1.006, (uci_elo - 1200)) * 8;
                Limits.nodes = NodesToSearch;

                Limits.nodes *= Time.optimum()/1000 ;
                std::this_thread::sleep_for (std::chrono::seconds(Time.optimum()/1000) * (1 - Limits.nodes/benchKnps));
            }
#endif
      for (Thread* th : Threads)
      {
          th->bestMoveChanges = 0;
          if (th != this)
              th->start_searching();
      }

      Thread::search(); // Let's start searching!
#ifdef Add_Features
    }
#endif
  }

  // When we reach the maximum depth, we can arrive here without a raise of
  // Threads.stop. However, if we are pondering or in an infinite search,
  // the UCI protocol states that we shouldn't print the best move before the
  // GUI sends a "stop" or "ponderhit" command. We therefore simply wait here
  // until the GUI sends one of those commands.

  while (!Threads.stop && (ponder || Limits.infinite))
  {} // Busy wait for a stop or a ponder reset

  // Stop the threads if not already stopped (also raise the stop if
  // "ponderhit" just reset Threads.ponder).
  Threads.stop = true;

  // Wait until all threads have finished
  for (Thread* th : Threads)
      if (th != this)
          th->wait_for_search_finished();

  // When playing in 'nodes as time' mode, subtract the searched nodes from
  // the available ones before exiting.
  if (Limits.npmsec)
      Time.availableNodes += Limits.inc[us] - Threads.nodes_searched();

  Thread* bestThread = this;

  // Check if there are threads with a better score than main thread
  if (    Options["MultiPV"] == 1
      && !Limits.depth
      && !Skill(Options["Skill Level"]).enabled()
      &&  rootMoves[0].pv[0] != MOVE_NONE)
  {
      std::map<Move, int64_t> votes;
      Value minScore = this->rootMoves[0].score;

      // Find out minimum score and reset votes for moves which can be voted
      for (Thread* th: Threads)
          minScore = std::min(minScore, th->rootMoves[0].score);

      // Vote according to score and depth, and select the best thread
      int64_t bestVote = 0;
      for (Thread* th : Threads)
      {
          votes[th->rootMoves[0].pv[0]] +=
               (th->rootMoves[0].score - minScore + 14) * int(th->completedDepth);

          if (votes[th->rootMoves[0].pv[0]] > bestVote)
          {
              bestVote = votes[th->rootMoves[0].pv[0]];
              bestThread = th;
          }
      }
  }

  previousScore = bestThread->rootMoves[0].score;

  // Send again PV info if we have a new best thread
  if (bestThread != this)
      sync_cout << UCI::pv(bestThread->rootPos, bestThread->completedDepth, -VALUE_INFINITE, VALUE_INFINITE) << sync_endl;

  sync_cout << "bestmove " << UCI::move(bestThread->rootMoves[0].pv[0], rootPos.is_chess960());

  if (bestThread->rootMoves[0].pv.size() > 1 || bestThread->rootMoves[0].extract_ponder_from_tt(rootPos))
      std::cout << " ponder " << UCI::move(bestThread->rootMoves[0].pv[1], rootPos.is_chess960());

  std::cout << sync_endl;
}


/// Thread::search() is the main iterative deepening loop. It calls search()
/// repeatedly with increasing depth until the allocated thinking time has been
/// consumed, the user stops the search, or the maximum search depth is reached.

void Thread::search() {

  // To allow access to (ss-7) up to (ss+2), the stack must be oversized.
  // The former is needed to allow update_continuation_histories(ss-1, ...),
  // which accesses its argument at ss-6, also near the root.
  // The latter is needed for statScores and killer initialization.
  Stack stack[MAX_PLY+10], *ss = stack+7;
  Move  pv[MAX_PLY+1];
#ifdef Maverick
  Value bestValue, alpha, beta, delta1, delta2;
#else
  Value bestValue, alpha, beta, delta;
#endif
  Move  lastBestMove = MOVE_NONE;
  Depth lastBestMoveDepth = DEPTH_ZERO;
  MainThread* mainThread = (this == Threads.main() ? Threads.main() : nullptr);
  double timeReduction = 1, totBestMoveChanges = 0;
  Color us = rootPos.side_to_move();

#ifdef Add_Features
  TB::SevenManProbe = Options["7 Man Probing"];

#endif
	
  std::memset(ss-7, 0, 10 * sizeof(Stack));
  for (int i = 7; i > 0; i--)

     (ss-i)->continuationHistory = &this->continuationHistory[NO_PIECE][0]; // Use as sentinel
ss->pv = pv;

#ifdef Add_Features
  if (cleanSearch)
	  Search::clear();
#endif
#ifdef Maverick
  bestValue = delta1 = delta2 = alpha = -VALUE_INFINITE; //corchess by Ivan Ivec
#else
  bestValue = delta = alpha = -VALUE_INFINITE;
#endif

  beta = VALUE_INFINITE;

  size_t multiPV = Options["MultiPV"];
  Skill skill(Options["Skill Level"]);

#ifdef Maverick //zugzwangMates
  zugzwangMates=0;
#endif

#ifdef Add_Features
    if (tactical) multiPV = pow(2, tactical);
	if (aggressiveness) attack = aggressiveness;
#endif
  // When playing with strength handicap enable MultiPV search that we will
  // use behind the scenes to retrieve a set of possible moves.
  if (skill.enabled())
      multiPV = std::max(multiPV, (size_t)4);

  multiPV = std::min(multiPV, rootMoves.size());
#ifdef Maverick
  int w_ct = int(Options["W_Contempt"]) * PawnValueEg / 100; // From centipawns
  int b_ct = int(Options["B_Contempt"]) * PawnValueEg / 100; // From centipawns
  int ct = (us == WHITE ) ? w_ct : b_ct ;
#else
  int ct = int(Options["Contempt"]) * PawnValueEg / 100; // From centipawns
#endif
  // In analysis mode, adjust contempt in accordance with user preference
  if (Limits.infinite || Options["UCI_AnalyseMode"])
      ct =  Options["Analysis Contempt"] == "Off"  ? 0
          : Options["Analysis Contempt"] == "Both" ? ct
          : Options["Analysis Contempt"] == "White" && us == BLACK ? -ct
          : Options["Analysis Contempt"] == "Black" && us == WHITE ? -ct
          : ct;

  // Evaluation score is from the white point of view
  contempt = (us == WHITE ?  make_score(ct, ct / 2)
                          : -make_score(ct, ct / 2));

  // Iterative deepening loop until requested to stop or the target depth is reached
  while (   (rootDepth += ONE_PLY) < DEPTH_MAX
         && !Threads.stop
         && !(Limits.depth && mainThread && rootDepth / ONE_PLY > Limits.depth))
  {
      // Age out PV variability metric
      if (mainThread)
          totBestMoveChanges /= 2;

      // Save the last iteration's scores before first PV line is searched and
      // all the move scores except the (new) PV are set to -VALUE_INFINITE.
      for (RootMove& rm : rootMoves)
          rm.previousScore = rm.score;

      size_t pvFirst = 0;
      pvLast = 0;

#if Maverick  //Vondele - Fix issues from using adjustedDepth too broadly #1792
      Depth adjustedDepth = rootDepth;

#endif

      // MultiPV loop. We perform a full root search for each PV line
      for (pvIdx = 0; pvIdx < multiPV && !Threads.stop; ++pvIdx)
      {
          if (pvIdx == pvLast)
          {
              pvFirst = pvLast;
              for (pvLast++; pvLast < rootMoves.size(); pvLast++)
                  if (rootMoves[pvLast].tbRank != rootMoves[pvFirst].tbRank)
                      break;
          }

          // Reset UCI info selDepth for each depth and each PV line
          selDepth = 0;
#ifdef Maverick
          // Reset aspiration window starting size
          if (rootDepth >= 5 * ONE_PLY)
          {
              Value previousScore = rootMoves[pvIdx].previousScore;
              delta1 = (previousScore < 0) ? Value(int(12.0 + 0.07 * abs(previousScore))) : Value(16);
              delta2 = (previousScore > 0) ? Value(int(12.0 + 0.07 * abs(previousScore))) : Value(16);
              alpha = std::max(previousScore - delta1,-VALUE_INFINITE);
              beta  = std::min(previousScore + delta2, VALUE_INFINITE);
#else
           // Reset aspiration window starting size
          if (rootDepth >= 5 * ONE_PLY)
          {
              Value previousScore = rootMoves[pvIdx].previousScore;
              delta = Value(20);
              alpha = std::max(previousScore - delta,-VALUE_INFINITE);
              beta  = std::min(previousScore + delta, VALUE_INFINITE);
#endif
		// Adjust contempt based on root move's previousScore (dynamic contempt)
		int dct;
#ifdef Add_Features
		bool dc = Options["Dynamic_Contempt"];
		if (!dc)
		{
			dct = 0;
			contempt = Score(0);
		}
		else
#endif
				{
#ifdef Add_Features
					dct = ct + 88 * previousScore / (abs(previousScore) + 200)
					+ (attack * (ct + 88 * previousScore / (abs(previousScore) + 200)))/1000;
#else
				dct = ct + 88 * previousScore / (abs(previousScore) + 200);
#endif
                contempt = (us == WHITE ?  make_score(dct, dct / 2)
                            : -make_score(dct, dct / 2));
				}
            }

          // Start with a small aspiration window and, in the case of a fail
          // high/low, re-search with a bigger window until we don't fail
          // high/low anymore.
          int failedHighCnt = 0;
          while (true )
          {

#ifdef Maverick
		adjustedDepth = std::max(ONE_PLY, rootDepth - failedHighCnt * ONE_PLY);
#else
              Depth adjustedDepth = std::max(ONE_PLY, rootDepth - failedHighCnt * ONE_PLY);
#endif
              bestValue = ::search<PV>(rootPos, ss, alpha, beta, adjustedDepth, false);

              // Bring the best move to the front. It is critical that sorting
              // is done with a stable algorithm because all the values but the
              // first and eventually the new best one are set to -VALUE_INFINITE
              // and we want to keep the same order for all the moves except the
              // new PV that goes to the front. Note that in case of MultiPV
              // search the already searched PV lines are preserved.
              std::stable_sort(rootMoves.begin() + pvIdx, rootMoves.begin() + pvLast);

              // If search has been stopped, we break immediately. Sorting is
              // safe because RootMoves is still valid, although it refers to
              // the previous iteration.
              if (Threads.stop)
                  break;

                // When failing high/low give some update (without cluttering
                // the UI) before a re-search.
                if (
#ifdef Add_Features
                    !minOutput &&
#endif
                    mainThread
                    && multiPV == 1
                    && (bestValue <= alpha || bestValue >= beta)
                    && Time.elapsed() > 3000)
                    sync_cout << UCI::pv(rootPos, rootDepth, alpha, beta) << sync_endl;

              // In case of failing low/high increase aspiration window and
              // re-search, otherwise exit the loop.

              if (bestValue <= alpha)
              {
                  beta = (alpha + beta) / 2;
#ifdef Maverick
                  alpha = std::max(bestValue - delta1, -VALUE_INFINITE); //corchess by Ivan Ivec
#else
                  alpha = std::max(bestValue - delta, -VALUE_INFINITE);
#endif
                  failedHighCnt = 0;

                  if (mainThread)
                      mainThread->stopOnPonderhit = false;
              }
              else if (bestValue >= beta)
              {

#ifdef Maverick //  Gunther Demetz zugzwangSolver
                  beta = std::min(bestValue + delta2, VALUE_INFINITE);  //corchess by Ivan Ivec
                  if (zugzwangMates > 5)
                      zugzwangMates-=100;
#else
                  beta = std::min(bestValue + delta, VALUE_INFINITE);
#endif
                  ++failedHighCnt;
              }
              else
                  break;

#ifdef Maverick //corchess by Ivan Ivec
              delta1 += delta1 / 4 + 5;
              delta2 += delta2 / 4 + 5;
#else
              delta += delta / 4 + 5;
#endif

              assert(alpha >= -VALUE_INFINITE && beta <= VALUE_INFINITE);
          }

          // Sort the PV lines searched so far and update the GUI
          std::stable_sort(rootMoves.begin() + pvFirst, rootMoves.begin() + pvIdx + 1);

          if (    mainThread
              && (Threads.stop || pvIdx + 1 == multiPV || Time.elapsed() > 3000))
              sync_cout << UCI::pv(rootPos, rootDepth, alpha, beta) << sync_endl;
      }

        if (!Threads.stop)
#ifdef Maverick
		completedDepth = adjustedDepth;
#else
          completedDepth = rootDepth;
#endif
      if (rootMoves[0].pv[0] != lastBestMove) {
         lastBestMove = rootMoves[0].pv[0];
#ifdef Maverick
		lastBestMoveDepth = adjustedDepth;
#else
         lastBestMoveDepth = rootDepth;
#endif
      }

      // Have we found a "mate in x"?
      if (   Limits.mate
          && bestValue >= VALUE_MATE_IN_MAX_PLY
          && VALUE_MATE - bestValue <= 2 * Limits.mate)
          Threads.stop = true;

      if (!mainThread)
          continue;
#ifdef Add_Features
        if (Options["FastPlay"])
        {
            if ( Time.elapsed() > Time.optimum() / 256
                 && ( abs(bestValue) > 12300 ||  abs(bestValue) >= VALUE_MATE_IN_MAX_PLY ))
                 Threads.stop = true;
        }
#endif
      // If skill level is enabled and time is up, pick a sub-optimal best move
      if (skill.enabled() && skill.time_to_pick(rootDepth))
          skill.pick_best(multiPV);

      // Do we have time for the next iteration? Can we stop searching now?
      if (    Limits.use_time_management()
          && !Threads.stop
          && !mainThread->stopOnPonderhit)
      {
          double fallingEval = (314 + 9 * (mainThread->previousScore - bestValue)) / 581.0;
          fallingEval = clamp(fallingEval, 0.5, 1.5);

          // If the bestMove is stable over several iterations, reduce time accordingly
          timeReduction = lastBestMoveDepth + 10 * ONE_PLY < completedDepth ? 1.95 : 1.0;

          double reduction = std::pow(mainThread->previousTimeReduction, 0.528) / timeReduction;

          // Use part of the gained time from a previous stable move for the current move
          for (Thread* th : Threads)
          {
              totBestMoveChanges += th->bestMoveChanges;
              th->bestMoveChanges = 0;
          }
          double bestMoveInstability = 1 + totBestMoveChanges / Threads.size();

          // Stop the search if we have only one legal move, or if available time elapsed
          if (   rootMoves.size() == 1
              || Time.elapsed() > Time.optimum() * fallingEval * reduction * bestMoveInstability)
          {
              // If we are allowed to ponder do not stop the search now but
              // keep pondering until the GUI sends "ponderhit" or "stop".
              if (mainThread->ponder)
                  mainThread->stopOnPonderhit = true;
              else
                  Threads.stop = true;
          }
      }
  }

  if (!mainThread)
      return;

  mainThread->previousTimeReduction = timeReduction;

  // If skill level is enabled, swap best PV line with the sub-optimal one
  if (skill.enabled())
      std::swap(rootMoves[0], *std::find(rootMoves.begin(), rootMoves.end(),
                skill.best ? skill.best : skill.pick_best(multiPV)));
}


namespace {

  // search<>() is the main search function for both PV and non-PV nodes

  template <NodeType NT>
  Value search(Position& pos, Stack* ss, Value alpha, Value beta, Depth depth, bool cutNode) {

    constexpr bool PvNode = NT == PV;
    const bool rootNode = PvNode && ss->ply == 0;

    // Check if we have an upcoming move which draws by repetition, or
    // if the opponent had an alternative move earlier to this position.
    if (   pos.rule50_count() >= 3
        && alpha < VALUE_DRAW
        && !rootNode
        && pos.has_game_cycle(ss->ply))
    {
        alpha = value_draw(depth, pos.this_thread());

        if (alpha >= beta)
            return alpha;
    }

    // Dive into quiescence search when the depth reaches zero
    if (depth < ONE_PLY)
		return qsearch<NT>(pos, ss, alpha, beta);

    assert(-VALUE_INFINITE <= alpha && alpha < beta && beta <= VALUE_INFINITE);
    //  assert(PvNode || (alpha == beta - 1));
    assert(DEPTH_ZERO < depth && depth < DEPTH_MAX);
    assert(!(PvNode && cutNode));
    assert(depth / ONE_PLY * ONE_PLY == depth);

    Move pv[MAX_PLY+1], capturesSearched[32], quietsSearched[64];
    StateInfo st;
    TTEntry* tte;
    Key posKey;
    Move ttMove, move, excludedMove, bestMove;
    Depth extension, newDepth;
    Value bestValue, value, ttValue, eval, maxValue;
    bool ttHit, ttPv, inCheck, givesCheck, improving;
    bool captureOrPromotion, doFullDepthSearch, moveCountPruning, ttCapture;

    Piece movedPiece;
    int moveCount, captureCount, quietCount;

    // Step 1. Initialize node
    Thread* thisThread = pos.this_thread();
    inCheck = pos.checkers();
    Color us = pos.side_to_move();
    moveCount = captureCount = quietCount = ss->moveCount = 0;
    bestValue = -VALUE_INFINITE;
    maxValue = VALUE_INFINITE;

    // Check for the available remaining time
    if (thisThread == Threads.main())
        static_cast<MainThread*>(thisThread)->check_time();

    // Used to send selDepth info to GUI (selDepth counts from 1, ply from 0)
    if (PvNode && thisThread->selDepth < ss->ply + 1)
        thisThread->selDepth = ss->ply + 1;

    if (!rootNode)
    {
        // Step 2. Check for aborted search and immediate draw
        if (   Threads.stop.load(std::memory_order_relaxed)
            || pos.is_draw(ss->ply)
            || ss->ply >= MAX_PLY)

            return (ss->ply >= MAX_PLY && !inCheck) ? evaluate(pos)
							: value_draw(depth, pos.this_thread());

        // Step 3. Mate distance pruning. Even if we mate at the next move our score
        // would be at best mate_in(ss->ply+1), but if alpha is already bigger because
        // a shorter mate was found upward in the tree then there is no need to search
        // because we will never beat the current alpha. Same logic but with reversed
        // signs applies also in the opposite condition of being mated instead of giving
        // mate. In this case return a fail-high score.

        alpha = std::max(mated_in(ss->ply), alpha);
        beta = std::min(mate_in(ss->ply+1), beta);
        if (alpha >= beta)

            return alpha;
    }

    assert(0 <= ss->ply && ss->ply < MAX_PLY);

    (ss+1)->ply = ss->ply + 1;
    (ss+1)->excludedMove = bestMove = MOVE_NONE;
    (ss+2)->killers[0] = (ss+2)->killers[1] = MOVE_NONE;
    Square prevSq = to_sq((ss-1)->currentMove);

    // Initialize statScore to zero for the grandchildren of the current position.
    // So statScore is shared between all grandchildren and only the first grandchild
    // starts with statScore = 0. Later grandchildren start with the last calculated
    // statScore of the previous grandchild. This influences the reduction rules in
    // LMR which are based on the statScore of parent position.
	if (rootNode)
		(ss + 4)->statScore = 0;
	else
		(ss + 2)->statScore = 0;

    // Step 4. Transposition table lookup. We don't want the score of a partial
    // search to overwrite a previous full search TT value, so we use a different
    // position key in case of an excluded move.
    excludedMove = ss->excludedMove;
    posKey = pos.key() ^ Key(excludedMove << 16); // Isn't a very good hash
    tte = TT.probe(posKey, ttHit);
    ttValue = ttHit ? value_from_tt(tte->value(), ss->ply) : VALUE_NONE;
    ttMove =  rootNode ? thisThread->rootMoves[thisThread->pvIdx].pv[0]
            : ttHit    ? tte->move() : MOVE_NONE;
    ttPv = (ttHit && tte->is_pv()) || (PvNode && depth > 4 * ONE_PLY);

    // At non-PV nodes we check for an early TT cutoff
    if (  !PvNode
        && ttHit
        && tte->depth() >= depth
        && ttValue != VALUE_NONE // Possible in case of TT access race
        && (ttValue >= beta ? (tte->bound() & BOUND_LOWER)
                            : (tte->bound() & BOUND_UPPER)))
    {
        // If ttMove is quiet, update move sorting heuristics on TT hit
        if (ttMove)
        {
            if (ttValue >= beta)
            {
                if (!pos.capture_or_promotion(ttMove))
                    update_quiet_stats(pos, ss, ttMove, nullptr, 0, stat_bonus(depth));

                // Extra penalty for early quiet moves of the previous ply
                if ((ss-1)->moveCount <= 2 && !pos.captured_piece())
                        update_continuation_histories(ss-1, pos.piece_on(prevSq), prevSq, -stat_bonus(depth + ONE_PLY));
            }
            // Penalty for a quiet ttMove that fails low
            else if (!pos.capture_or_promotion(ttMove))
            {
                int penalty = -stat_bonus(depth);
                thisThread->mainHistory[us][from_to(ttMove)] << penalty;
                update_continuation_histories(ss, pos.moved_piece(ttMove), to_sq(ttMove), penalty);
            }
        }
        return ttValue;
    }

    // Step 5. Tablebases probe
    if (!rootNode && TB::Cardinality)
    {
        int piecesCount = pos.count<ALL_PIECES>();

        if (    piecesCount <= TB::Cardinality
#if defined (Add_Features) || (Maverick) //MB less probing with 7 MAN EGTB
		&&  (piecesCount < TB::Cardinality
		|| (depth >= TB::ProbeDepth && (TB::Cardinality < 7 || TB::SevenManProbe)))
#else
		&& (piecesCount < TB::Cardinality || depth >= TB::ProbeDepth)
#endif
            &&  pos.rule50_count() == 0
            && !pos.can_castle(ANY_CASTLING))
        {
            TB::ProbeState err;
            TB::WDLScore wdl = Tablebases::probe_wdl(pos, &err);

            // Force check of time on the next occasion
            if (thisThread == Threads.main())
                static_cast<MainThread*>(thisThread)->callsCnt = 0;

            if (err != TB::ProbeState::FAIL)
            {
                thisThread->tbHits.fetch_add(1, std::memory_order_relaxed);

                int drawScore = TB::UseRule50 ? 1 : 0;

                value =  wdl < -drawScore ? -VALUE_MATE + MAX_PLY + ss->ply + 1
                       : wdl >  drawScore ?  VALUE_MATE - MAX_PLY - ss->ply - 1
                                          :  VALUE_DRAW + 2 * wdl * drawScore;

                Bound b =  wdl < -drawScore ? BOUND_UPPER
                         : wdl >  drawScore ? BOUND_LOWER : BOUND_EXACT;

                if (    b == BOUND_EXACT
                    || (b == BOUND_LOWER ? value >= beta : value <= alpha))
                {
                    tte->save(posKey, value_to_tt(value, ss->ply), ttPv, b,
                              std::min(DEPTH_MAX - ONE_PLY, depth + 6 * ONE_PLY),
                              MOVE_NONE, VALUE_NONE);
                    return value;
                }

                if (PvNode)
                {
                    if (b == BOUND_LOWER)
                        bestValue = value, alpha = std::max(alpha, bestValue);
                    else
                        maxValue = value;
                }
            }
        }
    }

    // Step 6. Static evaluation of the position

#ifdef Maverick
    if (inCheck || (PvNode && depth < 3 * ONE_PLY))
#else
    if (inCheck)
#endif

    {
        ss->staticEval = eval = VALUE_NONE;
        improving = false;
        goto moves_loop;  // Skip early pruning when in check
    }
    else if (ttHit)
    {
        // Never assume anything on values stored in TT
        ss->staticEval = eval = tte->eval();
        if (eval == VALUE_NONE)
            ss->staticEval = eval = evaluate(pos);

        // Can ttValue be used as a better position evaluation?
        if (    ttValue != VALUE_NONE
            && (tte->bound() & (ttValue > eval ? BOUND_LOWER : BOUND_UPPER)))
            eval = ttValue;
    }
    else
    {
        if ((ss-1)->currentMove != MOVE_NULL)
        {
            int bonus = -(ss-1)->statScore / 512;

            ss->staticEval = eval = evaluate(pos) + bonus;
        }
        else
            ss->staticEval = eval = -(ss-1)->staticEval + 2 * Eval::Tempo;

        tte->save(posKey, VALUE_NONE, ttPv, BOUND_NONE, DEPTH_NONE, MOVE_NONE, eval);
    }

    // Step 7. Razoring (~2 Elo)
    if (   !rootNode // The required rootNode PV handling is not available in qsearch
#ifdef Add_Features
		&& !bruteForce
#endif
        &&  depth < 2 * ONE_PLY
        &&  eval <= alpha - RazorMargin
		
		)
        return qsearch<NT>(pos, ss, alpha, beta);

    improving =   ss->staticEval >= (ss-2)->staticEval
               || (ss-2)->staticEval == VALUE_NONE;

    // Step 8. Futility pruning: child node (~30 Elo)
    if (   !PvNode
#ifdef Add_Features
        && !bruteForce
#endif
        &&  depth < 7 * ONE_PLY
        &&  eval - futility_margin(depth, improving) >= beta
        &&  eval < VALUE_KNOWN_WIN) // Do not return unproven wins
		return eval;

    // Step 9. Null move search with verification search (~40 Elo)
#ifdef Add_Features
    if (   !noNULL && !PvNode
#else
    if (   !PvNode
#endif
        && (ss-1)->currentMove != MOVE_NULL
        && (ss-1)->statScore < 23200
        &&  eval >= beta
        &&  ss->staticEval >= beta - 36 * depth / ONE_PLY + 225
        && !excludedMove
//#ifdef Maverick
        //&& thisThread->selDepth + 3 > thisThread->rootDepth / ONE_PLY  //idea from corchess by Ivan Ivec (modfied here)
        //&&  pos.non_pawn_material(us) > BishopValueMg  //corchess by Ivan Ivec
//#else
        &&  pos.non_pawn_material(us)
//#endif
        && (ss->ply >= thisThread->nmpMinPly || us != thisThread->nmpColor)
)
    {
        assert(eval - beta >= 0);

        Depth R = ((823 + 67 * depth / ONE_PLY) / 256 + std::min(int(eval - beta) / 200, 3)) * ONE_PLY;
        ss->currentMove = MOVE_NULL;
        ss->continuationHistory = &thisThread->continuationHistory[NO_PIECE][0];
        pos.do_null_move(st);
        Value nullValue = -search<NonPV>(pos, ss+1, -beta, -beta+1, depth-R, !cutNode);
        pos.undo_null_move();

        if (nullValue >= beta)
        {
            // Do not return unproven mate scores
            if (nullValue >= VALUE_MATE_IN_MAX_PLY)
                nullValue = beta;

            if (thisThread->nmpMinPly || (abs(beta) < VALUE_KNOWN_WIN && depth < 12 * ONE_PLY))
                return nullValue;

            assert(!thisThread->nmpMinPly); // Recursive verification is not allowed
			
#ifdef Maverick //Gunther Demetz zugzwangSolver
		    if  ( depth % 2 == 1 ){
				thisThread->nmpColor = us;
				Pawns::Entry* pe;
				if (  !inCheck
					&& thisThread->zugzwangMates < 1000000
                    && (pe = Pawns::probe(pos)) != nullptr
                    && popcount(pe->passedPawns[us])
                    && popcount(pe->passedPawns[us]) <= 2
                    && popcount(pos.pieces(us)) <= 7
                    && popcount(pos.pieces())   <= 12
                    && MoveList<LEGAL, KING>(pos).size() < 1)
				{
					bool oneOpponentPasser = popcount(pe->passedPawns[~us]) == 1 &&
						!(pos.pieces() & forward_file_bb(~us, lsb(pe->passedPawns[~us])));
					Bitboard passed = pe->passedPawns[us] & ~pos.blockers_for_king(us) &  ~pos.blockers_for_king(~us);
					while (passed)
					{
						Square s = pop_lsb(&passed);
						Square promo = make_square(file_of(s), us == WHITE ? RANK_8 : RANK_1);
						if ((pos.pieces() & between_bb(promo, s)) || promo == pos.square<KING>(us)) // king can't move
							continue; // passer blocked
						Move directPromotion = make_move(s, promo);
						bool killPromo =  (pos.pieces(~us) & promo) || !pos.see_ge(directPromotion); // opponent controls promotion-square
						if (!killPromo && !oneOpponentPasser)
							continue;
						
						StateInfo s1,s2,s3;
						Square p2, p3 = SQ_NONE;
						if (oneOpponentPasser && !killPromo)
						{
							Rank r1 = relative_rank(~us, rank_of(lsb(pe->passedPawns[~us])));
							Rank r2 = relative_rank( us, rank_of(s));
							if (r2 > r1)
								continue; // if our passed is more advanced we will promote earlier and probably defend with success
							if (pawn_attack_span(us, s) & pos.pieces(~us, PAWN))
							{   // pseudo passed pawn: will be passed after levers
								p2 = lsb(pawn_attack_span(us, s) & pos.pieces(~us, PAWN));
								Bitboard removeLevers = forward_file_bb(~us, p2) & pos.pieces( us, PAWN);
								if (removeLevers)
								{
									p3 = lsb(removeLevers);
									pos.removePawn(p2, s2);
									pos.removePawn(p3, s3);
								}
							}
						}

						thisThread->nmpMinPly = MAX_PLY;
						pos.removePawn(s, s1);
						Move pv1[MAX_PLY+1];
						(ss)->pv = pv1;
						(ss)->pv[0] = MOVE_NONE;
						Depth nd = (oneOpponentPasser && !killPromo) ? depth - R - 2 * ONE_PLY : depth - 4 * ONE_PLY;
						Value v = search<PV>(pos, ss, mated_in(0), VALUE_MATED_IN_MAX_PLY, nd, false);
						
						pos.undo_removePawn(s, us);
						if (p3 != SQ_NONE) // reput the lever pawns
							pos.undo_removePawn(p3, us), pos.undo_removePawn(p2, ~us);
						if (v > mated_in(0) && v < VALUE_MATED_IN_MAX_PLY)

						{
                        //sync_cout << pos << "info mate " << UCI::value(v) << " detected with depth " << nd << " !  at score " << thisThread->rootMoves[0].score << sync_endl;
							thisThread->zugzwangMates++;
							thisThread->nmpMinPly = 0;
                        // Early return here with a low value, this will spotlight this promising variation
							return Value(thisThread->rootMoves[0].score * (thisThread->rootPos.side_to_move() != us ? 1 : -1) - 80);
						}
					} // end processing of passed pawns
				}
			}
#endif
			
			// Do verification search at high depths, with null move pruning disabled
            // for us, until ply exceeds nmpMinPly.
			thisThread->nmpMinPly = ss->ply + 3 * (depth-R) / (4 * ONE_PLY);
            thisThread->nmpColor = us;

            Value v = search<NonPV>(pos, ss, beta-1, beta, depth-R, false);

            thisThread->nmpMinPly = 0;

            if (v >= beta)
                return nullValue;
        }
    }

    // Step 10. ProbCut (~10 Elo)
    // If we have a good enough capture and a reduced search returns a value
    // much above beta, we can (almost) safely prune the previous move.
    if (   !PvNode
#ifdef Add_Features
		&& !bruteForce
#endif
        &&  depth >= 5 * ONE_PLY
        &&  abs(beta) < VALUE_MATE_IN_MAX_PLY)
    {
        Value raisedBeta = std::min(beta + 216 - 48 * improving, VALUE_INFINITE);
        MovePicker mp(pos, ttMove, raisedBeta - ss->staticEval, &thisThread->captureHistory);
        int probCutCount = 0;

        while (  (move = mp.next_move()) != MOVE_NONE
               && probCutCount < 2 + 2 * cutNode)
            if (move != excludedMove && pos.legal(move))
            {
                probCutCount++;

                ss->currentMove = move;
                ss->continuationHistory = &thisThread->continuationHistory[pos.moved_piece(move)][to_sq(move)];

                assert(depth >= 5 * ONE_PLY);

                pos.do_move(move, st);

                // Perform a preliminary qsearch to verify that the move holds
                value = -qsearch<NonPV>(pos, ss+1, -raisedBeta, -raisedBeta+1);

                // If the qsearch held, perform the regular search
                if (value >= raisedBeta)
                    value = -search<NonPV>(pos, ss+1, -raisedBeta, -raisedBeta+1, depth - 4 * ONE_PLY, !cutNode);

                pos.undo_move(move);

                if (value >= raisedBeta)

#ifdef Maverick  //  Moez Jellouli -> Save_probcut #e05dc73

				{
					if (!excludedMove)
					tte->save(posKey, value_to_tt(value, ss->ply), ttPv,
							  BOUND_LOWER, depth - 4 * ONE_PLY, move, ss->staticEval);
					
					thisThread->visits++;
					thisThread->allScores += (ss->ply % 2 == 0) ? value : -value;
					
                    return value;
                }
#else
                    return value;
#endif
        }
    }

    // Step 11. Internal iterative deepening (~2 Elo)
    if (depth >= 8 * ONE_PLY && !ttMove)
    {
        search<NT>(pos, ss, alpha, beta, depth - 7 * ONE_PLY, cutNode);

        tte = TT.probe(posKey, ttHit);
        ttValue = ttHit ? value_from_tt(tte->value(), ss->ply) : VALUE_NONE;
        ttMove = ttHit ? tte->move() : MOVE_NONE;
    }

moves_loop: // When in check, search starts from here

    const PieceToHistory* contHist[] = { (ss-1)->continuationHistory, (ss-2)->continuationHistory,
                                          nullptr, (ss-4)->continuationHistory,
                                          nullptr, (ss-6)->continuationHistory };

    Move countermove = thisThread->counterMoves[pos.piece_on(prevSq)][prevSq];

    MovePicker mp(pos, ttMove, depth, &thisThread->mainHistory,
                                      &thisThread->captureHistory,
                                      contHist,
                                      countermove,
                                      ss->killers);

    value = bestValue; // Workaround a bogus 'uninitialized' warning under gcc
    moveCountPruning = false;
    ttCapture = ttMove && pos.capture_or_promotion(ttMove);
    int singularExtensionLMRmultiplier = 0;

    // Step 12. Loop through all pseudo-legal moves until no moves remain
    // or a beta cutoff occurs.
    while ((move = mp.next_move(moveCountPruning)) != MOVE_NONE)
    {
      assert(is_ok(move));

      if (move == excludedMove)
          continue;

      // At root obey the "searchmoves" option and skip moves not listed in Root
      // Move List. As a consequence any illegal move is also skipped. In MultiPV
      // mode we also skip PV moves which have been already searched and those
      // of lower "TB rank" if we are in a TB root position.
      if (rootNode && !std::count(thisThread->rootMoves.begin() + thisThread->pvIdx,
                                  thisThread->rootMoves.begin() + thisThread->pvLast, move))
          continue;

      ss->moveCount = ++moveCount;

#ifdef Add_Features
      if (!minOutput && rootNode && thisThread == Threads.main() && Time.elapsed() > 3000)
#else
      if (rootNode && thisThread == Threads.main() && Time.elapsed() > 3000)
#endif
          sync_cout << "info depth " << depth / ONE_PLY
                    << " currmove " << UCI::move(move, pos.is_chess960())
                    << " currmovenumber " << moveCount + thisThread->pvIdx << sync_endl;
      if (PvNode)
          (ss+1)->pv = nullptr;

      extension = DEPTH_ZERO;
      captureOrPromotion = pos.capture_or_promotion(move);
      movedPiece = pos.moved_piece(move);
      givesCheck = pos.gives_check(move);

      // Step 13. Extensions (~70 Elo)

      // Singular extension search (~60 Elo). If all moves but one fail low on a
      // search of (alpha-s, beta-s), and just one fails high on (alpha, beta),
      // then that move is singular and should be extended. To verify this we do
      // a reduced search on all the other moves but the ttMove and if the
      // result is lower than ttValue minus a margin then we will extend the ttMove.
#ifdef Maverick
      if (    depth  > 4 * ONE_PLY
          &&  move == ttMove
#else
      if (    depth >= 8 * ONE_PLY
          &&  move == ttMove
#endif
          && !rootNode
          && !excludedMove // Avoid recursive singular search
       /* &&  ttValue != VALUE_NONE Already implicit in the next condition */
          &&  abs(ttValue) < VALUE_KNOWN_WIN
          && (tte->bound() & BOUND_LOWER)
          &&  tte->depth() >= depth - 3 * ONE_PLY
          &&  pos.legal(move))
      {
          Value singularBeta = ttValue - 2 * depth / ONE_PLY;

          Depth halfDepth = depth / (2 * ONE_PLY) * ONE_PLY; // ONE_PLY invariant
          ss->excludedMove = move;
          value = search<NonPV>(pos, ss, singularBeta - 1, singularBeta, halfDepth, cutNode);
          ss->excludedMove = MOVE_NONE;

          if (value < singularBeta)
              {
              extension = ONE_PLY;
              singularExtensionLMRmultiplier++;
              if (value < singularBeta - std::min(3 * depth / ONE_PLY, 39))
              	  singularExtensionLMRmultiplier++;
              }

          // Multi-cut pruning
          // Our ttMove is assumed to fail high, and now we failed high also on a reduced
          // search without the ttMove. So we assume this expected Cut-node is not singular,
          // that is multiple moves fail high, and we can prune the whole subtree by returning
          // the hard beta bound.
          else if (cutNode && singularBeta > beta)
              return beta;
      }

      // Check extension (~2 Elo)
#ifdef Maverick
      else if (    givesCheck)
		  extension = ONE_PLY;

     // MichaelB7 Passed pawn extension
     else if ( move == ss->killers[0]
			  && (pos.promotion_pawn_push(move)
				  || (pos.advanced_pawn_push(move)
				  && pos.pawn_passed(us, to_sq(move)))))
		  extension = ONE_PLY;
		  
#else
      else if (    givesCheck
               && (pos.blockers_for_king(~us) & from_sq(move) || pos.see_ge(move)))
		  extension = ONE_PLY;
#endif

      // Castling extension
      else if (type_of(move) == CASTLING)
          extension = ONE_PLY;

#ifdef Maverick  // Shuffle extension. If a reduced search returns the same score of
				 // current position then extend one ply.
                 // by Marco Costalba
		  
      else if (   PvNode
			   && depth >= 8 * ONE_PLY
			   && pos.rule50_count() > 8
			   && ttHit
			   && move == ttMove // Only once per node
			   && tte->depth() > depth
			   && abs(ttValue) < VALUE_KNOWN_WIN
			   && abs(ttValue) < PawnValueMg * pos.rule50_count() / 8)  // See note below.
		  
		       //  Note: Previous condition includes both the shuffle detection and the
			   // stop condition. It stops when rule50_count() becomes so high that ttValue
			   // can no more stay above it.
		  
		  {
			  Value shufflerAlpha = ttValue - 2 * depth / ONE_PLY;
			  Value shufflerBeta = ttValue + 2 * depth / ONE_PLY;
			  Depth halfDepth = depth / (2 * ONE_PLY) * ONE_PLY; // ONE_PLY invariant
			  
			  value = search<PV>(pos, ss, shufflerAlpha, shufflerBeta, halfDepth, false);
			  
			  if (value > shufflerAlpha && value < shufflerBeta)
			extension = ONE_PLY;
		  }
#else
      // Shuffle extension
      else if (   PvNode
               && pos.rule50_count() > 18
               && depth < 3 * ONE_PLY
               && ss->ply < 3 * thisThread->rootDepth / ONE_PLY) // To avoid too deep searches
          extension = ONE_PLY;

      // Passed pawn extension
      else if (   move == ss->killers[0]
			   && pos.advanced_pawn_push(move)
			   && pos.pawn_passed(us, to_sq(move)))
		  extension = ONE_PLY;
#endif
		  
#ifdef Maverick //Moez Jellouli endgame extension
	  else if (pos.non_pawn_material() == 0
               &&  abs(ss->staticEval) <= Value(160)
               &&  abs(ss->staticEval) >= Value(10)
               &&  pos.rule50_count() <= 10
               &&  depth >= 4 * ONE_PLY
               &&  (PvNode || (!PvNode && improving)))	// Endgame extension
		  extension = ONE_PLY;
#endif
      // Calculate new depth for this move
      newDepth = depth - ONE_PLY + extension;

      // Step 14. Pruning at shallow depth (~170 Elo)
      if (  !rootNode
#ifdef Add_Features
          && !bruteForce
#endif			
          && pos.non_pawn_material(us)
          && bestValue > VALUE_MATED_IN_MAX_PLY)
      {
          // Skip quiet moves if movecount exceeds our FutilityMoveCount threshold

          moveCountPruning = moveCount >= futility_move_count(improving, depth / ONE_PLY);

          if (   !captureOrPromotion
              && !givesCheck
              && !pos.advanced_pawn_push(move))
          {
              // Move count based pruning (~30 Elo)
              if (moveCountPruning)
                  continue;

              // Reduced depth of the next LMR search
#ifdef Maverick
			  int lmrDepth = std::max(newDepth - reduction<PvNode>(improving, depth, moveCount), DEPTH_ZERO);
#else
              int lmrDepth = std::max(newDepth - reduction(improving, depth, moveCount), DEPTH_ZERO);
#endif
              lmrDepth /= ONE_PLY;

              // Countermoves based pruning (~20 Elo)
              if (   lmrDepth < 3 + ((ss-1)->statScore > 0 || (ss-1)->moveCount == 1)
                  && (*contHist[0])[movedPiece][to_sq(move)] < CounterMovePruneThreshold
                  && (*contHist[1])[movedPiece][to_sq(move)] < CounterMovePruneThreshold)
                  continue;

              // Futility pruning: parent node (~2 Elo)
              if (   lmrDepth < 7
                  && !inCheck
                  && ss->staticEval + 256 + 200 * lmrDepth <= alpha)
                  continue;
#ifdef Maverick
              // Prune moves with negative SEE (~10 Elo)
              if (!inCheck && !pos.see_ge(move, Value(-29 * lmrDepth * lmrDepth)))
                  continue;
#else
			  // Prune moves with negative SEE (~10 Elo)
			  if (!pos.see_ge(move, Value(-29 * lmrDepth * lmrDepth)))
			  continue;
#endif
          }
#ifdef Maverick
          else if (!inCheck && !pos.see_ge(move, -PawnValueEg * (depth / ONE_PLY))) // (~20 Elo)
                  continue;
#else
		  else if (!pos.see_ge(move, -PawnValueEg * (depth / ONE_PLY))) // (~20 Elo)
		  continue;
#endif
      }

      // Speculative prefetch as early as possible
      prefetch(TT.first_entry(pos.key_after(move)));

      // Check for legality just before making the move
      if (!rootNode && !pos.legal(move))
      {
          ss->moveCount = --moveCount;
          continue;
      }

      // Update the current move (this must be done after singular extension search)
      ss->currentMove = move;
      ss->continuationHistory = &thisThread->continuationHistory[movedPiece][to_sq(move)];

      // Step 15. Make the move
      pos.do_move(move, st, givesCheck);

      // Step 16. Reduced depth search (LMR). If the move fails high it will be
      // re-searched at full depth..
#ifdef Add_Features
        if (    !bruteForce && depth >= 3 * ONE_PLY
#else
        if (    depth >= 3 * ONE_PLY
#endif
          &&  moveCount > 1 + 3 * rootNode
          && (  !captureOrPromotion
              || moveCountPruning
              || ss->staticEval + PieceValue[EG][pos.captured_piece()] <= alpha))
      {
#ifdef Maverick
		  Depth r = reduction<PvNode>(improving, depth, moveCount);
#else
          Depth r = reduction(improving, depth, moveCount);
#endif
          // Decrease reduction if position is or has been on the PV
          if (ttPv)
#ifdef Maverick
			  r -= ONE_PLY;
#else
              r -= 2 * ONE_PLY;
#endif
          // Decrease reduction if opponent's move count is high (~10 Elo)
          if ((ss-1)->moveCount > 15)
              r -= ONE_PLY;
          // Decrease reduction if move has been singularly extended
          r -= singularExtensionLMRmultiplier * ONE_PLY;

          if (!captureOrPromotion)
          {
              // Increase reduction if ttMove is a capture (~0 Elo)
              if (ttCapture)
                  r += ONE_PLY;

              // Increase reduction for cut nodes (~5 Elo)
              if (cutNode)
                  r += 2 * ONE_PLY;

              // Decrease reduction for moves that escape a capture. Filter out
              // castling moves, because they are coded as "king captures rook" and
              // hence break make_move(). (~5 Elo)
              else if (    type_of(move) == NORMAL
                       && !pos.see_ge(make_move(to_sq(move), from_sq(move))))
                  r -= 2 * ONE_PLY;
#ifdef Maverick  //  miguel-l/Stockfish/tree/d2a6f..d10ad7
			  else if (type_of(movedPiece) == PAWN
					   && relative_rank(us, rank_of(from_sq(move))) > RANK_5)  // changed Rank by Michael B7
				  r -= ONE_PLY;
#endif
              ss->statScore =  thisThread->mainHistory[us][from_to(move)]
                             + (*contHist[0])[movedPiece][to_sq(move)]
                             + (*contHist[1])[movedPiece][to_sq(move)]
                             + (*contHist[3])[movedPiece][to_sq(move)]
                             - 4000;

              // Decrease/increase reduction by comparing opponent's stat score (~10 Elo)
              if (ss->statScore >= 0 && (ss-1)->statScore < 0)
                  r -= ONE_PLY;

              else if ((ss-1)->statScore >= 0 && ss->statScore < 0)
                  r += ONE_PLY;

              // Decrease/increase reduction for moves with a good/bad history (~30 Elo)
              r -= ss->statScore / 20000 * ONE_PLY;
            }
		  
          Depth d = std::max(newDepth - std::max(r, DEPTH_ZERO), ONE_PLY);

          value = -search<NonPV>(pos, ss+1, -(alpha+1), -alpha, d, true);

          doFullDepthSearch = (value > alpha && d != newDepth);
      }
      else
          doFullDepthSearch = !PvNode || moveCount > 1;

      // Step 17. Full depth search when LMR is skipped or fails high
      if (doFullDepthSearch)
          value = -search<NonPV>(pos, ss+1, -(alpha+1), -alpha, newDepth, !cutNode);

      // For PV nodes only, do a full PV search on the first move or after a fail
      // high (in the latter case search only if value < beta), otherwise let the
      // parent node fail low with value <= alpha and try another move.
      if (PvNode && (moveCount == 1 || (value > alpha && (rootNode || value < beta))))
      {
          (ss+1)->pv = pv;
          (ss+1)->pv[0] = MOVE_NONE;

          value = -search<PV>(pos, ss+1, -beta, -alpha, newDepth, false);
      }

      // Step 18. Undo move
      pos.undo_move(move);

      assert(value > -VALUE_INFINITE && value < VALUE_INFINITE);

      // Step 19. Check for a new best move
      // Finished searching the move. If a stop occurred, the return value of
      // the search cannot be trusted, and we return immediately without
      // updating best move, PV and TT.
      if (Threads.stop.load(std::memory_order_relaxed))
          return VALUE_ZERO;

      if (rootNode)
      {
          RootMove& rm = *std::find(thisThread->rootMoves.begin(),
                                    thisThread->rootMoves.end(), move);
          
          // PV move or new best move?
          if (moveCount == 1 || value > alpha)
          {
              rm.score = value;
              rm.selDepth = thisThread->selDepth;
              rm.pv.resize(1);

              assert((ss+1)->pv);

              for (Move* m = (ss+1)->pv; *m != MOVE_NONE; ++m)
                  rm.pv.push_back(*m);

              // We record how often the best move has been changed in each
              // iteration. This information is used for time management: When
              // the best move changes frequently, we allocate some more time.

			  if (moveCount > 1)
				  ++thisThread->bestMoveChanges;
#ifdef Maverick //zugzwangMates
                if (moveCount == 1 && thisThread->zugzwangMates > 100 && static_cast<MainThread*>(thisThread)->bestMoveChanges < 2)
                    thisThread->zugzwangMates = 1000000; // give up
#endif

          }
          else
              // All other moves but the PV are set to the lowest value: this
              // is not a problem when sorting because the sort is stable and the
              // move position in the list is preserved - just the PV is pushed up.
              rm.score = -VALUE_INFINITE;
      }

      if (value > bestValue)
      {
          bestValue = value;

          if (value > alpha)
          {
              bestMove = move;

              if (PvNode && !rootNode) // Update pv even in fail-high case
                  update_pv(ss->pv, move, (ss+1)->pv);

              if (PvNode && value < beta) // Update alpha! Always alpha < beta
                  alpha = value;
              else
              {
                 //assert(value >= beta); // Fail high
                  ss->statScore = 0;

#ifdef Maverick// Gunther Demetz
                    if ( !PvNode
                            && depth % 2 == 1
                            && !inCheck
                            && thisThread->zugzwangMates < 20
                            && make_move(to_sq((ss-2)->currentMove), from_sq((ss-2)->currentMove)) == move
                            && alpha > VALUE_MATED_IN_MAX_PLY
                            && MoveList<LEGAL, KING>(pos).size() == 0)
                    {
                        int matecount=0;
                        Move m;
                        while ((m = mp.next_move(false)) != MOVE_NONE)
                        {
                            if (pos.moved_piece(m) != movedPiece || !pos.legal(m))
                                continue;
                            StateInfo s;
                            pos.do_move(m, s);
                            Value v = -search<NonPV>(pos, ss+1, -(alpha+1), -alpha, ONE_PLY, true);
                            pos.undo_move(m);
                            if (v < VALUE_MATED_IN_MAX_PLY) // movedPiece must babysit a square and is bouncing
                                matecount++;
                            if (matecount > 2)
                            {
                                thisThread->zugzwangMates++;
                                return Value(thisThread->rootMoves[0].score * (thisThread->rootPos.side_to_move() != us ? 1 : -1) - 80);
                            }
                        }
                    }
#endif
				   break;

				  
              }
          }
      }

      if (move != bestMove)
      {
          if (captureOrPromotion && captureCount < 32)
              capturesSearched[captureCount++] = move;

          else if (!captureOrPromotion && quietCount < 64)
              quietsSearched[quietCount++] = move;
      }
    }

    // The following condition would detect a stop only after move loop has been
    // completed. But in this case bestValue is valid because we have fully
    // searched our subtree, and we can anyhow save the result in TT.
    /*
       if (Threads.stop)
        return VALUE_DRAW;
    */

    // Step 20. Check for mate and stalemate
    // All legal moves have been searched and if there are no legal moves, it
    // must be a mate or a stalemate. If we are in a singular extension search then
    // return a fail low score.

    assert(moveCount || !inCheck || excludedMove || !MoveList<LEGAL>(pos).size());

    if (!moveCount)
        bestValue = excludedMove ? alpha
                   :     inCheck ? mated_in(ss->ply) : VALUE_DRAW;
    else if (bestMove)
    {
        // Quiet best move: update move sorting heuristics
        if (!pos.capture_or_promotion(bestMove))
            update_quiet_stats(pos, ss, bestMove, quietsSearched, quietCount,
                               stat_bonus(depth + (bestValue > beta + PawnValueMg ? ONE_PLY : DEPTH_ZERO)));

        update_capture_stats(pos, bestMove, capturesSearched, captureCount, stat_bonus(depth + ONE_PLY));

        // Extra penalty for a quiet TT or main killer move in previous ply when it gets refuted
        if (   ((ss-1)->moveCount == 1 || ((ss-1)->currentMove == (ss-1)->killers[0]))
            && !pos.captured_piece())
                update_continuation_histories(ss-1, pos.piece_on(prevSq), prevSq, -stat_bonus(depth + ONE_PLY));

    }
    // Bonus for prior countermove that caused the fail low
    else if (   (depth >= 3 * ONE_PLY || PvNode)
             && !pos.captured_piece())
        update_continuation_histories(ss-1, pos.piece_on(prevSq), prevSq, stat_bonus(depth));

    if (PvNode)
        bestValue = std::min(bestValue, maxValue);

    if (!excludedMove)
        tte->save(posKey, value_to_tt(bestValue, ss->ply), ttPv,
                  bestValue >= beta ? BOUND_LOWER :
                  PvNode && bestMove ? BOUND_EXACT : BOUND_UPPER,
                  depth, bestMove, ss->staticEval);

    assert(bestValue > -VALUE_INFINITE && bestValue < VALUE_INFINITE);
			
#ifdef Add_Features
			if (jekyll && variety && bestValue > 100 && popcount(pos.pieces()) > 10)
			{
				std::mt19937 gen2(now());
				std::uniform_int_distribution<int> dis(0, 2 * variety * jekyll);
				bestValue -= dis(gen2);
			}
#endif
			
    assert(bestValue > -VALUE_INFINITE && bestValue < VALUE_INFINITE);

    return bestValue;
  }


  // qsearch() is the quiescence search function, which is called by the main search
  // function with zero depth, or recursively with further decreasing depth per call.
  template <NodeType NT>
  Value qsearch(Position& pos, Stack* ss, Value alpha, Value beta, Depth depth) {

    constexpr bool PvNode = NT == PV;

    assert(alpha >= -VALUE_INFINITE && alpha < beta && beta <= VALUE_INFINITE);
    assert(PvNode || (alpha == beta - 1));
    assert(depth <= DEPTH_ZERO);
    assert(depth / ONE_PLY * ONE_PLY == depth);

    Move pv[MAX_PLY+1];
    StateInfo st;
    TTEntry* tte;
    Key posKey;
    Move ttMove, move, bestMove;
    Depth ttDepth;
    Value bestValue, value, ttValue, futilityValue, futilityBase, oldAlpha;
    bool ttHit, pvHit, inCheck, givesCheck, evasionPrunable;
    int moveCount;

    if (PvNode)
    {
        oldAlpha = alpha; // To flag BOUND_EXACT when eval above alpha and no available moves
        (ss+1)->pv = pv;
        ss->pv[0] = MOVE_NONE;
    }

    Thread* thisThread = pos.this_thread();
    (ss+1)->ply = ss->ply + 1;
    bestMove = MOVE_NONE;
    inCheck = pos.checkers();
    moveCount = 0;

    // Check for an immediate draw or maximum ply reached
    if (   pos.is_draw(ss->ply)
        || ss->ply >= MAX_PLY)
        return (ss->ply >= MAX_PLY && !inCheck) ? evaluate(pos) : VALUE_DRAW;

    assert(0 <= ss->ply && ss->ply < MAX_PLY);

    // Decide whether or not to include checks: this fixes also the type of
    // TT entry depth that we are going to use. Note that in qsearch we use
    // only two types of depth in TT: DEPTH_QS_CHECKS or DEPTH_QS_NO_CHECKS.
    ttDepth = inCheck || depth >= DEPTH_QS_CHECKS ? DEPTH_QS_CHECKS
                                                  : DEPTH_QS_NO_CHECKS;
    // Transposition table lookup
    posKey = pos.key();
    tte = TT.probe(posKey, ttHit);
    ttValue = ttHit ? value_from_tt(tte->value(), ss->ply) : VALUE_NONE;
    ttMove = ttHit ? tte->move() : MOVE_NONE;
    pvHit = ttHit && tte->is_pv();

    if (  !PvNode
        && ttHit
        && tte->depth() >= ttDepth
        && ttValue != VALUE_NONE // Only in case of TT access race
        && (ttValue >= beta ? (tte->bound() & BOUND_LOWER)
                            : (tte->bound() & BOUND_UPPER)))
        return ttValue;

    // Evaluate the position statically
    if (inCheck)
    {
        ss->staticEval = VALUE_NONE;
        bestValue = futilityBase = -VALUE_INFINITE;
    }
    else
    {
        if (ttHit)
        {
            // Never assume anything on values stored in TT
            if ((ss->staticEval = bestValue = tte->eval()) == VALUE_NONE)
                ss->staticEval = bestValue = evaluate(pos);

            // Can ttValue be used as a better position evaluation?
            if (    ttValue != VALUE_NONE
                && (tte->bound() & (ttValue > bestValue ? BOUND_LOWER : BOUND_UPPER)))
                bestValue = ttValue;
        }
        else
            ss->staticEval = bestValue =
            (ss-1)->currentMove != MOVE_NULL ? evaluate(pos)
                                             : -(ss-1)->staticEval + 2 * Eval::Tempo;

        // Stand pat. Return immediately if static value is at least beta
        if (bestValue >= beta)
        {
            if (!ttHit)
                tte->save(posKey, value_to_tt(bestValue, ss->ply), pvHit, BOUND_LOWER,
                          DEPTH_NONE, MOVE_NONE, ss->staticEval);
			
#ifdef Add_Features
            if (jekyll && variety && bestValue > 100 && popcount(pos.pieces()) > 10)
			{
                          std::mt19937 gen3(now());
                          std::uniform_int_distribution<int> dis(0, 2 * variety * jekyll);
                          bestValue -= dis(gen3);
			}
#endif

            return bestValue;
        }

        if (PvNode && bestValue > alpha)
            alpha = bestValue;

        futilityBase = bestValue + 128;
    }

    const PieceToHistory* contHist[] = { (ss-1)->continuationHistory, (ss-2)->continuationHistory,
                                          nullptr, (ss-4)->continuationHistory,
                                          nullptr, (ss-6)->continuationHistory };

    // Initialize a MovePicker object for the current position, and prepare
    // to search the moves. Because the depth is <= 0 here, only captures,
    // queen promotions and checks (only if depth >= DEPTH_QS_CHECKS) will
    // be generated.
    MovePicker mp(pos, ttMove, depth, &thisThread->mainHistory,
                                      &thisThread->captureHistory,
                                      contHist,
                                      to_sq((ss-1)->currentMove));

    // Loop through the moves until no moves remain or a beta cutoff occurs
    while ((move = mp.next_move()) != MOVE_NONE)
    {
      assert(is_ok(move));

      givesCheck = pos.gives_check(move);

      moveCount++;

      // Futility pruning
      if (   !inCheck
          && !givesCheck
          &&  futilityBase > -VALUE_KNOWN_WIN
          && !pos.advanced_pawn_push(move))
      {
          assert(type_of(move) != ENPASSANT); // Due to !pos.advanced_pawn_push

          futilityValue = futilityBase + PieceValue[EG][pos.piece_on(to_sq(move))];

          if (futilityValue <= alpha)
          {
              bestValue = std::max(bestValue, futilityValue);
              continue;
          }

          if (futilityBase <= alpha && !pos.see_ge(move, VALUE_ZERO + 1))
          {
              bestValue = std::max(bestValue, futilityBase);
              continue;
          }
      }

      // Detect non-capture evasions that are candidates to be pruned
      evasionPrunable =    inCheck
                       &&  (depth != DEPTH_ZERO || moveCount > 2)
                       &&  bestValue > VALUE_MATED_IN_MAX_PLY
                       && !pos.capture(move);

      // Don't search moves with negative SEE values
      if (  (!inCheck || evasionPrunable)
#ifdef Maverick // Günther Demetz - Avoid pruning disocver checks with negative SEE value
          && !(givesCheck && (pos.blockers_for_king(~pos.side_to_move()) & from_sq(move)))
#endif
          && !pos.see_ge(move))
          continue;

      // Speculative prefetch as early as possible
      prefetch(TT.first_entry(pos.key_after(move)));

      // Check for legality just before making the move
      if (!pos.legal(move))
      {
          moveCount--;
          continue;
      }

      ss->currentMove = move;
      ss->continuationHistory = &thisThread->continuationHistory[pos.moved_piece(move)][to_sq(move)];

      // Make and search the move
      pos.do_move(move, st, givesCheck);
      value = -qsearch<NT>(pos, ss+1, -beta, -alpha, depth - ONE_PLY);
      pos.undo_move(move);

      assert(value > -VALUE_INFINITE && value < VALUE_INFINITE);

      // Check for a new best move

		
      if (value > bestValue)
      {
          bestValue = value;

          if (value > alpha)
          {
              bestMove = move;

              if (PvNode) // Update pv even in fail-high case
                  update_pv(ss->pv, move, (ss+1)->pv);

              if (PvNode && value < beta) // Update alpha here!
                  alpha = value;
              else
                  break; // Fail high
          }
       }
    }

    // All legal moves have been searched. A special case: If we're in check
    // and no legal moves were found, it is checkmate.
    if (inCheck && bestValue == -VALUE_INFINITE)
        return mated_in(ss->ply); // Plies to mate from the root

    tte->save(posKey, value_to_tt(bestValue, ss->ply), pvHit,
              bestValue >= beta ? BOUND_LOWER :
              PvNode && bestValue > oldAlpha  ? BOUND_EXACT : BOUND_UPPER,
              ttDepth, bestMove, ss->staticEval);

    assert(bestValue > -VALUE_INFINITE && bestValue < VALUE_INFINITE);
	  
#ifdef Add_Features
	if (jekyll && variety && bestValue > 100 && popcount(pos.pieces()) > 10)
	  {
              std::mt19937 gen4(now());
              std::uniform_int_distribution<int> dis(0, 2 * variety * jekyll);
              bestValue -= dis(gen4);
	  }
#endif

    return bestValue;
  }


  // value_to_tt() adjusts a mate score from "plies to mate from the root" to
  // "plies to mate from the current position". Non-mate scores are unchanged.
  // The function is called before storing a value in the transposition table.

  Value value_to_tt(Value v, int ply) {

    assert(v != VALUE_NONE);

    return  v >= VALUE_MATE_IN_MAX_PLY  ? v + ply
          : v <= VALUE_MATED_IN_MAX_PLY ? v - ply : v;
  }


  // value_from_tt() is the inverse of value_to_tt(): It adjusts a mate score
  // from the transposition table (which refers to the plies to mate/be mated
  // from current position) to "plies to mate/be mated from the root".

  Value value_from_tt(Value v, int ply) {

    return  v == VALUE_NONE             ? VALUE_NONE
          : v >= VALUE_MATE_IN_MAX_PLY  ? v - ply
          : v <= VALUE_MATED_IN_MAX_PLY ? v + ply : v;
  }


  // update_pv() adds current move and appends child pv[]

  void update_pv(Move* pv, Move move, Move* childPv) {

    for (*pv++ = move; childPv && *childPv != MOVE_NONE; )
        *pv++ = *childPv++;
    *pv = MOVE_NONE;
  }


  // update_continuation_histories() updates histories of the move pairs formed
  // by moves at ply -1, -2, and -4 with current move.

  void update_continuation_histories(Stack* ss, Piece pc, Square to, int bonus) {

    for (int i : {1, 2, 4, 6})
        if (is_ok((ss-i)->currentMove))
            (*(ss-i)->continuationHistory)[pc][to] << bonus;
  }


  // update_capture_stats() updates move sorting heuristics when a new capture best move is found

  void update_capture_stats(const Position& pos, Move move,
                            Move* captures, int captureCount, int bonus) {

      CapturePieceToHistory& captureHistory =  pos.this_thread()->captureHistory;
      Piece moved_piece = pos.moved_piece(move);
      PieceType captured = type_of(pos.piece_on(to_sq(move)));

      if (pos.capture_or_promotion(move))
          captureHistory[moved_piece][to_sq(move)][captured] << bonus;

      // Decrease all the other played capture moves
      for (int i = 0; i < captureCount; ++i)
      {
          moved_piece = pos.moved_piece(captures[i]);
          captured = type_of(pos.piece_on(to_sq(captures[i])));
          captureHistory[moved_piece][to_sq(captures[i])][captured] << -bonus;
      }
  }


  // update_quiet_stats() updates move sorting heuristics when a new quiet best move is found

  void update_quiet_stats(const Position& pos, Stack* ss, Move move,
                          Move* quiets, int quietCount, int bonus) {

    if (ss->killers[0] != move)
    {
        ss->killers[1] = ss->killers[0];
        ss->killers[0] = move;
    }

    Color us = pos.side_to_move();
    Thread* thisThread = pos.this_thread();
    thisThread->mainHistory[us][from_to(move)] << bonus;
    update_continuation_histories(ss, pos.moved_piece(move), to_sq(move), bonus);

    if (is_ok((ss-1)->currentMove))
    {
        Square prevSq = to_sq((ss-1)->currentMove);
        thisThread->counterMoves[pos.piece_on(prevSq)][prevSq] = move;
    }

    // Decrease all the other played quiet moves
    for (int i = 0; i < quietCount; ++i)
    {
        thisThread->mainHistory[us][from_to(quiets[i])] << -bonus;
        update_continuation_histories(ss, pos.moved_piece(quiets[i]), to_sq(quiets[i]), -bonus);
    }
  }

  // When playing with strength handicap, choose best move among a set of RootMoves
  // using a statistical rule dependent on 'level'. Idea by Heinz van Saanen.

  Move Skill::pick_best(size_t multiPV) {

    const RootMoves& rootMoves = Threads.main()->rootMoves;
    static PRNG rng(now()); // PRNG sequence should be non-deterministic

    // RootMoves are already sorted by score in descending order
    Value topScore = rootMoves[0].score;
    int delta = std::min(topScore - rootMoves[multiPV - 1].score, PawnValueMg);
    int weakness = 120 - 2 * level;
    int maxScore = -VALUE_INFINITE;

    // Choose best move. For each move score we add two terms, both dependent on
    // weakness. One is deterministic and bigger for weaker levels, and one is
    // random. Then we choose the move with the resulting highest score.
    for (size_t i = 0; i < multiPV; ++i)
    {
        // This is our magic formula
        int push = (  weakness * int(topScore - rootMoves[i].score)
                    + delta * (rng.rand<unsigned>() % weakness)) / 128;

        if (rootMoves[i].score + push >= maxScore)
        {
            maxScore = rootMoves[i].score + push;
            best = rootMoves[i].pv[0];
        }
    }

    return best;
  }

} // namespace

/// MainThread::check_time() is used to print debug info and, more importantly,
/// to detect when we are out of available time and thus stop the search.

void MainThread::check_time() {

  if (--callsCnt > 0)
      return;

  // When using nodes, ensure checking rate is not lower than 0.1% of nodes
  callsCnt = Limits.nodes ? std::min(1024, int(Limits.nodes / 1024)) : 1024;

  static TimePoint lastInfoTime = now();

  TimePoint elapsed = Time.elapsed();
  TimePoint tick = Limits.startTime + elapsed;

  if (tick - lastInfoTime >= 1000)
  {
      lastInfoTime = tick;
      dbg_print();
  }

  // We should not stop pondering until told so by the GUI
  if (ponder)
      return;

  if (   (Limits.use_time_management() && (elapsed > Time.maximum() - 10 || stopOnPonderhit))
      || (Limits.movetime && elapsed >= Limits.movetime)
      || (Limits.nodes && Threads.nodes_searched() >= (uint64_t)Limits.nodes))
      Threads.stop = true;
}


/// UCI::pv() formats PV information according to the UCI protocol. UCI requires
/// that all (if any) unsearched PV lines are sent using a previous search score.

string UCI::pv(const Position& pos, Depth depth, Value alpha, Value beta) {

  std::stringstream ss;
  TimePoint elapsed = Time.elapsed() + 1;
  const RootMoves& rootMoves = pos.this_thread()->rootMoves;
  size_t pvIdx = pos.this_thread()->pvIdx;
  size_t multiPV = std::min((size_t)Options["MultiPV"], rootMoves.size());
  uint64_t nodesSearched = Threads.nodes_searched();
  uint64_t tbHits = Threads.tb_hits() + (TB::RootInTB ? rootMoves.size() : 0);

  for (size_t i = 0; i < multiPV; ++i)
  {
      bool updated = (i <= pvIdx && rootMoves[i].score != -VALUE_INFINITE);

      if (depth == ONE_PLY && !updated)
          continue;

      Depth d = updated ? depth : depth - ONE_PLY;
      Value v = updated ? rootMoves[i].score : rootMoves[i].previousScore;

      bool tb = TB::RootInTB && abs(v) < VALUE_MATE - MAX_PLY;
      v = tb ? rootMoves[i].tbScore : v;

      if (ss.rdbuf()->in_avail()) // Not at first line
          ss << "\n";

      ss << "info"
         << " depth "    << d / ONE_PLY
         << " seldepth " << rootMoves[i].selDepth
         << " multipv "  << i + 1
         << " score "    << UCI::value(v);

      if (!tb && i == pvIdx)
          ss << (v >= beta ? " lowerbound" : v <= alpha ? " upperbound" : "");

      ss << " nodes "    << nodesSearched
         << " nps "      << nodesSearched * 1000 / elapsed;

      if (elapsed > 1000) // Earlier makes little sense
          ss << " hashfull " << TT.hashfull();

      ss << " tbhits "   << tbHits
         << " time "     << elapsed
         << " pv";

      for (Move m : rootMoves[i].pv)
          ss << " " << UCI::move(m, pos.is_chess960());
  }

  return ss.str();
}


/// RootMove::extract_ponder_from_tt() is called in case we have no ponder move
/// before exiting the search, for instance, in case we stop the search during a
/// fail high at root. We try hard to have a ponder move to return to the GUI,
/// otherwise in case of 'ponder on' we have nothing to think on.

bool RootMove::extract_ponder_from_tt(Position& pos) {

    StateInfo st;
    bool ttHit;

    assert(pv.size() == 1);

    if (pv[0] == MOVE_NONE)
        return false;

    pos.do_move(pv[0], st);
    TTEntry* tte = TT.probe(pos.key(), ttHit);

    if (ttHit)
    {
        Move m = tte->move(); // Local copy to be SMP safe
        if (MoveList<LEGAL>(pos).contains(m))
            pv.push_back(m);
    }

    pos.undo_move(pv[0]);
    return pv.size() > 1;
}

void Tablebases::rank_root_moves(Position& pos, Search::RootMoves& rootMoves) {

    RootInTB = false;
    UseRule50 = bool(Options["Syzygy50MoveRule"]);
    ProbeDepth = int(Options["SyzygyProbeDepth"]) * ONE_PLY;
    Cardinality = int(Options["SyzygyProbeLimit"]);
    bool dtz_available = true;

    // Tables with fewer pieces than SyzygyProbeLimit are searched with
    // ProbeDepth == DEPTH_ZERO
    if (Cardinality > MaxCardinality)
    {
        Cardinality = MaxCardinality;
        ProbeDepth = DEPTH_ZERO;
    }

    if (Cardinality >= popcount(pos.pieces()) && !pos.can_castle(ANY_CASTLING))
    {
        // Rank moves using DTZ tables
        RootInTB = root_probe(pos, rootMoves);

        if (!RootInTB)
        {
            // DTZ tables are missing; try to rank moves using WDL tables
            dtz_available = false;
            RootInTB = root_probe_wdl(pos, rootMoves);
        }
    }

    if (RootInTB)
    {
        // Sort moves according to TB rank
        std::sort(rootMoves.begin(), rootMoves.end(),
                  [](const RootMove &a, const RootMove &b) { return a.tbRank > b.tbRank; } );

        // Probe during search only if DTZ is not available and we are winning
        if (dtz_available || rootMoves[0].tbScore <= VALUE_DRAW)
            Cardinality = 0;
    }
    else
    {
        // Assign the same rank to all moves
        for (auto& m : rootMoves)
            m.tbRank = 0;
    }
}<|MERGE_RESOLUTION|>--- conflicted
+++ resolved
@@ -186,12 +186,9 @@
 				}
 #else
   for (int i = 1; i < MAX_MOVES; ++i)
-<<<<<<< HEAD
-     Reductions[i] = int(733.3 * std::log(i));
-#endif
-=======
      Reductions[i] = int(22.9 * std::log(i));
->>>>>>> 190f38a7
+#endif
+
 }
 /// Search::clear() resets search state to its initial value
 
