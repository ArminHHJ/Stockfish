--- conflicted
+++ resolved
@@ -690,16 +690,11 @@
         goto moves_loop;
 
     // Step 7. Razoring (skipped when in check)
-<<<<<<< HEAD
-    if (  !PvNode
-        && depth <= 2 * ONE_PLY
-        && eval <= alpha - Value(RazorMargin[depth / ONE_PLY]))
-=======
     if (   !PvNode
         &&  depth <= 2 * ONE_PLY
         &&  ttMove == MOVE_NONE
+        && eval <= alpha - Value(RazorMargin[depth / ONE_PLY]))
         &&  abs(eval) < 2 * VALUE_KNOWN_WIN)
->>>>>>> 494c1b67
     {
         Value ralpha = alpha - Value((depth != ONE_PLY) * RazorMargin[depth / ONE_PLY]);
         Value v = qsearch<NonPV>(pos, ss, ralpha, ralpha+1);
