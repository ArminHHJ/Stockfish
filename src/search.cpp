/*
  Stockfish, a UCI chess playing engine derived from Glaurung 2.1
  Copyright (C) 2004-2008 Tord Romstad (Glaurung author)
  Copyright (C) 2008-2015 Marco Costalba, Joona Kiiski, Tord Romstad
  Copyright (C) 2015-2019 Marco Costalba, Joona Kiiski, Gary Linscott, Tord Romstad

  Stockfish is free software: you can redistribute it and/or modify
  it under the terms of the GNU General Public License as published by
  the Free Software Foundation, either version 3 of the License, or
  (at your option) any later version.

  Stockfish is distributed in the hope that it will be useful,
  but WITHOUT ANY WARRANTY; without even the implied warranty of
  MERCHANTABILITY or FITNESS FOR A PARTICULAR PURPOSE.  See the
  GNU General Public License for more details.

  You should have received a copy of the GNU General Public License
  along with this program.  If not, see <http://www.gnu.org/licenses/>.
*/

#include <algorithm>
#include <cassert>
#include <cmath>
#include <cstring>   // For std::memset
#include <iostream>
#include <sstream>

#include "evaluate.h"
#include "misc.h"
#include "movegen.h"
#include "movepick.h"
#include "position.h"
#include "search.h"
#include "thread.h"
#include "timeman.h"
#include "tt.h"
#include "uci.h"
#include "syzygy/tbprobe.h"

namespace Search {

  LimitsType Limits;
}

namespace Tablebases {

  int Cardinality;
  bool RootInTB;
  bool UseRule50;
  Depth ProbeDepth;
}

namespace TB = Tablebases;

using std::string;
using Eval::evaluate;
using namespace Search;

namespace {

  // Different node types, used as a template parameter
  enum NodeType { NonPV, PV };

  // Razor and futility margins
  constexpr int RazorMargin = 600;
  Value futility_margin(Depth d, bool improving) {
    return Value((175 - 50 * improving) * d / ONE_PLY);
  }

  // Futility and reductions lookup tables, initialized at startup
  int FutilityMoveCounts[2][16]; // [improving][depth]
<<<<<<< HEAD
  int Reductions[2][64][64];  // [improving][depth][moveNumber]

  template <bool PvNode> Depth reduction(bool i, Depth d, int mn) {
    return (Reductions[i][std::min(d / ONE_PLY, 63)][std::min(mn, 63)] - PvNode) * ONE_PLY;
=======
  int Reductions[2][2][128][64];  // [pv][improving][depth][moveNumber]

  template <bool PvNode> Depth reduction(bool i, Depth d, int mn) {
    return Reductions[PvNode][i][std::min(d / ONE_PLY, 127)][std::min(mn, 63)] * ONE_PLY;
>>>>>>> dcb18bae
  }

  // History and stats update bonus, based on depth
  int stat_bonus(Depth depth) {
    int d = depth / ONE_PLY;
    return d > 17 ? 0 : 29 * d * d + 138 * d - 134;
  }

  // Add a small random component to draw evaluations to keep search dynamic
  // and to avoid 3fold-blindness.
  Value value_draw(Depth depth, Thread* thisThread) {
    return depth < 4 ? VALUE_DRAW
                     : VALUE_DRAW + Value(2 * (thisThread->nodes.load(std::memory_order_relaxed) % 2) - 1);
  }

  // Skill structure is used to implement strength limit
  struct Skill {
    explicit Skill(int l) : level(l) {}
    bool enabled() const { return level < 20; }
    bool time_to_pick(Depth depth) const { return depth / ONE_PLY == 1 + level; }
    Move pick_best(size_t multiPV);

    int level;
    Move best = MOVE_NONE;
  };

  template <NodeType NT>
  Value search(Position& pos, Stack* ss, Value alpha, Value beta, Depth depth, bool cutNode);

  template <NodeType NT>
  Value qsearch(Position& pos, Stack* ss, Value alpha, Value beta, Depth depth = DEPTH_ZERO);

  Value value_to_tt(Value v, int ply);
  Value value_from_tt(Value v, int ply);
  void update_pv(Move* pv, Move move, Move* childPv);
  void update_continuation_histories(Stack* ss, Piece pc, Square to, int bonus);
  void update_quiet_stats(const Position& pos, Stack* ss, Move move, Move* quiets, int quietCount, int bonus);
  void update_capture_stats(const Position& pos, Move move, Move* captures, int captureCount, int bonus);

  inline bool gives_check(const Position& pos, Move move) {
    Color us = pos.side_to_move();
    return  type_of(move) == NORMAL && !(pos.blockers_for_king(~us) & pos.pieces(us))
          ? pos.check_squares(type_of(pos.moved_piece(move))) & to_sq(move)
          : pos.gives_check(move);
  }

  // perft() is our utility to verify move generation. All the leaf nodes up
  // to the given depth are generated and counted, and the sum is returned.
  template<bool Root>
  uint64_t perft(Position& pos, Depth depth) {

    StateInfo st;
    uint64_t cnt, nodes = 0;
    const bool leaf = (depth == 2 * ONE_PLY);

    for (const auto& m : MoveList<LEGAL>(pos))
    {
        if (Root && depth <= ONE_PLY)
            cnt = 1, nodes++;
        else
        {
            pos.do_move(m, st);
            cnt = leaf ? MoveList<LEGAL>(pos).size() : perft<false>(pos, depth - ONE_PLY);
            nodes += cnt;
            pos.undo_move(m);
        }
        if (Root)
            sync_cout << UCI::move(m, pos.is_chess960()) << ": " << cnt << sync_endl;
    }
    return nodes;
  }

} // namespace


/// Search::init() is called at startup to initialize various lookup tables

void Search::init() {

  for (int imp = 0; imp <= 1; ++imp)
      for (int d = 1; d < 128; ++d)
          for (int mc = 1; mc < 64; ++mc)
          {
              double r = 0.215 * d * (1.0 - exp(-8.0 / d)) * log(mc);

              Reductions[imp][d][mc] = std::round(r);

              // Increase reduction for non-PV nodes when eval is not improving
              if (!imp && r > 1.0)
                Reductions[imp][d][mc]++;
          }

  for (int d = 0; d < 16; ++d)
  {
      FutilityMoveCounts[0][d] = int(2.4 + 0.74 * pow(d, 1.78));
      FutilityMoveCounts[1][d] = int(5.0 + 1.00 * pow(d, 2.00));
  }
}


/// Search::clear() resets search state to its initial value

void Search::clear() {

  Threads.main()->wait_for_search_finished();

  Time.availableNodes = 0;
  TT.clear();
  Threads.clear();
  Tablebases::init(Options["SyzygyPath"]); // Free up mapped files
}


/// MainThread::search() is called by the main thread when the program receives
/// the UCI 'go' command. It searches from the root position and outputs the "bestmove".

void MainThread::search() {

  if (Limits.perft)
  {
      nodes = perft<true>(rootPos, Limits.perft * ONE_PLY);
      sync_cout << "\nNodes searched: " << nodes << "\n" << sync_endl;
      return;
  }

  Color us = rootPos.side_to_move();
  Time.init(Limits, us, rootPos.game_ply());
  TT.new_search();

  if (rootMoves.empty())
  {
      rootMoves.emplace_back(MOVE_NONE);
      sync_cout << "info depth 0 score "
                << UCI::value(rootPos.checkers() ? -VALUE_MATE : VALUE_DRAW)
                << sync_endl;
  }
  else
  {
      for (Thread* th : Threads)
          if (th != this)
              th->start_searching();

      Thread::search(); // Let's start searching!
  }

  // When we reach the maximum depth, we can arrive here without a raise of
  // Threads.stop. However, if we are pondering or in an infinite search,
  // the UCI protocol states that we shouldn't print the best move before the
  // GUI sends a "stop" or "ponderhit" command. We therefore simply wait here
  // until the GUI sends one of those commands.

  while (!Threads.stop && (ponder || Limits.infinite))
  {} // Busy wait for a stop or a ponder reset

  // Stop the threads if not already stopped (also raise the stop if
  // "ponderhit" just reset Threads.ponder).
  Threads.stop = true;

  // Wait until all threads have finished
  for (Thread* th : Threads)
      if (th != this)
          th->wait_for_search_finished();

  // When playing in 'nodes as time' mode, subtract the searched nodes from
  // the available ones before exiting.
  if (Limits.npmsec)
      Time.availableNodes += Limits.inc[us] - Threads.nodes_searched();

  // Check if there are threads with a better score than main thread
  Thread* bestThread = this;
  if (    Options["MultiPV"] == 1
      && !Limits.depth
      && !Skill(Options["Skill Level"]).enabled()
      &&  rootMoves[0].pv[0] != MOVE_NONE)
  {
      std::map<Move, int64_t> votes;
      Value minScore = this->rootMoves[0].score;

      // Find out minimum score and reset votes for moves which can be voted
      for (Thread* th: Threads)
          minScore = std::min(minScore, th->rootMoves[0].score);

      // Vote according to score and depth
      for (Thread* th : Threads)
      {
          int64_t s = th->rootMoves[0].score - minScore + 1;
          votes[th->rootMoves[0].pv[0]] += 200 + s * s * int(th->completedDepth);
      }

      // Select best thread
      auto bestVote = votes[this->rootMoves[0].pv[0]];
      for (Thread* th : Threads)
          if (votes[th->rootMoves[0].pv[0]] > bestVote)
          {
              bestVote = votes[th->rootMoves[0].pv[0]];
              bestThread = th;
          }
  }

  previousScore = bestThread->rootMoves[0].score;

  // Send again PV info if we have a new best thread
  if (bestThread != this)
      sync_cout << UCI::pv(bestThread->rootPos, bestThread->completedDepth, -VALUE_INFINITE, VALUE_INFINITE) << sync_endl;

  sync_cout << "bestmove " << UCI::move(bestThread->rootMoves[0].pv[0], rootPos.is_chess960());

  if (bestThread->rootMoves[0].pv.size() > 1 || bestThread->rootMoves[0].extract_ponder_from_tt(rootPos))
      std::cout << " ponder " << UCI::move(bestThread->rootMoves[0].pv[1], rootPos.is_chess960());

  std::cout << sync_endl;
}


/// Thread::search() is the main iterative deepening loop. It calls search()
/// repeatedly with increasing depth until the allocated thinking time has been
/// consumed, the user stops the search, or the maximum search depth is reached.

void Thread::search() {

  // To allow access to (ss-5) up to (ss+2), the stack must be oversized.
  // The former is needed to allow update_continuation_histories(ss-1, ...),
  // which accesses its argument at ss-4, also near the root.
  // The latter is needed for statScores and killer initialization.
  Stack stack[MAX_PLY+8], *ss = stack+5;
  Move  pv[MAX_PLY+1];
  Value bestValue, alpha, beta, delta1, delta2;
  Move  lastBestMove = MOVE_NONE;
  Depth lastBestMoveDepth = DEPTH_ZERO;
  MainThread* mainThread = (this == Threads.main() ? Threads.main() : nullptr);
  double timeReduction = 1.0;
  Color us = rootPos.side_to_move();
  bool failedLow;

  std::memset(ss-5, 0, 8 * sizeof(Stack));
  for (int i = 5; i > 0; i--)
     (ss-i)->continuationHistory = &this->continuationHistory[NO_PIECE][0]; // Use as sentinel
  ss->pv = pv;

  bestValue = delta1 = delta2 = alpha = -VALUE_INFINITE;
  beta = VALUE_INFINITE;

  if (mainThread)
      mainThread->bestMoveChanges = 0, failedLow = false;

  size_t multiPV = Options["MultiPV"];
  Skill skill(Options["Skill Level"]);

  // When playing with strength handicap enable MultiPV search that we will
  // use behind the scenes to retrieve a set of possible moves.
  if (skill.enabled())
      multiPV = std::max(multiPV, (size_t)4);

  multiPV = std::min(multiPV, rootMoves.size());

  int ct = int(Options["Contempt"]) * PawnValueEg / 100; // From centipawns

  // In analysis mode, adjust contempt in accordance with user preference
  if (Limits.infinite || Options["UCI_AnalyseMode"])
      ct =  Options["Analysis Contempt"] == "Off"  ? 0
          : Options["Analysis Contempt"] == "Both" ? ct
          : Options["Analysis Contempt"] == "White" && us == BLACK ? -ct
          : Options["Analysis Contempt"] == "Black" && us == WHITE ? -ct
          : ct;

  // In evaluate.cpp the evaluation is from the white point of view
  contempt = (us == WHITE ?  make_score(ct, ct / 2)
                          : -make_score(ct, ct / 2));

  // Iterative deepening loop until requested to stop or the target depth is reached
  while (   (rootDepth += ONE_PLY) < DEPTH_MAX
         && !Threads.stop
         && !(Limits.depth && mainThread && rootDepth / ONE_PLY > Limits.depth))
  {
      // Age out PV variability metric
      if (mainThread)
          mainThread->bestMoveChanges *= 0.517, failedLow = false;

      // Save the last iteration's scores before first PV line is searched and
      // all the move scores except the (new) PV are set to -VALUE_INFINITE.
      for (RootMove& rm : rootMoves)
          rm.previousScore = rm.score;

      size_t pvFirst = 0;
      pvLast = 0;

      // MultiPV loop. We perform a full root search for each PV line
      for (pvIdx = 0; pvIdx < multiPV && !Threads.stop; ++pvIdx)
      {
          if (pvIdx == pvLast)
          {
              pvFirst = pvLast;
              for (pvLast++; pvLast < rootMoves.size(); pvLast++)
                  if (rootMoves[pvLast].tbRank != rootMoves[pvFirst].tbRank)
                      break;
          }

          // Reset UCI info selDepth for each depth and each PV line
          selDepth = 0;

          // Reset aspiration window starting size
          if (rootDepth >= 5 * ONE_PLY)
          {
              Value prevScore = rootMoves[pvIdx].previousScore;
              delta1 = (prevScore < 0) ? Value(int(12.0 + 0.07 * abs(prevScore))) : Value(16);
              delta2 = (prevScore > 0) ? Value(int(12.0 + 0.07 * abs(prevScore))) : Value(16);
              alpha = std::max(prevScore - delta1,-VALUE_INFINITE);
              beta  = std::min(prevScore + delta2, VALUE_INFINITE);

              // Adjust contempt based on root move's previousScore (dynamic contempt)
              int dct = ct + (ct ? 88 * prevScore / (abs(prevScore) + 200) : 0);

              contempt = (us == WHITE ?  make_score(dct, dct / 2)
                                      : -make_score(dct, dct / 2));
          }

          // Start with a small aspiration window and, in the case of a fail
          // high/low, re-search with a bigger window until we don't fail
          // high/low anymore.
          int failedHighCnt = 0;
          while (true)
          {
              Depth adjustedDepth = std::max(ONE_PLY, rootDepth - failedHighCnt * ONE_PLY);
              bestValue = ::search<PV>(rootPos, ss, alpha, beta, adjustedDepth, false);

              // Bring the best move to the front. It is critical that sorting
              // is done with a stable algorithm because all the values but the
              // first and eventually the new best one are set to -VALUE_INFINITE
              // and we want to keep the same order for all the moves except the
              // new PV that goes to the front. Note that in case of MultiPV
              // search the already searched PV lines are preserved.
              std::stable_sort(rootMoves.begin() + pvIdx, rootMoves.begin() + pvLast);

              // If search has been stopped, we break immediately. Sorting is
              // safe because RootMoves is still valid, although it refers to
              // the previous iteration.
              if (Threads.stop)
                  break;

              // When failing high/low give some update (without cluttering
              // the UI) before a re-search.
              if (   mainThread
                  && multiPV == 1
                  && (bestValue <= alpha || bestValue >= beta)
                  && Time.elapsed() > 3000)
                  sync_cout << UCI::pv(rootPos, rootDepth, alpha, beta) << sync_endl;

              // In case of failing low/high increase aspiration window and
              // re-search, otherwise exit the loop.
              if (bestValue <= alpha)
              {
                  beta = (alpha + beta) / 2;
                  alpha = std::max(bestValue - delta1, -VALUE_INFINITE);

                  if (mainThread)
                  {
                      failedHighCnt = 0;
                      failedLow = true;
                      mainThread->stopOnPonderhit = false;
                  }
              }
              else if (bestValue >= beta)
              {
                  beta = std::min(bestValue + delta2, VALUE_INFINITE);
                  if (mainThread)
                      ++failedHighCnt;
              }
              else
                  break;

              delta1 += delta1 / 4 + 5;
              delta2 += delta2 / 4 + 5;

              assert(alpha >= -VALUE_INFINITE && beta <= VALUE_INFINITE);
          }

          // Sort the PV lines searched so far and update the GUI
          std::stable_sort(rootMoves.begin() + pvFirst, rootMoves.begin() + pvIdx + 1);

          if (    mainThread
              && (Threads.stop || pvIdx + 1 == multiPV || Time.elapsed() > 3000))
              sync_cout << UCI::pv(rootPos, rootDepth, alpha, beta) << sync_endl;
      }

      if (!Threads.stop)
          completedDepth = rootDepth;

      if (rootMoves[0].pv[0] != lastBestMove) {
         lastBestMove = rootMoves[0].pv[0];
         lastBestMoveDepth = rootDepth;
      }

      // Have we found a "mate in x"?
      if (   Limits.mate
          && bestValue >= VALUE_MATE_IN_MAX_PLY
          && VALUE_MATE - bestValue <= 2 * Limits.mate)
          Threads.stop = true;

      if (!mainThread)
          continue;

      // If skill level is enabled and time is up, pick a sub-optimal best move
      if (skill.enabled() && skill.time_to_pick(rootDepth))
          skill.pick_best(multiPV);

      // Do we have time for the next iteration? Can we stop searching now?
      if (    Limits.use_time_management()
          && !Threads.stop
          && !mainThread->stopOnPonderhit)
      {
          double fallingEval = (306 + 119 * failedLow + 6 * (mainThread->previousScore - bestValue)) / 581.0;
          fallingEval        = std::max(0.5, std::min(1.5, fallingEval));

          // If the bestMove is stable over several iterations, reduce time accordingly
          timeReduction = lastBestMoveDepth + 10 * ONE_PLY < completedDepth ? 1.95 : 1.0;

          // Use part of the gained time from a previous stable move for the current move
          double bestMoveInstability = 1.0 + mainThread->bestMoveChanges;
          bestMoveInstability *= std::pow(mainThread->previousTimeReduction, 0.528) / timeReduction;

          // Stop the search if we have only one legal move, or if available time elapsed
          if (   rootMoves.size() == 1
              || Time.elapsed() > Time.optimum() * bestMoveInstability * fallingEval)
          {
              // If we are allowed to ponder do not stop the search now but
              // keep pondering until the GUI sends "ponderhit" or "stop".
              if (mainThread->ponder)
                  mainThread->stopOnPonderhit = true;
              else
                  Threads.stop = true;
          }
      }
  }

  if (!mainThread)
      return;

  mainThread->previousTimeReduction = timeReduction;

  // If skill level is enabled, swap best PV line with the sub-optimal one
  if (skill.enabled())
      std::swap(rootMoves[0], *std::find(rootMoves.begin(), rootMoves.end(),
                skill.best ? skill.best : skill.pick_best(multiPV)));
}


namespace {

  // search<>() is the main search function for both PV and non-PV nodes

  template <NodeType NT>
  Value search(Position& pos, Stack* ss, Value alpha, Value beta, Depth depth, bool cutNode) {

    constexpr bool PvNode = NT == PV;
    const bool rootNode = PvNode && ss->ply == 0;

    // Check if we have an upcoming move which draws by repetition, or
    // if the opponent had an alternative move earlier to this position.
    if (   pos.rule50_count() >= 3
        && alpha < VALUE_DRAW
        && !rootNode
        && pos.has_game_cycle(ss->ply))
    {
        alpha = value_draw(depth, pos.this_thread());
        if (alpha >= beta)
            return alpha;
    }

    // Dive into quiescence search when the depth reaches zero
    if (depth < ONE_PLY)
        return qsearch<NT>(pos, ss, alpha, beta);

    assert(-VALUE_INFINITE <= alpha && alpha < beta && beta <= VALUE_INFINITE);
    assert(PvNode || (alpha == beta - 1));
    assert(DEPTH_ZERO < depth && depth < DEPTH_MAX);
    assert(!(PvNode && cutNode));
    assert(depth / ONE_PLY * ONE_PLY == depth);

    Move pv[MAX_PLY+1], capturesSearched[32], quietsSearched[64];
    StateInfo st;
    TTEntry* tte;
    Key posKey;
    Move ttMove, move, excludedMove, bestMove;
    Depth extension, newDepth;
    Value bestValue, value, ttValue, eval, maxValue, pureStaticEval;
    bool ttHit, ttPv, inCheck, givesCheck, improving;
    bool captureOrPromotion, doFullDepthSearch, moveCountPruning, ttCapture;
    Piece movedPiece;
    int moveCount, captureCount, quietCount;

    // Step 1. Initialize node
    Thread* thisThread = pos.this_thread();
    inCheck = pos.checkers();
    Color us = pos.side_to_move();
    moveCount = captureCount = quietCount = ss->moveCount = 0;
    bestValue = -VALUE_INFINITE;
    maxValue = VALUE_INFINITE;

    // Check for the available remaining time
    if (thisThread == Threads.main())
        static_cast<MainThread*>(thisThread)->check_time();

    // Used to send selDepth info to GUI (selDepth counts from 1, ply from 0)
    if (PvNode && thisThread->selDepth < ss->ply + 1)
        thisThread->selDepth = ss->ply + 1;

    if (!rootNode)
    {
        // Step 2. Check for aborted search and immediate draw
        if (   Threads.stop.load(std::memory_order_relaxed)
            || pos.is_draw(ss->ply)
            || ss->ply >= MAX_PLY)
            return (ss->ply >= MAX_PLY && !inCheck) ? evaluate(pos)
                                                    : value_draw(depth, pos.this_thread());

        // Step 3. Mate distance pruning. Even if we mate at the next move our score
        // would be at best mate_in(ss->ply+1), but if alpha is already bigger because
        // a shorter mate was found upward in the tree then there is no need to search
        // because we will never beat the current alpha. Same logic but with reversed
        // signs applies also in the opposite condition of being mated instead of giving
        // mate. In this case return a fail-high score.
        alpha = std::max(mated_in(ss->ply), alpha);
        beta = std::min(mate_in(ss->ply+1), beta);
        if (alpha >= beta)
            return alpha;
    }

    assert(0 <= ss->ply && ss->ply < MAX_PLY);

    (ss+1)->ply = ss->ply + 1;
    ss->currentMove = (ss+1)->excludedMove = bestMove = MOVE_NONE;
    ss->continuationHistory = &thisThread->continuationHistory[NO_PIECE][0];
    (ss+2)->killers[0] = (ss+2)->killers[1] = MOVE_NONE;
    Square prevSq = to_sq((ss-1)->currentMove);

    // Initialize statScore to zero for the grandchildren of the current position.
    // So statScore is shared between all grandchildren and only the first grandchild
    // starts with statScore = 0. Later grandchildren start with the last calculated
    // statScore of the previous grandchild. This influences the reduction rules in
    // LMR which are based on the statScore of parent position.
    (ss+2)->statScore = 0;

    // Step 4. Transposition table lookup. We don't want the score of a partial
    // search to overwrite a previous full search TT value, so we use a different
    // position key in case of an excluded move.
    excludedMove = ss->excludedMove;
    posKey = pos.key() ^ Key(excludedMove << 16); // Isn't a very good hash
    tte = TT.probe(posKey, ttHit);
    ttValue = ttHit ? value_from_tt(tte->value(), ss->ply) : VALUE_NONE;
    ttMove =  rootNode ? thisThread->rootMoves[thisThread->pvIdx].pv[0]
            : ttHit    ? tte->move() : MOVE_NONE;
    ttPv = (ttHit && tte->is_pv()) || (PvNode && depth > 4 * ONE_PLY);

    // At non-PV nodes we check for an early TT cutoff
    if (  !PvNode
        && ttHit
        && tte->depth() >= depth
        && ttValue != VALUE_NONE // Possible in case of TT access race
        && (ttValue >= beta ? (tte->bound() & BOUND_LOWER)
                            : (tte->bound() & BOUND_UPPER)))
    {
        // If ttMove is quiet, update move sorting heuristics on TT hit
        if (ttMove)
        {
            if (ttValue >= beta)
            {
                if (!pos.capture_or_promotion(ttMove))
                    update_quiet_stats(pos, ss, ttMove, nullptr, 0, stat_bonus(depth));

                // Extra penalty for a quiet TT or main killer move in previous ply when it gets refuted
                if (    ((ss-1)->moveCount == 1 || (ss-1)->currentMove == (ss-1)->killers[0])
                     && !pos.captured_piece())
                        update_continuation_histories(ss-1, pos.piece_on(prevSq), prevSq, -stat_bonus(depth + ONE_PLY));
            }
            // Penalty for a quiet ttMove that fails low
            else if (!pos.capture_or_promotion(ttMove))
            {
                int penalty = -stat_bonus(depth);
                thisThread->mainHistory[us][from_to(ttMove)] << penalty;
                update_continuation_histories(ss, pos.moved_piece(ttMove), to_sq(ttMove), penalty);
            }
        }
        return ttValue;
    }

    // Step 5. Tablebases probe
    if (!rootNode && TB::Cardinality)
    {
        int piecesCount = pos.count<ALL_PIECES>();

        if (    piecesCount <= TB::Cardinality
            && (piecesCount <  TB::Cardinality || depth >= TB::ProbeDepth)
            &&  pos.rule50_count() == 0
            && !pos.can_castle(ANY_CASTLING))
        {
            TB::ProbeState err;
            TB::WDLScore wdl = Tablebases::probe_wdl(pos, &err);

            // Force check of time on the next occasion
            if (thisThread == Threads.main())
                static_cast<MainThread*>(thisThread)->callsCnt = 0;

            if (err != TB::ProbeState::FAIL)
            {
                thisThread->tbHits.fetch_add(1, std::memory_order_relaxed);

                int drawScore = TB::UseRule50 ? 1 : 0;

                value =  wdl < -drawScore ? -VALUE_MATE + MAX_PLY + ss->ply + 1
                       : wdl >  drawScore ?  VALUE_MATE - MAX_PLY - ss->ply - 1
                                          :  VALUE_DRAW + 2 * wdl * drawScore;

                Bound b =  wdl < -drawScore ? BOUND_UPPER
                         : wdl >  drawScore ? BOUND_LOWER : BOUND_EXACT;

                if (    b == BOUND_EXACT
                    || (b == BOUND_LOWER ? value >= beta : value <= alpha))
                {
                    tte->save(posKey, value_to_tt(value, ss->ply), ttPv, b,
                              std::min(DEPTH_MAX - ONE_PLY, depth + 6 * ONE_PLY),
                              MOVE_NONE, VALUE_NONE);

                    return value;
                }

                if (PvNode)
                {
                    if (b == BOUND_LOWER)
                        bestValue = value, alpha = std::max(alpha, bestValue);
                    else
                        maxValue = value;
                }
            }
        }
    }

    // Step 6. Static evaluation of the position
    if (inCheck)
    {
        ss->staticEval = eval = pureStaticEval = VALUE_NONE;
        improving = false;
        goto moves_loop;  // Skip early pruning when in check
    }
    else if (ttHit)
    {
        // Never assume anything on values stored in TT
        ss->staticEval = eval = pureStaticEval = tte->eval();
        if (eval == VALUE_NONE)
            ss->staticEval = eval = pureStaticEval = evaluate(pos);

        // Can ttValue be used as a better position evaluation?
        if (    ttValue != VALUE_NONE
            && (tte->bound() & (ttValue > eval ? BOUND_LOWER : BOUND_UPPER)))
            eval = ttValue;
    }
    else
    {
        if ((ss-1)->currentMove != MOVE_NULL)
        {
            int bonus = -(ss-1)->statScore / 512;

            pureStaticEval = evaluate(pos);
            ss->staticEval = eval = pureStaticEval + bonus;
        }
        else
            ss->staticEval = eval = pureStaticEval = -(ss-1)->staticEval + 2 * Eval::Tempo;

        tte->save(posKey, VALUE_NONE, ttPv, BOUND_NONE, DEPTH_NONE, MOVE_NONE, pureStaticEval);
    }

    // Step 7. Razoring (~2 Elo)
    if (   !rootNode // The required rootNode PV handling is not available in qsearch
        &&  depth < 2 * ONE_PLY
        &&  eval <= alpha - RazorMargin)
        return qsearch<NT>(pos, ss, alpha, beta);

    improving =   ss->staticEval >= (ss-2)->staticEval
               || (ss-2)->staticEval == VALUE_NONE;

    // Step 8. Futility pruning: child node (~30 Elo)
    if (   !PvNode
        &&  depth < 7 * ONE_PLY
        &&  eval - futility_margin(depth, improving) >= beta
        &&  eval < VALUE_KNOWN_WIN) // Do not return unproven wins
        return eval;

    // Step 9. Null move search with verification search (~40 Elo)
    if (   !PvNode
        && (ss-1)->currentMove != MOVE_NULL
        && (ss-1)->statScore < 23200
        &&  eval >= beta
        &&  pureStaticEval >= beta - int(320 * log(depth / ONE_PLY)) + 500
        && !excludedMove
        &&  thisThread->selDepth + 5 > thisThread->rootDepth / ONE_PLY
        &&  pos.non_pawn_material(us) > BishopValueMg
        && (ss->ply >= thisThread->nmpMinPly || us != thisThread->nmpColor))
    {
        assert(eval - beta >= 0);

        // Null move dynamic reduction based on depth and value
        Depth R = std::max(1, int(2.6 * log(depth / ONE_PLY)) + std::min(int(eval - beta) / 200, 3)) * ONE_PLY; 

        ss->currentMove = MOVE_NULL;
        ss->continuationHistory = &thisThread->continuationHistory[NO_PIECE][0];

        pos.do_null_move(st);

        Value nullValue = -search<NonPV>(pos, ss+1, -beta, -beta+1, depth-R, !cutNode);

        pos.undo_null_move();

        if (nullValue >= beta)
        {
            // Do not return unproven mate scores
            if (nullValue >= VALUE_MATE_IN_MAX_PLY)
                nullValue = beta;

            if (thisThread->nmpMinPly || (abs(beta) < VALUE_KNOWN_WIN && depth < 12 * ONE_PLY))
                return nullValue;

            assert(!thisThread->nmpMinPly); // Recursive verification is not allowed

            // Do verification search at high depths, with null move pruning disabled
            // for us, until ply exceeds nmpMinPly.
            thisThread->nmpMinPly = ss->ply + 3 * (depth-R) / 4;
            thisThread->nmpColor = us;

            Value v = search<NonPV>(pos, ss, beta-1, beta, depth-R, false);

            thisThread->nmpMinPly = 0;

            if (v >= beta)
                return nullValue;
        }
    }

    // Step 10. ProbCut (~10 Elo)
    // If we have a good enough capture and a reduced search returns a value
    // much above beta, we can (almost) safely prune the previous move.
    if (   !PvNode
        &&  depth >= 5 * ONE_PLY
        &&  abs(beta) < VALUE_MATE_IN_MAX_PLY)
    {
        Value raisedBeta = std::min(beta + 216 - 48 * improving, VALUE_INFINITE);
        MovePicker mp(pos, ttMove, raisedBeta - ss->staticEval, &thisThread->captureHistory);
        int probCutCount = 0;

        while (  (move = mp.next_move()) != MOVE_NONE
               && probCutCount < 2 + 2 * cutNode)
            if (move != excludedMove && pos.legal(move))
            {
                probCutCount++;

                ss->currentMove = move;
                ss->continuationHistory = &thisThread->continuationHistory[pos.moved_piece(move)][to_sq(move)];

                assert(depth >= 5 * ONE_PLY);

                pos.do_move(move, st);

                // Perform a preliminary qsearch to verify that the move holds
                value = -qsearch<NonPV>(pos, ss+1, -raisedBeta, -raisedBeta+1);

                // If the qsearch held perform the regular search
                if (value >= raisedBeta)
                    value = -search<NonPV>(pos, ss+1, -raisedBeta, -raisedBeta+1, depth - 4 * ONE_PLY, !cutNode);

                pos.undo_move(move);

                if (value >= raisedBeta)
                    return value;
            }
    }

    // Step 11. Internal iterative deepening (~2 Elo)
    if (    depth >= 8 * ONE_PLY
        && !ttMove)
    {
        search<NT>(pos, ss, alpha, beta, depth - 7 * ONE_PLY, cutNode);

        tte = TT.probe(posKey, ttHit);
        ttValue = ttHit ? value_from_tt(tte->value(), ss->ply) : VALUE_NONE;
        ttMove = ttHit ? tte->move() : MOVE_NONE;
    }

moves_loop: // When in check, search starts from here

    const PieceToHistory* contHist[] = { (ss-1)->continuationHistory, (ss-2)->continuationHistory, nullptr, (ss-4)->continuationHistory };
    Move countermove = thisThread->counterMoves[pos.piece_on(prevSq)][prevSq];

    MovePicker mp(pos, ttMove, depth, &thisThread->mainHistory,
                                      &thisThread->captureHistory,
                                      contHist,
                                      countermove,
                                      ss->killers);
    value = bestValue; // Workaround a bogus 'uninitialized' warning under gcc

    moveCountPruning = false;
    ttCapture = ttMove && pos.capture_or_promotion(ttMove);

    // Step 12. Loop through all pseudo-legal moves until no moves remain
    // or a beta cutoff occurs.
    while ((move = mp.next_move(moveCountPruning)) != MOVE_NONE)
    {
      assert(is_ok(move));

      if (move == excludedMove)
          continue;

      // At root obey the "searchmoves" option and skip moves not listed in Root
      // Move List. As a consequence any illegal move is also skipped. In MultiPV
      // mode we also skip PV moves which have been already searched and those
      // of lower "TB rank" if we are in a TB root position.
      if (rootNode && !std::count(thisThread->rootMoves.begin() + thisThread->pvIdx,
                                  thisThread->rootMoves.begin() + thisThread->pvLast, move))
          continue;

      ss->moveCount = ++moveCount;

      if (rootNode && thisThread == Threads.main() && Time.elapsed() > 3000)
          sync_cout << "info depth " << depth / ONE_PLY
                    << " currmove " << UCI::move(move, pos.is_chess960())
                    << " currmovenumber " << moveCount + thisThread->pvIdx << sync_endl;
      if (PvNode)
          (ss+1)->pv = nullptr;

      extension = DEPTH_ZERO;
      captureOrPromotion = pos.capture_or_promotion(move);
      movedPiece = pos.moved_piece(move);
      givesCheck = gives_check(pos, move);

      // Step 13. Extensions (~70 Elo)

      // Singular extension search (~60 Elo). If all moves but one fail low on a
      // search of (alpha-s, beta-s), and just one fails high on (alpha, beta),
      // then that move is singular and should be extended. To verify this we do
      // a reduced search on all the other moves but the ttMove and if the
      // result is lower than ttValue minus a margin then we will extend the ttMove.
      if (    depth >= 8 * ONE_PLY
          &&  move == ttMove
          && !rootNode
          && !excludedMove // Avoid recursive singular search
          &&  ttValue != VALUE_NONE
          && (tte->bound() & BOUND_LOWER)
          &&  tte->depth() >= depth - 3 * ONE_PLY
          &&  pos.legal(move))
      {
          Value singularBeta = std::max(ttValue - 2 * depth / ONE_PLY, -VALUE_MATE);
          ss->excludedMove = move;
          value = search<NonPV>(pos, ss, singularBeta - 1, singularBeta, depth / 2, cutNode);
          ss->excludedMove = MOVE_NONE;

          if (value < singularBeta)
              extension = ONE_PLY;

          // Multi-cut pruning
          // Our ttMove is assumed to fail high, and now we failed high also on a reduced
          // search without the ttMove. So we assume this expected Cut-node is not singular,
          // that is multiple moves fail high, and we can prune the whole subtree by returning
          // the hard beta bound.
          else if (cutNode && singularBeta > beta)
              return beta;
      }

      // Check extension (~2 Elo)
      else if (    givesCheck
               && (pos.blockers_for_king(~us) & from_sq(move) || pos.see_ge(move)))
          extension = ONE_PLY;

      // Castling extension
      else if (type_of(move) == CASTLING)
          extension = ONE_PLY;

      // Calculate new depth for this move
      newDepth = depth - ONE_PLY + extension;

      // Step 14. Pruning at shallow depth (~170 Elo)
      if (  !rootNode
          && pos.non_pawn_material(us)
          && bestValue > VALUE_MATED_IN_MAX_PLY)
      {
          // Skip quiet moves if movecount exceeds our FutilityMoveCount threshold
          moveCountPruning = depth < 16 * ONE_PLY
                          && moveCount >= FutilityMoveCounts[improving][depth / ONE_PLY];

          if (   !captureOrPromotion
              && !givesCheck
              && !pos.advanced_pawn_push(move))
          {
              // Move count based pruning (~30 Elo)
              if (moveCountPruning)
                  continue;

              // Reduced depth of the next LMR search
              int lmrDepth = std::max(newDepth - reduction<PvNode>(improving, depth, moveCount), DEPTH_ZERO) / ONE_PLY;

              // Countermoves based pruning (~20 Elo)
              if (   lmrDepth < 3 + ((ss-1)->statScore > 0 || (ss-1)->moveCount == 1)
                  && (*contHist[0])[movedPiece][to_sq(move)] < CounterMovePruneThreshold
                  && (*contHist[1])[movedPiece][to_sq(move)] < CounterMovePruneThreshold)
                  continue;

              // Futility pruning: parent node (~2 Elo)
              if (   lmrDepth < 7
                  && !inCheck
                  && ss->staticEval + 256 + 200 * lmrDepth <= alpha)
                  continue;

              // Prune moves with negative SEE (~10 Elo)
              if (!pos.see_ge(move, Value(-29 * lmrDepth * lmrDepth)))
                  continue;
          }
          else if (   !extension // (~20 Elo)
                   && !pos.see_ge(move, -PawnValueEg * (depth / ONE_PLY)))
                  continue;
      }

      // Speculative prefetch as early as possible
      prefetch(TT.first_entry(pos.key_after(move)));

      // Check for legality just before making the move
      if (!rootNode && !pos.legal(move))
      {
          ss->moveCount = --moveCount;
          continue;
      }

      // Update the current move (this must be done after singular extension search)
      ss->currentMove = move;
      ss->continuationHistory = &thisThread->continuationHistory[movedPiece][to_sq(move)];

      // Step 15. Make the move
      pos.do_move(move, st, givesCheck);

      // Step 16. Reduced depth search (LMR). If the move fails high it will be
      // re-searched at full depth.
      if (    depth >= 3 * ONE_PLY
          &&  moveCount > 1
          && (!captureOrPromotion || moveCountPruning))
      {
          Depth r = reduction<PvNode>(improving, depth, moveCount);

          // Decrease reduction if position is or has been on the PV
          if (ttPv)
              r -= ONE_PLY;

          // Decrease reduction if opponent's move count is high (~10 Elo)
          if ((ss-1)->moveCount > 15)
              r -= ONE_PLY;

          if (!captureOrPromotion)
          {
              // Increase reduction if ttMove is a capture (~0 Elo)
              if (ttCapture)
                  r += ONE_PLY;

              // Increase reduction for cut nodes (~5 Elo)
              if (cutNode)
                  r += 2 * ONE_PLY;

              // Decrease reduction for moves that escape a capture. Filter out
              // castling moves, because they are coded as "king captures rook" and
              // hence break make_move(). (~5 Elo)
              else if (    type_of(move) == NORMAL
                       && !pos.see_ge(make_move(to_sq(move), from_sq(move))))
                  r -= 2 * ONE_PLY;

              ss->statScore =  thisThread->mainHistory[us][from_to(move)]
                             + (*contHist[0])[movedPiece][to_sq(move)]
                             + (*contHist[1])[movedPiece][to_sq(move)]
                             + (*contHist[3])[movedPiece][to_sq(move)]
                             - 4000;

              // Decrease/increase reduction by comparing opponent's stat score (~10 Elo)
              if (ss->statScore >= 0 && (ss-1)->statScore < 0)
                  r -= ONE_PLY;

              else if ((ss-1)->statScore >= 0 && ss->statScore < 0)
                  r += ONE_PLY;

              // Decrease/increase reduction for moves with a good/bad history (~30 Elo)
              r -= ss->statScore / 20000 * ONE_PLY;
          }

          Depth d = std::max(newDepth - std::max(r, DEPTH_ZERO), ONE_PLY);

          value = -search<NonPV>(pos, ss+1, -(alpha+1), -alpha, d, true);

          doFullDepthSearch = (value > alpha && d != newDepth);
      }
      else
          doFullDepthSearch = !PvNode || moveCount > 1;

      // Step 17. Full depth search when LMR is skipped or fails high
      if (doFullDepthSearch)
          value = -search<NonPV>(pos, ss+1, -(alpha+1), -alpha, newDepth, !cutNode);

      // For PV nodes only, do a full PV search on the first move or after a fail
      // high (in the latter case search only if value < beta), otherwise let the
      // parent node fail low with value <= alpha and try another move.
      if (PvNode && (moveCount == 1 || (value > alpha && (rootNode || value < beta))))
      {
          (ss+1)->pv = pv;
          (ss+1)->pv[0] = MOVE_NONE;

          value = -search<PV>(pos, ss+1, -beta, -alpha, newDepth, false);
      }

      // Step 18. Undo move
      pos.undo_move(move);

      assert(value > -VALUE_INFINITE && value < VALUE_INFINITE);

      // Step 19. Check for a new best move
      // Finished searching the move. If a stop occurred, the return value of
      // the search cannot be trusted, and we return immediately without
      // updating best move, PV and TT.
      if (Threads.stop.load(std::memory_order_relaxed))
          return VALUE_ZERO;

      if (rootNode)
      {
          RootMove& rm = *std::find(thisThread->rootMoves.begin(),
                                    thisThread->rootMoves.end(), move);

          // PV move or new best move?
          if (moveCount == 1 || value > alpha)
          {
              rm.score = value;
              rm.selDepth = thisThread->selDepth;
              rm.pv.resize(1);

              assert((ss+1)->pv);

              for (Move* m = (ss+1)->pv; *m != MOVE_NONE; ++m)
                  rm.pv.push_back(*m);

              // We record how often the best move has been changed in each
              // iteration. This information is used for time management: When
              // the best move changes frequently, we allocate some more time.
              if (moveCount > 1 && thisThread == Threads.main())
                  ++static_cast<MainThread*>(thisThread)->bestMoveChanges;
          }
          else
              // All other moves but the PV are set to the lowest value: this
              // is not a problem when sorting because the sort is stable and the
              // move position in the list is preserved - just the PV is pushed up.
              rm.score = -VALUE_INFINITE;
      }

      if (value > bestValue)
      {
          bestValue = value;

          if (value > alpha)
          {
              bestMove = move;

              if (PvNode && !rootNode) // Update pv even in fail-high case
                  update_pv(ss->pv, move, (ss+1)->pv);

              if (PvNode && value < beta) // Update alpha! Always alpha < beta
                  alpha = value;
              else
              {
                  assert(value >= beta); // Fail high
                  ss->statScore = 0;
                  break;
              }
          }
      }

      if (move != bestMove)
      {
          if (captureOrPromotion && captureCount < 32)
              capturesSearched[captureCount++] = move;

          else if (!captureOrPromotion && quietCount < 64)
              quietsSearched[quietCount++] = move;
      }
    }

    // The following condition would detect a stop only after move loop has been
    // completed. But in this case bestValue is valid because we have fully
    // searched our subtree, and we can anyhow save the result in TT.
    /*
       if (Threads.stop)
        return VALUE_DRAW;
    */

    // Step 20. Check for mate and stalemate
    // All legal moves have been searched and if there are no legal moves, it
    // must be a mate or a stalemate. If we are in a singular extension search then
    // return a fail low score.

    assert(moveCount || !inCheck || excludedMove || !MoveList<LEGAL>(pos).size());

    if (!moveCount)
        bestValue = excludedMove ? alpha
                   :     inCheck ? mated_in(ss->ply) : VALUE_DRAW;
    else if (bestMove)
    {
        // Quiet best move: update move sorting heuristics
        if (!pos.capture_or_promotion(bestMove))
            update_quiet_stats(pos, ss, bestMove, quietsSearched, quietCount,
                               stat_bonus(depth + (bestValue > beta + PawnValueMg ? ONE_PLY : DEPTH_ZERO)));

        update_capture_stats(pos, bestMove, capturesSearched, captureCount, stat_bonus(depth + ONE_PLY));

        // Extra penalty for a quiet TT or main killer move in previous ply when it gets refuted
        if (   ((ss-1)->moveCount == 1 || ((ss-1)->currentMove == (ss-1)->killers[0]))
            && !pos.captured_piece())
                update_continuation_histories(ss-1, pos.piece_on(prevSq), prevSq, -stat_bonus(depth + ONE_PLY));

    }
    // Bonus for prior countermove that caused the fail low
    else if (   (depth >= 3 * ONE_PLY || PvNode)
             && !pos.captured_piece())
        update_continuation_histories(ss-1, pos.piece_on(prevSq), prevSq, stat_bonus(depth));

    if (PvNode)
        bestValue = std::min(bestValue, maxValue);

    if (!excludedMove)
        tte->save(posKey, value_to_tt(bestValue, ss->ply), ttPv,
                  bestValue >= beta ? BOUND_LOWER :
                  PvNode && bestMove ? BOUND_EXACT : BOUND_UPPER,
                  depth, bestMove, pureStaticEval);

    assert(bestValue > -VALUE_INFINITE && bestValue < VALUE_INFINITE);

    return bestValue;
  }


  // qsearch() is the quiescence search function, which is called by the main
  // search function with depth zero, or recursively with depth less than ONE_PLY.
  template <NodeType NT>
  Value qsearch(Position& pos, Stack* ss, Value alpha, Value beta, Depth depth) {

    constexpr bool PvNode = NT == PV;

    assert(alpha >= -VALUE_INFINITE && alpha < beta && beta <= VALUE_INFINITE);
    assert(PvNode || (alpha == beta - 1));
    assert(depth <= DEPTH_ZERO);
    assert(depth / ONE_PLY * ONE_PLY == depth);

    Move pv[MAX_PLY+1];
    StateInfo st;
    TTEntry* tte;
    Key posKey;
    Move ttMove, move, bestMove;
    Depth ttDepth;
    Value bestValue, value, ttValue, futilityValue, futilityBase, oldAlpha;
    bool ttHit, pvHit, inCheck, givesCheck, evasionPrunable;
    int moveCount;

    if (PvNode)
    {
        oldAlpha = alpha; // To flag BOUND_EXACT when eval above alpha and no available moves
        (ss+1)->pv = pv;
        ss->pv[0] = MOVE_NONE;
    }

    Thread* thisThread = pos.this_thread();
    (ss+1)->ply = ss->ply + 1;
    ss->currentMove = bestMove = MOVE_NONE;
    ss->continuationHistory = &thisThread->continuationHistory[NO_PIECE][0];
    inCheck = pos.checkers();
    moveCount = 0;

    // Check for an immediate draw or maximum ply reached
    if (   pos.is_draw(ss->ply)
        || ss->ply >= MAX_PLY)
        return (ss->ply >= MAX_PLY && !inCheck) ? evaluate(pos) : VALUE_DRAW;

    assert(0 <= ss->ply && ss->ply < MAX_PLY);

    // Decide whether or not to include checks: this fixes also the type of
    // TT entry depth that we are going to use. Note that in qsearch we use
    // only two types of depth in TT: DEPTH_QS_CHECKS or DEPTH_QS_NO_CHECKS.
    ttDepth = inCheck || depth >= DEPTH_QS_CHECKS ? DEPTH_QS_CHECKS
                                                  : DEPTH_QS_NO_CHECKS;
    // Transposition table lookup
    posKey = pos.key();
    tte = TT.probe(posKey, ttHit);
    ttValue = ttHit ? value_from_tt(tte->value(), ss->ply) : VALUE_NONE;
    ttMove = ttHit ? tte->move() : MOVE_NONE;
    pvHit = ttHit && tte->is_pv();

    if (  !PvNode
        && ttHit
        && tte->depth() >= ttDepth
        && ttValue != VALUE_NONE // Only in case of TT access race
        && (ttValue >= beta ? (tte->bound() & BOUND_LOWER)
                            : (tte->bound() & BOUND_UPPER)))
        return ttValue;

    // Evaluate the position statically
    if (inCheck)
    {
        ss->staticEval = VALUE_NONE;
        bestValue = futilityBase = -VALUE_INFINITE;
    }
    else
    {
        if (ttHit)
        {
            // Never assume anything on values stored in TT
            if ((ss->staticEval = bestValue = tte->eval()) == VALUE_NONE)
                ss->staticEval = bestValue = evaluate(pos);

            // Can ttValue be used as a better position evaluation?
            if (    ttValue != VALUE_NONE
                && (tte->bound() & (ttValue > bestValue ? BOUND_LOWER : BOUND_UPPER)))
                bestValue = ttValue;
        }
        else
            ss->staticEval = bestValue =
            (ss-1)->currentMove != MOVE_NULL ? evaluate(pos)
                                             : -(ss-1)->staticEval + 2 * Eval::Tempo;

        // Stand pat. Return immediately if static value is at least beta
        if (bestValue >= beta)
        {
            if (!ttHit)
                tte->save(posKey, value_to_tt(bestValue, ss->ply), pvHit, BOUND_LOWER,
                          DEPTH_NONE, MOVE_NONE, ss->staticEval);

            return bestValue;
        }

        if (PvNode && bestValue > alpha)
            alpha = bestValue;

        futilityBase = bestValue + 128;
    }

    const PieceToHistory* contHist[] = { (ss-1)->continuationHistory, (ss-2)->continuationHistory, nullptr, (ss-4)->continuationHistory };

    // Initialize a MovePicker object for the current position, and prepare
    // to search the moves. Because the depth is <= 0 here, only captures,
    // queen promotions and checks (only if depth >= DEPTH_QS_CHECKS) will
    // be generated.
    MovePicker mp(pos, ttMove, depth, &thisThread->mainHistory,
                                      &thisThread->captureHistory,
                                      contHist,
                                      to_sq((ss-1)->currentMove));

    // Loop through the moves until no moves remain or a beta cutoff occurs
    while ((move = mp.next_move()) != MOVE_NONE)
    {
      assert(is_ok(move));

      givesCheck = gives_check(pos, move);

      moveCount++;

      // Futility pruning
      if (   !inCheck
          && !givesCheck
          &&  futilityBase > -VALUE_KNOWN_WIN
          && !pos.advanced_pawn_push(move))
      {
          assert(type_of(move) != ENPASSANT); // Due to !pos.advanced_pawn_push

          futilityValue = futilityBase + PieceValue[EG][pos.piece_on(to_sq(move))];

          if (futilityValue <= alpha)
          {
              bestValue = std::max(bestValue, futilityValue);
              continue;
          }

          if (futilityBase <= alpha && !pos.see_ge(move, VALUE_ZERO + 1))
          {
              bestValue = std::max(bestValue, futilityBase);
              continue;
          }
      }

      // Detect non-capture evasions that are candidates to be pruned
      evasionPrunable =    inCheck
                       &&  (depth != DEPTH_ZERO || moveCount > 2)
                       &&  bestValue > VALUE_MATED_IN_MAX_PLY
                       && !pos.capture(move);

      // Don't search moves with negative SEE values
      if (  (!inCheck || evasionPrunable)
          && !pos.see_ge(move))
          continue;

      // Speculative prefetch as early as possible
      prefetch(TT.first_entry(pos.key_after(move)));

      // Check for legality just before making the move
      if (!pos.legal(move))
      {
          moveCount--;
          continue;
      }

      ss->currentMove = move;
      ss->continuationHistory = &thisThread->continuationHistory[pos.moved_piece(move)][to_sq(move)];

      // Make and search the move
      pos.do_move(move, st, givesCheck);
      value = -qsearch<NT>(pos, ss+1, -beta, -alpha, depth - ONE_PLY);
      pos.undo_move(move);

      assert(value > -VALUE_INFINITE && value < VALUE_INFINITE);

      // Check for a new best move
      if (value > bestValue)
      {
          bestValue = value;

          if (value > alpha)
          {
              bestMove = move;

              if (PvNode) // Update pv even in fail-high case
                  update_pv(ss->pv, move, (ss+1)->pv);

              if (PvNode && value < beta) // Update alpha here!
                  alpha = value;
              else
                  break; // Fail high
          }
       }
    }

    // All legal moves have been searched. A special case: If we're in check
    // and no legal moves were found, it is checkmate.
    if (inCheck && bestValue == -VALUE_INFINITE)
        return mated_in(ss->ply); // Plies to mate from the root

    tte->save(posKey, value_to_tt(bestValue, ss->ply), pvHit,
              bestValue >= beta ? BOUND_LOWER :
              PvNode && bestValue > oldAlpha  ? BOUND_EXACT : BOUND_UPPER,
              ttDepth, bestMove, ss->staticEval);

    assert(bestValue > -VALUE_INFINITE && bestValue < VALUE_INFINITE);

    return bestValue;
  }


  // value_to_tt() adjusts a mate score from "plies to mate from the root" to
  // "plies to mate from the current position". Non-mate scores are unchanged.
  // The function is called before storing a value in the transposition table.

  Value value_to_tt(Value v, int ply) {

    assert(v != VALUE_NONE);

    return  v >= VALUE_MATE_IN_MAX_PLY  ? v + ply
          : v <= VALUE_MATED_IN_MAX_PLY ? v - ply : v;
  }


  // value_from_tt() is the inverse of value_to_tt(): It adjusts a mate score
  // from the transposition table (which refers to the plies to mate/be mated
  // from current position) to "plies to mate/be mated from the root".

  Value value_from_tt(Value v, int ply) {

    return  v == VALUE_NONE             ? VALUE_NONE
          : v >= VALUE_MATE_IN_MAX_PLY  ? v - ply
          : v <= VALUE_MATED_IN_MAX_PLY ? v + ply : v;
  }


  // update_pv() adds current move and appends child pv[]

  void update_pv(Move* pv, Move move, Move* childPv) {

    for (*pv++ = move; childPv && *childPv != MOVE_NONE; )
        *pv++ = *childPv++;
    *pv = MOVE_NONE;
  }


  // update_continuation_histories() updates histories of the move pairs formed
  // by moves at ply -1, -2, and -4 with current move.

  void update_continuation_histories(Stack* ss, Piece pc, Square to, int bonus) {

    for (int i : {1, 2, 4})
        if (is_ok((ss-i)->currentMove))
            (*(ss-i)->continuationHistory)[pc][to] << bonus;
  }


  // update_capture_stats() updates move sorting heuristics when a new capture best move is found

  void update_capture_stats(const Position& pos, Move move,
                            Move* captures, int captureCount, int bonus) {

      CapturePieceToHistory& captureHistory =  pos.this_thread()->captureHistory;
      Piece moved_piece = pos.moved_piece(move);
      PieceType captured = type_of(pos.piece_on(to_sq(move)));

      if (pos.capture_or_promotion(move))
          captureHistory[moved_piece][to_sq(move)][captured] << bonus;

      // Decrease all the other played capture moves
      for (int i = 0; i < captureCount; ++i)
      {
          moved_piece = pos.moved_piece(captures[i]);
          captured = type_of(pos.piece_on(to_sq(captures[i])));
          captureHistory[moved_piece][to_sq(captures[i])][captured] << -bonus;
      }
  }


  // update_quiet_stats() updates move sorting heuristics when a new quiet best move is found

  void update_quiet_stats(const Position& pos, Stack* ss, Move move,
                          Move* quiets, int quietCount, int bonus) {

    if (ss->killers[0] != move)
    {
        ss->killers[1] = ss->killers[0];
        ss->killers[0] = move;
    }

    Color us = pos.side_to_move();
    Thread* thisThread = pos.this_thread();
    thisThread->mainHistory[us][from_to(move)] << bonus;
    update_continuation_histories(ss, pos.moved_piece(move), to_sq(move), bonus);

    if (is_ok((ss-1)->currentMove))
    {
        Square prevSq = to_sq((ss-1)->currentMove);
        thisThread->counterMoves[pos.piece_on(prevSq)][prevSq] = move;
    }

    // Decrease all the other played quiet moves
    for (int i = 0; i < quietCount; ++i)
    {
        thisThread->mainHistory[us][from_to(quiets[i])] << -bonus;
        update_continuation_histories(ss, pos.moved_piece(quiets[i]), to_sq(quiets[i]), -bonus);
    }
  }

  // When playing with strength handicap, choose best move among a set of RootMoves
  // using a statistical rule dependent on 'level'. Idea by Heinz van Saanen.

  Move Skill::pick_best(size_t multiPV) {

    const RootMoves& rootMoves = Threads.main()->rootMoves;
    static PRNG rng(now()); // PRNG sequence should be non-deterministic

    // RootMoves are already sorted by score in descending order
    Value topScore = rootMoves[0].score;
    int delta = std::min(topScore - rootMoves[multiPV - 1].score, PawnValueMg);
    int weakness = 120 - 2 * level;
    int maxScore = -VALUE_INFINITE;

    // Choose best move. For each move score we add two terms, both dependent on
    // weakness. One is deterministic and bigger for weaker levels, and one is
    // random. Then we choose the move with the resulting highest score.
    for (size_t i = 0; i < multiPV; ++i)
    {
        // This is our magic formula
        int push = (  weakness * int(topScore - rootMoves[i].score)
                    + delta * (rng.rand<unsigned>() % weakness)) / 128;

        if (rootMoves[i].score + push >= maxScore)
        {
            maxScore = rootMoves[i].score + push;
            best = rootMoves[i].pv[0];
        }
    }

    return best;
  }

} // namespace

/// MainThread::check_time() is used to print debug info and, more importantly,
/// to detect when we are out of available time and thus stop the search.

void MainThread::check_time() {

  if (--callsCnt > 0)
      return;

  // When using nodes, ensure checking rate is not lower than 0.1% of nodes
  callsCnt = Limits.nodes ? std::min(1024, int(Limits.nodes / 1024)) : 1024;

  static TimePoint lastInfoTime = now();

  TimePoint elapsed = Time.elapsed();
  TimePoint tick = Limits.startTime + elapsed;

  if (tick - lastInfoTime >= 1000)
  {
      lastInfoTime = tick;
      dbg_print();
  }

  // We should not stop pondering until told so by the GUI
  if (ponder)
      return;

  if (   (Limits.use_time_management() && (elapsed > Time.maximum() - 10 || stopOnPonderhit))
      || (Limits.movetime && elapsed >= Limits.movetime)
      || (Limits.nodes && Threads.nodes_searched() >= (uint64_t)Limits.nodes))
      Threads.stop = true;
}


/// UCI::pv() formats PV information according to the UCI protocol. UCI requires
/// that all (if any) unsearched PV lines are sent using a previous search score.

string UCI::pv(const Position& pos, Depth depth, Value alpha, Value beta) {

  std::stringstream ss;
  TimePoint elapsed = Time.elapsed() + 1;
  const RootMoves& rootMoves = pos.this_thread()->rootMoves;
  size_t pvIdx = pos.this_thread()->pvIdx;
  size_t multiPV = std::min((size_t)Options["MultiPV"], rootMoves.size());
  uint64_t nodesSearched = Threads.nodes_searched();
  uint64_t tbHits = Threads.tb_hits() + (TB::RootInTB ? rootMoves.size() : 0);

  for (size_t i = 0; i < multiPV; ++i)
  {
      bool updated = (i <= pvIdx && rootMoves[i].score != -VALUE_INFINITE);

      if (depth == ONE_PLY && !updated)
          continue;

      Depth d = updated ? depth : depth - ONE_PLY;
      Value v = updated ? rootMoves[i].score : rootMoves[i].previousScore;

      bool tb = TB::RootInTB && abs(v) < VALUE_MATE - MAX_PLY;
      v = tb ? rootMoves[i].tbScore : v;

      if (ss.rdbuf()->in_avail()) // Not at first line
          ss << "\n";

      ss << "info"
         << " depth "    << d / ONE_PLY
         << " seldepth " << rootMoves[i].selDepth
         << " multipv "  << i + 1
         << " score "    << UCI::value(v);

      if (!tb && i == pvIdx)
          ss << (v >= beta ? " lowerbound" : v <= alpha ? " upperbound" : "");

      ss << " nodes "    << nodesSearched
         << " nps "      << nodesSearched * 1000 / elapsed;

      if (elapsed > 1000) // Earlier makes little sense
          ss << " hashfull " << TT.hashfull();

      ss << " tbhits "   << tbHits
         << " time "     << elapsed
         << " pv";

      for (Move m : rootMoves[i].pv)
          ss << " " << UCI::move(m, pos.is_chess960());
  }

  return ss.str();
}


/// RootMove::extract_ponder_from_tt() is called in case we have no ponder move
/// before exiting the search, for instance, in case we stop the search during a
/// fail high at root. We try hard to have a ponder move to return to the GUI,
/// otherwise in case of 'ponder on' we have nothing to think on.

bool RootMove::extract_ponder_from_tt(Position& pos) {

    StateInfo st;
    bool ttHit;

    assert(pv.size() == 1);

    if (pv[0] == MOVE_NONE)
        return false;

    pos.do_move(pv[0], st);
    TTEntry* tte = TT.probe(pos.key(), ttHit);

    if (ttHit)
    {
        Move m = tte->move(); // Local copy to be SMP safe
        if (MoveList<LEGAL>(pos).contains(m))
            pv.push_back(m);
    }

    pos.undo_move(pv[0]);
    return pv.size() > 1;
}

void Tablebases::rank_root_moves(Position& pos, Search::RootMoves& rootMoves) {

    RootInTB = false;
    UseRule50 = bool(Options["Syzygy50MoveRule"]);
    ProbeDepth = int(Options["SyzygyProbeDepth"]) * ONE_PLY;
    Cardinality = int(Options["SyzygyProbeLimit"]);
    bool dtz_available = true;

    // Tables with fewer pieces than SyzygyProbeLimit are searched with
    // ProbeDepth == DEPTH_ZERO
    if (Cardinality > MaxCardinality)
    {
        Cardinality = MaxCardinality;
        ProbeDepth = DEPTH_ZERO;
    }

    if (Cardinality >= popcount(pos.pieces()) && !pos.can_castle(ANY_CASTLING))
    {
        // Rank moves using DTZ tables
        RootInTB = root_probe(pos, rootMoves);

        if (!RootInTB)
        {
            // DTZ tables are missing; try to rank moves using WDL tables
            dtz_available = false;
            RootInTB = root_probe_wdl(pos, rootMoves);
        }
    }

    if (RootInTB)
    {
        // Sort moves according to TB rank
        std::sort(rootMoves.begin(), rootMoves.end(),
                  [](const RootMove &a, const RootMove &b) { return a.tbRank > b.tbRank; } );

        // Probe during search only if DTZ is not available and we are winning
        if (dtz_available || rootMoves[0].tbScore <= VALUE_DRAW)
            Cardinality = 0;
    }
    else
    {
        // Assign the same rank to all moves
        for (auto& m : rootMoves)
            m.tbRank = 0;
    }
}<|MERGE_RESOLUTION|>--- conflicted
+++ resolved
@@ -69,17 +69,10 @@
 
   // Futility and reductions lookup tables, initialized at startup
   int FutilityMoveCounts[2][16]; // [improving][depth]
-<<<<<<< HEAD
-  int Reductions[2][64][64];  // [improving][depth][moveNumber]
+  int Reductions[2][128][64];  // [improving][depth][moveNumber]
 
   template <bool PvNode> Depth reduction(bool i, Depth d, int mn) {
-    return (Reductions[i][std::min(d / ONE_PLY, 63)][std::min(mn, 63)] - PvNode) * ONE_PLY;
-=======
-  int Reductions[2][2][128][64];  // [pv][improving][depth][moveNumber]
-
-  template <bool PvNode> Depth reduction(bool i, Depth d, int mn) {
-    return Reductions[PvNode][i][std::min(d / ONE_PLY, 127)][std::min(mn, 63)] * ONE_PLY;
->>>>>>> dcb18bae
+    return (Reductions[i][std::min(d / ONE_PLY, 127)][std::min(mn, 63)] - PvNode) * ONE_PLY;
   }
 
   // History and stats update bonus, based on depth
