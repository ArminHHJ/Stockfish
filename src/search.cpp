--- conflicted
+++ resolved
@@ -102,7 +102,6 @@
     Move best = MOVE_NONE;
   };
 
-<<<<<<< HEAD
   // Breadcrumbs are used to mark nodes as being searched by a given thread.
   struct Breadcrumb {
     std::atomic<Thread*> thread;
@@ -144,9 +143,8 @@
     Breadcrumb* location;
     bool otherThread, owning;
   };
-=======
+
   bool study = Options["Study"];
->>>>>>> 1462e50c
 
   template <NodeType NT>
   Value search(Position& pos, Stack* ss, Value alpha, Value beta, Depth depth, bool cutNode);
