/*
 Honey, a UCI chess playing engine derived from Stockfish and Glaurung 2.1
 Copyright (C) 2004-2008 Tord Romstad (Glaurung author)
 Copyright (C) 2008-2015 Marco Costalba, Joona Kiiski, Tord Romstad (Stockfish Authors)
 Copyright (C) 2015-2016 Marco Costalba, Joona Kiiski, Gary Linscott, Tord Romstad (Stockfish Authors)
 Copyright (C) 2017-2020 Michael Byrne, Marco Costalba, Joona Kiiski, Gary Linscott, Tord Romstad (Honey Authors)
 
 Honey is free software: you can redistribute it and/or modify
 it under the terms of the GNU General Public License as published by
 the Free Software Foundation, either version 3 of the License, or
 (at your option) any later version.
 
 Honey is distributed in the hope that it will be useful,
 but WITHOUT ANY WARRANTY; without even the implied warranty of
 MERCHANTABILITY or FITNESS FOR A PARTICULAR PURPOSE.  See the
 GNU General Public License for more details.
 
 You should have received a copy of the GNU General Public License
 along with this program.  If not, see <http://www.gnu.org/licenses/>.
 */

#include <algorithm>
#include <cassert>
#include <cmath>
#include <cstring>   // For std::memset
#include <iostream>
#include <sstream>

#ifdef Add_Features
#include <fstream>
#include <unistd.h> //for sleep //MichaelB7
#endif

#include "evaluate.h"
#include "misc.h"
#include "movegen.h"
#include "movepick.h"
#include "position.h"
#include "search.h"
#include "thread.h"
#include "timeman.h"
#include "tt.h"
#include "uci.h"
#include "syzygy/tbprobe.h"

#ifdef Add_Features
#include "polybook.h" // Cerebellum
#endif
namespace Search {

  LimitsType Limits;
  bool adaptive;
  bool ctempt;
  int defensive;
  int dct;
  int benchKnps;
}

namespace Tablebases {

  int Cardinality;
  bool RootInTB;
  bool UseRule50;
  Depth ProbeDepth;
#ifdef Add_Features
  bool SevenManProbe; //MichaelB7
#endif
}

namespace TB = Tablebases;

using std::string;
using Eval::evaluate;
using namespace Search;

namespace {

  // Different node types, used as a template parameter
  enum NodeType { NonPV, PV };

  constexpr uint64_t ttHitAverageWindow     = 4096;
  constexpr uint64_t ttHitAverageResolution = 1024;

  // Razor and futility margins
  constexpr int RazorMargin = 531;
  Value futility_margin(Depth d, bool improving) {
    return Value(217 * (d - improving));
  }

  // Reductions lookup table, initialized at startup
  int Reductions[MAX_MOVES]; // [depth or moveNumber]
  Depth reduction(bool i, Depth d, int mn) {
    int r = Reductions[d] * Reductions[mn];
    return (r + 511) / 1024 + (!i && r > 1007);
  }

  constexpr int futility_move_count(bool improving, Depth depth) {
    return (4 + depth * depth) / (2 - improving);
  }

  // History and stats update bonus, based on depth
  int stat_bonus(Depth d) {
    return d > 15 ? -8 : 19 * d * d + 155 * d - 132;
  }

  // Add a small random component to draw evaluations to avoid 3fold-blindness
#ifndef Noir
#if defined (Sullivan)
  Value value_draw(Depth depth, Thread* thisThread) {
    return depth < 4 ? VALUE_DRAW
                   : VALUE_DRAW + Value(2 * (thisThread->nodes & 1) - 1);
  }
#else
  Value value_draw(Thread* thisThread) {
    return VALUE_DRAW + Value(2 * (thisThread->nodes & 1) - 1);
  }
#endif
#endif

  // Skill structure is used to implement strength limit
  struct Skill {
    explicit Skill(int l) : level(l) {}
    bool enabled() const { return level < 40; }
    bool time_to_pick(Depth depth) const { return depth == 1 + level; }
    Move pick_best(size_t multiPV);

    int level;
    Move best = MOVE_NONE;
  };
#ifdef Weakfish
bool  weakFishSearch;
#endif
#ifdef Add_Features
bool  fide, jekyll, minOutput, uci_sleep;
bool limitStrength = false;
int  intLevel = 40, tactical, uci_elo;
#endif

  // Breadcrumbs are used to mark nodes as being searched by a given thread
  struct Breadcrumb {
    std::atomic<Thread*> thread;
    std::atomic<Key> key;
  };
  std::array<Breadcrumb, 1024> breadcrumbs;

  // ThreadHolding structure keeps track of which thread left breadcrumbs at the given
  // node for potential reductions. A free node will be marked upon entering the moves
  // loop by the constructor, and unmarked upon leaving that loop by the destructor.
  struct ThreadHolding {
    explicit ThreadHolding(Thread* thisThread, Key posKey, int ply) {
       location = ply < 8 ? &breadcrumbs[posKey & (breadcrumbs.size() - 1)] : nullptr;
       otherThread = false;
       owning = false;
       if (location)
       {
          // See if another already marked this location, if not, mark it ourselves
          Thread* tmp = (*location).thread.load(std::memory_order_relaxed);
          if (tmp == nullptr)
          {
              (*location).thread.store(thisThread, std::memory_order_relaxed);
              (*location).key.store(posKey, std::memory_order_relaxed);
              owning = true;
          }
          else if (   tmp != thisThread
                   && (*location).key.load(std::memory_order_relaxed) == posKey)
              otherThread = true;
       }
    }

    ~ThreadHolding() {
       if (owning) // Free the marked location
           (*location).thread.store(nullptr, std::memory_order_relaxed);
    }

    bool marked() { return otherThread; }

    private:
    Breadcrumb* location;
    bool otherThread, owning;
  };

  template <NodeType NT>
  Value search(Position& pos, Stack* ss, Value alpha, Value beta, Depth depth, bool cutNode);

  template <NodeType NT>
  Value qsearch(Position& pos, Stack* ss, Value alpha, Value beta, Depth depth = 0);

  Value value_to_tt(Value v, int ply);
  Value value_from_tt(Value v, int ply, int r50c);
  void update_pv(Move* pv, Move move, Move* childPv);
  void update_continuation_histories(Stack* ss, Piece pc, Square to, int bonus);
  void update_quiet_stats(const Position& pos, Stack* ss, Move move, int bonus, int depth);
  void update_all_stats(const Position& pos, Stack* ss, Move bestMove, Value bestValue, Value beta, Square prevSq,
                        Move* quietsSearched, int quietCount, Move* capturesSearched, int captureCount, Depth depth);

  // perft() is our utility to verify move generation. All the leaf nodes up
  // to the given depth are generated and counted, and the sum is returned.
  template<bool Root>
  uint64_t perft(Position& pos, Depth depth) {

    StateInfo st;
    uint64_t cnt, nodes = 0;
    const bool leaf = (depth == 2);

    for (const auto& m : MoveList<LEGAL>(pos))
    {
        if (Root && depth <= 1)
            cnt = 1, nodes++;
        else
        {
            pos.do_move(m, st);
            cnt = leaf ? MoveList<LEGAL>(pos).size() : perft<false>(pos, depth - 1);
            nodes += cnt;
            pos.undo_move(m);
        }
        if (Root)
            sync_cout << UCI::move(m, pos.is_chess960()) << ": " << cnt << sync_endl;
    }
    return nodes;
  }

} // namespace


/// Search::init() is called at startup to initialize various lookup tables

void Search::init() {

  for (int i = 1; i < MAX_MOVES; ++i)
      Reductions[i] = int((24.8 + std::log(Threads.size()) / 2) * std::log(i));
}
/// Search::clear() resets search state to its initial value

void Search::clear() {

  Threads.main()->wait_for_search_finished();

  Time.availableNodes = 0;
  TT.clear();
  Threads.clear();
  Tablebases::init(Options["SyzygyPath"]); // Free mapped files
}


/// MainThread::search() is started when the program receives the UCI 'go'
/// command. It searches from the root position and outputs the "bestmove".

void MainThread::search() {

  if (Limits.perft)
  {
      nodes = perft<true>(rootPos, Limits.perft);
      sync_cout << "\nNodes searched: " << nodes << "\n" << sync_endl;
      return;
  }
#ifdef Add_Features
    PRNG rng(now());
    int shallowBlue_adjust = 35; //to roughly anchor 1712 rating to CCRL Shallow BLue 2.0 rating of 1712
	/* Reset on 11/14/2019:
  500 game(s) loaded
  Rank Name                    Rating   Δ     +    -     #     Σ    Σ%     W    L    D   W%    =%   OppR
  ---------------------------------------------------------------------------------------------------------
  1 Honey-XR7-1712  11/14/2019  1055   0.0   25   25   500  251.5  50.3  169  166  165  33.8  33.0  1053
  2 Honey-CCRL-1712 10/02/2019  1053   1.3   25   25   500  248.5  49.7  166  169  165  33.2  33.0  1055
  ---------------------------------------------------------------------------------------------------------*/
    adaptive            = Options["Adaptive_Play"];
#ifdef Weakfish
    weakFishSearch      = Options["WeakFish"];
#endif
    defensive           = Options["Defensive"];
    fide                = Options["FIDE_Ratings"];
    jekyll              = Options["Variety"];
    minOutput           = Options["Minimal_Output"];
    tactical            = Options["Tactical"];
    uci_elo             = Options["Engine_Elo"];
    uci_sleep           = Options["UCI_Sleep"];


#endif

  Color us = rootPos.side_to_move();
  Time.init(Limits, us, rootPos.game_ply());
  TT.new_search();

  if (rootMoves.empty())
  {
      rootMoves.emplace_back(MOVE_NONE);
      sync_cout << "info depth 0 score "
                << UCI::value(rootPos.checkers() ? -VALUE_MATE : VALUE_DRAW)
                << sync_endl;
  }
  else
  {
#ifdef Add_Features
      Move bookMove = MOVE_NONE;

      if (bool(Options["Use_Book_1"]) && !Limits.infinite && !Limits.mate)
          bookMove = polybook1.probe(rootPos);
      if (bool(Options["Use_Book_2"]) && !bookMove && !Limits.infinite && !Limits.mate)
          bookMove = polybook2.probe(rootPos);
      if (bool(Options["Use_Book_3"]) && !bookMove && !Limits.infinite && !Limits.mate)
          bookMove = polybook3.probe(rootPos);
      if (bool(Options["Use_Book_4"]) && !bookMove && !Limits.infinite && !Limits.mate)
          bookMove = polybook4.probe(rootPos);

      if (bookMove && std::count(rootMoves.begin(), rootMoves.end(), bookMove))
      {
          for (Thread* th : Threads)
              std::swap(th->rootMoves[0], *std::find(th->rootMoves.begin(), th->rootMoves.end(), bookMove));
      }
      else
      {
         if (Options["NPS_Level"])
         {
             benchKnps = 1000 * (Options["Bench_KNPS"]);
             sync_cout << "Bknps: " << benchKnps  << sync_endl;// for debug
             int nps = 64 * pow(1.1486, (Options["NPS_Level"] - 1 ));
             Limits.nodes = nps;
             Limits.nodes *= Time.optimum()/1000 + 1 ;
             std::this_thread::sleep_for (std::chrono::milliseconds(Time.optimum()) * double(1 - Limits.nodes/benchKnps));
         }
         else if (Options["UCI_LimitStrength"] && Options["Engine_Level"] == "None")
         {
             uci_elo = (Options["UCI_Elo"]);
             limitStrength = true;
			 jekyll=true; //on with uci_elo, variety gets turned off with adaptive
             goto skipLevels;
         }
         if (Options["Engine_Level"] == "None")
         {
             limitStrength = false;
             goto skipLevels;
         }
         else
             {
				 limitStrength = true;
				 jekyll = true;
			 }

         if (Options["Engine_Level"] == "World_Champion")
             uci_elo = 2900;
         else if (Options["Engine_Level"] == "Super_GM")
             uci_elo = 2800;
         else if (Options["Engine_Level"] == "GM")
             uci_elo = 2650;
         else if (Options["Engine_Level"] == "Deep_Thought")
             uci_elo = 2500;
         else if (Options["Engine_Level"] == "SIM")
             uci_elo = 2400;
		 else if (Options["Engine_Level"] == "IM")
             uci_elo = 2300;
         else if (Options["Engine_Level"] == "Cray_Blitz")
             uci_elo = 2200;
         else if (Options["Engine_Level"] == "Master")
             uci_elo = 2100;
         else if (Options["Engine_Level"] == "Expert")
             uci_elo = 1950;
         else if (Options["Engine_Level"] == "Class_A")
             uci_elo = 1800;
         else if (Options["Engine_Level"] == "Class_B")
             uci_elo = 1650;
         else if (Options["Engine_Level"] == "Class_C")
             uci_elo = 1500;
         else if (Options["Engine_Level"] == "Class_D")
             uci_elo = 1350;
         else if (Options["Engine_Level"] == "Boris")
             uci_elo = 1200;
         else if (Options["Engine_Level"] == "Novice")
             uci_elo = 1000;
skipLevels:
         if (limitStrength)
         {  //note varietry strength is capped around ~2150-2200 due to its robustness
             benchKnps = 1000 * (Options["Bench_KNPS"]);
             int random = (rand() % 20 - 10);
             uci_elo = uci_elo + random + shallowBlue_adjust;
             //sync_cout << "Elo " << uci_elo << sync_endl;// for debug
             int ccrlELo = uci_elo;
             if (fide)
                 uci_elo = (((uci_elo * 10) / 7) - 1200);  //shallowBlue adj was only required to get CCRL rating correct
             uci_elo += 200; //  to offset Elo loss with variety
             uci_elo = std::min(uci_elo, 3200);

             int NodesToSearch  =  pow(1.00382, (uci_elo - 999)) * 48;
             //sync_cout << "Nodes To Search: " << NodesToSearch << sync_endl;//for debug
             Limits.nodes = NodesToSearch;
             Limits.nodes *= Time.optimum()/1000;
             Limits.nodes = clamp(Limits.nodes, (int64_t) 48,Limits.nodes);
             //int sleepValue = Time.optimum() * double(1 - Limits.nodes/benchKnps);
             //sync_cout << "Sleep time: " << sleepValue << sync_endl;//for debug
             //sync_cout << "Limit Nodes: " <<  Limits.nodes << sync_endl;//for debug
             if (uci_sleep)
                 std::this_thread::sleep_for (std::chrono::milliseconds(Time.optimum()) * double(1 - Limits.nodes/benchKnps));
             uci_elo =  ccrlELo - shallowBlue_adjust;
         }
#endif
      for (Thread* th : Threads)
      {
          th->bestMoveChanges = 0;
          if (th != this)
              th->start_searching();
      }

      Thread::search(); // Let's start searching!
#ifdef Add_Features
    }
#endif
  }

  // When we reach the maximum depth, we can arrive here without a raise of
  // Threads.stop. However, if we are pondering or in an infinite search,
  // the UCI protocol states that we shouldn't print the best move before the
  // GUI sends a "stop" or "ponderhit" command. We therefore simply wait here
  // until the GUI sends one of those commands.

  while (!Threads.stop && (ponder || Limits.infinite))
  {} // Busy wait for a stop or a ponder reset

  // Stop the threads if not already stopped (also raise the stop if
  // "ponderhit" just reset Threads.ponder).
  Threads.stop = true;

  // Wait until all threads have finished
  for (Thread* th : Threads)
      if (th != this)
          th->wait_for_search_finished();

  // When playing in 'nodes as time' mode, subtract the searched nodes from
  // the available ones before exiting.
  if (Limits.npmsec)
      Time.availableNodes += Limits.inc[us] - Threads.nodes_searched();

  Thread* bestThread = this;

  // Check if there are threads with a better score than main thread
#if defined (Sullivan) || (Noir)  //joergoster 3240f204 - check all threads of rmate -in -x
  if (   (Options["MultiPV"] == 1 || Limits.mate)
#else
  if (    Options["MultiPV"] == 1
#endif
      && !Limits.depth
#ifdef Add_Features
      && !(Skill(Options["Skill Level"]).enabled() || Options["UCI_LimitStrength"] || limitStrength)
#else
      && !(Skill(Options["Skill Level"]).enabled())
#endif
      &&  rootMoves[0].pv[0] != MOVE_NONE)
  {
      std::map<Move, int64_t> votes;
      Value minScore = this->rootMoves[0].score;

      // Find out minimum score
      for (Thread* th: Threads)
          minScore = std::min(minScore, th->rootMoves[0].score);

      // Vote according to score and depth, and select the best thread
      for (Thread* th : Threads)
      {
          votes[th->rootMoves[0].pv[0]] +=
              (th->rootMoves[0].score - minScore + 14) * int(th->completedDepth);

          if (bestThread->rootMoves[0].score >= VALUE_TB_WIN_IN_MAX_PLY)
          {
              // Make sure we pick the shortest mate
              if (th->rootMoves[0].score > bestThread->rootMoves[0].score)
                  bestThread = th;
          }
          else if (   th->rootMoves[0].score >= VALUE_TB_WIN_IN_MAX_PLY
                   || votes[th->rootMoves[0].pv[0]] > votes[bestThread->rootMoves[0].pv[0]])
              bestThread = th;
      }
  }
      previousScore = bestThread->rootMoves[0].score;

  // Send again PV info if we have a new best thread
  if (bestThread != this || Skill(Options["Skill Level"]).enabled())
      sync_cout << UCI::pv(bestThread->rootPos, bestThread->completedDepth, -VALUE_INFINITE, VALUE_INFINITE) << sync_endl;

  if  (adaptive ) //mutually exclusive with variety
  {
#ifdef Add_Features
	  jekyll = false;
#endif
      size_t i = 0;
      if ( previousScore >= -PawnValueMg && previousScore <= PawnValueMg * 4 )
	  {
          while (i+1 < rootMoves.size() && bestThread->rootMoves[i+1].score > previousScore)
          ++i;
          previousScore = bestThread->rootMoves[i].score;
          sync_cout << UCI::pv(bestThread->rootPos, bestThread->completedDepth, -VALUE_INFINITE, VALUE_INFINITE) << sync_endl;
          sync_cout << "bestmove " << UCI::move(bestThread->rootMoves[i].pv[0], rootPos.is_chess960());
	  }
      else if ( previousScore > PawnValueMg * 4  && previousScore <  PawnValueMg * 7 )
      {
          while (i+1 < rootMoves.size() && bestThread->rootMoves[i+1].score < previousScore
                && previousScore + PawnValueMg/2  > bestThread->rootMoves[i+1].score)
		  {
              ++i;
              break;
          }
          previousScore = bestThread->rootMoves[i].score;
          while (i+1 < rootMoves.size() && bestThread->rootMoves[i+1].score > previousScore
                && previousScore + PawnValueMg/2  < bestThread->rootMoves[i+1].score)
          {
              ++i;
              previousScore = bestThread->rootMoves[i-1].score;

          }
          previousScore = bestThread->rootMoves[i].score;
          sync_cout << UCI::pv(bestThread->rootPos, bestThread->completedDepth, -VALUE_INFINITE, VALUE_INFINITE) << sync_endl;
          sync_cout << "bestmove " << UCI::move(bestThread->rootMoves[i].pv[0], rootPos.is_chess960());
      }
      else
      {
          sync_cout << "bestmove " << UCI::move(bestThread->rootMoves[0].pv[0], rootPos.is_chess960());
          if (bestThread->rootMoves[0].pv.size() > 1 || bestThread->rootMoves[0].extract_ponder_from_tt(rootPos))
              std::cout << " ponder " << UCI::move(bestThread->rootMoves[0].pv[1], rootPos.is_chess960());
      }
  }
  else
  {
  sync_cout << "bestmove " << UCI::move(bestThread->rootMoves[0].pv[0], rootPos.is_chess960());

  if (bestThread->rootMoves[0].pv.size() > 1 || bestThread->rootMoves[0].extract_ponder_from_tt(rootPos))
      std::cout << " ponder " << UCI::move(bestThread->rootMoves[0].pv[1], rootPos.is_chess960());
  }
  std::cout << sync_endl;
}


/// Thread::search() is the main iterative deepening loop. It calls search()
/// repeatedly with increasing depth until the allocated thinking time has been
/// consumed, the user stops the search, or the maximum search depth is reached.

void Thread::search() {

  // To allow access to (ss-7) up to (ss+2), the stack must be oversized.
  // The former is needed to allow update_continuation_histories(ss-1, ...),
  // which accesses its argument at ss-6, also near the root.
  // The latter is needed for statScores and killer initialization.
  Stack stack[MAX_PLY+10], *ss = stack+7;
  Move  pv[MAX_PLY+1];
  Value bestValue, alpha, beta, delta;
  Move  lastBestMove = MOVE_NONE;
  Depth lastBestMoveDepth = 0;
  MainThread* mainThread = (this == Threads.main() ? Threads.main() : nullptr);
  double timeReduction = 1, totBestMoveChanges = 0;
  Color us = rootPos.side_to_move();
  ctempt= Options["Contempt"];
  defensive = -34 * (int(Options["Defensive"]));  //about 16 cp

#ifdef Add_Features
  TB::SevenManProbe = Options["7 Man Probing"];
#endif
#if defined (Stockfish) || (Weakfish)
  int iterIdx = 0;
#endif
  std::memset(ss-7, 0, 10 * sizeof(Stack));
  for (int i = 7; i > 0; i--)

      (ss-i)->continuationHistory = &this->continuationHistory[0][0][NO_PIECE][0]; // Use as a sentinel

  ss->pv = pv;

  bestValue = delta = alpha = -VALUE_INFINITE;
  beta = VALUE_INFINITE;
#if defined (Stockfish) || (Weakfish)
  if (mainThread)
  {
      if (mainThread->previousScore == VALUE_INFINITE)
          for (int i=0; i<4; ++i)
              mainThread->iterValue[i] = VALUE_ZERO;
      else
          for (int i=0; i<4; ++i)
              mainThread->iterValue[i] = mainThread->previousScore;
  }
#endif
  size_t multiPV = Options["MultiPV"];
  PRNG rng(now());
#ifndef Add_Features
  // Pick integer skill levels, but non-deterministically round up or down
  // such that the average integer skill corresponds to the input floating point one.
  // UCI_Elo is converted to a suitable fractional skill level, using anchoring
  // to CCRL Elo (goldfish 1.13 = 2000) and a fit through Ordo derived Elo
  // for match (TC 60+0.6) results spanning a wide range of k values.

  double floatLevel = Options["UCI_LimitStrength"] ?
                        clamp(std::pow((Options["UCI_Elo"] - 1346.6) / 71.7, 1 / 0.806), 0.0, 40.0) :
                        double(Options["Skill Level"]);
  int intLevel = int(floatLevel) +
                 ((floatLevel - int(floatLevel)) * 1024 > rng.rand<unsigned>() % 1024  ? 1 : 0);
#endif
	Skill skill(intLevel);

#ifdef Add_Features
    if (tactical) multiPV = pow(2, tactical);
#endif

  // When playing with strength handicap enable MultiPV search that we will
  // use behind the scenes to retrieve a set of possible moves.
  if (skill.enabled())
      multiPV = std::max(multiPV, (size_t)4);

  multiPV = std::min(multiPV, rootMoves.size());
  ttHitAverage = ttHitAverageWindow * ttHitAverageResolution / 2;

int ct = int(ctempt) * (int(Options["Contempt_Value"]) * PawnValueEg / 100); // From centipawns
  // In analysis mode, adjust contempt in accordance with user preference
  if (Limits.infinite || Options["UCI_AnalyseMode"])
      ct =  Options["Analysis_Contempt"] == "Off"  ? 0
          : Options["Analysis_Contempt"] == "Both" ? ct
          : Options["Analysis_Contempt"] == "White" && us == BLACK ? -ct
          : Options["Analysis_Contempt"] == "Black" && us == WHITE ? -ct
          : ct;

  // Evaluation score is from the white point of view
  contempt = (us == WHITE ?  make_score(ct, ct / 2)
                          : -make_score(ct, ct / 2));

  int searchAgainCounter = 0;

  // Iterative deepening loop until requested to stop or the target depth is reached
  while (   ++rootDepth < MAX_PLY
         && !Threads.stop
         && !(Limits.depth && mainThread && rootDepth > Limits.depth))
  {
      // Age out PV variability metric
      if (mainThread)
          totBestMoveChanges /= 2;

      // Save the last iteration's scores before first PV line is searched and
      // all the move scores except the (new) PV are set to -VALUE_INFINITE.
      for (RootMove& rm : rootMoves)
          rm.previousScore = rm.score;

      size_t pvFirst = 0;
      pvLast = 0;

      if (!Threads.increaseDepth)
         searchAgainCounter++;

      // MultiPV loop. We perform a full root search for each PV line
      for (pvIdx = 0; pvIdx < multiPV && !Threads.stop; ++pvIdx)
      {
          if (pvIdx == pvLast)
          {
              pvFirst = pvLast;
              for (pvLast++; pvLast < rootMoves.size(); pvLast++)
                  if (rootMoves[pvLast].tbRank != rootMoves[pvFirst].tbRank)
                      break;
          }

          // Reset UCI info selDepth for each depth and each PV line
          selDepth = 0;

          // Reset aspiration window starting size
          if (rootDepth >= 4)
          {
              Value previousScore = rootMoves[pvIdx].previousScore;

#if defined (Sullivan) || (Blau) || (Fortress) || (Noir)
              delta = Value(20 + abs(previousScore) / 64);
#else
              delta = Value(21 + abs(previousScore) / 256);
#endif
              alpha = std::max(previousScore - delta,-VALUE_INFINITE);
              beta  = std::min(previousScore + delta, VALUE_INFINITE);
#if defined (Sullivan) || (Blau) || (Fortress) || (Noir)
			  // Adjust contempt based on root move's previousScore (dynamic contempt)
              dct = ctempt * (ct + (111 - ct / 2) * previousScore / (abs(previousScore) + 176)) + defensive;
#else
              dct = ctempt * (ct + (102 - ct / 2) * previousScore / (abs(previousScore) + 157)) + defensive;
#endif
              contempt = (us == WHITE ?  make_score(dct, dct / 2)
                       : -make_score(dct, dct / 2));
       }

          // Start with a small aspiration window and, in the case of a fail
          // high/low, re-search with a bigger window until we don't fail
          // high/low anymore.
#ifndef Noir
          int failedHighCnt = 0;
#endif
          while (true )
          {
#ifdef Noir
              bestValue = ::search<PV>(rootPos, ss, alpha, beta, rootDepth, false);
#else
              Depth adjustedDepth = std::max(1, rootDepth - failedHighCnt - searchAgainCounter);
              bestValue = ::search<PV>(rootPos, ss, alpha, beta, adjustedDepth, false);
#endif

              // Bring the best move to the front. It is critical that sorting
              // is done with a stable algorithm because all the values but the
              // first and eventually the new best one are set to -VALUE_INFINITE
              // and we want to keep the same order for all the moves except the
              // new PV that goes to the front. Note that in case of MultiPV
              // search the already searched PV lines are preserved.
              std::stable_sort(rootMoves.begin() + pvIdx, rootMoves.begin() + pvLast);

              // If search has been stopped, we break immediately. Sorting is
              // safe because RootMoves is still valid, although it refers to
              // the previous iteration.
              if (Threads.stop)
                  break;

                // When failing high/low give some update (without cluttering
                // the UI) before a re-search.
                if (
#ifdef Add_Features
                    !minOutput &&
#endif
                    mainThread
                    && multiPV == 1
                    && (bestValue <= alpha || bestValue >= beta)
                    && Time.elapsed() > 3000)
                    sync_cout << UCI::pv(rootPos, rootDepth, alpha, beta) << sync_endl;

              // In case of failing low/high increase aspiration window and
              // re-search, otherwise exit the loop.

              if (bestValue <= alpha)
              {
                  beta = (alpha + beta) / 2;
                  alpha = std::max(bestValue - delta, -VALUE_INFINITE);

#ifndef Noir
                  failedHighCnt = 0;
#endif
                  if (mainThread)
                      mainThread->stopOnPonderhit = false;
              }
              else if (bestValue >= beta)
              {
                  beta = std::min(bestValue + delta, VALUE_INFINITE);
#ifndef Noir
                  ++failedHighCnt;
#endif
              }
              else
			  {
                  ++rootMoves[pvIdx].bestMoveCount;
				  break;
              }
              delta += delta / 4 + 5;

              assert(alpha >= -VALUE_INFINITE && beta <= VALUE_INFINITE);
          }

          // Sort the PV lines searched so far and update the GUI
          std::stable_sort(rootMoves.begin() + pvFirst, rootMoves.begin() + pvIdx + 1);

          if (    mainThread
              && (Threads.stop || pvIdx + 1 == multiPV || Time.elapsed() > 3000))
              sync_cout << UCI::pv(rootPos, rootDepth, alpha, beta) << sync_endl;
              //int dctcp = dct * 100/PawnValueEg; //for debug
              //sync_cout << "Contempt MG: " << dctcp  << sync_endl;// for debug
              //sync_cout << "Contempt EG: " << dctcp/2  << "\n" << sync_endl;// for debug
      }

        if (!Threads.stop)
          completedDepth = rootDepth;
      if (rootMoves[0].pv[0] != lastBestMove) {
         lastBestMove = rootMoves[0].pv[0];
         lastBestMoveDepth = rootDepth;
      }

      // Have we found a "mate in x"?
      if (   Limits.mate
             && bestValue >= VALUE_MATE_IN_MAX_PLY
             && VALUE_MATE - bestValue <= 2 * Limits.mate)
         Threads.stop = true;

	  if (!mainThread)
		  continue;

#ifdef Add_Features
        if (Options["FastPlay"])
        {
            if ( Time.elapsed() > Time.optimum() / 256
                 && ( abs(bestValue) > 12300 ||  abs(bestValue) >= VALUE_MATE_IN_MAX_PLY ))
                 Threads.stop = true;
        }
#endif
      // If skill level is enabled and time is up, pick a sub-optimal best move
      if (skill.enabled() && skill.time_to_pick(rootDepth))
          skill.pick_best(multiPV);

      // Do we have time for the next iteration? Can we stop searching now?
      if (    Limits.use_time_management()
          && !Threads.stop
          && !mainThread->stopOnPonderhit)
      {
#if defined (Stockfish) || (Weakfish)
          double fallingEval = (332 +  6 * (mainThread->previousScore - bestValue)
                                    +  6 * (mainThread->iterValue[iterIdx]  - bestValue)) / 704.0;
#else
          double fallingEval = (354 + 10 * (mainThread->previousScore - bestValue)) / 692.0;
#endif
          fallingEval = clamp(fallingEval, 0.5, 1.5);

          // If the bestMove is stable over several iterations, reduce time accordingly
          timeReduction = lastBestMoveDepth + 9 < completedDepth ? 1.94 : 0.91;
          double reduction = (1.41 + mainThread->previousTimeReduction) / (2.27 * timeReduction);

          // Use part of the gained time from a previous stable move for the current move
          for (Thread* th : Threads)
          {
              totBestMoveChanges += th->bestMoveChanges;
              th->bestMoveChanges = 0;
          }
          double bestMoveInstability = 1 + totBestMoveChanges / Threads.size();

          // Stop the search if we have only one legal move, or if available time elapsed
          if (   rootMoves.size() == 1
              || Time.elapsed() > Time.optimum() * fallingEval * reduction * bestMoveInstability)
          {
              // If we are allowed to ponder do not stop the search now but
              // keep pondering until the GUI sends "ponderhit" or "stop".
              if (mainThread->ponder)
                  mainThread->stopOnPonderhit = true;
              else
                  Threads.stop = true;
          }
          else if (   Threads.increaseDepth
                   && !mainThread->ponder
                   && Time.elapsed() > Time.optimum() * fallingEval * reduction * bestMoveInstability * 0.6)
                   Threads.increaseDepth = false;
          else
                   Threads.increaseDepth = true;
      }
#if defined (Stockfish) || (Weakfish)
      mainThread->iterValue[iterIdx] = bestValue;
      iterIdx = (iterIdx + 1) & 3;
#endif
  }

  if (!mainThread)
      return;

  mainThread->previousTimeReduction = timeReduction;

  // If skill level is enabled, swap best PV line with the sub-optimal one
  if (skill.enabled())
      std::swap(rootMoves[0], *std::find(rootMoves.begin(), rootMoves.end(),
                skill.best ? skill.best : skill.pick_best(multiPV)));
}


namespace {
#if defined (Sullivan) || (Blau) || (Fortress)
  static TTEntry *probeTT(const Position &pos, Stack* ss, Key posKey,
                          bool &ttHit, Value &ttValue, Move &ttMove) {

    TTEntry *tte = TT.probe(posKey, ttHit);
    ttValue = tte->value();
    // Disregard TT hit if mate score is shorter than remaining 50 MR plies.
    if (   ttHit
        && ttValue != VALUE_NONE
        && std::abs(ttValue) >= VALUE_MATE_IN_MAX_PLY
        && VALUE_MATE - std::abs(ttValue) >= 100 - pos.rule50_count())
        ttHit = false;
    if (   ttHit
        && ttValue != VALUE_NONE
		&& std::abs(ttValue) >= VALUE_MATE_IN_MAX_PLY
        && pos.count<ALL_PIECES>() < 8)
        ttHit = true;
    ttValue = ttHit ? value_from_tt(tte->value(), ss->ply, pos.rule50_count()) : VALUE_NONE;
    ttMove = ttHit ? tte->move() : MOVE_NONE;
    return tte;
  }
#endif
  // search<>() is the main search function for both PV and non-PV nodes

  template <NodeType NT>
  Value search(Position& pos, Stack* ss, Value alpha, Value beta, Depth depth, bool cutNode) {

    constexpr bool PvNode = NT == PV;
    const bool rootNode = PvNode && ss->ply == 0;
#ifndef Fortress
#ifndef Noir
    // Check if we have an upcoming move which draws by repetition, or
    // if the opponent had an alternative move earlier to this position.
#if defined (Sullivan) || (Blau) || (Fortress) || (Noir)
    if (   pos.rule50_count() >= 5
#else
    if (   pos.rule50_count() >= 3
#endif
        && alpha < VALUE_DRAW
        && !rootNode
        && pos.has_game_cycle(ss->ply))
    {
#if defined (Sullivan) || (Noir)
        alpha = value_draw(depth, pos.this_thread());
#else
        alpha = value_draw(pos.this_thread());
#endif
        if (alpha >= beta)
            return alpha;
    }
#endif
#endif
    // Dive into quiescence search when the depth reaches zero
    if (depth <= 0)
        return qsearch<NT>(pos, ss, alpha, beta);

    assert(-VALUE_INFINITE <= alpha && alpha < beta && beta <= VALUE_INFINITE);
    assert(PvNode || (alpha == beta - 1));
    assert(0 < depth && depth < MAX_PLY);
    assert(!(PvNode && cutNode));

    Move pv[MAX_PLY+1], capturesSearched[32], quietsSearched[64];
	  StateInfo st;
    TTEntry* tte;
    Key posKey;
    Move ttMove, move, excludedMove, bestMove;
    Depth extension, newDepth;
#ifdef Noir
    Value bestValue, value, ttValue, eval;
    bool ttHit, ttPv, inCheck, givesCheck, improving, didLMR, priorCapture, isMate, gameCycle;
#elif defined Fortress
    bool ttHit, ttPv, inCheck, givesCheck, improving, didLMR, priorCapture, gameCycle;
    Value bestValue, value, ttValue, eval, maxValue;
#else
    bool ttHit, ttPv, inCheck, givesCheck, improving, didLMR, priorCapture;
    Value bestValue, value, ttValue, eval, maxValue;
#endif
    bool captureOrPromotion, doFullDepthSearch, moveCountPruning, ttCapture, singularLMR;
    Piece movedPiece;
    int moveCount, captureCount, quietCount;

    // Step 1. Initialize node
    Thread* thisThread = pos.this_thread();
    inCheck = pos.checkers();
    priorCapture = pos.captured_piece();
    Color us = pos.side_to_move();
    moveCount = captureCount = quietCount = ss->moveCount = 0;
    bestValue = -VALUE_INFINITE;
#ifndef Noir
    maxValue = VALUE_INFINITE;
#endif
#if defined (Fortress) || (Noir)
    gameCycle = false;
#endif
    // Check for the available remaining time
    if (thisThread == Threads.main())
        static_cast<MainThread*>(thisThread)->check_time();

    // Used to send selDepth info to GUI (selDepth counts from 1, ply from 0)
    if (PvNode && thisThread->selDepth < ss->ply + 1)
        thisThread->selDepth = ss->ply + 1;

#if defined (Noir) || (Fortress)
    // Transposition table lookup. We don't want the score of a partial
    // search to overwrite a previous full search TT value, so we use a different
    // position key in case of an excluded move.
    excludedMove = ss->excludedMove;
#ifdef Noir
    posKey = pos.key() ^ Key(excludedMove);
#endif
#ifdef Fortress
    posKey = pos.key() ^ Key(excludedMove) << 16;
#endif
    tte = TT.probe(posKey, ttHit);
    ttValue = ttHit ? value_from_tt(tte->value(), ss->ply, pos.rule50_count()) : VALUE_NONE;
    ttMove =  rootNode ? thisThread->rootMoves[thisThread->pvIdx].pv[0]
              : ttHit    ? tte->move() : MOVE_NONE;
    ttPv = PvNode || (ttHit && tte->is_pv());

    // thisThread->ttHitAverage can be used to approximate the running average of ttHit
    thisThread->ttHitAverage =   (ttHitAverageWindow - 1) * thisThread->ttHitAverage / ttHitAverageWindow
    + ttHitAverageResolution * ttHit;
#endif
    if (!rootNode)
    {
#if defined (Fortress) || (Noir)
        // Check if we have an upcoming move which draws by repetition, or
        // if the opponent had an alternative move earlier to this position.
        if (pos.has_game_cycle(ss->ply))
        {
            if (VALUE_DRAW >= beta)
            {
                tte->save(posKey, VALUE_DRAW, ttPv, BOUND_EXACT,
                          depth, MOVE_NONE, VALUE_NONE);

                return VALUE_DRAW;
            }
            gameCycle = true;
            alpha = std::max(alpha, VALUE_DRAW);
        }

        // Step 2. Check for aborted search and immediate draw
        if (pos.is_draw(ss->ply))
            return VALUE_DRAW;
#endif

        // Step 2. Check for aborted search and immediate draw
#if defined (Fortress) || (Noir)
        if (   Threads.stop.load(std::memory_order_relaxed) || ss->ply >= MAX_PLY)
#else
        if (   Threads.stop.load(std::memory_order_relaxed)
            || pos.is_draw(ss->ply)
            || ss->ply >= MAX_PLY)
#endif
            return ss->ply >= MAX_PLY && !inCheck ? evaluate(pos)
#if defined (Fortress) || (Noir)
                                                    : VALUE_DRAW;
#elif defined (Sullivan)
                                                    : value_draw(depth, pos.this_thread());
#else
                                                    : value_draw(pos.this_thread());
#endif
        // Step 3. Mate distance pruning. Even if we mate at the next move our score
        // would be at best mate_in(ss->ply+1), but if alpha is already bigger because
        // a shorter mate was found upward in the tree then there is no need to search
        // because we will never beat the current alpha. Same logic but with reversed
        // signs applies also in the opposite condition of being mated instead of giving
        // mate. In this case return a fail-high score.
#ifdef Noir
        if (alpha >= mate_in(ss->ply+1))
#else
        alpha = std::max(mated_in(ss->ply), alpha);
        beta = std::min(mate_in(ss->ply+1), beta);
        if (alpha >= beta)
#endif

            return alpha;
    }

    assert(0 <= ss->ply && ss->ply < MAX_PLY);

    (ss+1)->ply = ss->ply + 1;
    (ss+1)->excludedMove = bestMove = MOVE_NONE;
    (ss+2)->killers[0] = (ss+2)->killers[1] = MOVE_NONE;
    Square prevSq = to_sq((ss-1)->currentMove);

    // Initialize statScore to zero for the grandchildren of the current position.
    // So statScore is shared between all grandchildren and only the first grandchild
    // starts with statScore = 0. Later grandchildren start with the last calculated
    // statScore of the previous grandchild. This influences the reduction rules in
    // LMR which are based on the statScore of parent position.
    if (rootNode)
        (ss+4)->statScore = 0;
    else
        (ss+2)->statScore = 0;
#ifndef Noir
#ifndef Fortress

    // Step 4. Transposition table lookup. We don't want the score of a partial
    // search to overwrite a previous full search TT value, so we use a different
    // position key in case of an excluded move.
    excludedMove = ss->excludedMove;
    posKey = pos.key() ^ Key(excludedMove << 16); // Isn't a very good hash
#if defined (Sullivan) || (Blau)
    tte = probeTT(pos, ss, posKey, ttHit, ttValue, ttMove);
#else
    tte = TT.probe(posKey, ttHit);
#endif
    ttValue = ttHit ? value_from_tt(tte->value(), ss->ply, pos.rule50_count()) : VALUE_NONE;
    ttMove =  rootNode ? thisThread->rootMoves[thisThread->pvIdx].pv[0]
              : ttHit    ? tte->move() : MOVE_NONE;

    ttPv = PvNode || (ttHit && tte->is_pv());

    if (ttPv && depth > 12 && ss->ply - 1 < MAX_LPH && !pos.captured_piece() && is_ok((ss-1)->currentMove))
        thisThread->lowPlyHistory[ss->ply - 1][from_to((ss-1)->currentMove)] << stat_bonus(depth - 5);

    // thisThread->ttHitAverage can be used to approximate the running average of ttHit
    thisThread->ttHitAverage =   (ttHitAverageWindow - 1) * thisThread->ttHitAverage / ttHitAverageWindow
                                + ttHitAverageResolution * ttHit;
#endif
#endif

#ifdef Noir
    int piecesCount = popcount(pos.pieces());
#else
    int piecesCount = pos.count<ALL_PIECES>();
#endif
    // At non-PV nodes we check for an early TT cutoff
    if (  !PvNode
        && ttHit
#if defined (Sullivan) || (Blau)
    && (pos.rule50_count() < 92 || (piecesCount < 8  && TB::Cardinality ))
#endif
#if defined (Fortress) || (Noir)
        && !gameCycle
#endif
        && tte->depth() >= depth
        && ttValue != VALUE_NONE // Possible in case of TT access race
#if defined (Fortress) || (Noir)
        && (ttValue != VALUE_DRAW || VALUE_DRAW >= beta)
#endif
        && (ttValue >= beta ? (tte->bound() & BOUND_LOWER)
                            : (tte->bound() & BOUND_UPPER)))
    {
        // If ttMove is quiet, update move sorting heuristics on TT hit
        if (ttMove)
        {
            if (ttValue >= beta)
            {
                if (!pos.capture_or_promotion(ttMove))
                    update_quiet_stats(pos, ss, ttMove, stat_bonus(depth), depth);

                // Extra penalty for early quiet moves of the previous ply
                if ((ss-1)->moveCount <= 2 && !priorCapture)
                    update_continuation_histories(ss-1, pos.piece_on(prevSq), prevSq, -stat_bonus(depth + 1));
            }
            // Penalty for a quiet ttMove that fails low
            else if (!pos.capture_or_promotion(ttMove))
            {
                int penalty = -stat_bonus(depth);
                thisThread->mainHistory[us][from_to(ttMove)] << penalty;
                update_continuation_histories(ss, pos.moved_piece(ttMove), to_sq(ttMove), penalty);
            }
        }

        if (pos.rule50_count() < 90)
            return ttValue;
    }

    // Step 5. Tablebases probe
    if (!rootNode && TB::Cardinality)
    {
#ifdef Noir
        piecesCount = popcount(pos.pieces());
#else
        piecesCount = pos.count<ALL_PIECES>();
#endif
        if (    piecesCount <= TB::Cardinality
#ifdef Add_Features //MB less probing with 7 MAN EGTB
		  &&  (piecesCount < TB::Cardinality
		  || (depth >= TB::ProbeDepth && (TB::Cardinality < 7 || TB::SevenManProbe)))
#else
		        && (piecesCount < TB::Cardinality || depth >= TB::ProbeDepth)
#endif
                &&  pos.rule50_count() == 0
                && !pos.can_castle(ANY_CASTLING))
        {
            TB::ProbeState err;

#ifdef Noir
            TB::WDLScore v = Tablebases::probe_wdl(pos, &err);

            // Force check of time on the next occasion
            if (thisThread == Threads.main())
                static_cast<MainThread*>(thisThread)->callsCnt = 0;

            if (err != TB::ProbeState::FAIL)
            {
                thisThread->tbHits.fetch_add(1, std::memory_order_relaxed);

                int drawScore = TB::UseRule50 ? 1 : 0;

                int centiPly = PawnValueEg * ss->ply / 100;

                if (    abs(v) <= drawScore
                    || !ttHit
                    || (v < -drawScore && ttValue > -VALUE_TB_WIN + centiPly + PawnValueEg * popcount(pos.pieces( pos.side_to_move())))
                    || (v >  drawScore && ttValue <  VALUE_TB_WIN - centiPly - PawnValueEg * popcount(pos.pieces(~pos.side_to_move()))))
                {
                    value =  v < -drawScore ? -VALUE_TB_WIN + centiPly + PawnValueEg * popcount(pos.pieces( pos.side_to_move()))
                           : v >  drawScore ?  VALUE_TB_WIN - centiPly - PawnValueEg * popcount(pos.pieces(~pos.side_to_move()))
                                            :  VALUE_DRAW - v < 0 ? 2 * Eval::Tempo : VALUE_ZERO;

                    tte->save(posKey, value, ttPv,
                              v > drawScore ? BOUND_LOWER : v < -drawScore ? BOUND_UPPER : BOUND_EXACT,
                              depth, MOVE_NONE, VALUE_NONE);

                    if (abs(v) <= drawScore)
                        return value;
                }
#else

            TB::WDLScore wdl = Tablebases::probe_wdl(pos, &err);

            // Force check of time on the next occasion
            if (thisThread == Threads.main())
                static_cast<MainThread*>(thisThread)->callsCnt = 0;

            if (err != TB::ProbeState::FAIL)
            {
                thisThread->tbHits.fetch_add(1, std::memory_order_relaxed);

                int drawScore = TB::UseRule50 ? 1 : 0;

                // use the range VALUE_MATE_IN_MAX_PLY to VALUE_TB_WIN_IN_MAX_PLY to score
                value =  wdl < -drawScore ? VALUE_MATED_IN_MAX_PLY + ss->ply + 1
                       : wdl >  drawScore ? VALUE_MATE_IN_MAX_PLY - ss->ply - 1
                                          : VALUE_DRAW + 2 * wdl * drawScore;

                Bound b =  wdl < -drawScore ? BOUND_UPPER
                         : wdl >  drawScore ? BOUND_LOWER : BOUND_EXACT;

                if (    b == BOUND_EXACT
                    || (b == BOUND_LOWER ? value >= beta : value <= alpha))
                {
                    tte->save(posKey, value_to_tt(value, ss->ply), ttPv, b,
                              std::min(MAX_PLY - 1, depth + 6),
                              MOVE_NONE, VALUE_NONE);
                    return value;
                }

                if (PvNode)
                {
                    if (b == BOUND_LOWER)
                        bestValue = value, alpha = std::max(alpha, bestValue);
                    else
                        maxValue = value;
                }
#endif
            }
        }
    }

    // Step 6. Static evaluation of the position
    if (inCheck)

    {
        ss->staticEval = eval = VALUE_NONE;
        improving = false;
        goto moves_loop;  // Skip early pruning when in check
    }
    else if (ttHit)
    {
        // Never assume anything about values stored in TT
        ss->staticEval = eval = tte->eval();
        if (eval == VALUE_NONE)
            ss->staticEval = eval = evaluate(pos);
#ifndef Noir
        if (eval == VALUE_DRAW)
#ifdef Sullivan
            eval = value_draw(depth, thisThread);
#else
            eval = value_draw(thisThread);
#endif
#endif
        // Can ttValue be used as a better position evaluation?
        if (    ttValue != VALUE_NONE
            && (tte->bound() & (ttValue > eval ? BOUND_LOWER : BOUND_UPPER)))
            eval = ttValue;
    }
    else
    {
        if ((ss-1)->currentMove != MOVE_NULL)
        {
            int bonus = -(ss-1)->statScore / 512;

            ss->staticEval = eval = evaluate(pos) + bonus;
        }
        else
            ss->staticEval = eval = -(ss-1)->staticEval + 2 * Tempo;

        tte->save(posKey, VALUE_NONE, ttPv, BOUND_NONE, DEPTH_NONE, MOVE_NONE, eval);
    }
#ifdef Noir
  if (gameCycle)
        ss->staticEval = eval = ss->staticEval * std::max(0, (100 - pos.rule50_count())) / 100;

    improving =   ss->staticEval >= (ss-2)->staticEval
               || (ss-2)->staticEval == VALUE_NONE;

    // Begin early pruning.
    if (   !PvNode
        && !excludedMove
        && !gameCycle
        &&  abs(eval) < 2 * VALUE_KNOWN_WIN)
    {
       // Step 7. Razoring (~2 Elo)
       if (   depth < 2
           &&  ss->ply > 2 * thisThread->rootDepth / 3
           && eval <= alpha - RazorMargin)
       {
           Value q = qsearch<NonPV>(pos, ss, alpha, beta);

           if (q <= alpha)
               return q;
       }

       // Step 8. Futility pruning: child node (~30 Elo)
       if (    depth < 7
           &&  !thisThread->nmpGuard
           &&  eval - futility_margin(depth, improving) >= beta
           &&  eval < VALUE_KNOWN_WIN) // Do not return unproven wins
           return eval;

       // Step 9. Null move search with verification search (~40 Elo)
       if (   (ss-1)->currentMove != MOVE_NULL
           && (ss-1)->statScore < 22661
           &&  eval >= beta
           &&  eval >= ss->staticEval
           &&  ss->staticEval >= beta - 33 * depth + 299 - improving * 30
           &&  pos.non_pawn_material(us)
           && !thisThread->nmpGuard
           && !(depth > 4 && (MoveList<LEGAL, KING>(pos).size() < 1 || MoveList<LEGAL>(pos).size() < 6)))
#else
#ifndef Noir
#ifdef Fortress
      if (gameCycle)
          ss->staticEval = eval = ss->staticEval * std::max(0, (100 - pos.rule50_count())) / 100;
#endif
    // Step 7. Razoring (~0 Elo)
    if (   !rootNode // The required rootNode PV handling is not available in qsearch
<<<<<<< HEAD
#ifdef Weakfish
        && !weakFishSearch
#endif
        &&  depth < 2
#ifdef Fortress
        &&  !gameCycle
#endif
=======
        &&  depth == 1
>>>>>>> c6839a26
        &&  eval <= alpha - RazorMargin)
        return qsearch<NT>(pos, ss, alpha, beta);

    improving =  (ss-2)->staticEval == VALUE_NONE ? (ss->staticEval > (ss-4)->staticEval
              || (ss-4)->staticEval == VALUE_NONE) : ss->staticEval > (ss-2)->staticEval;

    // Step 8. Futility pruning: child node (~50 Elo)
    if (   !PvNode
#ifdef Weakfish
        && !weakFishSearch
#endif
		&&  depth < 6
#ifdef Fortress
        &&  !gameCycle
#endif
        &&  eval - futility_margin(depth, improving) >= beta
        &&  eval < VALUE_KNOWN_WIN) // Do not return unproven wins
        return eval;

    // Step 9. Null move search with verification search (~39 Elo)
    if (   !PvNode
        && (ss-1)->currentMove != MOVE_NULL

	      && (ss-1)->statScore < 23397
	      &&  eval >= beta
        &&  eval >= ss->staticEval
        &&  ss->staticEval >= beta - 32 * depth - 30 * improving + 120 * ttPv + 292
        && !excludedMove
#if defined (Sullivan) || (Bluefish)  //authored by Jörg Oster originally, in corchess by Ivan Ilvec
        && thisThread->selDepth + 3 > thisThread->rootDepth
#endif
        &&  pos.non_pawn_material(us)
        && (ss->ply >= thisThread->nmpMinPly || us != thisThread->nmpColor))
#endif
#endif
    {
        assert(eval - beta >= 0);

        // Null move dynamic reduction based on depth and value
        Depth R = (854 + 68 * depth) / 258 + std::min(int(eval - beta) / 192, 3);

        ss->currentMove = MOVE_NULL;
        ss->continuationHistory = &thisThread->continuationHistory[0][0][NO_PIECE][0];

        pos.do_null_move(st);
        Value nullValue = -search<NonPV>(pos, ss+1, -beta, -beta+1, depth-R, !cutNode);
        pos.undo_null_move();

        if (nullValue >= beta)
        {
            // Do not return unproven mate scores
            if (nullValue >= VALUE_TB_WIN_IN_MAX_PLY)
                nullValue = beta;
#ifdef Noir
              if (abs(beta) < VALUE_KNOWN_WIN && depth < 11)
                   return nullValue;

               // Do verification search at high depths
               thisThread->nmpGuard = true;

               Value v = search<NonPV>(pos, ss, beta-1, beta, depth-R, false);

               thisThread->nmpGuard = false;
#else

            if (thisThread->nmpMinPly || (abs(beta) < VALUE_KNOWN_WIN && depth < 13))
                return nullValue;

            assert(!thisThread->nmpMinPly); // Recursive verification is not allowed

            // Do verification search at high depths, with null move pruning disabled
            // for us, until ply exceeds nmpMinPly.
            thisThread->nmpMinPly = ss->ply + 3 * (depth-R) / 4;
            thisThread->nmpColor = us;

            Value v = search<NonPV>(pos, ss, beta-1, beta, depth-R, false);

            thisThread->nmpMinPly = 0;
#endif
            if (v >= beta)
                return nullValue;
        }
    }

    // Step 10. ProbCut (~10 Elo)
    // If we have a good enough capture and a reduced search returns a value
    // much above beta, we can (almost) safely prune the previous move.
#ifdef Noir
       if (    depth >= 5
           &&  ss->ply % 2 == 0
           &&  !thisThread->nmpGuard
           &&  abs(beta) < VALUE_TB_WIN_IN_MAX_PLY)
       {
           Value raisedBeta = std::min(beta + 191 - 46 * improving, VALUE_INFINITE);
           MovePicker mp(pos, ttMove, raisedBeta - ss->staticEval, &thisThread->captureHistory);
           int probCutCount = 0;

           while (  (move = mp.next_move()) != MOVE_NONE
                  && probCutCount < 2 + 2 * cutNode)
               if (move != excludedMove)
#else
    if (   !PvNode
#ifdef Weakfish
        && !weakFishSearch
#endif
        &&  depth >= 5
        &&  abs(beta) < VALUE_TB_WIN_IN_MAX_PLY)
    {
        Value raisedBeta = std::min(beta + 189 - 45 * improving, VALUE_INFINITE);
        MovePicker mp(pos, ttMove, raisedBeta - ss->staticEval, &thisThread->captureHistory);
        int probCutCount = 0;

        while (  (move = mp.next_move()) != MOVE_NONE
               && probCutCount < 2 + 2 * cutNode)
            if (move != excludedMove && pos.legal(move))
#endif
            {
                assert(pos.capture_or_promotion(move));
                assert(depth >= 5);

                captureOrPromotion = true;
                probCutCount++;

                ss->currentMove = move;
                ss->continuationHistory = &thisThread->continuationHistory[inCheck]
                                                                          [captureOrPromotion]
                                                                          [pos.moved_piece(move)]
                                                                          [to_sq(move)];

                pos.do_move(move, st);

                // Perform a preliminary qsearch to verify that the move holds
                value = -qsearch<NonPV>(pos, ss+1, -raisedBeta, -raisedBeta+1);

                // If the qsearch held, perform the regular search
                if (value >= raisedBeta)
                    value = -search<NonPV>(pos, ss+1, -raisedBeta, -raisedBeta+1, depth - 4, !cutNode);

                pos.undo_move(move);

                   if (value >= raisedBeta)
                       return value;
               }
       }
#ifdef Noir
    } //End early Pruning
#endif

    // Step 11. Internal iterative deepening (~1 Elo)
    if (depth >= 7 && !ttMove)
    {
        search<NT>(pos, ss, alpha, beta, depth - 7, cutNode);

#if defined (Sullivan) || (Blau) || (Fortress)
        tte = probeTT(pos, ss, posKey, ttHit, ttValue, ttMove);
#else
        tte = TT.probe(posKey, ttHit);
#endif
        ttValue = ttHit ? value_from_tt(tte->value(), ss->ply, pos.rule50_count()) : VALUE_NONE;
        ttMove = ttHit ? tte->move() : MOVE_NONE;
    }

moves_loop: // When in check, search starts from here

    const PieceToHistory* contHist[] = { (ss-1)->continuationHistory, (ss-2)->continuationHistory,
                                          nullptr                   , (ss-4)->continuationHistory,
                                          nullptr                   , (ss-6)->continuationHistory };

    Move countermove = thisThread->counterMoves[pos.piece_on(prevSq)][prevSq];

    MovePicker mp(pos, ttMove, depth, &thisThread->mainHistory,
                                      &thisThread->lowPlyHistory,
                                      &thisThread->captureHistory,
                                      contHist,
                                      countermove,
                                      ss->killers,
                                      depth > 12 ? ss->ply : MAX_PLY);

    value = bestValue;
    singularLMR = moveCountPruning = false;
    ttCapture = ttMove && pos.capture_or_promotion(ttMove);

    // Mark this node as being searched
    ThreadHolding th(thisThread, posKey, ss->ply);

    // Step 12. Loop through all pseudo-legal moves until no moves remain
    // or a beta cutoff occurs.
    while ((move = mp.next_move(moveCountPruning)) != MOVE_NONE)
    {
      assert(is_ok(move));

      if (move == excludedMove)
          continue;

      // At root obey the "searchmoves" option and skip moves not listed in Root
      // Move List. As a consequence any illegal move is also skipped. In MultiPV
      // mode we also skip PV moves which have been already searched and those
      // of lower "TB rank" if we are in a TB root position.
      if (rootNode && !std::count(thisThread->rootMoves.begin() + thisThread->pvIdx,
                                  thisThread->rootMoves.begin() + thisThread->pvLast, move))
          continue;

      ss->moveCount = ++moveCount;

#ifdef Add_Features
      if (!minOutput && rootNode && thisThread == Threads.main() && Time.elapsed() > 3000)
#else
      if (rootNode && thisThread == Threads.main() && Time.elapsed() > 3000)
#endif
          sync_cout << "info depth " << depth
                    << " currmove " << UCI::move(move, pos.is_chess960())
                    << " currmovenumber " << moveCount + thisThread->pvIdx << sync_endl;
      if (PvNode)
          (ss+1)->pv = nullptr;

      extension = 0;
      captureOrPromotion = pos.capture_or_promotion(move);
      movedPiece = pos.moved_piece(move);
      givesCheck = pos.gives_check(move);
#ifdef Noir
      isMate = false;

      if (givesCheck)
      {
          pos.do_move(move, st, givesCheck);
          isMate = MoveList<LEGAL>(pos).size() == 0;
          pos.undo_move(move);

          if (!isMate) // Don't double count nodes
              thisThread->nodes.fetch_sub(1, std::memory_order_relaxed);
      }

      if (isMate)
      // Step 13. Pruning at shallow depth (~200 Elo)
      {
          ss->currentMove = move;
          ss->continuationHistory = &thisThread->continuationHistory[inCheck][priorCapture][movedPiece][to_sq(move)];
          value = mate_in(ss->ply+1);

          if (PvNode && (moveCount == 1 || (value > alpha && (rootNode || value < beta))))
          {
              (ss+1)->pv = pv;
              (ss+1)->pv[0] = MOVE_NONE;
          }
      }
      else
      {
#endif

		// Calculate new depth for this move
                newDepth = depth - 1;
#if defined (Fortress) || (Noir)
                // Step 13. Pruning at shallow depth (~204 Elo)
                if (  !PvNode
#else
		// Step 13. Pruning at shallow depth (~204 Elo)
		if (  !rootNode
#endif
#ifdef Weakfish
			&& !weakFishSearch
#endif
			&& pos.non_pawn_material(us)
			&& bestValue > VALUE_TB_LOSS_IN_MAX_PLY)
		{
			// Skip quiet moves if movecount exceeds our FutilityMoveCount threshold
			moveCountPruning = moveCount >= futility_move_count(improving, depth);

			if (
				!captureOrPromotion
				&& !givesCheck
#if defined (Sullivan) || (Blau) || (Fortress) || (Noir)
                && (!PvNode || !pos.advanced_pawn_push(move) || pos.non_pawn_material(~us) > BishopValueMg)
#endif
                )
			{
				// Reduced depth of the next LMR search
				int lmrDepth = std::max(newDepth - reduction(improving, depth, moveCount), 0);

				// Countermoves based pruning (~20 Elo)
				if (   lmrDepth < 4 + ((ss-1)->statScore > 0 || (ss-1)->moveCount == 1)
					&& (*contHist[0])[movedPiece][to_sq(move)] < CounterMovePruneThreshold
					&& (*contHist[1])[movedPiece][to_sq(move)] < CounterMovePruneThreshold)
					continue;

				// Futility pruning: parent node (~2 Elo)
#if defined (Fortress) || (Noir)
                if (   lmrDepth < 3
#else
                if (   lmrDepth < 6
#endif
                    && !inCheck
                    && ss->staticEval + 235 + 172 * lmrDepth <= alpha
                    &&  thisThread->mainHistory[us][from_to(move)]
                    + (*contHist[0])[movedPiece][to_sq(move)]
                    + (*contHist[1])[movedPiece][to_sq(move)]
                    + (*contHist[3])[movedPiece][to_sq(move)] < 25000)

									 continue;

								 // Prune moves with negative SEE (~20 Elo)
								 if (!pos.see_ge(move, Value(-(32 - std::min(lmrDepth, 18)) * lmrDepth * lmrDepth)))
									 continue;
							 }
							 else if (!pos.see_ge(move, Value(-194) * depth)) // (~25 Elo)
								 continue;
						 }


      // Step 14. Extensions (~74 Elo)

#if defined (Fortress) || (Noir)
      if (   gameCycle
          && (depth < 5 || PvNode))
              extension = (2 - (ss->ply % 2 == 0 && !PvNode));
#endif
      // Singular extension search (~67 Elo). If all moves but one fail low on a
      // search of (alpha-s, beta-s), and just one fails high on (alpha, beta),
      // then that move is singular and should be extended. To verify this we do
      // a reduced search on all the other moves but the ttMove and if the
      // result is lower than ttValue minus a margin then we will extend the ttMove.
#if defined (Fortress) || (Noir)
      else if (    depth >= 6
#else
      if (    depth >= 6
#endif
          &&  move == ttMove
#if defined (Fortress) || (Noir)
          &&  !gameCycle
#endif
          && !rootNode

          && !excludedMove // Avoid recursive singular search
#if defined (Fortress) || (Noir)
          &&  ttValue != VALUE_NONE //Already implicit in the next condition */
#else
          &&  abs(ttValue) < VALUE_KNOWN_WIN
#endif
          && (tte->bound() & BOUND_LOWER)
          &&  tte->depth() >= depth - 3
#ifndef Noir
          &&  pos.legal(move)
#endif
		  )
      {
#if defined (Fortress) || (Noir)
          Value singularBeta = std::max(ttValue - 2 * depth, mated_in(ss->ply));
#else
          Value singularBeta = ttValue - (((ttPv && !PvNode) + 4) * depth) / 2;
#endif
          Depth halfDepth = depth / 2;
          ss->excludedMove = move;
          value = search<NonPV>(pos, ss, singularBeta - 1, singularBeta, halfDepth, cutNode);
          ss->excludedMove = MOVE_NONE;
          if (value < singularBeta)
          {
              extension = 1;
              singularLMR = true;
          }

          // Multi-cut pruning
          // Our ttMove is assumed to fail high, and now we failed high also on a reduced
          // search without the ttMove. So we assume this expected Cut-node is not singular,

          // that multiple moves fail high, and we can prune the whole subtree by returning
          // a soft bound.
#if defined (Stockfish) || (Weakfish)
          else if (singularBeta >= beta)
#else
          else if (   eval >= beta
                   && singularBeta >= beta)
#endif
              return singularBeta;
      }

      // Check extension (~2 Elo)

#if defined (Sullivan) || (Blau) || (Fortress) || (Noir)

       else if (    givesCheck
               && (pos.is_discovery_check_on_king(~us, move) || pos.see_ge(move))
#ifndef Noir
               && ++thisThread->extension < thisThread->nodes.load(std::memory_order_relaxed) /4 //MichaelB7
#endif
                )
               extension = 1;

     // MichaelB7 Passed pawn extension
      else if ( move == ss->killers[0] && !extension
			  && (pos.promotion_pawn_push(move)
                          || (pos.advanced_pawn_push(move)
                          && pos.pawn_passed(us, to_sq(move)))))
          extension = 1;

#else
      else if (    givesCheck
               && (pos.is_discovery_check_on_king(~us, move) || pos.see_ge(move)))
          extension = 1;

      // Passed pawn extension
      else if (   move == ss->killers[0]
               && pos.advanced_pawn_push(move)
               && pos.pawn_passed(us, to_sq(move)))
          extension = 1;
#endif

      // Last captures extension
      else if (   PieceValue[EG][pos.captured_piece()] > PawnValueEg
               && pos.non_pawn_material() <= 2 * RookValueMg)
          extension = 1;

      // Castling extension
      if (type_of(move) == CASTLING)
          extension = 1;

      // Add extension to new depth
      newDepth += extension;

      // Speculative prefetch as early as possible
      prefetch(TT.first_entry(pos.key_after(move)));

      // Check for legality just before making the move
#ifndef Noir
      if (!rootNode && !pos.legal(move))
      {
          ss->moveCount = --moveCount;
          continue;
      }
#endif
      // Update the current move (this must be done after singular extension search)
      ss->currentMove = move;
      ss->continuationHistory = &thisThread->continuationHistory[inCheck]
                                                                [captureOrPromotion]
                                                                [movedPiece]
                                                                [to_sq(move)];

      // Step 15. Make the move
      pos.do_move(move, st, givesCheck);

      // Step 16. Reduced depth search (LMR, ~210 Elo). If the move fails high it will be
      // re-searched at full depth..
#ifdef Weakfish
      if (    !weakFishSearch && depth >= 3
#else
      if (    depth >= 3
#endif
#if defined (Fortress) || (Noir)
          &&  !gameCycle
#endif
          &&  moveCount > 1 + 2 * rootNode

          && (!rootNode || thisThread->best_move_count(move) == 0)
#if defined (Fortress) || (Noir)
          &&  thisThread->selDepth > depth
#endif
          && (  !captureOrPromotion
              || moveCountPruning
              || ss->staticEval + PieceValue[EG][pos.captured_piece()] <= alpha
              || cutNode
#ifndef Noir
#if defined (Stockfish) || (Weakfish)
              || thisThread->ttHitAverage < 375 * ttHitAverageResolution * ttHitAverageWindow / 1024
#else
			  || thisThread->ttHitAverage < 384 * ttHitAverageResolution * ttHitAverageWindow / 1024
#endif
#endif
      ))
      {
           Depth r = reduction(improving, depth, moveCount);
#ifndef Noir
#if defined (Stockfish) || (Weakfish)
           if (thisThread->ttHitAverage > 500 * ttHitAverageResolution * ttHitAverageWindow / 1024)
#else
           // Decrease reduction if the ttHit running average is large
           if (thisThread->ttHitAverage > 544 * ttHitAverageResolution * ttHitAverageWindow / 1024)
#endif
               r--;
#endif

          // Reduction if other threads are searching this position.
          if (th.marked())
              r++;

          // Decrease reduction if position is or has been on the PV (~8 Elo)
          if (ttPv)
              r -= 2;

          // Decrease reduction if opponent's move count is high (~5 Elo)
          if ((ss-1)->moveCount > 14)
              r--;

          // Decrease reduction if ttMove has been singularly extended (~3 Elo)
          if (singularLMR)
              r -= 2;
#if defined (Fortress) || (Noir)
          if (!PvNode && !captureOrPromotion)
#else
          if (!captureOrPromotion)
#endif
          {
              // Increase reduction if ttMove is a capture (~5 Elo)
              if (ttCapture)
                  r++;

              // Increase reduction for cut nodes (~10 Elo)
              if (cutNode)
                  r += 2;

              // Decrease reduction for moves that escape a capture. Filter out
              // castling moves, because they are coded as "king captures rook" and
              // hence break make_move(). (~2 Elo)
              else if (    type_of(move) == NORMAL
                       && !pos.see_ge(reverse_move(move)))
                  r -= 2 + ttPv;

              ss->statScore =  thisThread->mainHistory[us][from_to(move)]
                             + (*contHist[0])[movedPiece][to_sq(move)]
                             + (*contHist[1])[movedPiece][to_sq(move)]
                             + (*contHist[3])[movedPiece][to_sq(move)]
                             - 4926;

              // Reset statScore to zero if negative and most stats shows >= 0
              if (    ss->statScore < 0
                  && (*contHist[0])[movedPiece][to_sq(move)] >= 0
                  && (*contHist[1])[movedPiece][to_sq(move)] >= 0
                  && thisThread->mainHistory[us][from_to(move)] >= 0)
                  ss->statScore = 0;

              // Decrease/increase reduction by comparing opponent's stat score (~10 Elo)
              if (ss->statScore >= -102 && (ss-1)->statScore < -114)
                  r--;
              else if ((ss-1)->statScore >= -116 && ss->statScore < -154)
                  r++;

              // Decrease/increase reduction for moves with a good/bad history (~26 Elo)
              r -= ss->statScore / 16384;
          }

          // Increase reduction for captures/promotions if late move and at low depth
          else if (depth < 8 && moveCount > 2)
              r++;

#if defined (Fortress) || (Noir)
          Depth rr = newDepth / (2 + ss->ply / 3);
          r -= rr;
#endif

          Depth d = clamp(newDepth - r, 1, newDepth);

          value = -search<NonPV>(pos, ss+1, -(alpha+1), -alpha, d, true);

          doFullDepthSearch = (value > alpha && d != newDepth), didLMR = true;
      }
      else
          doFullDepthSearch = !PvNode || moveCount > 1, didLMR = false;

      // Step 17. Full depth search when LMR is skipped or fails high
      if (doFullDepthSearch)
      {
          value = -search<NonPV>(pos, ss+1, -(alpha+1), -alpha, newDepth, !cutNode);

          if (didLMR && !captureOrPromotion)
          {
              int bonus = value > alpha ?  stat_bonus(newDepth)
                                        : -stat_bonus(newDepth);

              if (move == ss->killers[0])
                  bonus += bonus / 4;

              update_continuation_histories(ss, movedPiece, to_sq(move), bonus);
          }
      }

      // For PV nodes only, do a full PV search on the first move or after a fail
      // high (in the latter case search only if value < beta), otherwise let the
      // parent node fail low with value <= alpha and try another move.
      if (PvNode && (moveCount == 1 || (value > alpha && (rootNode || value < beta))))
      {
          (ss+1)->pv = pv;
          (ss+1)->pv[0] = MOVE_NONE;

          value = -search<PV>(pos, ss+1, -beta, -alpha, newDepth, false);
      }

      // Step 18. Undo move
      pos.undo_move(move);
#ifdef Noir
   }
#endif

      assert(value > -VALUE_INFINITE && value < VALUE_INFINITE);

      // Step 19. Check for a new best move
      // Finished searching the move. If a stop occurred, the return value of
      // the search cannot be trusted, and we return immediately without
      // updating best move, PV and TT.
      if (Threads.stop.load(std::memory_order_relaxed))
          return VALUE_ZERO;

      if (rootNode)
      {
          RootMove& rm = *std::find(thisThread->rootMoves.begin(),
                                    thisThread->rootMoves.end(), move);

          // PV move or new best move?
          if (moveCount == 1 || value > alpha)
          {
              rm.score = value;
              rm.selDepth = thisThread->selDepth;
              rm.pv.resize(1);

              assert((ss+1)->pv);

              for (Move* m = (ss+1)->pv; *m != MOVE_NONE; ++m)
                  rm.pv.push_back(*m);

              // We record how often the best move has been changed in each
              // iteration. This information is used for time management: When
              // the best move changes frequently, we allocate some more time.

			  if (moveCount > 1)
				  ++thisThread->bestMoveChanges;

          }
          else
              // All other moves but the PV are set to the lowest value: this
              // is not a problem when sorting because the sort is stable and the
              // move position in the list is preserved - just the PV is pushed up.
              rm.score = -VALUE_INFINITE;
      }

      if (value > bestValue)
      {
          bestValue = value;

          if (value > alpha)
          {
              bestMove = move;

              if (PvNode && !rootNode) // Update pv even in fail-high case
                  update_pv(ss->pv, move, (ss+1)->pv);

              if (PvNode && value < beta) // Update alpha! Always alpha < beta
                  alpha = value;
              else
              {
                  assert(value >= beta); // Fail high
                  ss->statScore = 0;
				   break;
              }
          }
      }

      if (move != bestMove)
      {
          if (captureOrPromotion && captureCount < 32)
              capturesSearched[captureCount++] = move;

          else if (!captureOrPromotion && quietCount < 64)
              quietsSearched[quietCount++] = move;
      }
    }

    // The following condition would detect a stop only after move loop has been
    // completed. But in this case bestValue is valid because we have fully
    // searched our subtree, and we can anyhow save the result in TT.
    /*
       if (Threads.stop)
        return VALUE_DRAW;
    */

    // Step 20. Check for mate and stalemate
    // All legal moves have been searched and if there are no legal moves, it
    // must be a mate or a stalemate. If we are in a singular extension search then
    // return a fail low score.

    assert(moveCount || !inCheck || excludedMove || !MoveList<LEGAL>(pos).size());

    if (!moveCount)
        bestValue = excludedMove ? alpha
                   :     inCheck ? mated_in(ss->ply) : VALUE_DRAW;

    else if (bestMove)
        update_all_stats(pos, ss, bestMove, bestValue, beta, prevSq,
                         quietsSearched, quietCount, capturesSearched, captureCount, depth);

    // Bonus for prior countermove that caused the fail low
    else if (   (depth >= 3 || PvNode)
             && !priorCapture)
        update_continuation_histories(ss-1, pos.piece_on(prevSq), prevSq, stat_bonus(depth));
#ifndef Noir
    if (PvNode)
        bestValue = std::min(bestValue, maxValue);
#endif
    if (!excludedMove && !(rootNode && thisThread->pvIdx))
        tte->save(posKey, value_to_tt(bestValue, ss->ply), ttPv,
                  bestValue >= beta ? BOUND_LOWER :
                  PvNode && bestMove ? BOUND_EXACT : BOUND_UPPER,
#if defined (Sullivan) || (Blau) || (Fortress) || (Noir)
                  std::min(depth + 6 * int(pos.rule50_count() > 90), MAX_PLY - 1),
                       bestMove, ss->staticEval); // joergoster patch
#else
                  depth, bestMove, ss->staticEval);
#endif

    assert(bestValue > -VALUE_INFINITE && bestValue < VALUE_INFINITE);

    return bestValue;
  }

  // qsearch() is the quiescence search function, which is called by the main search
  // function with zero depth, or recursively with further decreasing depth per call.
  template <NodeType NT>
  Value qsearch(Position& pos, Stack* ss, Value alpha, Value beta, Depth depth) {

    constexpr bool PvNode = NT == PV;

    assert(alpha >= -VALUE_INFINITE && alpha < beta && beta <= VALUE_INFINITE);
    assert(PvNode || (alpha == beta - 1));
    assert(depth <= 0);

    Move pv[MAX_PLY+1];
    StateInfo st;
    TTEntry* tte;
    Key posKey;
    Move ttMove, move, bestMove;
    Depth ttDepth;
    Value bestValue, value, ttValue, futilityValue, futilityBase, oldAlpha;

#if defined (Fortress) || (Noir)
    bool ttHit, pvHit, inCheck, givesCheck, captureOrPromotion, evasionPrunable, gameCycle;
#else
    bool ttHit, pvHit, inCheck, givesCheck, captureOrPromotion, evasionPrunable;
#endif

    int moveCount;

    if (PvNode)
    {
        oldAlpha = alpha; // To flag BOUND_EXACT when eval above alpha and no available moves
        (ss+1)->pv = pv;
        ss->pv[0] = MOVE_NONE;
    }

    Thread* thisThread = pos.this_thread();
    (ss+1)->ply = ss->ply + 1;
    bestMove = MOVE_NONE;
    inCheck = pos.checkers();
    moveCount = 0;
#if defined (Fortress) || (Noir)
    gameCycle = false;

    if (pos.has_game_cycle(ss->ply))
    {
       if (VALUE_DRAW >= beta)
           return VALUE_DRAW;

       alpha = std::max(alpha, VALUE_DRAW);
       gameCycle = true;
    }

    if (pos.is_draw(ss->ply))
        return VALUE_DRAW;

    // Check for an immediate draw or maximum ply reached
    if (ss->ply >= MAX_PLY)
        return !inCheck ? evaluate(pos) : VALUE_DRAW;

    if (alpha >= mate_in(ss->ply+1))
        return alpha;
#else
    // Check for an immediate draw or maximum ply reached
    if (   pos.is_draw(ss->ply)
        || ss->ply >= MAX_PLY)
        return (ss->ply >= MAX_PLY && !inCheck) ? evaluate(pos) : VALUE_DRAW;
#endif
    assert(0 <= ss->ply && ss->ply < MAX_PLY);

    // Decide whether or not to include checks: this fixes also the type of
    // TT entry depth that we are going to use. Note that in qsearch we use
    // only two types of depth in TT: DEPTH_QS_CHECKS or DEPTH_QS_NO_CHECKS.
    ttDepth = inCheck || depth >= DEPTH_QS_CHECKS ? DEPTH_QS_CHECKS
                                                  : DEPTH_QS_NO_CHECKS;
    // Transposition table lookup
    posKey = pos.key();
#if defined (Sullivan) || (Blau) || (Fortress)
   tte = probeTT(pos, ss, posKey, ttHit, ttValue, ttMove);
   int piecesCountqs = pos.count<ALL_PIECES>();
#else
    tte = TT.probe(posKey, ttHit);
#endif
    ttValue = ttHit ? value_from_tt(tte->value(), ss->ply, pos.rule50_count()) : VALUE_NONE;
    ttMove = ttHit ? tte->move() : MOVE_NONE;
    pvHit = ttHit && tte->is_pv();

    if (  !PvNode
        && ttHit
#if defined (Sullivan) || (Blau) || (Fortress)
        && (pos.rule50_count() < 92 || (piecesCountqs < 8  && TB::Cardinality ))
#endif
#if defined (Fortress) || (Noir)
        &&  !gameCycle
#endif
        && tte->depth() >= ttDepth
        && ttValue != VALUE_NONE // Only in case of TT access race
#if defined (Fortress) || (Noir)
        && (ttValue != VALUE_DRAW || VALUE_DRAW >= beta)
#endif
        && (ttValue >= beta ? (tte->bound() & BOUND_LOWER)
                            : (tte->bound() & BOUND_UPPER)))
        return ttValue;

    // Evaluate the position statically
    if (inCheck)
    {
        ss->staticEval = VALUE_NONE;
        bestValue = futilityBase = -VALUE_INFINITE;
    }
    else
    {
        if (ttHit)
        {
            // Never assume anything about values stored in TT
            if ((ss->staticEval = bestValue = tte->eval()) == VALUE_NONE)
                ss->staticEval = bestValue = evaluate(pos);

            // Can ttValue be used as a better position evaluation?
            if (    ttValue != VALUE_NONE
                && (tte->bound() & (ttValue > bestValue ? BOUND_LOWER : BOUND_UPPER)))
                bestValue = ttValue;
        }
        else
            ss->staticEval = bestValue =
            (ss-1)->currentMove != MOVE_NULL ? evaluate(pos)
                                             : -(ss-1)->staticEval + 2 * Tempo;

        // Stand pat. Return immediately if static value is at least beta
        if (bestValue >= beta)
        {
            if (!ttHit)
                tte->save(posKey, value_to_tt(bestValue, ss->ply), false, BOUND_LOWER,
                          DEPTH_NONE, MOVE_NONE, ss->staticEval);

            return bestValue;
        }

        if (PvNode && bestValue > alpha)
            alpha = bestValue;

        futilityBase = bestValue + 154;
    }
#if defined (Fortress) || (Noir)
    if (gameCycle && !inCheck)
        ss->staticEval = bestValue = ss->staticEval * std::max(0, (100 - pos.rule50_count())) / 100;
#endif
    const PieceToHistory* contHist[] = { (ss-1)->continuationHistory, (ss-2)->continuationHistory,
                                          nullptr                   , (ss-4)->continuationHistory,
                                          nullptr                   , (ss-6)->continuationHistory };

    // Initialize a MovePicker object for the current position, and prepare
    // to search the moves. Because the depth is <= 0 here, only captures,
    // queen promotions and checks (only if depth >= DEPTH_QS_CHECKS) will
    // be generated.
    MovePicker mp(pos, ttMove, depth, &thisThread->mainHistory,
                                      &thisThread->captureHistory,
                                      contHist,
                                      to_sq((ss-1)->currentMove));

    // Loop through the moves until no moves remain or a beta cutoff occurs
    while ((move = mp.next_move()) != MOVE_NONE)
    {
      assert(is_ok(move));

      givesCheck = pos.gives_check(move);
      captureOrPromotion = pos.capture_or_promotion(move);

      moveCount++;

#ifdef Noir
      if (!PvNode)
      {
#endif
      // Futility pruning
      if (   !inCheck
          && !givesCheck
          &&  futilityBase > -VALUE_KNOWN_WIN
          && !pos.advanced_pawn_push(move))
      {
          assert(type_of(move) != ENPASSANT); // Due to !pos.advanced_pawn_push

          futilityValue = futilityBase + PieceValue[EG][pos.piece_on(to_sq(move))];

          if (futilityValue <= alpha)
          {
              bestValue = std::max(bestValue, futilityValue);
              continue;
          }

          if (futilityBase <= alpha && !pos.see_ge(move, VALUE_ZERO + 1))
          {
              bestValue = std::max(bestValue, futilityBase);
              continue;
          }
      }

      // Detect non-capture evasions that are candidates to be pruned
      evasionPrunable =    inCheck
                       &&  (depth != 0 || moveCount > 2)
                       &&  bestValue > VALUE_TB_LOSS_IN_MAX_PLY
                       && !pos.capture(move);

      // Don't search moves with negative SEE values
#if defined (Stockfish) || (Weakfish)
      if (  (!inCheck || evasionPrunable) && !pos.see_ge(move))
#else
      if (  (!inCheck || evasionPrunable)
          && !(givesCheck && pos.is_discovery_check_on_king(~pos.side_to_move(), move))
          && !pos.see_ge(move))
#endif
          continue;
#ifdef Noir
      }
#endif

      // Speculative prefetch as early as possible
      prefetch(TT.first_entry(pos.key_after(move)));
#ifndef Noir
      // Check for legality just before making the move
      if (!pos.legal(move))
      {
          moveCount--;
          continue;
      }
#endif
      ss->currentMove = move;
      ss->continuationHistory = &thisThread->continuationHistory[inCheck]
                                                                [captureOrPromotion]
                                                                [pos.moved_piece(move)]
                                                                [to_sq(move)];

      // Make and search the move
      pos.do_move(move, st, givesCheck);
      value = -qsearch<NT>(pos, ss+1, -beta, -alpha, depth - 1);
      pos.undo_move(move);

      assert(value > -VALUE_INFINITE && value < VALUE_INFINITE);

      // Check for a new best move
      if (value > bestValue)
      {
          bestValue = value;

          if (value > alpha)
          {
              bestMove = move;

              if (PvNode) // Update pv even in fail-high case
                  update_pv(ss->pv, move, (ss+1)->pv);

              if (PvNode && value < beta) // Update alpha here!
                  alpha = value;
              else
                  break; // Fail high
          }
       }
    }

#if defined (Add_Features)
	  if (!adaptive && jekyll && (bestValue + (255 * PawnValueEg / (uci_elo/10)) >= 0 ))
        {
			//int o_value = bestValue;// for debug
			//sync_cout << "Value " << bestValue << sync_endl;// for debug
			bestValue += (rand() % 64 * 2001/uci_elo + 1);
			//sync_cout << "Random Value " << bestValue << sync_endl;// for debug
			//sync_cout << "Change " << bestValue - o_value << sync_endl;// for debug
	  }
#endif

    // All legal moves have been searched. A special case: If we're in check
    // and no legal moves were found, it is checkmate.
    if (inCheck && bestValue == -VALUE_INFINITE)
        return mated_in(ss->ply); // Plies to mate from the root

    tte->save(posKey, value_to_tt(bestValue, ss->ply), pvHit,
              bestValue >= beta ? BOUND_LOWER :
              PvNode && bestValue > oldAlpha  ? BOUND_EXACT : BOUND_UPPER,
              ttDepth, bestMove, ss->staticEval);

    assert(bestValue > -VALUE_INFINITE && bestValue < VALUE_INFINITE);

    return bestValue;
  }


  // value_to_tt() adjusts a mate or TB score from "plies to mate from the root" to
  // "plies to mate from the current position". standard scores are unchanged.
  // The function is called before storing a value in the transposition table.

  Value value_to_tt(Value v, int ply) {

    assert(v != VALUE_NONE);

    return  v >= VALUE_TB_WIN_IN_MAX_PLY  ? v + ply
          : v <= VALUE_TB_LOSS_IN_MAX_PLY ? v - ply : v;
  }


  // value_from_tt() is the inverse of value_to_tt(): It adjusts a mate or TB score
  // from the transposition table (which refers to the plies to mate/be mated
  // from current position) to "plies to mate/be mated (TB win/loss) from the root".
  // However, for mate scores, to avoid potentially false mate scores related to the 50 moves rule,
  // and the graph history interaction, return an optimal TB score instead.

  Value value_from_tt(Value v, int ply, int r50c) {

    if (v == VALUE_NONE)
        return VALUE_NONE;

    if (v >= VALUE_TB_WIN_IN_MAX_PLY)  // TB win or better
    {
        if (v >= VALUE_MATE_IN_MAX_PLY && VALUE_MATE - v > 99 - r50c)
            return VALUE_MATE_IN_MAX_PLY - 1; // do not return a potentially false mate score

        return v - ply;
    }

    if (v <= VALUE_TB_LOSS_IN_MAX_PLY) // TB loss or worse
    {
        if (v <= VALUE_MATED_IN_MAX_PLY && VALUE_MATE + v > 99 - r50c)
            return VALUE_MATED_IN_MAX_PLY + 1; // do not return a potentially false mate score

        return v + ply;
    }

    return v;
  }


  // update_pv() adds current move and appends child pv[]

  void update_pv(Move* pv, Move move, Move* childPv) {

    for (*pv++ = move; childPv && *childPv != MOVE_NONE; )
        *pv++ = *childPv++;
    *pv = MOVE_NONE;
  }


  // update_all_stats() updates stats at the end of search() when a bestMove is found

  void update_all_stats(const Position& pos, Stack* ss, Move bestMove, Value bestValue, Value beta, Square prevSq,
                        Move* quietsSearched, int quietCount, Move* capturesSearched, int captureCount, Depth depth) {

    int bonus1, bonus2;
    Color us = pos.side_to_move();
    Thread* thisThread = pos.this_thread();
    CapturePieceToHistory& captureHistory = thisThread->captureHistory;
    Piece moved_piece = pos.moved_piece(bestMove);
    PieceType captured = type_of(pos.piece_on(to_sq(bestMove)));

    bonus1 = stat_bonus(depth + 1);
    bonus2 = bestValue > beta + PawnValueMg ? bonus1               // larger bonus
                                            : stat_bonus(depth);   // smaller bonus

    if (!pos.capture_or_promotion(bestMove))
    {
        update_quiet_stats(pos, ss, bestMove, bonus2, depth);

        // Decrease all the non-best quiet moves
        for (int i = 0; i < quietCount; ++i)
        {
            thisThread->mainHistory[us][from_to(quietsSearched[i])] << -bonus2;
            update_continuation_histories(ss, pos.moved_piece(quietsSearched[i]), to_sq(quietsSearched[i]), -bonus2);
        }
    }
    else
        captureHistory[moved_piece][to_sq(bestMove)][captured] << bonus1;

    // Extra penalty for a quiet TT or main killer move in previous ply when it gets refuted
    if (   ((ss-1)->moveCount == 1 || ((ss-1)->currentMove == (ss-1)->killers[0]))
        && !pos.captured_piece())
            update_continuation_histories(ss-1, pos.piece_on(prevSq), prevSq, -bonus1);

    // Decrease all the non-best capture moves
    for (int i = 0; i < captureCount; ++i)
    {
        moved_piece = pos.moved_piece(capturesSearched[i]);
        captured = type_of(pos.piece_on(to_sq(capturesSearched[i])));
        captureHistory[moved_piece][to_sq(capturesSearched[i])][captured] << -bonus1;
    }
  }


  // update_continuation_histories() updates histories of the move pairs formed
  // by moves at ply -1, -2, -4, and -6 with current move.

  void update_continuation_histories(Stack* ss, Piece pc, Square to, int bonus) {

    for (int i : {1, 2, 4, 6})
        if (is_ok((ss-i)->currentMove))
            (*(ss-i)->continuationHistory)[pc][to] << bonus;
  }


  // update_quiet_stats() updates move sorting heuristics

  void update_quiet_stats(const Position& pos, Stack* ss, Move move, int bonus, int depth) {

    if (ss->killers[0] != move)
    {
        ss->killers[1] = ss->killers[0];
        ss->killers[0] = move;
    }

    Color us = pos.side_to_move();
    Thread* thisThread = pos.this_thread();
    thisThread->mainHistory[us][from_to(move)] << bonus;
    update_continuation_histories(ss, pos.moved_piece(move), to_sq(move), bonus);

    if (type_of(pos.moved_piece(move)) != PAWN)
        thisThread->mainHistory[us][from_to(reverse_move(move))] << -bonus;

    if (is_ok((ss-1)->currentMove))
    {
        Square prevSq = to_sq((ss-1)->currentMove);
        thisThread->counterMoves[pos.piece_on(prevSq)][prevSq] = move;
    }

    if (depth > 12 && ss->ply < MAX_LPH)
        thisThread->lowPlyHistory[ss->ply][from_to(move)] << stat_bonus(depth - 7);
  }

  // When playing with strength handicap, choose best move among a set of RootMoves
  // using a statistical rule dependent on 'level'. Idea by Heinz van Saanen.

  Move Skill::pick_best(size_t multiPV) {

    const RootMoves& rootMoves = Threads.main()->rootMoves;
    static PRNG rng(now()); // PRNG sequence should be non-deterministic

    // RootMoves are already sorted by score in descending order
    Value topScore = rootMoves[0].score;
    int delta = std::min(topScore - rootMoves[multiPV - 1].score, PawnValueMg);
    int weakness = 120 - level;
    int maxScore = -VALUE_INFINITE;

    // Choose best move. For each move score we add two terms, both dependent on
    // weakness. One is deterministic and bigger for weaker levels, and one is
    // random. Then we choose the move with the resulting highest score.
    for (size_t i = 0; i < multiPV; ++i)
    {
        // This is our magic formula
        int push = (  weakness * int(topScore - rootMoves[i].score)
                    + delta * (rng.rand<unsigned>() % weakness)) / 128;

        if (rootMoves[i].score + push >= maxScore)
        {
            maxScore = rootMoves[i].score + push;
            best = rootMoves[i].pv[0];
        }
    }

    return best;
  }

} // namespace

/// MainThread::check_time() is used to print debug info and, more importantly,
/// to detect when we are out of available time and thus stop the search.

void MainThread::check_time() {

  if (--callsCnt > 0)
      return;

  // When using nodes, ensure checking rate is not lower than 0.1% of nodes
  callsCnt = Limits.nodes ? std::min(1024, int(Limits.nodes / 1024)) : 1024;

  static TimePoint lastInfoTime = now();

  TimePoint elapsed = Time.elapsed();
  TimePoint tick = Limits.startTime + elapsed;

  if (tick - lastInfoTime >= 1000)
  {
      lastInfoTime = tick;
      dbg_print();
  }

  // We should not stop pondering until told so by the GUI
  if (ponder)
      return;

  if (   (Limits.use_time_management() && (elapsed > Time.maximum() - 10 || stopOnPonderhit))
      || (Limits.movetime && elapsed >= Limits.movetime)
      || (Limits.nodes && Threads.nodes_searched() >= (uint64_t)Limits.nodes))
      Threads.stop = true;
}


/// UCI::pv() formats PV information according to the UCI protocol. UCI requires
/// that all (if any) unsearched PV lines are sent using a previous search score.

string UCI::pv(const Position& pos, Depth depth, Value alpha, Value beta) {

  std::stringstream ss;
  TimePoint elapsed = Time.elapsed() + 1;
  const RootMoves& rootMoves = pos.this_thread()->rootMoves;
  size_t pvIdx = pos.this_thread()->pvIdx;
  size_t multiPV = std::min((size_t)Options["MultiPV"], rootMoves.size());
  uint64_t nodesSearched = Threads.nodes_searched();
  uint64_t tbHits = Threads.tb_hits() + (TB::RootInTB ? rootMoves.size() : 0);

  for (size_t i = 0; i < multiPV; ++i)
  {
#if defined (Stockfish) || (Weakfish)
      bool updated = rootMoves[i].score != -VALUE_INFINITE;
#else
      bool updated = (i <= pvIdx && rootMoves[i].score != -VALUE_INFINITE);
#endif

      if (depth == 1 && !updated)
          continue;

      Depth d = updated ? depth : depth - 1;
      Value v = updated ? rootMoves[i].score : rootMoves[i].previousScore;
#ifdef Noir
      bool tb = TB::RootInTB && abs(v) < VALUE_TB_WIN - 5 * PawnValueEg;
#else
      bool tb = TB::RootInTB && abs(v) < VALUE_MATE_IN_MAX_PLY;
#endif
      v = tb ? rootMoves[i].tbScore : v;

      if (ss.rdbuf()->in_avail()) // Not at first line
          ss << "\n";

      ss << "info"
         << " depth "    << d
         << " seldepth " << rootMoves[i].selDepth
         << " multipv "  << i + 1
         << " score "    << UCI::value(v);

      if (!tb && i == pvIdx)
          ss << (v >= beta ? " lowerbound" : v <= alpha ? " upperbound" : "");

      ss << " nodes "    << nodesSearched
         << " nps "      << nodesSearched * 1000 / elapsed;

      if (elapsed > 1000) // Earlier makes little sense
          ss << " hashfull " << TT.hashfull();

      ss << " tbhits "   << tbHits
         << " time "     << elapsed
         << " pv";

      for (Move m : rootMoves[i].pv)
          ss << " " << UCI::move(m, pos.is_chess960());
  }

  return ss.str();
}


/// RootMove::extract_ponder_from_tt() is called in case we have no ponder move
/// before exiting the search, for instance, in case we stop the search during a
/// fail high at root. We try hard to have a ponder move to return to the GUI,
/// otherwise in case of 'ponder on' we have nothing to think on.

bool RootMove::extract_ponder_from_tt(Position& pos) {

    StateInfo st;
    bool ttHit;

    assert(pv.size() == 1);

    if (pv[0] == MOVE_NONE)
        return false;

    pos.do_move(pv[0], st);
    TTEntry* tte = TT.probe(pos.key(), ttHit);

    if (ttHit)
    {
        Move m = tte->move(); // Local copy to be SMP safe
        if (MoveList<LEGAL>(pos).contains(m))
            pv.push_back(m);
    }

    pos.undo_move(pv[0]);
    return pv.size() > 1;
}

void Tablebases::rank_root_moves(Position& pos, Search::RootMoves& rootMoves) {

    RootInTB = false;
    UseRule50 = bool(Options["Syzygy50MoveRule"]);
    ProbeDepth = int(Options["SyzygyProbeDepth"]);
    Cardinality = int(Options["SyzygyProbeLimit"]);
#ifndef Noir
    bool dtz_available = true;
#endif
    // Tables with fewer pieces than SyzygyProbeLimit are searched with
    // ProbeDepth == DEPTH_ZERO
    if (Cardinality > MaxCardinality)
    {
        Cardinality = MaxCardinality;
        ProbeDepth = 0;
    }

    if (Cardinality >= popcount(pos.pieces()) && !pos.can_castle(ANY_CASTLING))
    {
        // Rank moves using DTZ tables
        RootInTB = root_probe(pos, rootMoves);

        if (!RootInTB)
        {
            // DTZ tables are missing; try to rank moves using WDL tables
#ifndef Noir
            dtz_available = false;
#endif
            RootInTB = root_probe_wdl(pos, rootMoves);
        }
    }

    if (RootInTB)
    {
        // Sort moves according to TB rank
        std::sort(rootMoves.begin(), rootMoves.end(),
                  [](const RootMove &a, const RootMove &b) { return a.tbRank > b.tbRank; } );

        // Probe during search only if DTZ is not available and we are winning
#ifndef Noir
        if (dtz_available || rootMoves[0].tbScore <= VALUE_DRAW)
            Cardinality = 0;
#endif
    }

    else
    {
        // Clean up if root_probe() and root_probe_wdl() have failed
        for (auto& m : rootMoves)
            m.tbRank = 0;
    }
}<|MERGE_RESOLUTION|>--- conflicted
+++ resolved
@@ -4,17 +4,17 @@
  Copyright (C) 2008-2015 Marco Costalba, Joona Kiiski, Tord Romstad (Stockfish Authors)
  Copyright (C) 2015-2016 Marco Costalba, Joona Kiiski, Gary Linscott, Tord Romstad (Stockfish Authors)
  Copyright (C) 2017-2020 Michael Byrne, Marco Costalba, Joona Kiiski, Gary Linscott, Tord Romstad (Honey Authors)
- 
+
  Honey is free software: you can redistribute it and/or modify
  it under the terms of the GNU General Public License as published by
  the Free Software Foundation, either version 3 of the License, or
  (at your option) any later version.
- 
+
  Honey is distributed in the hope that it will be useful,
  but WITHOUT ANY WARRANTY; without even the implied warranty of
  MERCHANTABILITY or FITNESS FOR A PARTICULAR PURPOSE.  See the
  GNU General Public License for more details.
- 
+
  You should have received a copy of the GNU General Public License
  along with this program.  If not, see <http://www.gnu.org/licenses/>.
  */
@@ -1159,7 +1159,7 @@
                 {
                     value =  v < -drawScore ? -VALUE_TB_WIN + centiPly + PawnValueEg * popcount(pos.pieces( pos.side_to_move()))
                            : v >  drawScore ?  VALUE_TB_WIN - centiPly - PawnValueEg * popcount(pos.pieces(~pos.side_to_move()))
-                                            :  VALUE_DRAW - v < 0 ? 2 * Eval::Tempo : VALUE_ZERO;
+                                            :  VALUE_DRAW - v < 0 ? 2 * Tempo : VALUE_ZERO;
 
                     tte->save(posKey, value, ttPv,
                               v > drawScore ? BOUND_LOWER : v < -drawScore ? BOUND_UPPER : BOUND_EXACT,
@@ -1299,17 +1299,13 @@
 #endif
     // Step 7. Razoring (~0 Elo)
     if (   !rootNode // The required rootNode PV handling is not available in qsearch
-<<<<<<< HEAD
 #ifdef Weakfish
         && !weakFishSearch
 #endif
-        &&  depth < 2
+        &&  depth == 1
 #ifdef Fortress
         &&  !gameCycle
 #endif
-=======
-        &&  depth == 1
->>>>>>> c6839a26
         &&  eval <= alpha - RazorMargin)
         return qsearch<NT>(pos, ss, alpha, beta);
 
