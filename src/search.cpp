/*
 Honey, a UCI chess playing engine derived from Stockfish and Glaurung 2.1
 Copyright (C) 2004-2008 Tord Romstad (Glaurung author)
 Copyright (C) 2008-2015 Marco Costalba, Joona Kiiski, Tord Romstad (Stockfish Authors)
 Copyright (C) 2015-2016 Marco Costalba, Joona Kiiski, Gary Linscott, Tord Romstad (Stockfish Authors)
 Copyright (C) 2017-2020 Michael Byrne, Marco Costalba, Joona Kiiski, Gary Linscott, Tord Romstad (Honey Authors)

 Honey is free software: you can redistribute it and/or modify
 it under the terms of the GNU General Public License as published by
 the Free Software Foundation, either version 3 of the License, or
 (at your option) any later version.

 Honey is distributed in the hope that it will be useful,
 but WITHOUT ANY WARRANTY; without even the implied warranty of
 MERCHANTABILITY or FITNESS FOR A PARTICULAR PURPOSE.  See the
 GNU General Public License for more details.

 You should have received a copy of the GNU General Public License
 along with this program.  If not, see <http://www.gnu.org/licenses/>.
 */

#include <algorithm>
#include <cassert>
#include <cmath>
#include <cstring>   // For std::memset
#include <iostream>
#include <sstream>

#ifdef Add_Features
#include <fstream>
#include <unistd.h> //for sleep //MichaelB7
#endif

#include "evaluate.h"
#include "misc.h"
#include "movegen.h"
#include "movepick.h"
#include "position.h"
#include "search.h"
#include "thread.h"
#include "timeman.h"
#include "tt.h"
#include "uci.h"
#include "syzygy/tbprobe.h"

#ifdef Add_Features
#include "polybook.h" // Cerebellum
#endif
namespace Search {

  LimitsType Limits;

  bool adaptive;
  bool ctempt;
  bool profound=false;

  int benchKnps;
  int dct;
  int defensive;
  int proValue;
  int profound_v;
  int profound_v1;
  int profound_v2;
  int dpl_factor;
}

namespace Tablebases {

  int Cardinality;
  bool RootInTB;
  bool UseRule50;
  Depth ProbeDepth;
#ifdef Add_Features
  bool SevenManProbe; //MichaelB7
#endif
}

namespace TB = Tablebases;

using std::string;
using Eval::evaluate;
using namespace Search;

namespace {

  // Different node types, used as a template parameter
  enum NodeType { NonPV, PV };

  constexpr uint64_t TtHitAverageWindow     = 4096;
  constexpr uint64_t TtHitAverageResolution = 1024;

  // Razor and futility margins
  constexpr int RazorMargin = 531;
  Value futility_margin(Depth d, bool improving) {
    return Value(217 * (d - improving));
  }

  // Reductions lookup table, initialized at startup
  int Reductions[MAX_MOVES]; // [depth or moveNumber]
  Depth reduction(bool i, Depth d, int mn) {
    int r = Reductions[d] * Reductions[mn];
    return (r + 511) / 1024 + (!i && r > 1007);
  }

  constexpr int futility_move_count(bool improving, Depth depth) {
    return (4 + depth * depth) / (2 - improving);
  }

  // History and stats update bonus, based on depth
  int stat_bonus(Depth d) {
    return d > 15 ? -8 : 19 * d * d + 155 * d - 132;
  }

  // Add a small random component to draw evaluations to avoid 3fold-blindness
#ifndef Noir
#if defined (Sullivan)
  Value value_draw(Depth depth, Thread* thisThread) {
    return depth < 4 ? VALUE_DRAW
                   : VALUE_DRAW + Value(2 * (thisThread->nodes & 1) - 1);
  }
#else
  Value value_draw(Thread* thisThread) {
    return VALUE_DRAW + Value(2 * (thisThread->nodes & 1) - 1);
  }
#endif
#endif

  // Skill structure is used to implement strength limit
  struct Skill {
    explicit Skill(int l) : level(l) {}
    bool enabled() const { return level < 40; }
    bool time_to_pick(Depth depth) const { return depth == 1 + level; }
    Move pick_best(size_t multiPV);

    int level;
    Move best = MOVE_NONE;
  };
#ifdef Weakfish
bool  weakFishSearch;
#endif
#ifdef Add_Features
bool  fide, jekyll, minOutput, uci_sleep;
bool limitStrength = false;
int  intLevel = 40, tactical, uci_elo;
#endif

  // Breadcrumbs are used to mark nodes as being searched by a given thread
  struct Breadcrumb {
    std::atomic<Thread*> thread;
    std::atomic<Key> key;
  };
  std::array<Breadcrumb, 1024> breadcrumbs;

  // ThreadHolding structure keeps track of which thread left breadcrumbs at the given
  // node for potential reductions. A free node will be marked upon entering the moves
  // loop by the constructor, and unmarked upon leaving that loop by the destructor.
  struct ThreadHolding {
    explicit ThreadHolding(Thread* thisThread, Key posKey, int ply) {
       location = ply < 8 ? &breadcrumbs[posKey & (breadcrumbs.size() - 1)] : nullptr;
       otherThread = false;
       owning = false;
       if (location)
       {
          // See if another already marked this location, if not, mark it ourselves
          Thread* tmp = (*location).thread.load(std::memory_order_relaxed);
          if (tmp == nullptr)
          {
              (*location).thread.store(thisThread, std::memory_order_relaxed);
              (*location).key.store(posKey, std::memory_order_relaxed);
              owning = true;
          }
          else if (   tmp != thisThread
                   && (*location).key.load(std::memory_order_relaxed) == posKey)
              otherThread = true;
       }
    }

    ~ThreadHolding() {
       if (owning) // Free the marked location
           (*location).thread.store(nullptr, std::memory_order_relaxed);
    }

    bool marked() { return otherThread; }

    private:
    Breadcrumb* location;
    bool otherThread, owning;
  };

  template <NodeType NT>
  Value search(Position& pos, Stack* ss, Value alpha, Value beta, Depth depth, bool cutNode);

  template <NodeType NT>
  Value qsearch(Position& pos, Stack* ss, Value alpha, Value beta, Depth depth = 0);

  Value value_to_tt(Value v, int ply);
  Value value_from_tt(Value v, int ply, int r50c);
  void update_pv(Move* pv, Move move, Move* childPv);
  void update_continuation_histories(Stack* ss, Piece pc, Square to, int bonus);
  void update_quiet_stats(const Position& pos, Stack* ss, Move move, int bonus, int depth);
  void update_all_stats(const Position& pos, Stack* ss, Move bestMove, Value bestValue, Value beta, Square prevSq,
                        Move* quietsSearched, int quietCount, Move* capturesSearched, int captureCount, Depth depth);

  // perft() is our utility to verify move generation. All the leaf nodes up
  // to the given depth are generated and counted, and the sum is returned.
  template<bool Root>
  uint64_t perft(Position& pos, Depth depth) {

    StateInfo st;
    uint64_t cnt, nodes = 0;
    const bool leaf = (depth == 2);

    for (const auto& m : MoveList<LEGAL>(pos))
    {
        if (Root && depth <= 1)
            cnt = 1, nodes++;
        else
        {
            pos.do_move(m, st);
            cnt = leaf ? MoveList<LEGAL>(pos).size() : perft<false>(pos, depth - 1);
            nodes += cnt;
            pos.undo_move(m);
        }
        if (Root)
            sync_cout << UCI::move(m, pos.is_chess960()) << ": " << cnt << sync_endl;
    }
    return nodes;
  }

} // namespace


/// Search::init() is called at startup to initialize various lookup tables

void Search::init() {

  for (int i = 1; i < MAX_MOVES; ++i)
      Reductions[i] = int((24.8 + std::log(Threads.size())) * std::log(i));
}
/// Search::clear() resets search state to its initial value

void Search::clear() {

  Threads.main()->wait_for_search_finished();

  Time.availableNodes = 0;
  TT.clear();
  Threads.clear();
  Tablebases::init(Options["SyzygyPath"]); // Free mapped files
}


/// MainThread::search() is started when the program receives the UCI 'go'
/// command. It searches from the root position and outputs the "bestmove".

void MainThread::search() {

  if (Limits.perft)
  {
      nodes = perft<true>(rootPos, Limits.perft);
      sync_cout << "\nNodes searched: " << nodes << "\n" << sync_endl;
      return;
  }
#ifdef Add_Features
    PRNG rng(now());
    int shallow_adjust = 35; //to roughly anchor 1712 rating to CCRL Shallow  2.0 rating of 1712
	/* Reset on 11/14/2019:
  500 game(s) loaded
  Rank Name                    Rating   Δ     +    -     #     Σ    Σ%     W    L    D   W%    =%   OppR
  ---------------------------------------------------------------------------------------------------------
  1 Honey-XR7-1712  11/14/2019  1055   0.0   25   25   500  251.5  50.3  169  166  165  33.8  33.0  1053
  2 Honey-CCRL-1712 10/02/2019  1053   1.3   25   25   500  248.5  49.7  166  169  165  33.2  33.0  1055
  ---------------------------------------------------------------------------------------------------------*/
    adaptive            = Options["Adaptive_Play"];
#ifdef Weakfish
    weakFishSearch      = Options["WeakFish"];
#endif
    defensive           = Options["Defensive"];
    fide                = Options["FIDE_Ratings"];
    jekyll              = Options["Variety"];
    minOutput           = Options["Min Output"];
    tactical            = Options["Tactical"];
    uci_elo             = Options["Engine_Elo"];
    uci_sleep           = Options["Sleep"];


#endif

  Color us = rootPos.side_to_move();
  Time.init(Limits, us, rootPos.game_ply());
  TT.new_search();

  if (rootMoves.empty())
  {
      rootMoves.emplace_back(MOVE_NONE);
      sync_cout << "info depth 0 score "
                << UCI::value(rootPos.checkers() ? -VALUE_MATE : VALUE_DRAW)
                << sync_endl;
  }
  else
  {
#ifdef Add_Features
      Move bookMove = MOVE_NONE;

      if (bool(Options["Use_Book_1"]) && !Limits.infinite && !Limits.mate)
          bookMove = polybook1.probe(rootPos);
      if (bool(Options["Use_Book_2"]) && !bookMove && !Limits.infinite && !Limits.mate)
          bookMove = polybook2.probe(rootPos);
      if (bool(Options["Use_Book_3"]) && !bookMove && !Limits.infinite && !Limits.mate)
          bookMove = polybook3.probe(rootPos);
      if (bool(Options["Use_Book_4"]) && !bookMove && !Limits.infinite && !Limits.mate)
          bookMove = polybook4.probe(rootPos);

      if (bookMove && std::count(rootMoves.begin(), rootMoves.end(), bookMove))
      {
          for (Thread* th : Threads)
              std::swap(th->rootMoves[0], *std::find(th->rootMoves.begin(), th->rootMoves.end(), bookMove));
      }
      else
      {
         if (Options["NPS_Level"])
         {
             benchKnps = 1000 * (Options["Bench_KNPS"]);
             sync_cout << "Bknps: " << benchKnps  << sync_endl;// for debug
             int nps = 64 * pow(1.1486, (Options["NPS_Level"] - 1 ));
             Limits.nodes = nps;
             Limits.nodes *= Time.optimum()/1000 + 1 ;
             std::this_thread::sleep_for (std::chrono::milliseconds(Time.optimum()) * double(1 - Limits.nodes/benchKnps));
         }
         else if (Options["UCI_LimitStrength"] && Options["Engine_Level"] == "None")
         {
             uci_elo = (Options["UCI_Elo"]);
             limitStrength = true;
             jekyll=true; //on with uci_elo, variety gets turned off with adaptive
             goto skipLevels;
         }
         if (Options["Engine_Level"] == "None")
         {
             limitStrength = false;
             goto skipLevels;
         }
         else
             {
				 limitStrength = true;
				 jekyll = true;
			 }

         if (Options["Engine_Level"] == "World_Champion")
             uci_elo = 2900;
         else if (Options["Engine_Level"] == "Super_GM")
             uci_elo = 2800;
         else if (Options["Engine_Level"] == "GM")
             uci_elo = 2650;
         else if (Options["Engine_Level"] == "Deep_Thought")
             uci_elo = 2500;
         else if (Options["Engine_Level"] == "SIM")
             uci_elo = 2400;
		 else if (Options["Engine_Level"] == "IM")
             uci_elo = 2300;
         else if (Options["Engine_Level"] == "Cray_Blitz")
             uci_elo = 2200;
         else if (Options["Engine_Level"] == "Master")
             uci_elo = 2100;
         else if (Options["Engine_Level"] == "Expert")
             uci_elo = 1950;
         else if (Options["Engine_Level"] == "Class_A")
             uci_elo = 1800;
         else if (Options["Engine_Level"] == "Class_B")
             uci_elo = 1650;
         else if (Options["Engine_Level"] == "Class_C")
             uci_elo = 1500;
         else if (Options["Engine_Level"] == "Class_D")
             uci_elo = 1350;
         else if (Options["Engine_Level"] == "Boris")
             uci_elo = 1200;
         else if (Options["Engine_Level"] == "Novice")
             uci_elo = 1000;
skipLevels:
         if (limitStrength)
         {  //note varietry strength is capped around ~2150-2200 due to its robustness
             benchKnps = 1000 * (Options["Bench_KNPS"]);
             int random = (rand() % 20 - 10);
             uci_elo = uci_elo + random + shallow_adjust;
             //sync_cout << "Elo " << uci_elo << sync_endl;// for debug
             int ccrlELo = uci_elo;
             if (fide)
                 uci_elo = (((uci_elo * 10) / 7) - 1200);  //shallow adj was only required to get CCRL rating correct
             uci_elo += 200; //  to offset Elo loss with variety
             uci_elo = std::min(uci_elo, 3200);

             int NodesToSearch  =  pow(1.00382, (uci_elo - 999)) * 48;
             //sync_cout << "Nodes To Search: " << NodesToSearch << sync_endl;//for debug
             Limits.nodes = NodesToSearch;
             Limits.nodes *= Time.optimum()/1000;
             Limits.nodes = Utility::clamp(Limits.nodes, (int64_t) 48,Limits.nodes);
             //int sleepValue = Time.optimum() * double(1 - Limits.nodes/benchKnps);
             //sync_cout << "Sleep time: " << sleepValue << sync_endl;//for debug
             //sync_cout << "Limit Nodes: " <<  Limits.nodes << sync_endl;//for debug
             if (uci_sleep)
                 std::this_thread::sleep_for (std::chrono::milliseconds(Time.optimum()) * double(1 - Limits.nodes/benchKnps));
             uci_elo =  ccrlELo - shallow_adjust;
         }
#endif
      if (!tactical)    {
          proValue = (Options["Pro Value"]);
          profound = (Options["Pro Analysis"]);
          if ((profound) && (!tactical))
               profound_v1 = proValue * (std::max(Time.optimum(),Limits.movetime));
          else profound_v1 = 0;
          if (Options["Deep Pro Analysis"])
              {
                profound_v2 = proValue * 900000;
                //std::cerr << "\nPro Analysis value2: " << profound_v << "\n" << sync_endl; //debug
                profound_v1 = 0;
              }
          else profound_v2 = 0;
          profound_v = std::max(profound_v1, profound_v2);
          //std::cerr << "\nPro Analysis value: " << profound_v << "\n" << sync_endl; //debug
        }

      for (Thread* th : Threads)
      {
          th->bestMoveChanges = 0;
          if (th != this)
              th->start_searching();
      }

      Thread::search(); // Let's start searching!
#ifdef Add_Features
    }
#endif
  }

  // When we reach the maximum depth, we can arrive here without a raise of
  // Threads.stop. However, if we are pondering or in an infinite search,
  // the UCI protocol states that we shouldn't print the best move before the
  // GUI sends a "stop" or "ponderhit" command. We therefore simply wait here
  // until the GUI sends one of those commands.

  while (!Threads.stop && (ponder || Limits.infinite))
  {} // Busy wait for a stop or a ponder reset

  // Stop the threads if not already stopped (also raise the stop if
  // "ponderhit" just reset Threads.ponder).
  Threads.stop = true;

  // Wait until all threads have finished
  for (Thread* th : Threads)
      if (th != this)
          th->wait_for_search_finished();

  // When playing in 'nodes as time' mode, subtract the searched nodes from
  // the available ones before exiting.
  if (Limits.npmsec)
      Time.availableNodes += Limits.inc[us] - Threads.nodes_searched();

  Thread* bestThread = this;

  // Check if there are threads with a better score than main thread
<<<<<<< HEAD
#if defined (Sullivan) || (Noir)  //joergoster 3240f204 - check all threads of rmate -in -x
  if (   (Options["MultiPV"] == 1 || Limits.mate)
#else
  if (    Options["MultiPV"] == 1
#endif
      && !Limits.depth
#ifdef Add_Features
      && !(Skill(Options["Skill Level"]).enabled() || Options["UCI_LimitStrength"] || limitStrength)
#else
      && !(Skill(Options["Skill Level"]).enabled())
#endif
=======
  if (    int(Options["MultiPV"]) == 1
      && !Limits.depth
      && !(Skill(Options["Skill Level"]).enabled() || int(Options["UCI_LimitStrength"]))
>>>>>>> 383b12e1
      &&  rootMoves[0].pv[0] != MOVE_NONE)
  {
      std::map<Move, int64_t> votes;
      Value minScore = this->rootMoves[0].score;

      // Find minimum score
      for (Thread* th: Threads)
          minScore = std::min(minScore, th->rootMoves[0].score);

      // Vote according to score and depth, and select the best thread
      for (Thread* th : Threads)
      {
          votes[th->rootMoves[0].pv[0]] +=
              (th->rootMoves[0].score - minScore + 14) * int(th->completedDepth);

          if (abs(bestThread->rootMoves[0].score) >= VALUE_TB_WIN_IN_MAX_PLY)
          {
              // Make sure we pick the shortest mate / TB conversion or stave off mate the longest
              if (th->rootMoves[0].score > bestThread->rootMoves[0].score)
                  bestThread = th;
          }
          else if (   th->rootMoves[0].score >= VALUE_TB_WIN_IN_MAX_PLY
                   || (   th->rootMoves[0].score > VALUE_TB_LOSS_IN_MAX_PLY
                       && votes[th->rootMoves[0].pv[0]] > votes[bestThread->rootMoves[0].pv[0]]))
              bestThread = th;
      }
  }

  bestPreviousScore = bestThread->rootMoves[0].score;

  // Send again PV info if we have a new best thread

  if (bestThread != this || Skill(Options["Skill Level"]).enabled())
      sync_cout << UCI::pv(bestThread->rootPos, bestThread->completedDepth, -VALUE_INFINITE, VALUE_INFINITE) << sync_endl;


  if  (adaptive ) //mutually exclusive with variety
  {
#ifdef Add_Features
	  jekyll = false;
#endif
      size_t i = 0;
      if ( bestPreviousScore >= -PawnValueMg && bestPreviousScore <= PawnValueMg * 4 )
	  {
          while (i+1 < rootMoves.size() && bestThread->rootMoves[i+1].score > bestPreviousScore)
          ++i;
          bestPreviousScore = bestThread->rootMoves[i].score;
          sync_cout << UCI::pv(bestThread->rootPos, bestThread->completedDepth, -VALUE_INFINITE, VALUE_INFINITE) << sync_endl;
          sync_cout << "bestmove " << UCI::move(bestThread->rootMoves[i].pv[0], rootPos.is_chess960());
	  }
      else if ( bestPreviousScore > PawnValueMg * 4  && bestPreviousScore <  PawnValueMg * 7 )
      {
          while (i+1 < rootMoves.size() && bestThread->rootMoves[i+1].score < bestPreviousScore
                && bestPreviousScore + PawnValueMg/2  > bestThread->rootMoves[i+1].score)
		  {
              ++i;
              break;
          }
          bestPreviousScore = bestThread->rootMoves[i].score;
          while (i+1 < rootMoves.size() && bestThread->rootMoves[i+1].score > bestPreviousScore
                && bestPreviousScore + PawnValueMg/2  < bestThread->rootMoves[i+1].score)
          {
              ++i;
              bestPreviousScore = bestThread->rootMoves[i-1].score;

          }
          bestPreviousScore = bestThread->rootMoves[i].score;
          sync_cout << UCI::pv(bestThread->rootPos, bestThread->completedDepth, -VALUE_INFINITE, VALUE_INFINITE) << sync_endl;
          sync_cout << "bestmove " << UCI::move(bestThread->rootMoves[i].pv[0], rootPos.is_chess960());
      }
      else
      {
          sync_cout << "bestmove " << UCI::move(bestThread->rootMoves[0].pv[0], rootPos.is_chess960());
          if (bestThread->rootMoves[0].pv.size() > 1 || bestThread->rootMoves[0].extract_ponder_from_tt(rootPos))
              std::cout << " ponder " << UCI::move(bestThread->rootMoves[0].pv[1], rootPos.is_chess960());
      }
  }
  else
  {
  sync_cout << "bestmove " << UCI::move(bestThread->rootMoves[0].pv[0], rootPos.is_chess960());

  if (bestThread->rootMoves[0].pv.size() > 1 || bestThread->rootMoves[0].extract_ponder_from_tt(rootPos))
      std::cout << " ponder " << UCI::move(bestThread->rootMoves[0].pv[1], rootPos.is_chess960());
  }
  std::cout << sync_endl;
}


/// Thread::search() is the main iterative deepening loop. It calls search()
/// repeatedly with increasing depth until the allocated thinking time has been
/// consumed, the user stops the search, or the maximum search depth is reached.

void Thread::search() {

  // To allow access to (ss-7) up to (ss+2), the stack must be oversized.
  // The former is needed to allow update_continuation_histories(ss-1, ...),
  // which accesses its argument at ss-6, also near the root.
  // The latter is needed for statScores and killer initialization.
  Stack stack[MAX_PLY+10], *ss = stack+7;
  Move  pv[MAX_PLY+1];
  Value bestValue, alpha, beta, delta;
  Move  lastBestMove = MOVE_NONE;
  Depth lastBestMoveDepth = 0;
  MainThread* mainThread = (this == Threads.main() ? Threads.main() : nullptr);
  double timeReduction = 1, totBestMoveChanges = 0;
  Color us = rootPos.side_to_move();
  ctempt= Options["Contempt"];
  defensive = -34 * (int(Options["Defensive"]));  //about 16 cp

#ifdef Add_Features
  TB::SevenManProbe = Options["7 Man Probing"];
#endif
#if defined (Stockfish) || (Weakfish)
  int iterIdx = 0;
#endif
  std::memset(ss-7, 0, 10 * sizeof(Stack));
  for (int i = 7; i > 0; i--)

      (ss-i)->continuationHistory = &this->continuationHistory[0][0][NO_PIECE][0]; // Use as a sentinel

  ss->pv = pv;

  bestValue = delta = alpha = -VALUE_INFINITE;
  beta = VALUE_INFINITE;
#if defined (Stockfish) || (Weakfish)
  if (mainThread)
  {
      if (mainThread->bestPreviousScore == VALUE_INFINITE)
          for (int i = 0; i < 4; ++i)
              mainThread->iterValue[i] = VALUE_ZERO;
      else
          for (int i = 0; i < 4; ++i)
              mainThread->iterValue[i] = mainThread->bestPreviousScore;
  }
<<<<<<< HEAD
#endif
  size_t multiPV = Options["MultiPV"];
  PRNG rng(now());
#ifndef Add_Features
=======

  std::copy(&lowPlyHistory[2][0], &lowPlyHistory.back().back() + 1, &lowPlyHistory[0][0]);
  std::fill(&lowPlyHistory[MAX_LPH - 2][0], &lowPlyHistory.back().back() + 1, 0);

  size_t multiPV = size_t(Options["MultiPV"]);

>>>>>>> 383b12e1
  // Pick integer skill levels, but non-deterministically round up or down
  // such that the average integer skill corresponds to the input floating point one.
  // UCI_Elo is converted to a suitable fractional skill level, using anchoring
  // to CCRL Elo (goldfish 1.13 = 2000) and a fit through Ordo derived Elo
  // for match (TC 60+0.6) results spanning a wide range of k values.

  double floatLevel = Options["UCI_LimitStrength"] ?
                      Utility::clamp(std::pow((Options["UCI_Elo"] - 1346.6) / 71.7, 1 / 0.806), 0.0, 40.0) :
                        double(Options["Skill Level"]);
  int intLevel = int(floatLevel) +
                 ((floatLevel - int(floatLevel)) * 1024 > rng.rand<unsigned>() % 1024  ? 1 : 0);
#endif
	Skill skill(intLevel);

#ifdef Add_Features
    if (tactical) {
      multiPV = pow(2, tactical);
      profound = false;}
#endif

  // When playing with strength handicap enable MultiPV search that we will
  // use behind the scenes to retrieve a set of possible moves.
  if (skill.enabled())
      multiPV = std::max(multiPV, (size_t)4);

  multiPV = std::min(multiPV, rootMoves.size());
  ttHitAverage = TtHitAverageWindow * TtHitAverageResolution / 2;

int ct = int(ctempt) * (int(Options["Contempt_Value"]) * PawnValueEg / 100); // From centipawns
  // In analysis mode, adjust contempt in accordance with user preference
  if (Limits.infinite || Options["UCI_AnalyseMode"])
      ct =  Options["Analysis_Contempt"] == "Off"  ? 0
          : Options["Analysis_Contempt"] == "Both" ? ct
          : Options["Analysis_Contempt"] == "White" && us == BLACK ? -ct
          : Options["Analysis_Contempt"] == "Black" && us == WHITE ? -ct
          : ct;

  // Evaluation score is from the white point of view
  contempt = (us == WHITE ?  make_score(ct, ct / 2)
                          : -make_score(ct, ct / 2));

  int searchAgainCounter = 0;


  // Iterative deepening loop until requested to stop or the target depth is reached
  while (   ++rootDepth < MAX_PLY
         && !Threads.stop
         && !(Limits.depth && mainThread && rootDepth > Limits.depth))
  {
      // Age out PV variability metric
      if (mainThread)
          totBestMoveChanges /= 2;

      // Save the last iteration's scores before first PV line is searched and
      // all the move scores except the (new) PV are set to -VALUE_INFINITE.
      for (RootMove& rm : rootMoves)
          rm.previousScore = rm.score;

      size_t pvFirst = 0;
      pvLast = 0;

      if (!Threads.increaseDepth)
         searchAgainCounter++;

      // MultiPV loop. We perform a full root search for each PV line

  profound_test = false;
  //std::cerr << "\nPro Analysis value test 2: " << profound_v << "\n" << sync_endl;//debug
  if ((profound) && (!tactical)){
    if (Options["MultiPV"] == 1 && profound_v > 0){
        if (Threads.nodes_searched() <= (uint64_t)profound_v)
          {
            profound_test = true;
            multiPV = std::min(8, int(rootMoves.size()));
          }

         else if (Threads.nodes_searched() > (uint64_t)profound_v){
            profound_test = false;
            multiPV = Options["MultiPV"];}
          }
}

      for (pvIdx = 0; pvIdx < multiPV && !Threads.stop; ++pvIdx)
      {
          if (pvIdx == pvLast)
          {
              pvFirst = pvLast;
              for (pvLast++; pvLast < rootMoves.size(); pvLast++)
                  if (rootMoves[pvLast].tbRank != rootMoves[pvFirst].tbRank)
                      break;
          }

          // Reset UCI info selDepth for each depth and each PV line
          selDepth = 0;

          // Reset aspiration window starting size
          if (rootDepth >= 4)
          {
              Value prev = rootMoves[pvIdx].previousScore;

#if defined (Sullivan) || (Blau) || (Fortress) || (Noir)
              delta = Value(20 + abs(prev) / 64);
#else
              delta = Value(21);
#endif
              alpha = std::max(prev - delta,-VALUE_INFINITE);
              beta  = std::min(prev + delta, VALUE_INFINITE);
#if defined (Sullivan) || (Blau) || (Fortress) || (Noir)
			  // Adjust contempt based on root move's bestPreviousScore (dynamic contempt)
              dct = ctempt * (ct + (111 - ct / 2) * prev / (abs(prev) + 176)) + defensive;
#else
              dct = ctempt * (ct + (102 - ct / 2) * prev / (abs(prev) + 157)) + defensive;
#endif
              contempt = (us == WHITE ?  make_score(dct, dct / 2)
                       : -make_score(dct, dct / 2));
       }

          // Start with a small aspiration window and, in the case of a fail
          // high/low, re-search with a bigger window until we don't fail
          // high/low anymore.
#ifndef Noir
          int failedHighCnt = 0;
#endif
          while (true )
          {
#ifdef Noir
              bestValue = ::search<PV>(rootPos, ss, alpha, beta, rootDepth, false);
#else
              Depth adjustedDepth = std::max(1, rootDepth - failedHighCnt - searchAgainCounter);
              bestValue = ::search<PV>(rootPos, ss, alpha, beta, adjustedDepth, false);
#endif

              // Bring the best move to the front. It is critical that sorting
              // is done with a stable algorithm because all the values but the
              // first and eventually the new best one are set to -VALUE_INFINITE
              // and we want to keep the same order for all the moves except the
              // new PV that goes to the front. Note that in case of MultiPV
              // search the already searched PV lines are preserved.
              std::stable_sort(rootMoves.begin() + pvIdx, rootMoves.begin() + pvLast);

              // If search has been stopped, we break immediately. Sorting is
              // safe because RootMoves is still valid, although it refers to
              // the previous iteration.
              if (Threads.stop)
                  break;

                // When failing high/low give some update (without cluttering
                // the UI) before a re-search.
                if (
/*#ifdef Add_Features
                    !minOutput &&
#endif*/
                    mainThread
                    && multiPV == 1
                    && (bestValue <= alpha || bestValue >= beta)
                    && Time.elapsed() > 5000)
                    sync_cout << UCI::pv(rootPos, rootDepth, alpha, beta) << sync_endl;

              // In case of failing low/high increase aspiration window and
              // re-search, otherwise exit the loop.

              if (bestValue <= alpha)
              {
                  beta = (alpha + beta) / 2;
                  alpha = std::max(bestValue - delta, -VALUE_INFINITE);

#ifndef Noir
                  failedHighCnt = 0;
#endif
                  if (mainThread)

                      mainThread->stopOnPonderhit = false;
              }
              else if (bestValue >= beta)
              {
                  beta = std::min(bestValue + delta, VALUE_INFINITE);
#ifndef Noir
                  ++failedHighCnt;
#endif
              }
              else
			  {
                  ++rootMoves[pvIdx].bestMoveCount;
				  break;
              }
              delta += delta / 4 + 5;

              assert(alpha >= -VALUE_INFINITE && beta <= VALUE_INFINITE);
          }

          // Sort the PV lines searched so far and update the GUI
          std::stable_sort(rootMoves.begin() + pvFirst, rootMoves.begin() + pvIdx + 1);

          if (    mainThread
              && (Threads.stop || pvIdx + 1 == multiPV || Time.elapsed() > 3000))
              sync_cout << UCI::pv(rootPos, rootDepth, alpha, beta) << sync_endl;
              //int dctcp = dct * 100/PawnValueEg; //for debug
              //sync_cout << "Contempt MG: " << dctcp  << sync_endl;// for debug
              //sync_cout << "Contempt EG: " << dctcp/2  << "\n" << sync_endl;// for debug
      }

        if (!Threads.stop)
          completedDepth = rootDepth;
      if (rootMoves[0].pv[0] != lastBestMove) {
         lastBestMove = rootMoves[0].pv[0];
         lastBestMoveDepth = rootDepth;
      }

      // Have we found a "mate in x"?
      if (   Limits.mate
             && bestValue >= VALUE_MATE_IN_MAX_PLY
             && VALUE_MATE - bestValue <= 2 * Limits.mate)
         Threads.stop = true;

	  if (!mainThread)
		  continue;

#ifdef Add_Features
        if (Options["FastPlay"])
        {
            if ( Time.elapsed() > Time.optimum() / 256
                 && ( abs(bestValue) > 12300 ||  abs(bestValue) >= VALUE_MATE_IN_MAX_PLY ))
                 Threads.stop = true;
        }
#endif
      // If skill level is enabled and time is up, pick a sub-optimal best move
      if (skill.enabled() && skill.time_to_pick(rootDepth))
          skill.pick_best(multiPV);

      // Do we have time for the next iteration? Can we stop searching now?
      if (    Limits.use_time_management()
          && !Threads.stop
          && !mainThread->stopOnPonderhit)
      {
<<<<<<< HEAD
#if defined (Stockfish) || (Weakfish)
          double fallingEval = (332 +  6 * (mainThread->bestPreviousScore - bestValue)
                                    +  6 * (mainThread->iterValue[iterIdx]  - bestValue)) / 704.0;
#else
          double fallingEval = (354 + 10 * (mainThread->bestPreviousScore - bestValue)) / 692.0;
#endif
=======
          double fallingEval = (332 + 6 * (mainThread->bestPreviousScore - bestValue)
                                    + 6 * (mainThread->iterValue[iterIdx] - bestValue)) / 704.0;
>>>>>>> 383b12e1
          fallingEval = Utility::clamp(fallingEval, 0.5, 1.5);

          // If the bestMove is stable over several iterations, reduce time accordingly
          timeReduction = lastBestMoveDepth + 9 < completedDepth ? 1.94 : 0.91;
          double reduction = (1.41 + mainThread->previousTimeReduction) / (2.27 * timeReduction);

          // Use part of the gained time from a previous stable move for the current move
          for (Thread* th : Threads)
          {
              totBestMoveChanges += th->bestMoveChanges;
              th->bestMoveChanges = 0;
          }
          double bestMoveInstability = 1 + totBestMoveChanges / Threads.size();

          // Stop the search if we have only one legal move, or if available time elapsed
          if (   rootMoves.size() == 1
              || Time.elapsed() > Time.optimum() * fallingEval * reduction * bestMoveInstability)
          {
              // If we are allowed to ponder do not stop the search now but
              // keep pondering until the GUI sends "ponderhit" or "stop".
              if (mainThread->ponder)
                  mainThread->stopOnPonderhit = true;
              else
                  Threads.stop = true;
          }
          else if (   Threads.increaseDepth
                   && !mainThread->ponder
                   && Time.elapsed() > Time.optimum() * fallingEval * reduction * bestMoveInstability * 0.6)
                   Threads.increaseDepth = false;
          else
                   Threads.increaseDepth = true;
      }
#if defined (Stockfish) || (Weakfish)
      mainThread->iterValue[iterIdx] = bestValue;
      iterIdx = (iterIdx + 1) & 3;
#endif
  }

  if (!mainThread)
      return;

  mainThread->previousTimeReduction = timeReduction;

  // If skill level is enabled, swap best PV line with the sub-optimal one
  if (skill.enabled())
      std::swap(rootMoves[0], *std::find(rootMoves.begin(), rootMoves.end(),
                skill.best ? skill.best : skill.pick_best(multiPV)));
}


namespace {
#if defined (Sullivan) || (Blau) || (Fortress)
  static TTEntry *probeTT(const Position &pos, Stack* ss, Key posKey,
                          bool &ttHit, Value &ttValue, Move &ttMove) {

    TTEntry *tte = TT.probe(posKey, ttHit);
    ttValue = tte->value();
    // Disregard TT hit if mate score is shorter than remaining 50 MR plies.
    if (   ttHit
        && ttValue != VALUE_NONE
        && std::abs(ttValue) >= VALUE_MATE_IN_MAX_PLY
        && VALUE_MATE - std::abs(ttValue) >= 100 - pos.rule50_count())
        ttHit = false;
    if (   ttHit
        && ttValue != VALUE_NONE
		&& std::abs(ttValue) >= VALUE_MATE_IN_MAX_PLY
        && pos.count<ALL_PIECES>() < 8)
        ttHit = true;
    ttValue = ttHit ? value_from_tt(tte->value(), ss->ply, pos.rule50_count()) : VALUE_NONE;
    ttMove = ttHit ? tte->move() : MOVE_NONE;
    return tte;
  }
#endif
  // search<>() is the main search function for both PV and non-PV nodes

  template <NodeType NT>
  Value search(Position& pos, Stack* ss, Value alpha, Value beta, Depth depth, bool cutNode) {

    constexpr bool PvNode = NT == PV;
    const bool rootNode = PvNode && ss->ply == 0;
#ifndef Fortress
#ifndef Noir
    // Check if we have an upcoming move which draws by repetition, or
    // if the opponent had an alternative move earlier to this position.
#if defined (Sullivan) || (Blau) || (Noir)
    if (   pos.rule50_count() >= 5
#else
    if (   pos.rule50_count() >= 3
#endif
        && alpha < VALUE_DRAW
        && !rootNode
        && pos.has_game_cycle(ss->ply))
    {
#if defined (Sullivan) || (Noir)
        alpha = value_draw(depth, pos.this_thread());
#else
        alpha = value_draw(pos.this_thread());
#endif
        if (alpha >= beta)
            return alpha;
    }
#endif
#endif
    // Dive into quiescence search when the depth reaches zero
    if (depth <= 0)
        return qsearch<NT>(pos, ss, alpha, beta);

    assert(-VALUE_INFINITE <= alpha && alpha < beta && beta <= VALUE_INFINITE);
    assert(PvNode || (alpha == beta - 1));
    assert(0 < depth && depth < MAX_PLY);
    assert(!(PvNode && cutNode));

    Move pv[MAX_PLY+1], capturesSearched[32], quietsSearched[64];
	  StateInfo st;
    TTEntry* tte;
    Key posKey;
    Move ttMove, move, excludedMove, bestMove;
    Depth extension, newDepth;
#ifdef Noir
    Value bestValue, value, ttValue, eval;
    bool ttHit, ttPv, formerPv, givesCheck, improving, didLMR, priorCapture, isMate, gameCycle;
#elif defined Fortress
    bool ttHit, ttPv, formerPv, givesCheck, improving, didLMR, priorCapture, gameCycle;
    Value bestValue, value, ttValue, eval, maxValue;
#else
    bool ttHit, ttPv, formerPv, givesCheck, improving, didLMR, priorCapture;
    Value bestValue, value, ttValue, eval, maxValue;
#endif
    bool captureOrPromotion, doFullDepthSearch, moveCountPruning, ttCapture, singularLMR;
    Piece movedPiece;
    int moveCount, captureCount, quietCount;

    // Step 1. Initialize node
    Thread* thisThread = pos.this_thread();
    ss->inCheck = pos.checkers();
    priorCapture = pos.captured_piece();
    Color us = pos.side_to_move();
    moveCount = captureCount = quietCount = ss->moveCount = 0;
    bestValue = -VALUE_INFINITE;
#ifndef Noir
    maxValue = VALUE_INFINITE;
#endif
#if defined (Fortress) || (Noir)
    gameCycle = false;
#endif
    // Check for the available remaining time
    if (thisThread == Threads.main())
        static_cast<MainThread*>(thisThread)->check_time();

    // Used to send selDepth info to GUI (selDepth counts from 1, ply from 0)
    if (PvNode && thisThread->selDepth < ss->ply + 1)
        thisThread->selDepth = ss->ply + 1;

#if defined (Noir) || (Fortress)
    // Transposition table lookup. We don't want the score of a partial
    // search to overwrite a previous full search TT value, so we use a different
    // position key in case of an excluded move.
    excludedMove = ss->excludedMove;
#ifdef Noir
    posKey = pos.key() ^ Key(excludedMove);
#endif
#ifdef Fortress
    posKey = pos.key() ^ Key(excludedMove) << 16;
#endif
    tte = TT.probe(posKey, ttHit);
    ttValue = ttHit ? value_from_tt(tte->value(), ss->ply, pos.rule50_count()) : VALUE_NONE;
    ttMove =  rootNode ? thisThread->rootMoves[thisThread->pvIdx].pv[0]
              : ttHit    ? tte->move() : MOVE_NONE;
    ttPv = PvNode || (ttHit && tte->is_pv());
    formerPv = ttPv && !PvNode;

    // thisThread->ttHitAverage can be used to approximate the running average of ttHit
    thisThread->ttHitAverage =   (TtHitAverageWindow - 1) * thisThread->ttHitAverage / TtHitAverageWindow
    + TtHitAverageResolution * ttHit;
#endif
    if (!rootNode)
    {
#if defined (Fortress) || (Noir)
        // Check if we have an upcoming move which draws by repetition, or
        // if the opponent had an alternative move earlier to this position.
        if (pos.has_game_cycle(ss->ply))
        {
            if (VALUE_DRAW >= beta)
            {
                tte->save(posKey, VALUE_DRAW, ttPv, BOUND_EXACT,
                          depth, MOVE_NONE, VALUE_NONE);

                return VALUE_DRAW;
            }
            gameCycle = true;
            alpha = std::max(alpha, VALUE_DRAW);
        }

        // Step 2. Check for aborted search and immediate draw
        if (pos.is_draw(ss->ply))
            return VALUE_DRAW;
#endif

        // Step 2. Check for aborted search and immediate draw
#if defined (Fortress) || (Noir)
        if (   Threads.stop.load(std::memory_order_relaxed) || ss->ply >= MAX_PLY)
#else
        if (   Threads.stop.load(std::memory_order_relaxed)
            || pos.is_draw(ss->ply)
            || ss->ply >= MAX_PLY)
#endif
            return ss->ply >= MAX_PLY && !ss->inCheck ? evaluate(pos)
#if defined (Fortress) || (Noir)
                                                    : VALUE_DRAW;
#elif defined (Sullivan)
                                                    : value_draw(depth, pos.this_thread());
#else
                                                    : value_draw(pos.this_thread());
#endif
        // Step 3. Mate distance pruning. Even if we mate at the next move our score
        // would be at best mate_in(ss->ply+1), but if alpha is already bigger because
        // a shorter mate was found upward in the tree then there is no need to search
        // because we will never beat the current alpha. Same logic but with reversed
        // signs applies also in the opposite condition of being mated instead of giving
        // mate. In this case return a fail-high score.
#ifdef Noir
        if (alpha >= mate_in(ss->ply+1))
#else
        alpha = std::max(mated_in(ss->ply), alpha);
        beta = std::min(mate_in(ss->ply+1), beta);
        if (alpha >= beta)
#endif

            return alpha;
    }

    assert(0 <= ss->ply && ss->ply < MAX_PLY);

    (ss+1)->ply = ss->ply + 1;
    (ss+1)->excludedMove = bestMove = MOVE_NONE;
    (ss+2)->killers[0] = (ss+2)->killers[1] = MOVE_NONE;
    Square prevSq = to_sq((ss-1)->currentMove);

    // Initialize statScore to zero for the grandchildren of the current position.
    // So statScore is shared between all grandchildren and only the first grandchild
    // starts with statScore = 0. Later grandchildren start with the last calculated
    // statScore of the previous grandchild. This influences the reduction rules in
    // LMR which are based on the statScore of parent position.
    if (rootNode)
        (ss+4)->statScore = 0;
    else
        (ss+2)->statScore = 0;
#ifndef Noir
#ifndef Fortress

    // Step 4. Transposition table lookup. We don't want the score of a partial
    // search to overwrite a previous full search TT value, so we use a different
    // position key in case of an excluded move.
    excludedMove = ss->excludedMove;
    posKey = pos.key() ^ Key(excludedMove << 16); // Isn't a very good hash
#if defined (Sullivan) || (Blau)
    tte = probeTT(pos, ss, posKey, ttHit, ttValue, ttMove);
#else
    tte = TT.probe(posKey, ttHit);
#endif
    ttValue = ttHit ? value_from_tt(tte->value(), ss->ply, pos.rule50_count()) : VALUE_NONE;
    ttMove =  rootNode ? thisThread->rootMoves[thisThread->pvIdx].pv[0]
              : ttHit    ? tte->move() : MOVE_NONE;

    ttPv = PvNode || (ttHit && tte->is_pv());
    formerPv = ttPv && !PvNode;

    if (ttPv && depth > 12 && ss->ply - 1 < MAX_LPH && !pos.captured_piece() && is_ok((ss-1)->currentMove))
        thisThread->lowPlyHistory[ss->ply - 1][from_to((ss-1)->currentMove)] << stat_bonus(depth - 5);

    // thisThread->ttHitAverage can be used to approximate the running average of ttHit
    thisThread->ttHitAverage =   (TtHitAverageWindow - 1) * thisThread->ttHitAverage / TtHitAverageWindow
                                + TtHitAverageResolution * ttHit;
#endif
#endif

#ifdef Noir
    int piecesCount = popcount(pos.pieces());
#else
    int piecesCount = pos.count<ALL_PIECES>();
#endif
    // At non-PV nodes we check for an early TT cutoff
    if (  !PvNode
        && ttHit
#if defined (Sullivan) || (Blau)
    && (pos.rule50_count() < 92 || (piecesCount < 8  && TB::Cardinality ))
#endif
#if defined (Fortress) || (Noir)
        && !gameCycle
#endif
        && tte->depth() >= depth
        && ttValue != VALUE_NONE // Possible in case of TT access race
#if defined (Fortress) || (Noir)
        && (ttValue != VALUE_DRAW || VALUE_DRAW >= beta)
#endif
        && (ttValue >= beta ? (tte->bound() & BOUND_LOWER)
                            : (tte->bound() & BOUND_UPPER)))
    {
        // If ttMove is quiet, update move sorting heuristics on TT hit
        if (ttMove)
        {
            if (ttValue >= beta)
            {
                if (!pos.capture_or_promotion(ttMove))
                    update_quiet_stats(pos, ss, ttMove, stat_bonus(depth), depth);

                // Extra penalty for early quiet moves of the previous ply
                if ((ss-1)->moveCount <= 2 && !priorCapture)
                    update_continuation_histories(ss-1, pos.piece_on(prevSq), prevSq, -stat_bonus(depth + 1));
            }
            // Penalty for a quiet ttMove that fails low
            else if (!pos.capture_or_promotion(ttMove))
            {
                int penalty = -stat_bonus(depth);
                thisThread->mainHistory[us][from_to(ttMove)] << penalty;
                update_continuation_histories(ss, pos.moved_piece(ttMove), to_sq(ttMove), penalty);
            }
        }

        if (pos.rule50_count() < 90)
            return ttValue;
    }

    // Step 5. Tablebases probe
    if (!rootNode && TB::Cardinality)
    {
#ifdef Noir
        piecesCount = popcount(pos.pieces());
#else
        piecesCount = pos.count<ALL_PIECES>();
#endif
        if (    piecesCount <= TB::Cardinality
#ifdef Add_Features //MB less probing with 7 MAN EGTB
		  &&  (piecesCount < TB::Cardinality
		  || (depth >= TB::ProbeDepth && (TB::Cardinality < 7 || TB::SevenManProbe)))
#else
		        && (piecesCount < TB::Cardinality || depth >= TB::ProbeDepth)
#endif
                &&  pos.rule50_count() == 0
                && !pos.can_castle(ANY_CASTLING))
        {
            TB::ProbeState err;

#ifdef Noir
            TB::WDLScore v = Tablebases::probe_wdl(pos, &err);

            // Force check of time on the next occasion
            if (thisThread == Threads.main())
                static_cast<MainThread*>(thisThread)->callsCnt = 0;

            if (err != TB::ProbeState::FAIL)
            {
                thisThread->tbHits.fetch_add(1, std::memory_order_relaxed);

                int drawScore = TB::UseRule50 ? 1 : 0;

                int centiPly = PawnValueEg * ss->ply / 100;

                if (    abs(v) <= drawScore
                    || !ttHit
                    || (v < -drawScore && ttValue > -VALUE_TB_WIN + centiPly + PawnValueEg * popcount(pos.pieces( pos.side_to_move())))
                    || (v >  drawScore && ttValue <  VALUE_TB_WIN - centiPly - PawnValueEg * popcount(pos.pieces(~pos.side_to_move()))))
                {
                    value =  v < -drawScore ? -VALUE_TB_WIN + centiPly + PawnValueEg * popcount(pos.pieces( pos.side_to_move()))
                           : v >  drawScore ?  VALUE_TB_WIN - centiPly - PawnValueEg * popcount(pos.pieces(~pos.side_to_move()))
                                            :  VALUE_DRAW - v < 0 ? 2 * Tempo : VALUE_ZERO;

                    tte->save(posKey, value, ttPv,
                              v > drawScore ? BOUND_LOWER : v < -drawScore ? BOUND_UPPER : BOUND_EXACT,
                              depth, MOVE_NONE, VALUE_NONE);

                    if (abs(v) <= drawScore)
                        return value;
                }
#else

            TB::WDLScore wdl = Tablebases::probe_wdl(pos, &err);

            // Force check of time on the next occasion
            if (thisThread == Threads.main())
                static_cast<MainThread*>(thisThread)->callsCnt = 0;

            if (err != TB::ProbeState::FAIL)
            {
                thisThread->tbHits.fetch_add(1, std::memory_order_relaxed);

                int drawScore = TB::UseRule50 ? 1 : 0;

                // use the range VALUE_MATE_IN_MAX_PLY to VALUE_TB_WIN_IN_MAX_PLY to score
                value =  wdl < -drawScore ? VALUE_MATED_IN_MAX_PLY + ss->ply + 1
                       : wdl >  drawScore ? VALUE_MATE_IN_MAX_PLY - ss->ply - 1
                                          : VALUE_DRAW + 2 * wdl * drawScore;

                Bound b =  wdl < -drawScore ? BOUND_UPPER
                         : wdl >  drawScore ? BOUND_LOWER : BOUND_EXACT;

                if (    b == BOUND_EXACT
                    || (b == BOUND_LOWER ? value >= beta : value <= alpha))
                {
                    tte->save(posKey, value_to_tt(value, ss->ply), ttPv, b,
                              std::min(MAX_PLY - 1, depth + 6),
                              MOVE_NONE, VALUE_NONE);
                    return value;
                }

                if (PvNode)
                {
                    if (b == BOUND_LOWER)
                        bestValue = value, alpha = std::max(alpha, bestValue);
                    else
                        maxValue = value;
                }
#endif
            }
        }
    }

    CapturePieceToHistory& captureHistory = thisThread->captureHistory;

    // Step 6. Static evaluation of the position
    if (ss->inCheck)
    {
        ss->staticEval = eval = VALUE_NONE;
        improving = false;
        goto moves_loop;  // Skip early pruning when in check
    }
    else if (ttHit)
    {
        // Never assume anything about values stored in TT
        ss->staticEval = eval = tte->eval();
        if (eval == VALUE_NONE)
            ss->staticEval = eval = evaluate(pos);
#ifndef Noir
        if (eval == VALUE_DRAW)
#ifdef Sullivan
            eval = value_draw(depth, thisThread);
#else
            eval = value_draw(thisThread);
#endif
#endif
        // Can ttValue be used as a better position evaluation?
        if (    ttValue != VALUE_NONE
            && (tte->bound() & (ttValue > eval ? BOUND_LOWER : BOUND_UPPER)))
            eval = ttValue;
    }
    else
    {
        if ((ss-1)->currentMove != MOVE_NULL)
        {
            int bonus = -(ss-1)->statScore / 512;

            ss->staticEval = eval = evaluate(pos) + bonus;
        }
        else
            ss->staticEval = eval = -(ss-1)->staticEval + 2 * Tempo;

        tte->save(posKey, VALUE_NONE, ttPv, BOUND_NONE, DEPTH_NONE, MOVE_NONE, eval);
    }
#ifdef Noir
  if (gameCycle)
        ss->staticEval = eval = ss->staticEval * std::max(0, (100 - pos.rule50_count())) / 100;

    improving =   ss->staticEval >= (ss-2)->staticEval
               || (ss-2)->staticEval == VALUE_NONE;

    // Begin early pruning.
    if (   !PvNode
        && !excludedMove
        && !gameCycle
        &&  abs(eval) < 2 * VALUE_KNOWN_WIN)
    {
       // Step 7. Razoring (~2 Elo)
       if (   depth < 2
           &&  ss->ply > 2 * thisThread->rootDepth / 3
           && eval <= alpha - RazorMargin)
       {
           Value q = qsearch<NonPV>(pos, ss, alpha, beta);

           if (q <= alpha)
               return q;
       }

       // Step 8. Futility pruning: child node (~30 Elo)
       if (    depth < 7
           &&  !thisThread->nmpGuard
           &&  eval - futility_margin(depth, improving) >= beta
           &&  eval < VALUE_KNOWN_WIN) // Do not return unproven wins
           return eval;

       // Step 9. Null move search with verification search (~40 Elo)
       if (   (ss-1)->currentMove != MOVE_NULL
           && (ss-1)->statScore < 22661
           &&  eval >= beta
           &&  eval >= ss->staticEval
           &&  ss->staticEval >= beta - 33 * depth + 299 - improving * 30
           &&  pos.non_pawn_material(us)
           && !thisThread->nmpGuard
           && !(depth > 4 && (MoveList<LEGAL, KING>(pos).size() < 1 || MoveList<LEGAL>(pos).size() < 6)))
#else
#ifndef Noir
#ifdef Fortress
      if (gameCycle)
          ss->staticEval = eval = ss->staticEval * std::max(0, (100 - pos.rule50_count())) / 100;
#endif
#if defined Stockfish || (Weakfish) || (Fortress)
    // Step 7. Razoring (~0 Elo)
    if (   !rootNode // The required rootNode PV handling is not available in qsearch
#ifdef Weakfish
        && !weakFishSearch
#endif
        &&  depth == 1
#ifdef Fortress
        &&  !gameCycle
#endif
        &&  !(pos.this_thread()->profound_test)
        &&  eval <= alpha - RazorMargin)
        return qsearch<NT>(pos, ss, alpha, beta);
#endif
    improving =  (ss-2)->staticEval == VALUE_NONE ? (ss->staticEval > (ss-4)->staticEval
              || (ss-4)->staticEval == VALUE_NONE) : ss->staticEval > (ss-2)->staticEval;

    // Step 8. Futility pruning: child node (~50 Elo)
    if (   !PvNode
#ifdef Weakfish
        && !weakFishSearch
#endif
		&&  depth < 6
#ifdef Fortress
        &&  !gameCycle
#endif
        &&  !(pos.this_thread()->profound_test)
        &&  eval - futility_margin(depth, improving) >= beta
        &&  eval < VALUE_KNOWN_WIN) // Do not return unproven wins
        return eval;

    // Step 9. Null move search with verification search (~39 Elo)
    if (   !PvNode
        && (ss-1)->currentMove != MOVE_NULL
	      && (ss-1)->statScore < 23397
      	&&  eval >= beta
        &&  eval >= ss->staticEval
        &&  ss->staticEval >= beta - 32 * depth - 30 * improving + 120 * ttPv + 292
        && !excludedMove
#if defined (Sullivan) || (Blau) || (Noir)  //authored by Jörg Oster originally, in corchess by Ivan Ilvec
        && thisThread->selDepth + 3 > thisThread->rootDepth
#endif
        &&  pos.non_pawn_material(us)
        && (ss->ply >= thisThread->nmpMinPly || us != thisThread->nmpColor))
#endif
#endif
    {
        assert(eval - beta >= 0);

        // Null move dynamic reduction based on depth and value
        Depth R = (854 + 68 * depth) / 258 + std::min(int(eval - beta) / 192, 3);

        ss->currentMove = MOVE_NULL;
        ss->continuationHistory = &thisThread->continuationHistory[0][0][NO_PIECE][0];

        pos.do_null_move(st);
        Value nullValue = -search<NonPV>(pos, ss+1, -beta, -beta+1, depth-R, !cutNode);
        pos.undo_null_move();

        if (nullValue >= beta)
        {
            // Do not return unproven mate or TB scores
            if (nullValue >= VALUE_TB_WIN_IN_MAX_PLY)
                nullValue = beta;
#ifdef Noir
              if (abs(beta) < VALUE_KNOWN_WIN && depth < 11)
                   return nullValue;

               // Do verification search at high depths
               thisThread->nmpGuard = true;

               Value v = search<NonPV>(pos, ss, beta-1, beta, depth-R, false);

               thisThread->nmpGuard = false;
#else

            if (thisThread->nmpMinPly || (abs(beta) < VALUE_KNOWN_WIN && depth < 13))
                return nullValue;

            assert(!thisThread->nmpMinPly); // Recursive verification is not allowed

            // Do verification search at high depths, with null move pruning disabled
            // for us, until ply exceeds nmpMinPly.
            thisThread->nmpMinPly = ss->ply + 3 * (depth-R) / 4;
            thisThread->nmpColor = us;

            Value v = search<NonPV>(pos, ss, beta-1, beta, depth-R, false);

            thisThread->nmpMinPly = 0;
#endif
            if (v >= beta)
                return nullValue;
        }
    }

    // Step 10. ProbCut (~10 Elo)
    // If we have a good enough capture and a reduced search returns a value
    // much above beta, we can (almost) safely prune the previous move.
#ifdef Noir
       if (    depth >= 5
           &&  ss->ply % 2 == 0
           &&  !thisThread->nmpGuard
           &&  abs(beta) < VALUE_TB_WIN_IN_MAX_PLY)
       {
           Value raisedBeta = std::min(beta + 191 - 46 * improving, VALUE_INFINITE);
           MovePicker mp(pos, ttMove, raisedBeta - ss->staticEval, &thisThread->captureHistory);
           int probCutCount = 0;

#else
    if (   !PvNode
#ifdef Weakfish
        && !weakFishSearch
#endif
        &&  depth >= 5
        &&  abs(beta) < VALUE_TB_WIN_IN_MAX_PLY)
    {
        Value raisedBeta = beta + 189 - 45 * improving;
        assert(raisedBeta < VALUE_INFINITE);
        MovePicker mp(pos, ttMove, raisedBeta - ss->staticEval, &captureHistory);
        int probCutCount = 0;
#endif
        while (   (move = mp.next_move()) != MOVE_NONE
               && probCutCount < 2 + 2 * cutNode
               && !(   move == ttMove
                    && tte->depth() >= depth - 4
                    && ttValue < raisedBeta))
            if (move != excludedMove && pos.legal(move))
            {
                assert(pos.capture_or_promotion(move));
                assert(depth >= 5);

                captureOrPromotion = true;
                probCutCount++;

                ss->currentMove = move;
                ss->continuationHistory = &thisThread->continuationHistory[ss->inCheck]
                                                                          [captureOrPromotion]
                                                                          [pos.moved_piece(move)]
                                                                          [to_sq(move)];

                pos.do_move(move, st);

                // Perform a preliminary qsearch to verify that the move holds
                value = -qsearch<NonPV>(pos, ss+1, -raisedBeta, -raisedBeta+1);

                // If the qsearch held, perform the regular search
                if (value >= raisedBeta)
                    value = -search<NonPV>(pos, ss+1, -raisedBeta, -raisedBeta+1, depth - 4, !cutNode);

                pos.undo_move(move);

                   if (value >= raisedBeta)
                       return value;
               }
       }
#ifdef Noir
    } //End early Pruning
#endif

    // Step 11. Internal iterative deepening (~1 Elo)
    if (depth >= 7 && !ttMove)
    {
        search<NT>(pos, ss, alpha, beta, depth - 7, cutNode);

#if defined (Sullivan) || (Blau) || (Fortress)
        tte = probeTT(pos, ss, posKey, ttHit, ttValue, ttMove);
#else
        tte = TT.probe(posKey, ttHit);
#endif
        ttValue = ttHit ? value_from_tt(tte->value(), ss->ply, pos.rule50_count()) : VALUE_NONE;
        ttMove = ttHit ? tte->move() : MOVE_NONE;
    }

moves_loop: // When in check, search starts from here

    const PieceToHistory* contHist[] = { (ss-1)->continuationHistory, (ss-2)->continuationHistory,
                                          nullptr                   , (ss-4)->continuationHistory,
                                          nullptr                   , (ss-6)->continuationHistory };

    Move countermove = thisThread->counterMoves[pos.piece_on(prevSq)][prevSq];

    MovePicker mp(pos, ttMove, depth, &thisThread->mainHistory,
                                      &thisThread->lowPlyHistory,
                                      &captureHistory,
                                      contHist,
                                      countermove,
                                      ss->killers,
                                      depth > 12 ? ss->ply : MAX_PLY);

    value = bestValue;
    singularLMR = moveCountPruning = false;
    ttCapture = ttMove && pos.capture_or_promotion(ttMove);

    // Mark this node as being searched
    ThreadHolding th(thisThread, posKey, ss->ply);

    // Step 12. Loop through all pseudo-legal moves until no moves remain
    // or a beta cutoff occurs.
    while ((move = mp.next_move(moveCountPruning)) != MOVE_NONE)
    {
      assert(is_ok(move));

      if (move == excludedMove)
          continue;

      // At root obey the "searchmoves" option and skip moves not listed in Root
      // Move List. As a consequence any illegal move is also skipped. In MultiPV
      // mode we also skip PV moves which have been already searched and those
      // of lower "TB rank" if we are in a TB root position.
      if (rootNode && !std::count(thisThread->rootMoves.begin() + thisThread->pvIdx,
                                  thisThread->rootMoves.begin() + thisThread->pvLast, move))
          continue;

      ss->moveCount = ++moveCount;


#ifdef Add_Features
      if (!minOutput && rootNode && thisThread == Threads.main()
           && Time.elapsed() > 5000)
#else
      if (rootNode && thisThread == Threads.main() && Time.elapsed() > 5000)
#endif
               sync_cout << "info depth " << depth
                         << " currmove " << UCI::move(move, pos.is_chess960())
                         << " currmovenumber " << moveCount + thisThread->pvIdx << sync_endl;

      if (PvNode)
          (ss+1)->pv = nullptr;

      extension = 0;
      captureOrPromotion = pos.capture_or_promotion(move);
      movedPiece = pos.moved_piece(move);
      givesCheck = pos.gives_check(move);
#ifdef Noir
      isMate = false;

      if (givesCheck)
      {
          pos.do_move(move, st, givesCheck);
          isMate = MoveList<LEGAL>(pos).size() == 0;
          pos.undo_move(move);

          if (!isMate) // Don't double count nodes
              thisThread->nodes.fetch_sub(1, std::memory_order_relaxed);
      }

      if (isMate)
      // Step 13. Pruning at shallow depth (~200 Elo)
      {
          ss->currentMove = move;
          ss->continuationHistory = &thisThread->continuationHistory[ss->inCheck][priorCapture][movedPiece][to_sq(move)];
          value = mate_in(ss->ply+1);

          // Reduced depth of the next LMR search
          int lmrDepth = std::max(newDepth - reduction(improving, depth, moveCount), 0);

          if (   !captureOrPromotion
              && !givesCheck)
          {
              // Countermoves based pruning (~20 Elo)
              if (   lmrDepth < 4 + ((ss-1)->statScore > 0 || (ss-1)->moveCount == 1)
                  && (*contHist[0])[movedPiece][to_sq(move)] < CounterMovePruneThreshold
                  && (*contHist[1])[movedPiece][to_sq(move)] < CounterMovePruneThreshold)
                  continue;

              // Futility pruning: parent node (~5 Elo)
              if (   lmrDepth < 6
                  && !ss->inCheck
                  && ss->staticEval + 235 + 172 * lmrDepth <= alpha
                  &&  (*contHist[0])[movedPiece][to_sq(move)]
                    + (*contHist[1])[movedPiece][to_sq(move)]
                    + (*contHist[3])[movedPiece][to_sq(move)] < 27400)
                  continue;

              // Prune moves with negative SEE (~20 Elo)
              if (!pos.see_ge(move, Value(-(32 - std::min(lmrDepth, 18)) * lmrDepth * lmrDepth)))
                  continue;
          }
          else
          {
              // Capture history based pruning when the move doesn't give check
              if (   !givesCheck
                  && lmrDepth < 1
                  && captureHistory[movedPiece][to_sq(move)][type_of(pos.piece_on(to_sq(move)))] < 0)
                  continue;
/*
              // Futility pruning for captures
              if (   !givesCheck
                  && lmrDepth < 6
                  && !ss->inCheck
                  && ss->staticEval + 270 + 384 * lmrDepth + PieceValue[MG][type_of(pos.piece_on(to_sq(move)))] <= alpha)
                  continue;
*/
              // See based pruning
              if (!pos.see_ge(move, Value(-194) * depth)) // (~25 Elo)
                  continue;
          }
      }
      else
      {
#endif

		// Calculate new depth for this move
                newDepth = depth - 1;
#if defined (Fortress) || (Noir)
                // Step 13. Pruning at shallow depth (~204 Elo)
                if (  !PvNode
#else
		// Step 13. Pruning at shallow depth (~204 Elo)
		if (  !rootNode
#endif
#ifdef Weakfish
			&& !weakFishSearch
#endif
#ifdef Stockfish
#else
// source:  https://github.com/joergoster/Stockfish/commit/9c93a4c3787e35fd7baf905c85c3e176e30b70de
      && thisThread->rootDepth > 2
#endif
			&& pos.non_pawn_material(us)
			&& bestValue > VALUE_TB_LOSS_IN_MAX_PLY)
		{
			// Skip quiet moves if movecount exceeds our FutilityMoveCount threshold
			moveCountPruning = moveCount >= futility_move_count(improving, depth);

      // Reduced depth of the next LMR search
      int lmrDepth = std::max(newDepth - reduction(improving, depth, moveCount), 0);

			if (
				!captureOrPromotion
				&& !givesCheck
#if defined (Sullivan) || (Blau) || (Fortress) || (Noir)
        && (!PvNode || !pos.advanced_pawn_push(move) || pos.non_pawn_material(~us) > BishopValueMg )
#endif
                )
			{

        // Countermoves based pruning (~20 Elo)
        if (   lmrDepth < 4 + ((ss-1)->statScore > 0 || (ss-1)->moveCount == 1)
            && (*contHist[0])[movedPiece][to_sq(move)] < CounterMovePruneThreshold
            && (*contHist[1])[movedPiece][to_sq(move)] < CounterMovePruneThreshold)
            continue;

				// Futility pruning: parent node (~2 Elo)
#if defined (Fortress) || (Noir)
                if (   lmrDepth < 3
#else
                if (   lmrDepth < 6
#endif
                   && !ss->inCheck
                   && ss->staticEval + 235 + 172 * lmrDepth <= alpha
                   &&  (*contHist[0])[movedPiece][to_sq(move)]
                     + (*contHist[1])[movedPiece][to_sq(move)]
                     + (*contHist[3])[movedPiece][to_sq(move)] < 27400)
                   continue;

							// Prune moves with negative SEE (~20 Elo)
							if (!pos.see_ge(move, Value(-(32 - std::min(lmrDepth, 18)) * lmrDepth * lmrDepth)))
								 continue;
					}
          else
          {
            // Capture history based pruning when the move doesn't give check
            if (   !givesCheck
                && lmrDepth < 1
                && captureHistory[movedPiece][to_sq(move)][type_of(pos.piece_on(to_sq(move)))] < 0)
                continue;
#ifdef Stockfish
            // Futility pruning for captures
            if (   !givesCheck
                && lmrDepth < 6
                && !ss->inCheck
                && ss->staticEval + 270 + 384 * lmrDepth + PieceValue[MG][type_of(pos.piece_on(to_sq(move)))] <= alpha)
                continue;
#endif
            // See based pruning
            if (!pos.see_ge(move, Value(-194) * depth)) // (~25 Elo)
                continue;
           }
		}


      // Step 14. Extensions (~74 Elo)

#if defined (Fortress) || (Noir)
      if (   gameCycle
          && (depth < 5 || PvNode))
              extension = (2 - (ss->ply % 2 == 0 && !PvNode));
#endif
      // Singular extension search (~67 Elo). If all moves but one fail low on a
      // search of (alpha-s, beta-s), and just one fails high on (alpha, beta),
      // then that move is singular and should be extended. To verify this we do
      // a reduced search on all the other moves but the ttMove and if the
      // result is lower than ttValue minus a margin then we will extend the ttMove.
#if defined (Fortress) || (Noir)
      else if (    depth >= 6
#else
      if (    depth >= 6
#endif
          &&  move == ttMove
#if defined (Fortress) || (Noir)
          &&  !gameCycle
#endif
          && !rootNode

          && !excludedMove // Avoid recursive singular search
#if defined (Fortress) || (Noir)
          &&  ttValue != VALUE_NONE //Already implicit in the next condition */
#else
          &&  abs(ttValue) < VALUE_KNOWN_WIN
#endif
          && (tte->bound() & BOUND_LOWER)
          &&  tte->depth() >= depth - 3
#ifndef Noir
          &&  pos.legal(move)
#endif
		  )
      {
#if defined (Fortress) || (Noir)
          Value singularBeta = std::max(ttValue - 2 * depth, mated_in(ss->ply));
#else
          Value singularBeta = ttValue - ((formerPv + 4) * depth) / 2;
#endif

          Depth singularDepth = (depth - 1 + 3 * formerPv) / 2;
          ss->excludedMove = move;
          value = search<NonPV>(pos, ss, singularBeta - 1, singularBeta, singularDepth, cutNode);
          ss->excludedMove = MOVE_NONE;
          if (value < singularBeta)
          {
              extension = 1;
              singularLMR = true;
          }

          // Multi-cut pruning
          // Our ttMove is assumed to fail high, and now we failed high also on a reduced
          // search without the ttMove. So we assume this expected Cut-node is not singular,

          // that multiple moves fail high, and we can prune the whole subtree by returning
          // a soft bound.
#if defined (Stockfish) || (Weakfish)
          else if (singularBeta >= beta)
#else
          else if (   eval >= beta
                   && singularBeta >= beta)
#endif
              return singularBeta;

          // If the eval of ttMove is greater than beta we try also if there is an other move that
          // pushes it over beta, if so also produce a cutoff
          else if (ttValue >= beta)
          {
              ss->excludedMove = move;
              value = search<NonPV>(pos, ss, beta - 1, beta, (depth + 3) / 2, cutNode);
              ss->excludedMove = MOVE_NONE;

              if (value >= beta)
                  return beta;
          }
      }

      // Check extension (~2 Elo)

#if defined (Sullivan) || (Blau) || (Fortress) || (Noir)

       else if (    givesCheck
               && (pos.is_discovery_check_on_king(~us, move) || pos.see_ge(move))
#ifndef Noir
               && ++thisThread->extension < thisThread->nodes.load(std::memory_order_relaxed) /4 //MichaelB7
#endif
                )
               extension = 1;

     // MichaelB7 Passed pawn extension
      else if ( move == ss->killers[0] && !extension
			  && (pos.promotion_pawn_push(move)
                          || (pos.advanced_pawn_push(move)
                          && pos.pawn_passed(us, to_sq(move)))))
          extension = 1;

#else
      else if (    givesCheck
               && (pos.is_discovery_check_on_king(~us, move) || pos.see_ge(move)))
          extension = 1;

      // Passed pawn extension
      else if (   move == ss->killers[0]
               && pos.advanced_pawn_push(move)
               && pos.pawn_passed(us, to_sq(move)))
          extension = 1;
#endif

      // Last captures extension
      else if (   PieceValue[EG][pos.captured_piece()] > PawnValueEg
               && pos.non_pawn_material() <= 2 * RookValueMg)
          extension = 1;

      // Castling extension
      if (type_of(move) == CASTLING)
          extension = 1;

      // Late irreversible move extension
      if (   move == ttMove
          && pos.rule50_count() > 80
          && (captureOrPromotion || type_of(movedPiece) == PAWN))
          extension = 2;

      // Add extension to new depth
      newDepth += extension;

      // Speculative prefetch as early as possible
      prefetch(TT.first_entry(pos.key_after(move)));

      // Check for legality just before making the move
#ifndef Noir
      if (!rootNode && !pos.legal(move))
      {
          ss->moveCount = --moveCount;
          continue;
      }
#endif
      // Update the current move (this must be done after singular extension search)
      ss->currentMove = move;
      ss->continuationHistory = &thisThread->continuationHistory[ss->inCheck]
                                                                [captureOrPromotion]
                                                                [movedPiece]
                                                                [to_sq(move)];

      // Step 15. Make the move
      pos.do_move(move, st, givesCheck);

      // Step 16. Reduced depth search (LMR, ~210 Elo). If the move fails high it will be
      // re-searched at full depth..
#ifdef Weakfish
      if (    !weakFishSearch && depth >= 3
#else
      if (    depth >= 3
#endif
#if defined (Fortress) || (Noir)
          &&  !gameCycle
#endif
          &&  moveCount > 1 + 2 * rootNode

          && (!rootNode || thisThread->best_move_count(move) == 0)
#if defined (Fortress) || (Noir)
          &&  thisThread->selDepth > depth
#endif
          && (  !captureOrPromotion
              || moveCountPruning
              || ss->staticEval + PieceValue[EG][pos.captured_piece()] <= alpha
              || cutNode
#ifndef Noir
#if defined (Stockfish) || (Weakfish)
              || thisThread->ttHitAverage < 375 * TtHitAverageResolution * TtHitAverageWindow / 1024
#else
			  || thisThread->ttHitAverage < 384 * TtHitAverageResolution * TtHitAverageWindow / 1024
#endif
#endif
      ))
      {
           Depth r = reduction(improving, depth, moveCount);
#ifndef Noir
#if defined (Stockfish) || (Weakfish)
           if (thisThread->ttHitAverage > 500 * TtHitAverageResolution * TtHitAverageWindow / 1024)
#else
           // Decrease reduction if the ttHit running average is large
           if (thisThread->ttHitAverage > 544 * TtHitAverageResolution * TtHitAverageWindow / 1024)
#endif
               r--;
#endif

          // Reduction if other threads are searching this position.
          if (th.marked())
              r++;

          // Decrease reduction if position is or has been on the PV (~8 Elo)
          if (ttPv)
              r -= 2;

          if (moveCountPruning && !formerPv)
              r++;

          // Decrease reduction if opponent's move count is high (~5 Elo)
          if ((ss-1)->moveCount > 14)
              r--;

          // Decrease reduction if ttMove has been singularly extended (~3 Elo)
          if (singularLMR)
              r -= 1 + formerPv;

#if defined (Fortress) || (Noir)
          if (!PvNode && !captureOrPromotion)
#else
          if (!captureOrPromotion)
#endif
          {
              // Increase reduction if ttMove is a capture (~5 Elo)
              if (ttCapture)
                  r++;

              // Increase reduction for cut nodes (~10 Elo)
              if (cutNode)
                  r += 2;

              // Decrease reduction for moves that escape a capture. Filter out
              // castling moves, because they are coded as "king captures rook" and
              // hence break make_move(). (~2 Elo)
              else if (    type_of(move) == NORMAL
                       && !pos.see_ge(reverse_move(move)))
                  r -= 2 + ttPv;

              ss->statScore =  thisThread->mainHistory[us][from_to(move)]
                             + (*contHist[0])[movedPiece][to_sq(move)]
                             + (*contHist[1])[movedPiece][to_sq(move)]
                             + (*contHist[3])[movedPiece][to_sq(move)]
                             - 4926;

              // Decrease/increase reduction by comparing opponent's stat score (~10 Elo)
              if (ss->statScore >= -102 && (ss-1)->statScore < -114)
                  r--;
              else if ((ss-1)->statScore >= -116 && ss->statScore < -154)
                  r++;

              // Decrease/increase reduction for moves with a good/bad history (~30 Elo)
              r -= ss->statScore / 16434;
          }
          else
          {
            // Increase reduction for captures/promotions if late move and at low depth
            if (depth < 8 && moveCount > 2)
                r++;

            // Unless giving check, this capture is likely bad
            if (   !givesCheck
                && ss->staticEval + PieceValue[EG][pos.captured_piece()] + 200 * depth <= alpha)
                r++;
          }

#if defined (Fortress) || (Noir)
          Depth rr = newDepth / (2 + ss->ply / 3);
          r -= rr;
#endif

          Depth d = Utility::clamp(newDepth - r, 1, newDepth);

          value = -search<NonPV>(pos, ss+1, -(alpha+1), -alpha, d, true);

          doFullDepthSearch = value > alpha && d != newDepth;

          didLMR = true;
      }
      else
      {
          doFullDepthSearch = !PvNode || moveCount > 1;

          didLMR = false;
      }

      // Step 17. Full depth search when LMR is skipped or fails high
      if (doFullDepthSearch)
      {
          value = -search<NonPV>(pos, ss+1, -(alpha+1), -alpha, newDepth, !cutNode);

          if (didLMR && !captureOrPromotion)
          {
              int bonus = value > alpha ?  stat_bonus(newDepth)
                                        : -stat_bonus(newDepth);

              if (move == ss->killers[0])
                  bonus += bonus / 4;

              update_continuation_histories(ss, movedPiece, to_sq(move), bonus);
          }
      }

      // For PV nodes only, do a full PV search on the first move or after a fail
      // high (in the latter case search only if value < beta), otherwise let the
      // parent node fail low with value <= alpha and try another move.
      if (PvNode && (moveCount == 1 || (value > alpha && (rootNode || value < beta))))
      {
          (ss+1)->pv = pv;
          (ss+1)->pv[0] = MOVE_NONE;

          value = -search<PV>(pos, ss+1, -beta, -alpha, newDepth, false);
      }

      // Step 18. Undo move
      pos.undo_move(move);
#ifdef Noir
   }
#endif

      assert(value > -VALUE_INFINITE && value < VALUE_INFINITE);

      // Step 19. Check for a new best move
      // Finished searching the move. If a stop occurred, the return value of
      // the search cannot be trusted, and we return immediately without
      // updating best move, PV and TT.
      if (Threads.stop.load(std::memory_order_relaxed))
          return VALUE_ZERO;

      if (rootNode)
      {
          RootMove& rm = *std::find(thisThread->rootMoves.begin(),
                                    thisThread->rootMoves.end(), move);

          // PV move or new best move?
          if (moveCount == 1 || value > alpha)
          {
              rm.score = value;
              rm.selDepth = thisThread->selDepth;
              rm.pv.resize(1);

              assert((ss+1)->pv);

              for (Move* m = (ss+1)->pv; *m != MOVE_NONE; ++m)
                  rm.pv.push_back(*m);

              // We record how often the best move has been changed in each
              // iteration. This information is used for time management: When
              // the best move changes frequently, we allocate some more time.

			  if (moveCount > 1)
				  ++thisThread->bestMoveChanges;

          }
          else
              // All other moves but the PV are set to the lowest value: this
              // is not a problem when sorting because the sort is stable and the
              // move position in the list is preserved - just the PV is pushed up.
              rm.score = -VALUE_INFINITE;
      }

      if (value > bestValue)
      {
          bestValue = value;

          if (value > alpha)
          {
              bestMove = move;

              if (PvNode && !rootNode) // Update pv even in fail-high case
                  update_pv(ss->pv, move, (ss+1)->pv);

              if (PvNode && value < beta) // Update alpha! Always alpha < beta
                  alpha = value;
              else
              {
                  assert(value >= beta); // Fail high
                  ss->statScore = 0;
				   break;
              }
          }
      }

      if (move != bestMove)
      {
          if (captureOrPromotion && captureCount < 32)
              capturesSearched[captureCount++] = move;

          else if (!captureOrPromotion && quietCount < 64)
              quietsSearched[quietCount++] = move;
      }
    }

    // The following condition would detect a stop only after move loop has been
    // completed. But in this case bestValue is valid because we have fully
    // searched our subtree, and we can anyhow save the result in TT.
    /*
       if (Threads.stop)
        return VALUE_DRAW;
    */

    // Step 20. Check for mate and stalemate
    // All legal moves have been searched and if there are no legal moves, it
    // must be a mate or a stalemate. If we are in a singular extension search then
    // return a fail low score.

    assert(moveCount || !ss->inCheck || excludedMove || !MoveList<LEGAL>(pos).size());

    if (!moveCount)
        bestValue = excludedMove ? alpha
                   :     ss->inCheck ? mated_in(ss->ply) : VALUE_DRAW;

    else if (bestMove)
        update_all_stats(pos, ss, bestMove, bestValue, beta, prevSq,
                         quietsSearched, quietCount, capturesSearched, captureCount, depth);

    // Bonus for prior countermove that caused the fail low
    else if (   (depth >= 3 || PvNode)
             && !priorCapture)
        update_continuation_histories(ss-1, pos.piece_on(prevSq), prevSq, stat_bonus(depth));
#ifndef Noir
    if (PvNode)
        bestValue = std::min(bestValue, maxValue);
#endif
    if (!excludedMove && !(rootNode && thisThread->pvIdx))
        tte->save(posKey, value_to_tt(bestValue, ss->ply), ttPv,
                  bestValue >= beta ? BOUND_LOWER :
                  PvNode && bestMove ? BOUND_EXACT : BOUND_UPPER,
#if defined (Sullivan) || (Blau) || (Fortress) || (Noir)
                  std::min(depth + 6 * int(pos.rule50_count() > 90), MAX_PLY - 1),
                       bestMove, ss->staticEval); // joergoster patch
#else
                  depth, bestMove, ss->staticEval);
#endif

    assert(bestValue > -VALUE_INFINITE && bestValue < VALUE_INFINITE);

    return bestValue;
  }

  // qsearch() is the quiescence search function, which is called by the main search
  // function with zero depth, or recursively with further decreasing depth per call.
  template <NodeType NT>
  Value qsearch(Position& pos, Stack* ss, Value alpha, Value beta, Depth depth) {

    constexpr bool PvNode = NT == PV;

    assert(alpha >= -VALUE_INFINITE && alpha < beta && beta <= VALUE_INFINITE);
    assert(PvNode || (alpha == beta - 1));
    assert(depth <= 0);

    Move pv[MAX_PLY+1];
    StateInfo st;
    TTEntry* tte;
    Key posKey;
    Move ttMove, move, bestMove;
    Depth ttDepth;
    Value bestValue, value, ttValue, futilityValue, futilityBase, oldAlpha;

#if defined (Fortress) || (Noir)
    bool ttHit, pvHit, givesCheck, captureOrPromotion, evasionPrunable, gameCycle;
#elif defined (Sullivan) || (Blau)
    bool ttHit, pvHit, givesCheck, captureOrPromotion, evasionPrunable;
#else
    bool ttHit, pvHit, givesCheck, captureOrPromotion;
#endif

    int moveCount;

    if (PvNode)
    {
        oldAlpha = alpha; // To flag BOUND_EXACT when eval above alpha and no available moves
        (ss+1)->pv = pv;
        ss->pv[0] = MOVE_NONE;
    }

    Thread* thisThread = pos.this_thread();
    (ss+1)->ply = ss->ply + 1;
    bestMove = MOVE_NONE;
    ss->inCheck = pos.checkers();
    moveCount = 0;
#if defined (Fortress) || (Noir)
    gameCycle = false;

    if (pos.has_game_cycle(ss->ply))
    {
       if (VALUE_DRAW >= beta)
           return VALUE_DRAW;

       alpha = std::max(alpha, VALUE_DRAW);
       gameCycle = true;
    }

    if (pos.is_draw(ss->ply))
        return VALUE_DRAW;

    // Check for an immediate draw or maximum ply reached
    if (ss->ply >= MAX_PLY)
        return !ss->inCheck ? evaluate(pos) : VALUE_DRAW;

    if (alpha >= mate_in(ss->ply+1))
        return alpha;
#else
    // Check for an immediate draw or maximum ply reached
    if (   pos.is_draw(ss->ply)
        || ss->ply >= MAX_PLY)
        return (ss->ply >= MAX_PLY && !ss->inCheck) ? evaluate(pos) : VALUE_DRAW;
#endif
    assert(0 <= ss->ply && ss->ply < MAX_PLY);

    // Decide whether or not to include checks: this fixes also the type of
    // TT entry depth that we are going to use. Note that in qsearch we use
    // only two types of depth in TT: DEPTH_QS_CHECKS or DEPTH_QS_NO_CHECKS.
    ttDepth = ss->inCheck || depth >= DEPTH_QS_CHECKS ? DEPTH_QS_CHECKS
                                                  : DEPTH_QS_NO_CHECKS;
    // Transposition table lookup
    posKey = pos.key();
#if defined (Sullivan) || (Blau) || (Fortress)
   tte = probeTT(pos, ss, posKey, ttHit, ttValue, ttMove);
   int piecesCountqs = pos.count<ALL_PIECES>();
#else
    tte = TT.probe(posKey, ttHit);
#endif
    ttValue = ttHit ? value_from_tt(tte->value(), ss->ply, pos.rule50_count()) : VALUE_NONE;
    ttMove = ttHit ? tte->move() : MOVE_NONE;
    pvHit = ttHit && tte->is_pv();

    if (  !PvNode
        && ttHit
#if defined (Sullivan) || (Blau) || (Fortress)
        && (pos.rule50_count() < 92 || (piecesCountqs < 8  && TB::Cardinality ))
#endif
#if defined (Fortress) || (Noir)
        &&  !gameCycle
#endif
        && tte->depth() >= ttDepth
        && ttValue != VALUE_NONE // Only in case of TT access race
#if defined (Fortress) || (Noir)
        && (ttValue != VALUE_DRAW || VALUE_DRAW >= beta)
#endif
        && (ttValue >= beta ? (tte->bound() & BOUND_LOWER)
                            : (tte->bound() & BOUND_UPPER)))
        return ttValue;

    // Evaluate the position statically
    if (ss->inCheck)
    {
        ss->staticEval = VALUE_NONE;
        bestValue = futilityBase = -VALUE_INFINITE;
    }
    else
    {
        if (ttHit)
        {
            // Never assume anything about values stored in TT
            if ((ss->staticEval = bestValue = tte->eval()) == VALUE_NONE)
                ss->staticEval = bestValue = evaluate(pos);

            // Can ttValue be used as a better position evaluation?
            if (    ttValue != VALUE_NONE
                && (tte->bound() & (ttValue > bestValue ? BOUND_LOWER : BOUND_UPPER)))
                bestValue = ttValue;
        }
        else
            ss->staticEval = bestValue =
            (ss-1)->currentMove != MOVE_NULL ? evaluate(pos)
                                             : -(ss-1)->staticEval + 2 * Tempo;

        // Stand pat. Return immediately if static value is at least beta
        if (bestValue >= beta)
        {
            if (!ttHit)
                tte->save(posKey, value_to_tt(bestValue, ss->ply), false, BOUND_LOWER,
                          DEPTH_NONE, MOVE_NONE, ss->staticEval);

            return bestValue;
        }

        if (PvNode && bestValue > alpha)
            alpha = bestValue;

        futilityBase = bestValue + 154;
    }
#if defined (Fortress) || (Noir)
    if (gameCycle && !ss->inCheck)
        ss->staticEval = bestValue = ss->staticEval * std::max(0, (100 - pos.rule50_count())) / 100;
#endif
    const PieceToHistory* contHist[] = { (ss-1)->continuationHistory, (ss-2)->continuationHistory,
                                          nullptr                   , (ss-4)->continuationHistory,
                                          nullptr                   , (ss-6)->continuationHistory };

    // Initialize a MovePicker object for the current position, and prepare
    // to search the moves. Because the depth is <= 0 here, only captures,
    // queen promotions and checks (only if depth >= DEPTH_QS_CHECKS) will
    // be generated.
    MovePicker mp(pos, ttMove, depth, &thisThread->mainHistory,
                                      &thisThread->captureHistory,
                                      contHist,
                                      to_sq((ss-1)->currentMove));

    // Loop through the moves until no moves remain or a beta cutoff occurs
    while ((move = mp.next_move()) != MOVE_NONE)
    {
      assert(is_ok(move));

      givesCheck = pos.gives_check(move);
      captureOrPromotion = pos.capture_or_promotion(move);

      moveCount++;

#ifdef Noir
      if (!PvNode)
      {
#endif
      // Futility pruning
      if (   !ss->inCheck
          && !givesCheck
          &&  futilityBase > -VALUE_KNOWN_WIN
          && !pos.advanced_pawn_push(move))
      {
          assert(type_of(move) != ENPASSANT); // Due to !pos.advanced_pawn_push

          futilityValue = futilityBase + PieceValue[EG][pos.piece_on(to_sq(move))];

          if (futilityValue <= alpha)
          {
              bestValue = std::max(bestValue, futilityValue);
              continue;
          }

          if (futilityBase <= alpha && !pos.see_ge(move, VALUE_ZERO + 1))
          {
              bestValue = std::max(bestValue, futilityBase);
              continue;
          }
      }

#if defined (Sullivan) || (Blau) || (Noir) || (Fortress)
      // Detect non-capture evasions that are candidates to be pruned
      evasionPrunable =    ss->inCheck
                           &&  (depth != 0 || moveCount > 2)
                           &&  bestValue > VALUE_TB_LOSS_IN_MAX_PLY
                           && !pos.capture(move);
      // Don't search moves with negative SEE values
#endif
#if defined (Sullivan) || (Blau) || (Noir) || (Fortress)
      if ( (!ss->inCheck || evasionPrunable)
                    && !(givesCheck && pos.is_discovery_check_on_king(~pos.side_to_move(), move))
                    && !pos.see_ge(move))
#else
      if (  !ss->inCheck && !pos.see_ge(move))
#endif
          continue;
#ifdef Noir
      }
#endif

      // Speculative prefetch as early as possible
      prefetch(TT.first_entry(pos.key_after(move)));
#ifndef Noir
      // Check for legality just before making the move
      if (!pos.legal(move))
      {
          moveCount--;
          continue;
      }
#endif
      ss->currentMove = move;
      ss->continuationHistory = &thisThread->continuationHistory[ss->inCheck]
                                                                [captureOrPromotion]
                                                                [pos.moved_piece(move)]
                                                                [to_sq(move)];

      // Make and search the move
      pos.do_move(move, st, givesCheck);
      value = -qsearch<NT>(pos, ss+1, -beta, -alpha, depth - 1);
      pos.undo_move(move);

      assert(value > -VALUE_INFINITE && value < VALUE_INFINITE);

      // Check for a new best move
      if (value > bestValue)
      {
          bestValue = value;

          if (value > alpha)
          {
              bestMove = move;

              if (PvNode) // Update pv even in fail-high case
                  update_pv(ss->pv, move, (ss+1)->pv);

              if (PvNode && value < beta) // Update alpha here!
                  alpha = value;
              else
                  break; // Fail high
          }
       }
    }

#if defined (Add_Features)
	  if (!adaptive && jekyll && (bestValue + (255 * PawnValueEg / (uci_elo/10)) >= 0 ))
        {
			//int o_value = bestValue;// for debug
			//sync_cout << "Value " << bestValue << sync_endl;// for debug
			bestValue += (rand() % 64 * 2001/uci_elo + 1);
			//sync_cout << "Random Value " << bestValue << sync_endl;// for debug
			//sync_cout << "Change " << bestValue - o_value << sync_endl;// for debug
	  }
#endif

    // All legal moves have been searched. A special case: If we're in check
    // and no legal moves were found, it is checkmate.
    if (ss->inCheck && bestValue == -VALUE_INFINITE)
        return mated_in(ss->ply); // Plies to mate from the root

    tte->save(posKey, value_to_tt(bestValue, ss->ply), pvHit,
              bestValue >= beta ? BOUND_LOWER :
              PvNode && bestValue > oldAlpha  ? BOUND_EXACT : BOUND_UPPER,
              ttDepth, bestMove, ss->staticEval);

    assert(bestValue > -VALUE_INFINITE && bestValue < VALUE_INFINITE);

    return bestValue;
  }


  // value_to_tt() adjusts a mate or TB score from "plies to mate from the root" to
  // "plies to mate from the current position". standard scores are unchanged.
  // The function is called before storing a value in the transposition table.

  Value value_to_tt(Value v, int ply) {

    assert(v != VALUE_NONE);

    return  v >= VALUE_TB_WIN_IN_MAX_PLY  ? v + ply
          : v <= VALUE_TB_LOSS_IN_MAX_PLY ? v - ply : v;
  }


  // value_from_tt() is the inverse of value_to_tt(): It adjusts a mate or TB score
  // from the transposition table (which refers to the plies to mate/be mated
  // from current position) to "plies to mate/be mated (TB win/loss) from the root".
  // However, for mate scores, to avoid potentially false mate scores related to the 50 moves rule,
  // and the graph history interaction, return an optimal TB score instead.

  Value value_from_tt(Value v, int ply, int r50c) {

    if (v == VALUE_NONE)
        return VALUE_NONE;

    if (v >= VALUE_TB_WIN_IN_MAX_PLY)  // TB win or better
    {
        if (v >= VALUE_MATE_IN_MAX_PLY && VALUE_MATE - v > 99 - r50c)
            return VALUE_MATE_IN_MAX_PLY - 1; // do not return a potentially false mate score

        return v - ply;
    }

    if (v <= VALUE_TB_LOSS_IN_MAX_PLY) // TB loss or worse
    {
        if (v <= VALUE_MATED_IN_MAX_PLY && VALUE_MATE + v > 99 - r50c)
            return VALUE_MATED_IN_MAX_PLY + 1; // do not return a potentially false mate score

        return v + ply;
    }

    return v;
  }


  // update_pv() adds current move and appends child pv[]

  void update_pv(Move* pv, Move move, Move* childPv) {

    for (*pv++ = move; childPv && *childPv != MOVE_NONE; )
        *pv++ = *childPv++;
    *pv = MOVE_NONE;
  }


  // update_all_stats() updates stats at the end of search() when a bestMove is found

  void update_all_stats(const Position& pos, Stack* ss, Move bestMove, Value bestValue, Value beta, Square prevSq,
                        Move* quietsSearched, int quietCount, Move* capturesSearched, int captureCount, Depth depth) {

    int bonus1, bonus2;
    Color us = pos.side_to_move();
    Thread* thisThread = pos.this_thread();
    CapturePieceToHistory& captureHistory = thisThread->captureHistory;
    Piece moved_piece = pos.moved_piece(bestMove);
    PieceType captured = type_of(pos.piece_on(to_sq(bestMove)));

    bonus1 = stat_bonus(depth + 1);
    bonus2 = bestValue > beta + PawnValueMg ? bonus1               // larger bonus
                                            : stat_bonus(depth);   // smaller bonus

    if (!pos.capture_or_promotion(bestMove))
    {
        update_quiet_stats(pos, ss, bestMove, bonus2, depth);

        // Decrease all the non-best quiet moves
        for (int i = 0; i < quietCount; ++i)
        {
            thisThread->mainHistory[us][from_to(quietsSearched[i])] << -bonus2;
            update_continuation_histories(ss, pos.moved_piece(quietsSearched[i]), to_sq(quietsSearched[i]), -bonus2);
        }
    }
    else
        captureHistory[moved_piece][to_sq(bestMove)][captured] << bonus1;

    // Extra penalty for a quiet TT or main killer move in previous ply when it gets refuted
    if (   ((ss-1)->moveCount == 1 || ((ss-1)->currentMove == (ss-1)->killers[0]))
        && !pos.captured_piece())
            update_continuation_histories(ss-1, pos.piece_on(prevSq), prevSq, -bonus1);

    // Decrease all the non-best capture moves
    for (int i = 0; i < captureCount; ++i)
    {
        moved_piece = pos.moved_piece(capturesSearched[i]);
        captured = type_of(pos.piece_on(to_sq(capturesSearched[i])));
        captureHistory[moved_piece][to_sq(capturesSearched[i])][captured] << -bonus1;
    }
  }


  // update_continuation_histories() updates histories of the move pairs formed
  // by moves at ply -1, -2, -4, and -6 with current move.

  void update_continuation_histories(Stack* ss, Piece pc, Square to, int bonus) {

    for (int i : {1, 2, 4, 6})
    {
        if (ss->inCheck && i > 2)
            break;
        if (is_ok((ss-i)->currentMove))
            (*(ss-i)->continuationHistory)[pc][to] << bonus;
    }
  }


  // update_quiet_stats() updates move sorting heuristics

  void update_quiet_stats(const Position& pos, Stack* ss, Move move, int bonus, int depth) {

    if (ss->killers[0] != move)
    {
        ss->killers[1] = ss->killers[0];
        ss->killers[0] = move;
    }

    Color us = pos.side_to_move();
    Thread* thisThread = pos.this_thread();
    thisThread->mainHistory[us][from_to(move)] << bonus;
    update_continuation_histories(ss, pos.moved_piece(move), to_sq(move), bonus);

    if (type_of(pos.moved_piece(move)) != PAWN)
        thisThread->mainHistory[us][from_to(reverse_move(move))] << -bonus;

    if (is_ok((ss-1)->currentMove))
    {
        Square prevSq = to_sq((ss-1)->currentMove);
        thisThread->counterMoves[pos.piece_on(prevSq)][prevSq] = move;
    }

    if (depth > 12 && ss->ply < MAX_LPH)
        thisThread->lowPlyHistory[ss->ply][from_to(move)] << stat_bonus(depth - 7);
  }

  // When playing with strength handicap, choose best move among a set of RootMoves
  // using a statistical rule dependent on 'level'. Idea by Heinz van Saanen.

  Move Skill::pick_best(size_t multiPV) {

    const RootMoves& rootMoves = Threads.main()->rootMoves;
    static PRNG rng(now()); // PRNG sequence should be non-deterministic

    // RootMoves are already sorted by score in descending order
    Value topScore = rootMoves[0].score;
    int delta = std::min(topScore - rootMoves[multiPV - 1].score, PawnValueMg);
    int weakness = 120 - level;
    int maxScore = -VALUE_INFINITE;

    // Choose best move. For each move score we add two terms, both dependent on
    // weakness. One is deterministic and bigger for weaker levels, and one is
    // random. Then we choose the move with the resulting highest score.
    for (size_t i = 0; i < multiPV; ++i)
    {
        // This is our magic formula
        int push = (  weakness * int(topScore - rootMoves[i].score)
                    + delta * (rng.rand<unsigned>() % weakness)) / 128;

        if (rootMoves[i].score + push >= maxScore)
        {
            maxScore = rootMoves[i].score + push;
            best = rootMoves[i].pv[0];
        }
    }

    return best;
  }

} // namespace

/// MainThread::check_time() is used to print debug info and, more importantly,
/// to detect when we are out of available time and thus stop the search.

void MainThread::check_time() {

  if (--callsCnt > 0)
      return;

  // When using nodes, ensure checking rate is not lower than 0.1% of nodes
  callsCnt = Limits.nodes ? std::min(1024, int(Limits.nodes / 1024)) : 1024;

  static TimePoint tick = now();

  TimePoint elapsed = Time.elapsed();
  TimePoint tock = Limits.startTime + elapsed;
  Thread* bestThread = this;
  if (elapsed <= 120100)
  {
    if (tock - tick >= 10000 && minOutput)
    {
      tick = tock;
      sync_cout << "\ninfo " << elapsed/1000 << " seconds" << sync_endl;
      sync_cout << UCI::pv(bestThread->rootPos, bestThread->completedDepth, -VALUE_INFINITE, VALUE_INFINITE) << "\n" << sync_endl;
      //dbg_print();
    }
  }
  else if (elapsed <= 600200)
  {
    if (tock - tick >= 60000 && minOutput)
    {
      tick = tock;
      sync_cout << "\ninfo " << elapsed/60000 << " minutes" << sync_endl;
      sync_cout << UCI::pv(bestThread->rootPos, bestThread->completedDepth, -VALUE_INFINITE, VALUE_INFINITE) << "\n" << sync_endl;
      //dbg_print();
    }
  }
  else
  {
    if (tock - tick >= 300000 && minOutput)
    {
      tick = tock;
      sync_cout << "\ninfo " << elapsed/60000 << " minutes" << sync_endl;
      sync_cout << UCI::pv(bestThread->rootPos, bestThread->completedDepth, -VALUE_INFINITE, VALUE_INFINITE) << "\n" << sync_endl;
      //dbg_print();
    }
  }

  // We should not stop pondering until told so by the GUI
  if (ponder)
      return;

  if (   (Limits.use_time_management() && (elapsed > Time.maximum() - 10 || stopOnPonderhit))
      || (Limits.movetime && elapsed >= Limits.movetime)
      || (Limits.nodes && Threads.nodes_searched() >= (uint64_t)Limits.nodes))
      Threads.stop = true;
}


/// UCI::pv() formats PV information according to the UCI protocol. UCI requires
/// that all (if any) unsearched PV lines are sent using a previous search score.

string UCI::pv(const Position& pos, Depth depth, Value alpha, Value beta) {

  std::stringstream ss;
  TimePoint elapsed = Time.elapsed() + 1;
  const RootMoves& rootMoves = pos.this_thread()->rootMoves;
  size_t pvIdx = pos.this_thread()->pvIdx;
  size_t multiPV = std::min((size_t)Options["MultiPV"], rootMoves.size());
  uint64_t nodesSearched = Threads.nodes_searched();
  uint64_t tbHits = Threads.tb_hits() + (TB::RootInTB ? rootMoves.size() : 0);

  for (size_t i = 0; i < multiPV; ++i)
  {
#if defined (Stockfish) || (Weakfish)
      bool updated = rootMoves[i].score != -VALUE_INFINITE;
#else
      bool updated = (i <= pvIdx && rootMoves[i].score != -VALUE_INFINITE);
#endif

      if (depth == 1 && !updated)
          continue;

      Depth d = updated ? depth : depth - 1;
      Value v = updated ? rootMoves[i].score : rootMoves[i].previousScore;
#ifdef Noir
      bool tb = TB::RootInTB && abs(v) < VALUE_TB_WIN - 5 * PawnValueEg;
#else
      bool tb = TB::RootInTB && abs(v) < VALUE_MATE_IN_MAX_PLY;
#endif
      v = tb ? rootMoves[i].tbScore : v;

      if (ss.rdbuf()->in_avail()) // Not at first line
          ss << "\n";

      ss << "info"
         << " depth "    << d
         << " seldepth " << rootMoves[i].selDepth
         << " multipv "  << i + 1
         << " score "    << UCI::value(v);

      if (!tb && i == pvIdx)
          ss << (v >= beta ? " lowerbound" : v <= alpha ? " upperbound" : "");

      ss << " nodes "    << nodesSearched
         << " nps "      << nodesSearched * 1000 / elapsed;

      if (elapsed > 1000) // Earlier makes little sense
          ss << " hashfull " << TT.hashfull();

      ss << " tbhits "   << tbHits
         << " time "     << elapsed
         << " pv";

      for (Move m : rootMoves[i].pv)
          ss << " " << UCI::move(m, pos.is_chess960());
  }

  return ss.str();
}


/// RootMove::extract_ponder_from_tt() is called in case we have no ponder move
/// before exiting the search, for instance, in case we stop the search during a
/// fail high at root. We try hard to have a ponder move to return to the GUI,
/// otherwise in case of 'ponder on' we have nothing to think on.

bool RootMove::extract_ponder_from_tt(Position& pos) {

    StateInfo st;
    bool ttHit;

    assert(pv.size() == 1);

    if (pv[0] == MOVE_NONE)
        return false;

    pos.do_move(pv[0], st);
    TTEntry* tte = TT.probe(pos.key(), ttHit);

    if (ttHit)
    {
        Move m = tte->move(); // Local copy to be SMP safe
        if (MoveList<LEGAL>(pos).contains(m))
            pv.push_back(m);
    }

    pos.undo_move(pv[0]);
    return pv.size() > 1;
}

void Tablebases::rank_root_moves(Position& pos, Search::RootMoves& rootMoves) {

    RootInTB = false;
    UseRule50 = bool(Options["Syzygy50MoveRule"]);
    ProbeDepth = int(Options["SyzygyProbeDepth"]);
    Cardinality = int(Options["SyzygyProbeLimit"]);
#ifndef Noir
    bool dtz_available = true;
#endif
    // Tables with fewer pieces than SyzygyProbeLimit are searched with
    // ProbeDepth == DEPTH_ZERO
    if (Cardinality > MaxCardinality)
    {
        Cardinality = MaxCardinality;
        ProbeDepth = 0;
    }

    if (Cardinality >= popcount(pos.pieces()) && !pos.can_castle(ANY_CASTLING))
    {
        // Rank moves using DTZ tables
        RootInTB = root_probe(pos, rootMoves);

        if (!RootInTB)
        {
            // DTZ tables are missing; try to rank moves using WDL tables
#ifndef Noir
            dtz_available = false;
#endif
            RootInTB = root_probe_wdl(pos, rootMoves);
        }
    }

    if (RootInTB)
    {
        // Sort moves according to TB rank
        std::sort(rootMoves.begin(), rootMoves.end(),
                  [](const RootMove &a, const RootMove &b) { return a.tbRank > b.tbRank; } );

        // Probe during search only if DTZ is not available and we are winning
#ifndef Noir
        if (dtz_available || rootMoves[0].tbScore <= VALUE_DRAW)
            Cardinality = 0;
#endif
    }

    else
    {
        // Clean up if root_probe() and root_probe_wdl() have failed
        for (auto& m : rootMoves)
            m.tbRank = 0;
    }
}<|MERGE_RESOLUTION|>--- conflicted
+++ resolved
@@ -457,23 +457,17 @@
   Thread* bestThread = this;
 
   // Check if there are threads with a better score than main thread
-<<<<<<< HEAD
 #if defined (Sullivan) || (Noir)  //joergoster 3240f204 - check all threads of rmate -in -x
-  if (   (Options["MultiPV"] == 1 || Limits.mate)
-#else
-  if (    Options["MultiPV"] == 1
+  if (   (int(Options["MultiPV"]) == 1 || Limits.mate)
+#else
+  if (    int(Options["MultiPV"]) == 1
 #endif
       && !Limits.depth
 #ifdef Add_Features
-      && !(Skill(Options["Skill Level"]).enabled() || Options["UCI_LimitStrength"] || limitStrength)
+      && !(Skill(Options["Skill Level"]).enabled() || int(Options["UCI_LimitStrength"]) || limitStrength)
 #else
       && !(Skill(Options["Skill Level"]).enabled())
 #endif
-=======
-  if (    int(Options["MultiPV"]) == 1
-      && !Limits.depth
-      && !(Skill(Options["Skill Level"]).enabled() || int(Options["UCI_LimitStrength"]))
->>>>>>> 383b12e1
       &&  rootMoves[0].pv[0] != MOVE_NONE)
   {
       std::map<Move, int64_t> votes;
@@ -586,9 +580,8 @@
 #ifdef Add_Features
   TB::SevenManProbe = Options["7 Man Probing"];
 #endif
-#if defined (Stockfish) || (Weakfish)
+
   int iterIdx = 0;
-#endif
   std::memset(ss-7, 0, 10 * sizeof(Stack));
   for (int i = 7; i > 0; i--)
 
@@ -608,19 +601,13 @@
           for (int i = 0; i < 4; ++i)
               mainThread->iterValue[i] = mainThread->bestPreviousScore;
   }
-<<<<<<< HEAD
-#endif
-  size_t multiPV = Options["MultiPV"];
+#endif
+  std::copy(&lowPlyHistory[2][0], &lowPlyHistory.back().back() + 1, &lowPlyHistory[0][0]);
+  std::fill(&lowPlyHistory[MAX_LPH - 2][0], &lowPlyHistory.back().back() + 1, 0);
+
+  size_t multiPV = size_t(Options["MultiPV"]);
   PRNG rng(now());
 #ifndef Add_Features
-=======
-
-  std::copy(&lowPlyHistory[2][0], &lowPlyHistory.back().back() + 1, &lowPlyHistory[0][0]);
-  std::fill(&lowPlyHistory[MAX_LPH - 2][0], &lowPlyHistory.back().back() + 1, 0);
-
-  size_t multiPV = size_t(Options["MultiPV"]);
-
->>>>>>> 383b12e1
   // Pick integer skill levels, but non-deterministically round up or down
   // such that the average integer skill corresponds to the input floating point one.
   // UCI_Elo is converted to a suitable fractional skill level, using anchoring
@@ -855,17 +842,8 @@
           && !Threads.stop
           && !mainThread->stopOnPonderhit)
       {
-<<<<<<< HEAD
-#if defined (Stockfish) || (Weakfish)
-          double fallingEval = (332 +  6 * (mainThread->bestPreviousScore - bestValue)
-                                    +  6 * (mainThread->iterValue[iterIdx]  - bestValue)) / 704.0;
-#else
-          double fallingEval = (354 + 10 * (mainThread->bestPreviousScore - bestValue)) / 692.0;
-#endif
-=======
           double fallingEval = (332 + 6 * (mainThread->bestPreviousScore - bestValue)
                                     + 6 * (mainThread->iterValue[iterIdx] - bestValue)) / 704.0;
->>>>>>> 383b12e1
           fallingEval = Utility::clamp(fallingEval, 0.5, 1.5);
 
           // If the bestMove is stable over several iterations, reduce time accordingly
@@ -898,10 +876,10 @@
           else
                    Threads.increaseDepth = true;
       }
-#if defined (Stockfish) || (Weakfish)
+
       mainThread->iterValue[iterIdx] = bestValue;
       iterIdx = (iterIdx + 1) & 3;
-#endif
+
   }
 
   if (!mainThread)
