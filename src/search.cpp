--- conflicted
+++ resolved
@@ -694,13 +694,10 @@
     if (   !PvNode
         &&  eval >= beta
         &&  ss->staticEval >= beta - 36 * depth / ONE_PLY + 225
-<<<<<<< HEAD
 		&& (ss->ply >= thisThread->nmp_ply || ss->ply % 2 == thisThread->pair))
-=======
         &&  abs(eval) < 2 * VALUE_KNOWN_WIN
         &&  pos.non_pawn_material(~pos.side_to_move())
         && !(depth > 4 * ONE_PLY && (MoveList<LEGAL, KING>(pos).size() < 1 || MoveList<LEGAL>(pos).size() < 6)))
->>>>>>> a8ecf9e8
     {
 
         assert(eval - beta >= 0);
