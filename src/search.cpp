--- conflicted
+++ resolved
@@ -438,24 +438,14 @@
           // Reset aspiration window starting size
           if (rootDepth >= 4)
           {
-<<<<<<< HEAD
               Value prev = rootMoves[pvIdx].previousScore;
-              delta = Value(21);
-              alpha = std::max(prev - delta,-VALUE_INFINITE);
-              beta  = std::min(prev + delta, VALUE_INFINITE);
+              delta1 = (prev < 0) ? Value(int(12.2 + 0.07 * abs(prev))) : Value(16);
+              delta2 = (prev > 0) ? Value(int(12.2 + 0.07 * abs(prev))) : Value(16);
+              alpha = std::max(prev - delta1,-VALUE_INFINITE);
+              beta  = std::min(prev + delta2, VALUE_INFINITE);
 
               // Adjust contempt based on root move's previousScore (dynamic contempt)
-              int dct = ct + (102 - ct / 2) * prev / (abs(prev) + 157);
-=======
-              Value previousScore = rootMoves[pvIdx].previousScore;
-              delta1 = (previousScore < 0) ? Value(int(12.2 + 0.07 * abs(previousScore))) : Value(16);
-              delta2 = (previousScore > 0) ? Value(int(12.2 + 0.07 * abs(previousScore))) : Value(16);
-              alpha = std::max(previousScore - delta1,-VALUE_INFINITE);
-              beta  = std::min(previousScore + delta2, VALUE_INFINITE);
-
-              // Adjust contempt based on root move's previousScore (dynamic contempt)
-              int dct = ct + (ct ? (102 - ct / 2) * previousScore / (abs(previousScore) + 157) : 0);
->>>>>>> 638342a6
+              int dct = ct + (ct ? (102 - ct / 2) * prev / (abs(prev) + 157) : 0);
 
               contempt = (us == WHITE ?  make_score(dct, dct / 2)
                                       : -make_score(dct, dct / 2));
