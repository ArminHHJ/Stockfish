/*
 McCain, a UCI chess playing engine derived from Stockfish and Glaurung 2.1
 Copyright (C) 2004-2008 Tord Romstad (Glaurung author)
 Copyright (C) 2008-2015 Marco Costalba, Joona Kiiski, Tord Romstad (Stockfish Authors)
 Copyright (C) 2015-2016 Marco Costalba, Joona Kiiski, Gary Linscott, Tord Romstad (Stockfish Authors)
 Copyright (C) 2017-2019 Michael Byrne, Marco Costalba, Joona Kiiski, Gary Linscott, Tord Romstad (McCain Authors)

 McCain is free software: you can redistribute it and/or modify
 it under the terms of the GNU General Public License as published by
 the Free Software Foundation, either version 3 of the License, or
 (at your option) any later version.

 McCain is distributed in the hope that it will be useful,
 but WITHOUT ANY WARRANTY; without even the implied warranty of
 MERCHANTABILITY or FITNESS FOR A PARTICULAR PURPOSE.  See the
 GNU General Public License for more details.

 You should have received a copy of the GNU General Public License
 along with this program.  If not, see <http://www.gnu.org/licenses/>.
 */

#include <algorithm>
#include <cassert>
#include <cmath>
#include <cstring>   // For std::memset
#include <iostream>
#include <sstream>

#include "evaluate.h"
#include "misc.h"
#include "movegen.h"
#include "movepick.h"
#include "position.h"
#include "search.h"
#include "thread.h"
#include "timeman.h"
#include "tt.h"
#include "uci.h"
#include "syzygy/tbprobe.h"

#ifdef Add_Features
#include <unistd.h> //for sleep //MichaelB7
#include <random> // ELO MichaelB7
#include "polybook.h" // Cerebellum
#endif
namespace Search {

  LimitsType Limits;
}

namespace Tablebases {

  int Cardinality;
  bool RootInTB;
  bool UseRule50;
  Depth ProbeDepth;
#ifdef Add_Features
  bool SevenManProbe;
#endif
}

namespace TB = Tablebases;

using std::string;
using Eval::evaluate;
using namespace Search;

namespace {

  // Different node types, used as a template parameter
  enum NodeType { NonPV, PV };

  // Sizes and phases of the skip-blocks, used for distributing search depths across the threads
  constexpr int SkipSize[]  = { 1, 1, 2, 2, 2, 2, 3, 3, 3, 3, 3, 3, 4, 4, 4, 4, 4, 4, 4, 4 };
  constexpr int SkipPhase[] = { 0, 1, 0, 1, 2, 3, 0, 1, 2, 3, 4, 5, 0, 1, 2, 3, 4, 5, 6, 7 };

  // Razor and futility margins
  constexpr int RazorMargin = 600;
  Value futility_margin(Depth d, bool improving) {
    return Value((175 - 50 * improving) * d / ONE_PLY);
  }

  // Reductions lookup table, initialized at startup
  int Reductions[64]; // [depth or moveNumber]

#ifdef Maverick // 	joergoster Bugfix of the new reduction arrays. #2017
  template <bool PvNode> Depth reduction(bool i, Depth d, int mn) {
    return std::max(Reductions[i][std::min(d / ONE_PLY, 63)][std::min(mn, 63)] - PvNode, 0) * ONE_PLY;
#else
  template <bool PvNode> Depth reduction(bool i, Depth d, int mn) {
<<<<<<< HEAD
    return (Reductions[i][std::min(d / ONE_PLY, 63)][std::min(mn, 63)] - PvNode) * ONE_PLY;
#endif
=======
    int r = Reductions[std::min(d / ONE_PLY, 63)] * Reductions[std::min(mn, 63)] / 1024;
    return ((r + 512) / 1024 + (!i && r > 1024) - PvNode) * ONE_PLY;
  }

  constexpr int futility_move_count(bool improving, int depth) {
    return (5 + depth * depth) * (1 + improving) / 2;
>>>>>>> 1aab5b4b
  }

  // History and stats update bonus, based on depth
  int stat_bonus(Depth depth) {
    int d = depth / ONE_PLY;
    return d > 17 ? 0 : 29 * d * d + 138 * d - 134;
  }

  // Add a small random component to draw evaluations to keep search dynamic
  // and to avoid 3fold-blindness.
  Value value_draw(Depth depth, Thread* thisThread) {
    return depth < 4 ? VALUE_DRAW
                     : VALUE_DRAW + Value(2 * (thisThread->nodes.load(std::memory_order_relaxed) % 2) - 1);
  }

  // Skill structure is used to implement strength limit
  struct Skill {
    explicit Skill(int l) : level(l) {}
    bool enabled() const { return level < 20; }
    bool time_to_pick(Depth depth) const { return depth / ONE_PLY == 1 + level; }
    Move pick_best(size_t multiPV);

    int level;
    Move best = MOVE_NONE;
  };
#ifdef Add_Features
bool  bruteForce, cleanSearch, minOutput, limitStrength, noNULL;
int tactical, variety;
#endif

  template <NodeType NT>
  Value search(Position& pos, Stack* ss, Value alpha, Value beta, Depth depth, bool cutNode);

  template <NodeType NT>
  Value qsearch(Position& pos, Stack* ss, Value alpha, Value beta, Depth depth = DEPTH_ZERO);

  Value value_to_tt(Value v, int ply);
  Value value_from_tt(Value v, int ply);
  void update_pv(Move* pv, Move move, Move* childPv);
  void update_continuation_histories(Stack* ss, Piece pc, Square to, int bonus);
  void update_quiet_stats(const Position& pos, Stack* ss, Move move, Move* quiets, int quietCount, int bonus);
  void update_capture_stats(const Position& pos, Move move, Move* captures, int captureCount, int bonus);

  inline bool gives_check(const Position& pos, Move move) {
    Color us = pos.side_to_move();
    return  type_of(move) == NORMAL && !(pos.blockers_for_king(~us) & pos.pieces(us))
          ? pos.check_squares(type_of(pos.moved_piece(move))) & to_sq(move)
          : pos.gives_check(move);
  }

  // perft() is our utility to verify move generation. All the leaf nodes up
  // to the given depth are generated and counted, and the sum is returned.
  template<bool Root>
  uint64_t perft(Position& pos, Depth depth) {

    StateInfo st;
    uint64_t cnt, nodes = 0;
    const bool leaf = (depth == 2 * ONE_PLY);

    for (const auto& m : MoveList<LEGAL>(pos))
    {
        if (Root && depth <= ONE_PLY)
            cnt = 1, nodes++;
        else
        {
            pos.do_move(m, st);
            cnt = leaf ? MoveList<LEGAL>(pos).size() : perft<false>(pos, depth - ONE_PLY);
            nodes += cnt;
            pos.undo_move(m);
        }
        if (Root)
            sync_cout << UCI::move(m, pos.is_chess960()) << ": " << cnt << sync_endl;
    }
    return nodes;
  }

} // namespace


/// Search::init() is called at startup to initialize various lookup tables

void Search::init() {

<<<<<<< HEAD
  for (int imp = 0; imp <= 1; ++imp)
      for (int d = 1; d < 64; ++d)
          for (int mc = 1; mc < 64; ++mc)
          {
#ifdef Maverick //Michael B7 modification
              double r = log(d) * log(mc) / 2.48 ;    // MichaelB7 	1.95	STC 15/.5 1.95  53.8 +9 +26.3 Elo
													 //				2.20 	LTC 150/5 -9.4 Elo 48.6 at 150/5)
				/*1.95
				 Total time (ms) : 2122
				 Nodes searched  : 4039604
				 Nodes/second    : 1903677*/
              Reductions[imp][d][mc] = std::round(r);
#else
              double r = log(d) * log(mc) / 1.95;
              Reductions[imp][d][mc] = std::round(r);
#endif
#ifdef Maverick //Michael B7 modifcation
              // Increase reduction when eval is not improving
              if (!imp &&  r > 0.75 )  // MichaelB7
#else
              if (!imp && r > 1.0)
#endif
                Reductions[imp][d][mc]++;
          }

  for (int d = 0; d < 16; ++d)
  {
      FutilityMoveCounts[0][d] = int(2.4 + 0.74 * pow(d, 1.78));
      FutilityMoveCounts[1][d] = int(5.0 + 1.00 * pow(d, 2.00));
  }
=======
  for (int i = 1; i < 64; ++i)
      Reductions[i] = int(1024 * std::log(i) / std::sqrt(1.95));
>>>>>>> 1aab5b4b
}


/// Search::clear() resets search state to its initial value

void Search::clear() {

  Threads.main()->wait_for_search_finished();

  Time.availableNodes = 0;
  TT.clear();
  Threads.clear();
  Tablebases::init(Options["SyzygyPath"]); // Free up mapped files
}


/// MainThread::search() is called by the main thread when the program receives
/// the UCI 'go' command. It searches from the root position and outputs the "bestmove".

void MainThread::search() {

  if (Limits.perft)
  {
      nodes = perft<true>(rootPos, Limits.perft * ONE_PLY);
      sync_cout << "\nNodes searched: " << nodes << "\n" << sync_endl;
      return;
  }
#ifdef Add_Features
	
    limitStrength	= Options["UCI_LimitStrength"];
    bruteForce		= Options["BruteForce"];
    limitStrength	= Options["UCI_LimitStrength"];
    noNULL			= Options["No_Null_Moves"];
    tactical		= Options["Tactical"];
    minOutput		= Options["Minimal_Output"];
    variety			= Options["Variety"];
	cleanSearch		= Options["Clean Search"];
    int uci_elo;
#endif

  Color us = rootPos.side_to_move();
  Time.init(Limits, us, rootPos.game_ply());
  TT.new_search();

  if (rootMoves.empty())
  {
      rootMoves.emplace_back(MOVE_NONE);
      sync_cout << "info depth 0 score "
                << UCI::value(rootPos.checkers() ? -VALUE_MATE : VALUE_DRAW)
                << sync_endl;
  }
  else
  {
#ifdef Add_Features
      Move bookMove = MOVE_NONE;

      if (bool(Options["Use Book 1"]) && !Limits.infinite && !Limits.mate)
          bookMove = polybook1.probe(rootPos);
      if (bool(Options["Use Book 2"]) && !bookMove && !Limits.infinite && !Limits.mate)
          bookMove = polybook2.probe(rootPos);
      if (bool(Options["Use Book 3"]) && !bookMove && !Limits.infinite && !Limits.mate)
          bookMove = polybook3.probe(rootPos);

      if (bookMove && std::count(rootMoves.begin(), rootMoves.end(), bookMove))
      {
          for (Thread* th : Threads)
              std::swap(th->rootMoves[0], *std::find(th->rootMoves.begin(), th->rootMoves.end(), bookMove));
      }
      else
      {
            if (limitStrength)
            {
				if (Options["Rank_Levels"] == "World Champion")
					uci_elo = 2800;
				else if (Options["Rank_Levels"] == "Super GM")
					uci_elo = 2725;
				else if (Options["Rank_Levels"] == "Deep Thought")
					uci_elo = 2650;
				else if (Options["Rank_Levels"] == "Cray Blitz")
					uci_elo = 2575;
				else if (Options["Rank_Levels"] == "Grandmaster")
					uci_elo = 2500;
				else if (Options["Rank_Levels"] == "Int'l Master")
					uci_elo = 2400;
				else if (Options["Rank_Levels"] == "Master")
					uci_elo = 2300;
				else if (Options["Rank_Levels"] == "Expert")
					uci_elo = 2100;
				else if (Options["Rank_Levels"] == "Class A")
					uci_elo = 1900;
				else if (Options["Rank_Levels"] == "Class B")
					uci_elo = 1700;
				else if (Options["Rank_Levels"] == "Boris")
					uci_elo = 1600;
				else if (Options["Rank_Levels"] == "Class C")
					uci_elo = 1500;
				else if (Options["Rank_Levels"] == "Challenger 7")
					uci_elo = 1400;
				else if (Options["Rank_Levels"] == "Class D")
					uci_elo = 1300;
				else if (Options["Rank_Levels"] == "Novice")
					uci_elo = 1200;
				else uci_elo = (Options["UCI_ELO"]);
				int benchKnps = 1000 * (Options["Bench_KNPS"]);
                std::mt19937 gen(now());
                std::uniform_int_distribution<int> dis(-16, 16);
                int rand = dis(gen);
                uci_elo += rand;
                int NodesToSearch   = pow(1.006, (uci_elo - 1199)) * 8  ;
                Limits.nodes = NodesToSearch;

                Limits.nodes *= Time.optimum()/1000 ;
                std::this_thread::sleep_for (std::chrono::seconds(Time.optimum()/1000) * (1 - Limits.nodes/benchKnps));
            }
#endif
      for (Thread* th : Threads)
          if (th != this)
              th->start_searching();

      Thread::search(); // Let's start searching!
#ifdef Add_Features
    }
#endif
  }

  // When we reach the maximum depth, we can arrive here without a raise of
  // Threads.stop. However, if we are pondering or in an infinite search,
  // the UCI protocol states that we shouldn't print the best move before the
  // GUI sends a "stop" or "ponderhit" command. We therefore simply wait here
  // until the GUI sends one of those commands.

  while (!Threads.stop && (ponder || Limits.infinite))
  {} // Busy wait for a stop or a ponder reset

  // Stop the threads if not already stopped (also raise the stop if
  // "ponderhit" just reset Threads.ponder).
  Threads.stop = true;

  // Wait until all threads have finished
  for (Thread* th : Threads)
      if (th != this)
          th->wait_for_search_finished();

  // When playing in 'nodes as time' mode, subtract the searched nodes from
  // the available ones before exiting.
  if (Limits.npmsec)
      Time.availableNodes += Limits.inc[us] - Threads.nodes_searched();

  // Check if there are threads with a better score than main thread
  Thread* bestThread = this;
  if (    Options["MultiPV"] == 1
      && !Limits.depth
      && !Skill(Options["Skill Level"]).enabled()
      &&  rootMoves[0].pv[0] != MOVE_NONE)
  {
      std::map<Move, int64_t> votes;
      Value minScore = this->rootMoves[0].score;

      // Find out minimum score and reset votes for moves which can be voted
      for (Thread* th: Threads)
          minScore = std::min(minScore, th->rootMoves[0].score);

      // Vote according to score and depth
      for (Thread* th : Threads)
      {
          int64_t s = th->rootMoves[0].score - minScore + 1;
          votes[th->rootMoves[0].pv[0]] += 200 + s * s * int(th->completedDepth);
      }

      // Select best thread
      auto bestVote = votes[this->rootMoves[0].pv[0]];
      for (Thread* th : Threads)
          if (votes[th->rootMoves[0].pv[0]] > bestVote)
          {
              bestVote = votes[th->rootMoves[0].pv[0]];
              bestThread = th;
          }
  }

  previousScore = bestThread->rootMoves[0].score;

  // Send again PV info if we have a new best thread
  if (bestThread != this)
      sync_cout << UCI::pv(bestThread->rootPos, bestThread->completedDepth, -VALUE_INFINITE, VALUE_INFINITE) << sync_endl;

  sync_cout << "bestmove " << UCI::move(bestThread->rootMoves[0].pv[0], rootPos.is_chess960());

  if (bestThread->rootMoves[0].pv.size() > 1 || bestThread->rootMoves[0].extract_ponder_from_tt(rootPos))
      std::cout << " ponder " << UCI::move(bestThread->rootMoves[0].pv[1], rootPos.is_chess960());

  std::cout << sync_endl;
}


/// Thread::search() is the main iterative deepening loop. It calls search()
/// repeatedly with increasing depth until the allocated thinking time has been
/// consumed, the user stops the search, or the maximum search depth is reached.

void Thread::search() {

  // To allow access to (ss-5) up to (ss+2), the stack must be oversized.
  // The former is needed to allow update_continuation_histories(ss-1, ...),
  // which accesses its argument at ss-4, also near the root.
  // The latter is needed for statScores and killer initialization.
  Stack stack[MAX_PLY+10], *ss = stack+7;
  Move  pv[MAX_PLY+1];
  Value bestValue, alpha, beta, delta;
  Move  lastBestMove = MOVE_NONE;
  Depth lastBestMoveDepth = DEPTH_ZERO;
  MainThread* mainThread = (this == Threads.main() ? Threads.main() : nullptr);
  double timeReduction = 1.0;
  Color us = rootPos.side_to_move();
  bool failedLow;
<<<<<<< HEAD
#ifdef Add_Features
  TB::SevenManProbe = Options["7 Man Probing"];
#endif
  std::memset(ss-5, 0, 8 * sizeof(Stack));
  for (int i = 5; i > 0; i--)
=======

  std::memset(ss-7, 0, 10 * sizeof(Stack));
  for (int i = 7; i > 0; i--)
>>>>>>> 1aab5b4b
     (ss-i)->continuationHistory = &this->continuationHistory[NO_PIECE][0]; // Use as sentinel
  ss->pv = pv;
#ifdef Add_Features
  if (cleanSearch)
	  Search::clear();
#endif
  bestValue = delta = alpha = -VALUE_INFINITE;
  beta = VALUE_INFINITE;

  if (mainThread)
      mainThread->bestMoveChanges = 0, failedLow = false;

  size_t multiPV = Options["MultiPV"];
  Skill skill(Options["Skill Level"]);

#ifdef Maverick //zugzwangMates
    zugzwangMates=0;
#endif



#ifdef Add_Features
    if (tactical) multiPV = pow(2, tactical);

#endif
  // When playing with strength handicap enable MultiPV search that we will
  // use behind the scenes to retrieve a set of possible moves.
  if (skill.enabled())
      multiPV = std::max(multiPV, (size_t)4);

  multiPV = std::min(multiPV, rootMoves.size());
#ifdef Maverick
  int w_ct = int(Options["W_Contempt"]) * PawnValueEg / 100; // From centipawns
  int b_ct = int(Options["B_Contempt"]) * PawnValueEg / 100; // From centipawns
  int ct = (us == WHITE ) ? w_ct : b_ct ;
#else
  int ct = int(Options["Contempt"]) * PawnValueEg / 100; // From centipawns
#endif
  // In analysis mode, adjust contempt in accordance with user preference
  if (Limits.infinite || Options["UCI_AnalyseMode"])
      ct =  Options["Analysis Contempt"] == "Off"  ? 0
          : Options["Analysis Contempt"] == "Both" ? ct
          : Options["Analysis Contempt"] == "White" && us == BLACK ? -ct
          : Options["Analysis Contempt"] == "Black" && us == WHITE ? -ct
          : ct;

  // In evaluate.cpp the evaluation is from the white point of view
  contempt = (us == WHITE ?  make_score(ct, ct / 2)
                          : -make_score(ct, ct / 2));

  // Iterative deepening loop until requested to stop or the target depth is reached
  while (   (rootDepth += ONE_PLY) < DEPTH_MAX
         && !Threads.stop
         && !(Limits.depth && mainThread && rootDepth / ONE_PLY > Limits.depth))
  {
      // Distribute search depths across the helper threads
      if (idx > 0)
      {
          int i = (idx - 1) % 20;
          if (((rootDepth / ONE_PLY + SkipPhase[i]) / SkipSize[i]) % 2)
              continue;  // Retry with an incremented rootDepth
      }

      // Age out PV variability metric
      if (mainThread)
          mainThread->bestMoveChanges *= 0.517, failedLow = false;

      // Save the last iteration's scores before first PV line is searched and
      // all the move scores except the (new) PV are set to -VALUE_INFINITE.
      for (RootMove& rm : rootMoves)
          rm.previousScore = rm.score;

      size_t pvFirst = 0;
      pvLast = 0;
#if Maverick  //Vondele - Fix issues from using adjustedDepth too broadly #1792
        Depth adjustedDepth = rootDepth;
#endif
      // MultiPV loop. We perform a full root search for each PV line
      for (pvIdx = 0; pvIdx < multiPV && !Threads.stop; ++pvIdx)
      {
          if (pvIdx == pvLast)
          {
              pvFirst = pvLast;
              for (pvLast++; pvLast < rootMoves.size(); pvLast++)
                  if (rootMoves[pvLast].tbRank != rootMoves[pvFirst].tbRank)
                      break;
          }

          // Reset UCI info selDepth for each depth and each PV line
          selDepth = 0;

          // Reset aspiration window starting size
          if (rootDepth >= 5 * ONE_PLY)
          {
              Value previousScore = rootMoves[pvIdx].previousScore;
              delta = Value(20);
              alpha = std::max(previousScore - delta,-VALUE_INFINITE);
              beta  = std::min(previousScore + delta, VALUE_INFINITE);

                // Adjust contempt based on root move's previousScore (dynamic contempt)
		int dct;
#ifdef Add_Features
		bool dc = Options["Dynamic_Contempt"];
		if (!dc)
		{
			dct = 0;
			contempt = Score(0);
		}
		else
#endif
				{
                dct = ct + 88 * previousScore / (abs(previousScore) + 200);

                contempt = (us == WHITE ?  make_score(dct, dct / 2)
                            : -make_score(dct, dct / 2));
				}
            }

          // Start with a small aspiration window and, in the case of a fail
          // high/low, re-search with a bigger window until we don't fail
          // high/low anymore.
          int failedHighCnt = 0;
          while (true)
          {

#ifdef Maverick
		adjustedDepth = std::max(ONE_PLY, rootDepth - failedHighCnt * ONE_PLY);
#else
              Depth adjustedDepth = std::max(ONE_PLY, rootDepth - failedHighCnt * ONE_PLY);
#endif
              bestValue = ::search<PV>(rootPos, ss, alpha, beta, adjustedDepth, false);

              // Bring the best move to the front. It is critical that sorting
              // is done with a stable algorithm because all the values but the
              // first and eventually the new best one are set to -VALUE_INFINITE
              // and we want to keep the same order for all the moves except the
              // new PV that goes to the front. Note that in case of MultiPV
              // search the already searched PV lines are preserved.
              std::stable_sort(rootMoves.begin() + pvIdx, rootMoves.begin() + pvLast);

              // If search has been stopped, we break immediately. Sorting is
              // safe because RootMoves is still valid, although it refers to
              // the previous iteration.
              if (Threads.stop)
                  break;

                // When failing high/low give some update (without cluttering
                // the UI) before a re-search.
                if (
#ifdef Add_Features
                    !minOutput &&
#endif
                    mainThread
                    && multiPV == 1
                    && (bestValue <= alpha || bestValue >= beta)
                    && Time.elapsed() > 3000)
                    sync_cout << UCI::pv(rootPos, rootDepth, alpha, beta) << sync_endl;

              // In case of failing low/high increase aspiration window and
              // re-search, otherwise exit the loop.
              if (bestValue <= alpha)
              {
                  beta = (alpha + beta) / 2;
                  alpha = std::max(bestValue - delta, -VALUE_INFINITE);

                  if (mainThread)
                  {
                      failedHighCnt = 0;
                      failedLow = true;
                      mainThread->stopOnPonderhit = false;
                  }
              }
              else if (bestValue >= beta)
              {
                  beta = std::min(bestValue + delta, VALUE_INFINITE);
#ifdef Maverick //  Gunther Demetz zugzwangSolver
                    if (zugzwangMates > 5)
                        zugzwangMates-=100;
#endif
                  if (mainThread)
                      ++failedHighCnt;
              }
              else
                  break;

              delta += delta / 4 + 5;

              assert(alpha >= -VALUE_INFINITE && beta <= VALUE_INFINITE);
          }

          // Sort the PV lines searched so far and update the GUI
          std::stable_sort(rootMoves.begin() + pvFirst, rootMoves.begin() + pvIdx + 1);

          if (    mainThread
              && (Threads.stop || pvIdx + 1 == multiPV || Time.elapsed() > 3000))
              sync_cout << UCI::pv(rootPos, rootDepth, alpha, beta) << sync_endl;
      }

        if (!Threads.stop)
#ifdef Maverick
		completedDepth = adjustedDepth;
#else
          completedDepth = rootDepth;
#endif
      if (rootMoves[0].pv[0] != lastBestMove) {
         lastBestMove = rootMoves[0].pv[0];
#ifdef Maverick
		lastBestMoveDepth = adjustedDepth;
#else
         lastBestMoveDepth = rootDepth;
#endif
      }

      // Have we found a "mate in x"?
      if (   Limits.mate
          && bestValue >= VALUE_MATE_IN_MAX_PLY
          && VALUE_MATE - bestValue <= 2 * Limits.mate)
          Threads.stop = true;

      if (!mainThread)
          continue;
#ifdef Add_Features
        if (Options["FastPlay"])
        {
            if ( Time.elapsed() > Time.optimum() / 256
                 && ( abs(bestValue) > 12300 ||  abs(bestValue) >= VALUE_MATE_IN_MAX_PLY ))
                 Threads.stop = true;
        }
#endif
      // If skill level is enabled and time is up, pick a sub-optimal best move
      if (skill.enabled() && skill.time_to_pick(rootDepth))
          skill.pick_best(multiPV);

      // Do we have time for the next iteration? Can we stop searching now?
      if (    Limits.use_time_management()
          && !Threads.stop
          && !mainThread->stopOnPonderhit)
      {
          double fallingEval = (306 + 119 * failedLow + 6 * (mainThread->previousScore - bestValue)) / 581.0;
          fallingEval        = std::max(0.5, std::min(1.5, fallingEval));

          // If the bestMove is stable over several iterations, reduce time accordingly
          timeReduction = lastBestMoveDepth + 10 * ONE_PLY < completedDepth ? 1.95 : 1.0;

          // Use part of the gained time from a previous stable move for the current move
          double bestMoveInstability = 1.0 + mainThread->bestMoveChanges;
          bestMoveInstability *= std::pow(mainThread->previousTimeReduction, 0.528) / timeReduction;

          // Stop the search if we have only one legal move, or if available time elapsed
          if (   rootMoves.size() == 1
              || Time.elapsed() > Time.optimum() * bestMoveInstability * fallingEval)
          {
              // If we are allowed to ponder do not stop the search now but
              // keep pondering until the GUI sends "ponderhit" or "stop".
              if (mainThread->ponder)
                  mainThread->stopOnPonderhit = true;
              else
                  Threads.stop = true;
          }
      }
  }

  if (!mainThread)
      return;

  mainThread->previousTimeReduction = timeReduction;

  // If skill level is enabled, swap best PV line with the sub-optimal one
  if (skill.enabled())
      std::swap(rootMoves[0], *std::find(rootMoves.begin(), rootMoves.end(),
                skill.best ? skill.best : skill.pick_best(multiPV)));
}


namespace {

  // search<>() is the main search function for both PV and non-PV nodes

  template <NodeType NT>
  Value search(Position& pos, Stack* ss, Value alpha, Value beta, Depth depth, bool cutNode) {

    constexpr bool PvNode = NT == PV;
    const bool rootNode = PvNode && ss->ply == 0;

    // Check if we have an upcoming move which draws by repetition, or
    // if the opponent had an alternative move earlier to this position.
    if (   pos.rule50_count() >= 3
        && alpha < VALUE_DRAW
        && !rootNode
        && pos.has_game_cycle(ss->ply))
    {
#ifdef Maverick //  xoto10  perpetuals 1015b5d
        alpha = depth < 4 ? value_draw(depth, pos.this_thread()) : value_draw(depth, pos.this_thread()) - 1 ;
#else
        alpha = value_draw(depth, pos.this_thread());
#endif
        if (alpha >= beta)
            return alpha;
    }

    // Dive into quiescence search when the depth reaches zero
#ifdef Maverick  // Blocked Position MJZ1977
	if (PvNode && ss->ply > 40 && pos.rule50_count() > 40 && pos.count<PAWN>() >= 1 && depth < ONE_PLY)
		return VALUE_DRAW;
#endif
    if (depth < ONE_PLY)
        return qsearch<NT>(pos, ss, alpha, beta);

    assert(-VALUE_INFINITE <= alpha && alpha < beta && beta <= VALUE_INFINITE);
  //  assert(PvNode || (alpha == beta - 1));
    assert(DEPTH_ZERO < depth && depth < DEPTH_MAX);
    assert(!(PvNode && cutNode));
    assert(depth / ONE_PLY * ONE_PLY == depth);

    Move pv[MAX_PLY+1], capturesSearched[32], quietsSearched[64];
    StateInfo st;
    TTEntry* tte;
    Key posKey;
    Move ttMove, move, excludedMove, bestMove;
    Depth extension, newDepth;
    Value bestValue, value, ttValue, eval, maxValue, pureStaticEval;

#ifdef Maverick  // Blocked Position MJZ1977
    bool ttHit, ttPv, inCheck, givesCheck, improving, potentiallyBlocked;
#else
    bool ttHit, ttPv, inCheck, givesCheck, improving;
#endif

    bool captureOrPromotion, doFullDepthSearch, moveCountPruning, ttCapture;

    Piece movedPiece;
#ifdef Maverick //MichaelB7
    Piece capturedPiece;
#endif
    int moveCount, captureCount, quietCount;

    // Step 1. Initialize node
    Thread* thisThread = pos.this_thread();
    inCheck = pos.checkers();
    Color us = pos.side_to_move();
    moveCount = captureCount = quietCount = ss->moveCount = 0;
    bestValue = -VALUE_INFINITE;
    maxValue = VALUE_INFINITE;

    // Check for the available remaining time
    if (thisThread == Threads.main())
        static_cast<MainThread*>(thisThread)->check_time();

    // Used to send selDepth info to GUI (selDepth counts from 1, ply from 0)
    if (PvNode && thisThread->selDepth < ss->ply + 1)
        thisThread->selDepth = ss->ply + 1;

    if (!rootNode)
    {
        // Step 2. Check for aborted search and immediate draw
        if (   Threads.stop.load(std::memory_order_relaxed)
            || pos.is_draw(ss->ply)
            || ss->ply >= MAX_PLY)
#ifdef Maverick  //xoto10 perpetuals 1015b5d
            return (ss->ply >= MAX_PLY && !inCheck) ? evaluate(pos)
							: depth < 4 ? value_draw(depth, pos.this_thread())
							: value_draw(depth, pos.this_thread()) - 1;
#else
            return (ss->ply >= MAX_PLY && !inCheck) ? evaluate(pos)
							: value_draw(depth, pos.this_thread());
#endif
        // Step 3. Mate distance pruning. Even if we mate at the next move our score
        // would be at best mate_in(ss->ply+1), but if alpha is already bigger because
        // a shorter mate was found upward in the tree then there is no need to search
        // because we will never beat the current alpha. Same logic but with reversed
        // signs applies also in the opposite condition of being mated instead of giving
        // mate. In this case return a fail-high score.

        alpha = std::max(mated_in(ss->ply), alpha);
        beta = std::min(mate_in(ss->ply+1), beta);
        if (alpha >= beta)

            return alpha;
    }

    assert(0 <= ss->ply && ss->ply < MAX_PLY);

    (ss+1)->ply = ss->ply + 1;
    ss->currentMove = (ss+1)->excludedMove = bestMove = MOVE_NONE;
    ss->continuationHistory = &thisThread->continuationHistory[NO_PIECE][0];
    (ss+2)->killers[0] = (ss+2)->killers[1] = MOVE_NONE;
    Square prevSq = to_sq((ss-1)->currentMove);

    // Initialize statScore to zero for the grandchildren of the current position.
    // So statScore is shared between all grandchildren and only the first grandchild
    // starts with statScore = 0. Later grandchildren start with the last calculated
    // statScore of the previous grandchild. This influences the reduction rules in
    // LMR which are based on the statScore of parent position.
    (ss+2)->statScore = 0;

    // Step 4. Transposition table lookup. We don't want the score of a partial
    // search to overwrite a previous full search TT value, so we use a different
    // position key in case of an excluded move.
    excludedMove = ss->excludedMove;
#ifdef Maverick // Blocked Position MJZ1977
    potentiallyBlocked = (ss->ply > 16 + 4 * depth / ONE_PLY && pos.rule50_count() > 24);
    posKey = (pos.key() ^ Key(potentiallyBlocked << 17)) ^ Key(excludedMove << 16); // Isn't a very good hash
#else
    posKey = pos.key() ^ Key(excludedMove << 16); // Isn't a very good hash
#endif
    tte = TT.probe(posKey, ttHit);
    ttValue = ttHit ? value_from_tt(tte->value(), ss->ply) : VALUE_NONE;
    ttMove =  rootNode ? thisThread->rootMoves[thisThread->pvIdx].pv[0]
            : ttHit    ? tte->move() : MOVE_NONE;
    ttPv = (ttHit && tte->is_pv()) || (PvNode && depth > 4 * ONE_PLY);

    // At non-PV nodes we check for an early TT cutoff
    if (  !PvNode
        && ttHit
        && tte->depth() >= depth
        && ttValue != VALUE_NONE // Possible in case of TT access race
        && (ttValue >= beta ? (tte->bound() & BOUND_LOWER)
                            : (tte->bound() & BOUND_UPPER)))
    {
        // If ttMove is quiet, update move sorting heuristics on TT hit
        if (ttMove)
        {
            if (ttValue >= beta)
            {
                if (!pos.capture_or_promotion(ttMove))
                    update_quiet_stats(pos, ss, ttMove, nullptr, 0, stat_bonus(depth));

                // Extra penalty for a quiet TT or main killer move in previous ply when it gets refuted
                if (    ((ss-1)->moveCount == 1 || (ss-1)->currentMove == (ss-1)->killers[0])
                     && !pos.captured_piece())
                        update_continuation_histories(ss-1, pos.piece_on(prevSq), prevSq, -stat_bonus(depth + ONE_PLY));
            }
            // Penalty for a quiet ttMove that fails low
            else if (!pos.capture_or_promotion(ttMove))
            {
                int penalty = -stat_bonus(depth);
                thisThread->mainHistory[us][from_to(ttMove)] << penalty;
                update_continuation_histories(ss, pos.moved_piece(ttMove), to_sq(ttMove), penalty);
            }
        }
        return ttValue;
    }

    // Step 5. Tablebases probe
    if (!rootNode && TB::Cardinality)
    {
        int piecesCount = pos.count<ALL_PIECES>();

        if (    piecesCount <= TB::Cardinality
#if defined (Add_Features) || (Maverick) //MB less probing with 7 MAN EGTB
		&&  (piecesCount < TB::Cardinality
		|| (depth >= TB::ProbeDepth && (TB::Cardinality < 7 || TB::SevenManProbe)))
#else
		&& (piecesCount < TB::Cardinality || depth >= TB::ProbeDepth)
#endif
            &&  pos.rule50_count() == 0
            && !pos.can_castle(ANY_CASTLING))
        {
            TB::ProbeState err;
            TB::WDLScore wdl = Tablebases::probe_wdl(pos, &err);

            // Force check of time on the next occasion
            if (thisThread == Threads.main())
                static_cast<MainThread*>(thisThread)->callsCnt = 0;

            if (err != TB::ProbeState::FAIL)
            {
                thisThread->tbHits.fetch_add(1, std::memory_order_relaxed);

                int drawScore = TB::UseRule50 ? 1 : 0;

                value =  wdl < -drawScore ? -VALUE_MATE + MAX_PLY + ss->ply + 1
                       : wdl >  drawScore ?  VALUE_MATE - MAX_PLY - ss->ply - 1
                                          :  VALUE_DRAW + 2 * wdl * drawScore;

                Bound b =  wdl < -drawScore ? BOUND_UPPER
                         : wdl >  drawScore ? BOUND_LOWER : BOUND_EXACT;

                if (    b == BOUND_EXACT
                    || (b == BOUND_LOWER ? value >= beta : value <= alpha))
                {
                    tte->save(posKey, value_to_tt(value, ss->ply), ttPv, b,
                              std::min(DEPTH_MAX - ONE_PLY, depth + 6 * ONE_PLY),
                              MOVE_NONE, VALUE_NONE);

                    return value;
                }

                if (PvNode)
                {
                    if (b == BOUND_LOWER)
                        bestValue = value, alpha = std::max(alpha, bestValue);
                    else
                        maxValue = value;
                }
            }
        }
    }

    // Step 6. Static evaluation of the position
    if (inCheck)
    {
        ss->staticEval = eval = pureStaticEval = VALUE_NONE;
        improving = false;
        goto moves_loop;  // Skip early pruning when in check
    }
    else if (ttHit)
    {
        // Never assume anything on values stored in TT
        ss->staticEval = eval = pureStaticEval = tte->eval();
        if (eval == VALUE_NONE)
            ss->staticEval = eval = pureStaticEval = evaluate(pos);

        // Can ttValue be used as a better position evaluation?
        if (    ttValue != VALUE_NONE
            && (tte->bound() & (ttValue > eval ? BOUND_LOWER : BOUND_UPPER)))
            eval = ttValue;
    }
    else
    {
        if ((ss-1)->currentMove != MOVE_NULL)
        {
            int bonus = -(ss-1)->statScore / 512;

            pureStaticEval = evaluate(pos);
            ss->staticEval = eval = pureStaticEval + bonus;
        }
        else
            ss->staticEval = eval = pureStaticEval = -(ss-1)->staticEval + 2 * Eval::Tempo;

        tte->save(posKey, VALUE_NONE, ttPv, BOUND_NONE, DEPTH_NONE, MOVE_NONE, pureStaticEval);
    }

    // Step 7. Razoring (~2 Elo)
    if (   !rootNode // The required rootNode PV handling is not available in qsearch
#ifdef Add_Features
 	&& !bruteForce
#endif
        &&  depth < 2 * ONE_PLY
        &&  eval <= alpha - RazorMargin

)
        return qsearch<NT>(pos, ss, alpha, beta);

    improving =   ss->staticEval >= (ss-2)->staticEval
               || (ss-2)->staticEval == VALUE_NONE;

    // Step 8. Futility pruning: child node (~30 Elo)
    if (   !PvNode
#ifdef Add_Features
        && !bruteForce
#endif
        &&  depth < 7 * ONE_PLY
        &&  eval - futility_margin(depth, improving) >= beta
        &&  eval < VALUE_KNOWN_WIN) // Do not return unproven wins
        return eval;

    // Step 9. Null move search with verification search (~40 Elo)
#ifdef Add_Features
    if (   !noNULL && !PvNode
#else
    if (   !PvNode
#endif
        && (ss-1)->currentMove != MOVE_NULL
#ifdef Maverick  // Blocked Position MJZ1977
        && (((ss-1)->statScore < 23200
             &&  eval >= beta
             &&  pureStaticEval >= beta - 36 * depth / ONE_PLY + 225)
		   || potentiallyBlocked)
#else
        && (ss-1)->statScore < 23200
        &&  eval >= beta
        &&  pureStaticEval >= beta - 36 * depth / ONE_PLY + 225
#endif
        && !excludedMove
#ifdef Maverick
        && thisThread->selDepth + 3 > thisThread->rootDepth / ONE_PLY  //idea from Corchess by Ivan Ivec (modfied here)
#endif
        &&  pos.non_pawn_material(us)
        && (ss->ply >= thisThread->nmpMinPly || us != thisThread->nmpColor)
)
    {
#ifdef Maverick  // Blocked Position MJZ1977
        assert(eval - beta >= 0 || potentiallyBlocked);
#else
        assert(eval - beta >= 0);
#endif
        // Null move dynamic reduction based on depth and value
#ifdef Maverick  // Blocked Position MJZ1977
        Depth R = ((823 + 67 * depth / ONE_PLY) / 256 + std::max(std::min(int(eval - beta) / 200, 3),0)) * ONE_PLY;
#else
        Depth R = ((823 + 67 * depth / ONE_PLY) / 256 + std::min(int(eval - beta) / 200, 3)) * ONE_PLY;
#endif

        ss->currentMove = MOVE_NULL;
        ss->continuationHistory = &thisThread->continuationHistory[NO_PIECE][0];

        pos.do_null_move(st);

        Value nullValue = -search<NonPV>(pos, ss+1, -beta, -beta+1, depth-R, !cutNode);

        pos.undo_null_move();

        if (nullValue >= beta)
        {
            // Do not return unproven mate scores
            if (nullValue >= VALUE_MATE_IN_MAX_PLY)
                nullValue = beta;

            if (thisThread->nmpMinPly || (abs(beta) < VALUE_KNOWN_WIN && depth < 12 * ONE_PLY))
#ifdef Maverick  // Blocked Position MJZ1977
                return (potentiallyBlocked? nullValue * std::min((std::min(ss->ply, pos.rule50_count()) - 40) / 40, 0) : nullValue);
#else
                return nullValue;
#endif
            assert(!thisThread->nmpMinPly); // Recursive verification is not allowed
#ifdef Maverick //Gunther Demetz zugzwangSolver
			if  ( depth % 2 == 1 ){
            thisThread->nmpColor = us;
            Pawns::Entry* pe;
            if (  !inCheck
                    && thisThread->zugzwangMates < 1000000
                    && (pe = Pawns::probe(pos)) != nullptr
                    && popcount(pe->passedPawns[us])
                    && popcount(pe->passedPawns[us]) <= 2
                    && popcount(pos.pieces(us)) <= 7
                    && popcount(pos.pieces())   <= 12
                    && MoveList<LEGAL, KING>(pos).size() < 1)
            {
                bool oneOpponentPasser = popcount(pe->passedPawns[~us]) == 1 &&
                                         !(pos.pieces() & forward_file_bb(~us, lsb(pe->passedPawns[~us])));
                Bitboard passed = pe->passedPawns[us] & ~pos.blockers_for_king(us) &  ~pos.blockers_for_king(~us);
                while (passed)
                {
                    Square s = pop_lsb(&passed);
                    Square promo = make_square(file_of(s), us == WHITE ? RANK_8 : RANK_1);
                    if ((pos.pieces() & between_bb(promo, s)) || promo == pos.square<KING>(us)) // king can't move
                        continue; // passer blocked
                    Move directPromotion = make_move(s, promo);
                    bool killPromo =  (pos.pieces(~us) & promo) || !pos.see_ge(directPromotion); // opponent controls promotion-square
                    if (!killPromo && !oneOpponentPasser)
                        continue;

                    StateInfo s1,s2,s3;
                    Square p2, p3 = SQ_NONE;
                    if (oneOpponentPasser && !killPromo)
                    {
                        Rank r1 = relative_rank(~us, rank_of(lsb(pe->passedPawns[~us])));
                        Rank r2 = relative_rank( us, rank_of(s));
                        if (r2 > r1)
                            continue; // if our passed is more advanced we will promote earlier and probably defend with success
                        if (pawn_attack_span(us, s) & pos.pieces(~us, PAWN))
                        {   // pseudo passed pawn: will be passed after levers
                            p2 = lsb(pawn_attack_span(us, s) & pos.pieces(~us, PAWN));
                            Bitboard removeLevers = forward_file_bb(~us, p2) & pos.pieces( us, PAWN);
                            if (removeLevers)
                            {
                                p3 = lsb(removeLevers);
                                pos.removePawn(p2, s2);
                                pos.removePawn(p3, s3);
                            }
                        }
                    }

                    thisThread->nmpMinPly = MAX_PLY;
                    pos.removePawn(s, s1);
                    Move pv1[MAX_PLY+1];
                    (ss)->pv = pv1;
                    (ss)->pv[0] = MOVE_NONE;
                    Depth nd = (oneOpponentPasser && !killPromo) ? depth - R - 2 * ONE_PLY : depth - 4 * ONE_PLY;
                    Value v = search<PV>(pos, ss, mated_in(0), VALUE_MATED_IN_MAX_PLY, nd, false);

                    pos.undo_removePawn(s, us);
                    if (p3 != SQ_NONE) // reput the lever pawns
                        pos.undo_removePawn(p3, us), pos.undo_removePawn(p2, ~us);

                    if (v > mated_in(0) && v < VALUE_MATED_IN_MAX_PLY)
                    {
                        //sync_cout << pos << "info mate " << UCI::value(v) << " detected with depth " << nd << " !  at score " << thisThread->rootMoves[0].score << sync_endl;
                        thisThread->zugzwangMates++;
                        thisThread->nmpMinPly = 0;
                        // Early return here with a low value, this will spotlight this promising variation
                        return Value(thisThread->rootMoves[0].score * (thisThread->rootPos.side_to_move() != us ? 1 : -1) - 80);
                    }
                } // end processing of passed pawns
            }
	}
#endif

            // Do verification search at high depths, with null move pruning disabled
            // for us, until ply exceeds nmpMinPly.
            thisThread->nmpMinPly = ss->ply + 3 * (depth-R) / 4;
            thisThread->nmpColor = us;

            Value v = search<NonPV>(pos, ss, beta-1, beta, depth-R, false);

            thisThread->nmpMinPly = 0;

            if (v >= beta)
#ifdef Maverick  // Blocked Position MJZ1977
                return (potentiallyBlocked? nullValue * std::min((std::min(ss->ply, pos.rule50_count()) - 40) / 40, 0) : nullValue);
#else
                return nullValue;
#endif
        }
    }

    // Step 10. ProbCut (~10 Elo)
    // If we have a good enough capture and a reduced search returns a value
    // much above beta, we can (almost) safely prune the previous move.
    if (   !PvNode
#ifdef Add_Features
		&& !bruteForce
#endif
        &&  depth >= 5 * ONE_PLY
        &&  abs(beta) < VALUE_MATE_IN_MAX_PLY)
    {
        Value raisedBeta = std::min(beta + 216 - 48 * improving, VALUE_INFINITE);
        MovePicker mp(pos, ttMove, raisedBeta - ss->staticEval, &thisThread->captureHistory);
        int probCutCount = 0;

        while (  (move = mp.next_move()) != MOVE_NONE
               && probCutCount < 2 + 2 * cutNode)
            if (move != excludedMove && pos.legal(move))
            {
                probCutCount++;

                ss->currentMove = move;
                ss->continuationHistory = &thisThread->continuationHistory[pos.moved_piece(move)][to_sq(move)];

                assert(depth >= 5 * ONE_PLY);

                pos.do_move(move, st);

                // Perform a preliminary qsearch to verify that the move holds
                value = -qsearch<NonPV>(pos, ss+1, -raisedBeta, -raisedBeta+1);

                // If the qsearch held, perform the regular search
                if (value >= raisedBeta)
                    value = -search<NonPV>(pos, ss+1, -raisedBeta, -raisedBeta+1, depth - 4 * ONE_PLY, !cutNode);

                pos.undo_move(move);

                if (value >= raisedBeta)
#ifdef Maverick  //  Moez Jellouli -> Save_probcut #e05dc73
                        {
			   if (!excludedMove)
				tte->save(posKey, value_to_tt(value, ss->ply), ttPv,
				BOUND_LOWER, depth - 4 * ONE_PLY, move, pureStaticEval);
					
                    return value;
                }
#else
                    return value;
#endif
        }	
    }

    // Step 11. Internal iterative deepening (~2 Elo)
    if (    depth >= 8 * ONE_PLY
        && !ttMove)
    {
        search<NT>(pos, ss, alpha, beta, depth - 7 * ONE_PLY, cutNode);

        tte = TT.probe(posKey, ttHit);
        ttValue = ttHit ? value_from_tt(tte->value(), ss->ply) : VALUE_NONE;
        ttMove = ttHit ? tte->move() : MOVE_NONE;
    }

moves_loop: // When in check, search starts from here

    const PieceToHistory* contHist[] = { (ss-1)->continuationHistory, (ss-2)->continuationHistory,
                                          nullptr, (ss-4)->continuationHistory,
                                          nullptr, (ss-6)->continuationHistory };
    Move countermove = thisThread->counterMoves[pos.piece_on(prevSq)][prevSq];

    MovePicker mp(pos, ttMove, depth, &thisThread->mainHistory,
                                      &thisThread->captureHistory,
                                      contHist,
                                      countermove,
                                      ss->killers);
    value = bestValue; // Workaround a bogus 'uninitialized' warning under gcc

    moveCountPruning = false;
    ttCapture = ttMove && pos.capture_or_promotion(ttMove);

    // Step 12. Loop through all pseudo-legal moves until no moves remain
    // or a beta cutoff occurs.
    while ((move = mp.next_move(moveCountPruning)) != MOVE_NONE)
    {
      assert(is_ok(move));

      if (move == excludedMove)
          continue;

      // At root obey the "searchmoves" option and skip moves not listed in Root
      // Move List. As a consequence any illegal move is also skipped. In MultiPV
      // mode we also skip PV moves which have been already searched and those
      // of lower "TB rank" if we are in a TB root position.
      if (rootNode && !std::count(thisThread->rootMoves.begin() + thisThread->pvIdx,
                                  thisThread->rootMoves.begin() + thisThread->pvLast, move))
          continue;

      ss->moveCount = ++moveCount;

#ifdef Add_Features
      if (!minOutput && rootNode && thisThread == Threads.main() && Time.elapsed() > 3000)
#else
      if (rootNode && thisThread == Threads.main() && Time.elapsed() > 3000)
#endif
          sync_cout << "info depth " << depth / ONE_PLY
                    << " currmove " << UCI::move(move, pos.is_chess960())
                    << " currmovenumber " << moveCount + thisThread->pvIdx << sync_endl;
      if (PvNode)
          (ss+1)->pv = nullptr;

      extension = DEPTH_ZERO;
      captureOrPromotion = pos.capture_or_promotion(move);
      movedPiece = pos.moved_piece(move);
#ifdef Maverick //MichaelB7
      capturedPiece = pos.captured_piece();
#endif
      givesCheck = gives_check(pos, move);

      // Step 13. Extensions (~70 Elo)

      // Singular extension search (~60 Elo). If all moves but one fail low on a
      // search of (alpha-s, beta-s), and just one fails high on (alpha, beta),
      // then that move is singular and should be extended. To verify this we do
      // a reduced search on all the other moves but the ttMove and if the
      // result is lower than ttValue minus a margin then we will extend the ttMove.
      if (    depth >= 8 * ONE_PLY
          &&  move == ttMove
          && !rootNode
          && !excludedMove // Avoid recursive singular search
          &&  ttValue != VALUE_NONE
          && (tte->bound() & BOUND_LOWER)
          &&  tte->depth() >= depth - 3 * ONE_PLY
          &&  pos.legal(move))
      {
#ifdef Maverick  //70 - 4 * d by NKONSTANTAKIS & Stéphane Nicolet
          int d = depth / ONE_PLY;
          int margin = 2 * d + std::max(0, (70 - 4 * d)) * ttPv;
          Value singularBeta = std::max(ttValue - margin, -VALUE_MATE);
#else
          Value singularBeta = std::max(ttValue - 2 * depth / ONE_PLY, -VALUE_MATE);
#endif
          ss->excludedMove = move;
          value = search<NonPV>(pos, ss, singularBeta - 1, singularBeta, depth / 2, cutNode);
          ss->excludedMove = MOVE_NONE;

          if (value < singularBeta)
              extension = ONE_PLY;

          // Multi-cut pruning
          // Our ttMove is assumed to fail high, and now we failed high also on a reduced
          // search without the ttMove. So we assume this expected Cut-node is not singular,
          // that is multiple moves fail high, and we can prune the whole subtree by returning
          // the hard beta bound.
          else if (cutNode && singularBeta > beta)
              return beta;
      }

      // Check extension (~2 Elo)
      else if (    givesCheck
               && (pos.blockers_for_king(~us) & from_sq(move) || pos.see_ge(move)))
          extension = ONE_PLY;
		
#ifdef Maverick //MichaelB7
      else if (    type_of(capturedPiece) == type_of(movedPiece)
	   		|| pos.promotion_pawn_push(move))
          extension = ONE_PLY;
#endif
      // Castling extension
      else if (type_of(move) == CASTLING)
          extension = ONE_PLY;
#ifdef Maverick //Moez Jellouli endgame extension
	  else if (pos.non_pawn_material() == 0
			   &&  abs(ss->staticEval) <= Value(160)
			   &&  abs(ss->staticEval) >= Value(10)
			   &&  pos.rule50_count() <= 10
			   &&  depth >= 4 * ONE_PLY
			   &&  (PvNode || (!PvNode && improving)))	// Endgame extension
		  extension = ONE_PLY;
#endif
#ifdef Maverick  // Vondele Extend anti-shuffle moves
	  else if (   pos.rule50_count() > 20
				&& pos.rule50_count() < 30
				&& (type_of(movedPiece) == PAWN || captureOrPromotion))
		  extension = ONE_PLY;
#endif	

      // Calculate new depth for this move
      newDepth = depth - ONE_PLY + extension;

      // Step 14. Pruning at shallow depth (~170 Elo)
      if (  !rootNode
#ifdef Add_Features
	      && !bruteForce
#endif			
          && pos.non_pawn_material(us)
          && bestValue > VALUE_MATED_IN_MAX_PLY)
      {
          // Skip quiet moves if movecount exceeds our FutilityMoveCount threshold
          moveCountPruning = moveCount >= futility_move_count(improving,depth / ONE_PLY);

          if (   !captureOrPromotion
              && !givesCheck
              && !pos.advanced_pawn_push(move))
          {
              // Move count based pruning (~30 Elo)
              if (moveCountPruning)
                  continue;

              // Reduced depth of the next LMR search
              int lmrDepth = std::max(newDepth - reduction<PvNode>(improving, depth, moveCount), DEPTH_ZERO) / ONE_PLY;

              // Countermoves based pruning (~20 Elo)
              if (   lmrDepth < 3 + ((ss-1)->statScore > 0 || (ss-1)->moveCount == 1)
                  && (*contHist[0])[movedPiece][to_sq(move)] < CounterMovePruneThreshold
                  && (*contHist[1])[movedPiece][to_sq(move)] < CounterMovePruneThreshold)
                  continue;

              // Futility pruning: parent node (~2 Elo)
              if (   lmrDepth < 7
                  && !inCheck
                  && ss->staticEval + 256 + 200 * lmrDepth <= alpha)
                  continue;

              // Prune moves with negative SEE (~10 Elo)
              if (!pos.see_ge(move, Value(-29 * lmrDepth * lmrDepth)))
                  continue;
          }
          else if (   !extension // (~20 Elo)
                   && !pos.see_ge(move, -PawnValueEg * (depth / ONE_PLY)))
                  continue;
      }

      // Speculative prefetch as early as possible
      prefetch(TT.first_entry(pos.key_after(move)));

      // Check for legality just before making the move
      if (!rootNode && !pos.legal(move))
      {
          ss->moveCount = --moveCount;
          continue;
      }

      // Update the current move (this must be done after singular extension search)
      ss->currentMove = move;
      ss->continuationHistory = &thisThread->continuationHistory[movedPiece][to_sq(move)];

      // Step 15. Make the move
      pos.do_move(move, st, givesCheck);

      // Step 16. Reduced depth search (LMR). If the move fails high it will be
      // re-searched at full depth..
#ifdef Add_Features
        if (    !bruteForce && depth >= 3 * ONE_PLY
#else
        if (    depth >= 3 * ONE_PLY
#endif
                &&  moveCount > 1
                && (!captureOrPromotion || moveCountPruning))
      {
          Depth r = reduction<PvNode>(improving, depth, moveCount);

          // Decrease reduction if position is or has been on the PV
          if (ttPv)
              r -= ONE_PLY;

          // Decrease reduction if opponent's move count is high (~10 Elo)
          if ((ss-1)->moveCount > 15)
              r -= ONE_PLY;

          if (!captureOrPromotion)
          {
              // Increase reduction if ttMove is a capture (~0 Elo)
              if (ttCapture)
                  r += ONE_PLY;

              // Increase reduction for cut nodes (~5 Elo)
              if (cutNode)
                  r += 2 * ONE_PLY;

              // Decrease reduction for moves that escape a capture. Filter out
              // castling moves, because they are coded as "king captures rook" and
              // hence break make_move(). (~5 Elo)
              else if (    type_of(move) == NORMAL
                       && !pos.see_ge(make_move(to_sq(move), from_sq(move))))
                  r -= 2 * ONE_PLY;
#ifdef Maverick  //  miguel-l/Stockfish/tree/d2a6f..d10ad7
			  else if (type_of(movedPiece) == PAWN
					   && relative_rank(us, rank_of(from_sq(move))) > RANK_5)  // changed Rank by Michael B7
				  r -= ONE_PLY;
#endif
              ss->statScore =  thisThread->mainHistory[us][from_to(move)]
                             + (*contHist[0])[movedPiece][to_sq(move)]
                             + (*contHist[1])[movedPiece][to_sq(move)]
                             + (*contHist[3])[movedPiece][to_sq(move)]
                             - 4000;

              // Decrease/increase reduction by comparing opponent's stat score (~10 Elo)
              if (ss->statScore >= 0 && (ss-1)->statScore < 0)
                  r -= ONE_PLY;

              else if ((ss-1)->statScore >= 0 && ss->statScore < 0)
                  r += ONE_PLY;

              // Decrease/increase reduction for moves with a good/bad history (~30 Elo)
              r -= ss->statScore / 20000 * ONE_PLY;
            }
		  
          Depth d = std::max(newDepth - std::max(r, DEPTH_ZERO), ONE_PLY);

          value = -search<NonPV>(pos, ss+1, -(alpha+1), -alpha, d, true);

          doFullDepthSearch = (value > alpha && d != newDepth);
      }
      else
          doFullDepthSearch = !PvNode || moveCount > 1;

      // Step 17. Full depth search when LMR is skipped or fails high
      if (doFullDepthSearch)
          value = -search<NonPV>(pos, ss+1, -(alpha+1), -alpha, newDepth, !cutNode);

      // For PV nodes only, do a full PV search on the first move or after a fail
      // high (in the latter case search only if value < beta), otherwise let the
      // parent node fail low with value <= alpha and try another move.
      if (PvNode && (moveCount == 1 || (value > alpha && (rootNode || value < beta))))
      {
          (ss+1)->pv = pv;
          (ss+1)->pv[0] = MOVE_NONE;

          value = -search<PV>(pos, ss+1, -beta, -alpha, newDepth, false);
      }

      // Step 18. Undo move
      pos.undo_move(move);

      assert(value > -VALUE_INFINITE && value < VALUE_INFINITE);

      // Step 19. Check for a new best move
      // Finished searching the move. If a stop occurred, the return value of
      // the search cannot be trusted, and we return immediately without
      // updating best move, PV and TT.
      if (Threads.stop.load(std::memory_order_relaxed))
          return VALUE_ZERO;

      if (rootNode)
      {
          RootMove& rm = *std::find(thisThread->rootMoves.begin(),
                                    thisThread->rootMoves.end(), move);

          // PV move or new best move?
          if (moveCount == 1 || value > alpha)
          {
              rm.score = value;
              rm.selDepth = thisThread->selDepth;
              rm.pv.resize(1);

              assert((ss+1)->pv);

              for (Move* m = (ss+1)->pv; *m != MOVE_NONE; ++m)
                  rm.pv.push_back(*m);

              // We record how often the best move has been changed in each
              // iteration. This information is used for time management: When
              // the best move changes frequently, we allocate some more time.
              if (moveCount > 1 && thisThread == Threads.main())
                  ++static_cast<MainThread*>(thisThread)->bestMoveChanges;

#ifdef Maverick //zugzwangMates
                if (moveCount == 1 && thisThread->zugzwangMates > 100 && static_cast<MainThread*>(thisThread)->bestMoveChanges < 2)
                    thisThread->zugzwangMates = 1000000; // give up
#endif
          }
          else
              // All other moves but the PV are set to the lowest value: this
              // is not a problem when sorting because the sort is stable and the
              // move position in the list is preserved - just the PV is pushed up.
              rm.score = -VALUE_INFINITE;
      }

      if (value > bestValue)
      {
          bestValue = value;

          if (value > alpha)
          {
              bestMove = move;

              if (PvNode && !rootNode) // Update pv even in fail-high case
                  update_pv(ss->pv, move, (ss+1)->pv);

              if (PvNode && value < beta) // Update alpha! Always alpha < beta
                  alpha = value;
              else
              {
   //               assert(value >= beta); // Fail high
                  ss->statScore = 0;

#ifdef Maverick// Gunther Demetz
                    if ( !PvNode
                            && depth % 2 == 1
                            && !inCheck
                            && thisThread->zugzwangMates < 20
                            && make_move(to_sq((ss-2)->currentMove), from_sq((ss-2)->currentMove)) == move
                            && alpha > VALUE_MATED_IN_MAX_PLY
                            && MoveList<LEGAL, KING>(pos).size() == 0)
                    {
                        int matecount=0;
                        Move m;
                        while ((m = mp.next_move(false)) != MOVE_NONE)
                        {
                            if (pos.moved_piece(m) != movedPiece || !pos.legal(m))
                                continue;
                            StateInfo s;
                            pos.do_move(m, s);
                            Value v = -search<NonPV>(pos, ss+1, -(alpha+1), -alpha, ONE_PLY, true);
                            pos.undo_move(m);
                            if (v < VALUE_MATED_IN_MAX_PLY) // movedPiece must babysit a square and is bouncing
                                matecount++;
                            if (matecount > 2)
                            {
                                thisThread->zugzwangMates++;
                                return Value(thisThread->rootMoves[0].score * (thisThread->rootPos.side_to_move() != us ? 1 : -1) - 80);
                            }
                        }
                    }
#endif
				   break;

				  
              }
          }
      }

      if (move != bestMove)
      {
          if (captureOrPromotion && captureCount < 32)
              capturesSearched[captureCount++] = move;

          else if (!captureOrPromotion && quietCount < 64)
              quietsSearched[quietCount++] = move;
      }
    }

    // The following condition would detect a stop only after move loop has been
    // completed. But in this case bestValue is valid because we have fully
    // searched our subtree, and we can anyhow save the result in TT.
    /*
       if (Threads.stop)
        return VALUE_DRAW;
    */

    // Step 20. Check for mate and stalemate
    // All legal moves have been searched and if there are no legal moves, it
    // must be a mate or a stalemate. If we are in a singular extension search then
    // return a fail low score.

    assert(moveCount || !inCheck || excludedMove || !MoveList<LEGAL>(pos).size());

    if (!moveCount)
        bestValue = excludedMove ? alpha
                   :     inCheck ? mated_in(ss->ply) : VALUE_DRAW;
    else if (bestMove)
    {
        // Quiet best move: update move sorting heuristics
        if (!pos.capture_or_promotion(bestMove))
            update_quiet_stats(pos, ss, bestMove, quietsSearched, quietCount,
                               stat_bonus(depth + (bestValue > beta + PawnValueMg ? ONE_PLY : DEPTH_ZERO)));

        update_capture_stats(pos, bestMove, capturesSearched, captureCount, stat_bonus(depth + ONE_PLY));

        // Extra penalty for a quiet TT or main killer move in previous ply when it gets refuted
        if (   ((ss-1)->moveCount == 1 || ((ss-1)->currentMove == (ss-1)->killers[0]))
            && !pos.captured_piece())
                update_continuation_histories(ss-1, pos.piece_on(prevSq), prevSq, -stat_bonus(depth + ONE_PLY));

    }
    // Bonus for prior countermove that caused the fail low
    else if (   (depth >= 3 * ONE_PLY || PvNode)
             && !pos.captured_piece())
        update_continuation_histories(ss-1, pos.piece_on(prevSq), prevSq, stat_bonus(depth));

    if (PvNode)
        bestValue = std::min(bestValue, maxValue);

    if (!excludedMove)
        tte->save(posKey, value_to_tt(bestValue, ss->ply), ttPv,
                  bestValue >= beta ? BOUND_LOWER :
                  PvNode && bestMove ? BOUND_EXACT : BOUND_UPPER,
                  depth, bestMove, pureStaticEval);

    assert(bestValue > -VALUE_INFINITE && bestValue < VALUE_INFINITE);

    return bestValue;
  }


  // qsearch() is the quiescence search function, which is called by the main
  // search function with depth zero, or recursively with depth less than ONE_PLY.
  template <NodeType NT>
  Value qsearch(Position& pos, Stack* ss, Value alpha, Value beta, Depth depth) {

    constexpr bool PvNode = NT == PV;

    assert(alpha >= -VALUE_INFINITE && alpha < beta && beta <= VALUE_INFINITE);
    assert(PvNode || (alpha == beta - 1));
    assert(depth <= DEPTH_ZERO);
    assert(depth / ONE_PLY * ONE_PLY == depth);

    Move pv[MAX_PLY+1];
    StateInfo st;
    TTEntry* tte;
    Key posKey;
    Move ttMove, move, bestMove;
    Depth ttDepth;
    Value bestValue, value, ttValue, futilityValue, futilityBase, oldAlpha;
    bool ttHit, pvHit, inCheck, givesCheck, evasionPrunable;
    int moveCount;

    if (PvNode)
    {
        oldAlpha = alpha; // To flag BOUND_EXACT when eval above alpha and no available moves
        (ss+1)->pv = pv;
        ss->pv[0] = MOVE_NONE;
    }

    Thread* thisThread = pos.this_thread();
    (ss+1)->ply = ss->ply + 1;
    ss->currentMove = bestMove = MOVE_NONE;
    ss->continuationHistory = &thisThread->continuationHistory[NO_PIECE][0];
    inCheck = pos.checkers();
    moveCount = 0;

    // Check for an immediate draw or maximum ply reached
    if (   pos.is_draw(ss->ply)
        || ss->ply >= MAX_PLY)
        return (ss->ply >= MAX_PLY && !inCheck) ? evaluate(pos) : VALUE_DRAW;

    assert(0 <= ss->ply && ss->ply < MAX_PLY);

    // Decide whether or not to include checks: this fixes also the type of
    // TT entry depth that we are going to use. Note that in qsearch we use
    // only two types of depth in TT: DEPTH_QS_CHECKS or DEPTH_QS_NO_CHECKS.
    ttDepth = inCheck || depth >= DEPTH_QS_CHECKS ? DEPTH_QS_CHECKS
                                                  : DEPTH_QS_NO_CHECKS;
    // Transposition table lookup
    posKey = pos.key();
    tte = TT.probe(posKey, ttHit);
    ttValue = ttHit ? value_from_tt(tte->value(), ss->ply) : VALUE_NONE;
    ttMove = ttHit ? tte->move() : MOVE_NONE;
    pvHit = ttHit && tte->is_pv();

    if (  !PvNode
        && ttHit
        && tte->depth() >= ttDepth
        && ttValue != VALUE_NONE // Only in case of TT access race
        && (ttValue >= beta ? (tte->bound() & BOUND_LOWER)
                            : (tte->bound() & BOUND_UPPER)))
        return ttValue;

    // Evaluate the position statically
    if (inCheck)
    {
        ss->staticEval = VALUE_NONE;
        bestValue = futilityBase = -VALUE_INFINITE;
    }
    else
    {
        if (ttHit)
        {
            // Never assume anything on values stored in TT
            if ((ss->staticEval = bestValue = tte->eval()) == VALUE_NONE)
                ss->staticEval = bestValue = evaluate(pos);

            // Can ttValue be used as a better position evaluation?
            if (    ttValue != VALUE_NONE
                && (tte->bound() & (ttValue > bestValue ? BOUND_LOWER : BOUND_UPPER)))
                bestValue = ttValue;
        }
        else
            ss->staticEval = bestValue =
            (ss-1)->currentMove != MOVE_NULL ? evaluate(pos)
                                             : -(ss-1)->staticEval + 2 * Eval::Tempo;

        // Stand pat. Return immediately if static value is at least beta
        if (bestValue >= beta)
        {
            if (!ttHit)
                tte->save(posKey, value_to_tt(bestValue, ss->ply), pvHit, BOUND_LOWER,
                          DEPTH_NONE, MOVE_NONE, ss->staticEval);

            return bestValue;
        }

        if (PvNode && bestValue > alpha)
            alpha = bestValue;

        futilityBase = bestValue + 128;
    }

    const PieceToHistory* contHist[] = { (ss-1)->continuationHistory, (ss-2)->continuationHistory,
                                          nullptr, (ss-4)->continuationHistory,
                                          nullptr, (ss-6)->continuationHistory };

    // Initialize a MovePicker object for the current position, and prepare
    // to search the moves. Because the depth is <= 0 here, only captures,
    // queen promotions and checks (only if depth >= DEPTH_QS_CHECKS) will
    // be generated.
    MovePicker mp(pos, ttMove, depth, &thisThread->mainHistory,
                                      &thisThread->captureHistory,
                                      contHist,
                                      to_sq((ss-1)->currentMove));

    // Loop through the moves until no moves remain or a beta cutoff occurs
    while ((move = mp.next_move()) != MOVE_NONE)
    {
      assert(is_ok(move));

      givesCheck = gives_check(pos, move);

      moveCount++;

      // Futility pruning
      if (   !inCheck
          && !givesCheck
          &&  futilityBase > -VALUE_KNOWN_WIN
          && !pos.advanced_pawn_push(move))
      {
          assert(type_of(move) != ENPASSANT); // Due to !pos.advanced_pawn_push

          futilityValue = futilityBase + PieceValue[EG][pos.piece_on(to_sq(move))];

          if (futilityValue <= alpha)
          {
              bestValue = std::max(bestValue, futilityValue);
              continue;
          }

          if (futilityBase <= alpha && !pos.see_ge(move, VALUE_ZERO + 1))
          {
              bestValue = std::max(bestValue, futilityBase);
              continue;
          }
      }

      // Detect non-capture evasions that are candidates to be pruned
      evasionPrunable =    inCheck
                       &&  (depth != DEPTH_ZERO || moveCount > 2)
                       &&  bestValue > VALUE_MATED_IN_MAX_PLY
                       && !pos.capture(move);

      // Don't search moves with negative SEE values
      if (  (!inCheck || evasionPrunable)
#ifdef Maverick // Günther Demetz - Avoid pruning disocver checks with negative SEE value
		  && !(givesCheck && (pos.blockers_for_king(~pos.side_to_move()) & from_sq(move)))
#endif
          && !pos.see_ge(move))
          continue;

      // Speculative prefetch as early as possible
      prefetch(TT.first_entry(pos.key_after(move)));

      // Check for legality just before making the move
      if (!pos.legal(move))
      {
          moveCount--;
          continue;
      }

      ss->currentMove = move;
      ss->continuationHistory = &thisThread->continuationHistory[pos.moved_piece(move)][to_sq(move)];

      // Make and search the move
      pos.do_move(move, st, givesCheck);
      value = -qsearch<NT>(pos, ss+1, -beta, -alpha, depth - ONE_PLY);
      pos.undo_move(move);

      assert(value > -VALUE_INFINITE && value < VALUE_INFINITE);

      // Check for a new best move
      if (value > bestValue)
      {
          bestValue = value;

          if (value > alpha)
          {
              bestMove = move;

              if (PvNode) // Update pv even in fail-high case
                  update_pv(ss->pv, move, (ss+1)->pv);

              if (PvNode && value < beta) // Update alpha here!
                  alpha = value;
              else
                  break; // Fail high
          }
       }
    }

#ifdef Add_Features
    if (variety && (bestValue + (variety * PawnValueEg / 100) >= 0 ))
        bestValue += rand() % (variety + 1);
#endif
    // All legal moves have been searched. A special case: If we're in check
    // and no legal moves were found, it is checkmate.
    if (inCheck && bestValue == -VALUE_INFINITE)
        return mated_in(ss->ply); // Plies to mate from the root

    tte->save(posKey, value_to_tt(bestValue, ss->ply), pvHit,
              bestValue >= beta ? BOUND_LOWER :
              PvNode && bestValue > oldAlpha  ? BOUND_EXACT : BOUND_UPPER,
              ttDepth, bestMove, ss->staticEval);

    assert(bestValue > -VALUE_INFINITE && bestValue < VALUE_INFINITE);

    return bestValue;
  }


  // value_to_tt() adjusts a mate score from "plies to mate from the root" to
  // "plies to mate from the current position". Non-mate scores are unchanged.
  // The function is called before storing a value in the transposition table.

  Value value_to_tt(Value v, int ply) {

    assert(v != VALUE_NONE);

    return  v >= VALUE_MATE_IN_MAX_PLY  ? v + ply
          : v <= VALUE_MATED_IN_MAX_PLY ? v - ply : v;
  }


  // value_from_tt() is the inverse of value_to_tt(): It adjusts a mate score
  // from the transposition table (which refers to the plies to mate/be mated
  // from current position) to "plies to mate/be mated from the root".

  Value value_from_tt(Value v, int ply) {

    return  v == VALUE_NONE             ? VALUE_NONE
          : v >= VALUE_MATE_IN_MAX_PLY  ? v - ply
          : v <= VALUE_MATED_IN_MAX_PLY ? v + ply : v;
  }


  // update_pv() adds current move and appends child pv[]

  void update_pv(Move* pv, Move move, Move* childPv) {

    for (*pv++ = move; childPv && *childPv != MOVE_NONE; )
        *pv++ = *childPv++;
    *pv = MOVE_NONE;
  }


  // update_continuation_histories() updates histories of the move pairs formed
  // by moves at ply -1, -2, and -4 with current move.

  void update_continuation_histories(Stack* ss, Piece pc, Square to, int bonus) {

    for (int i : {1, 2, 4, 6})
        if (is_ok((ss-i)->currentMove))
            (*(ss-i)->continuationHistory)[pc][to] << bonus;
  }


  // update_capture_stats() updates move sorting heuristics when a new capture best move is found

  void update_capture_stats(const Position& pos, Move move,
                            Move* captures, int captureCount, int bonus) {

      CapturePieceToHistory& captureHistory =  pos.this_thread()->captureHistory;
      Piece moved_piece = pos.moved_piece(move);
      PieceType captured = type_of(pos.piece_on(to_sq(move)));

      if (pos.capture_or_promotion(move))
          captureHistory[moved_piece][to_sq(move)][captured] << bonus;

      // Decrease all the other played capture moves
      for (int i = 0; i < captureCount; ++i)
      {
          moved_piece = pos.moved_piece(captures[i]);
          captured = type_of(pos.piece_on(to_sq(captures[i])));
          captureHistory[moved_piece][to_sq(captures[i])][captured] << -bonus;
      }
  }


  // update_quiet_stats() updates move sorting heuristics when a new quiet best move is found

  void update_quiet_stats(const Position& pos, Stack* ss, Move move,
                          Move* quiets, int quietCount, int bonus) {

    if (ss->killers[0] != move)
    {
        ss->killers[1] = ss->killers[0];
        ss->killers[0] = move;
    }

    Color us = pos.side_to_move();
    Thread* thisThread = pos.this_thread();
    thisThread->mainHistory[us][from_to(move)] << bonus;
    update_continuation_histories(ss, pos.moved_piece(move), to_sq(move), bonus);

    if (is_ok((ss-1)->currentMove))
    {
        Square prevSq = to_sq((ss-1)->currentMove);
        thisThread->counterMoves[pos.piece_on(prevSq)][prevSq] = move;
    }

    // Decrease all the other played quiet moves
    for (int i = 0; i < quietCount; ++i)
    {
        thisThread->mainHistory[us][from_to(quiets[i])] << -bonus;
        update_continuation_histories(ss, pos.moved_piece(quiets[i]), to_sq(quiets[i]), -bonus);
    }
  }

  // When playing with strength handicap, choose best move among a set of RootMoves
  // using a statistical rule dependent on 'level'. Idea by Heinz van Saanen.

  Move Skill::pick_best(size_t multiPV) {

    const RootMoves& rootMoves = Threads.main()->rootMoves;
    static PRNG rng(now()); // PRNG sequence should be non-deterministic

    // RootMoves are already sorted by score in descending order
    Value topScore = rootMoves[0].score;
    int delta = std::min(topScore - rootMoves[multiPV - 1].score, PawnValueMg);
    int weakness = 120 - 2 * level;
    int maxScore = -VALUE_INFINITE;

    // Choose best move. For each move score we add two terms, both dependent on
    // weakness. One is deterministic and bigger for weaker levels, and one is
    // random. Then we choose the move with the resulting highest score.
    for (size_t i = 0; i < multiPV; ++i)
    {
        // This is our magic formula
        int push = (  weakness * int(topScore - rootMoves[i].score)
                    + delta * (rng.rand<unsigned>() % weakness)) / 128;

        if (rootMoves[i].score + push >= maxScore)
        {
            maxScore = rootMoves[i].score + push;
            best = rootMoves[i].pv[0];
        }
    }

    return best;
  }

} // namespace

/// MainThread::check_time() is used to print debug info and, more importantly,
/// to detect when we are out of available time and thus stop the search.

void MainThread::check_time() {

  if (--callsCnt > 0)
      return;

  // When using nodes, ensure checking rate is not lower than 0.1% of nodes
  callsCnt = Limits.nodes ? std::min(1024, int(Limits.nodes / 1024)) : 1024;

  static TimePoint lastInfoTime = now();

  TimePoint elapsed = Time.elapsed();
  TimePoint tick = Limits.startTime + elapsed;

  if (tick - lastInfoTime >= 1000)
  {
      lastInfoTime = tick;
      dbg_print();
  }

  // We should not stop pondering until told so by the GUI
  if (ponder)
      return;

  if (   (Limits.use_time_management() && (elapsed > Time.maximum() - 10 || stopOnPonderhit))
      || (Limits.movetime && elapsed >= Limits.movetime)
      || (Limits.nodes && Threads.nodes_searched() >= (uint64_t)Limits.nodes))
      Threads.stop = true;
}


/// UCI::pv() formats PV information according to the UCI protocol. UCI requires
/// that all (if any) unsearched PV lines are sent using a previous search score.

string UCI::pv(const Position& pos, Depth depth, Value alpha, Value beta) {

  std::stringstream ss;
  TimePoint elapsed = Time.elapsed() + 1;
  const RootMoves& rootMoves = pos.this_thread()->rootMoves;
  size_t pvIdx = pos.this_thread()->pvIdx;
  size_t multiPV = std::min((size_t)Options["MultiPV"], rootMoves.size());
  uint64_t nodesSearched = Threads.nodes_searched();
  uint64_t tbHits = Threads.tb_hits() + (TB::RootInTB ? rootMoves.size() : 0);

  for (size_t i = 0; i < multiPV; ++i)
  {
      bool updated = (i <= pvIdx && rootMoves[i].score != -VALUE_INFINITE);

      if (depth == ONE_PLY && !updated)
          continue;

      Depth d = updated ? depth : depth - ONE_PLY;
      Value v = updated ? rootMoves[i].score : rootMoves[i].previousScore;

      bool tb = TB::RootInTB && abs(v) < VALUE_MATE - MAX_PLY;
      v = tb ? rootMoves[i].tbScore : v;

      if (ss.rdbuf()->in_avail()) // Not at first line
          ss << "\n";

      ss << "info"
         << " depth "    << d / ONE_PLY
         << " seldepth " << rootMoves[i].selDepth
         << " multipv "  << i + 1
         << " score "    << UCI::value(v);

      if (!tb && i == pvIdx)
          ss << (v >= beta ? " lowerbound" : v <= alpha ? " upperbound" : "");

      ss << " nodes "    << nodesSearched
         << " nps "      << nodesSearched * 1000 / elapsed;

      if (elapsed > 1000) // Earlier makes little sense
          ss << " hashfull " << TT.hashfull();

      ss << " tbhits "   << tbHits
         << " time "     << elapsed
         << " pv";

      for (Move m : rootMoves[i].pv)
          ss << " " << UCI::move(m, pos.is_chess960());
  }

  return ss.str();
}


/// RootMove::extract_ponder_from_tt() is called in case we have no ponder move
/// before exiting the search, for instance, in case we stop the search during a
/// fail high at root. We try hard to have a ponder move to return to the GUI,
/// otherwise in case of 'ponder on' we have nothing to think on.

bool RootMove::extract_ponder_from_tt(Position& pos) {

    StateInfo st;
    bool ttHit;

    assert(pv.size() == 1);

    if (pv[0] == MOVE_NONE)
        return false;

    pos.do_move(pv[0], st);
    TTEntry* tte = TT.probe(pos.key(), ttHit);

    if (ttHit)
    {
        Move m = tte->move(); // Local copy to be SMP safe
        if (MoveList<LEGAL>(pos).contains(m))
            pv.push_back(m);
    }

    pos.undo_move(pv[0]);
    return pv.size() > 1;
}

void Tablebases::rank_root_moves(Position& pos, Search::RootMoves& rootMoves) {

    RootInTB = false;
    UseRule50 = bool(Options["Syzygy50MoveRule"]);
    ProbeDepth = int(Options["SyzygyProbeDepth"]) * ONE_PLY;
    Cardinality = int(Options["SyzygyProbeLimit"]);
    bool dtz_available = true;

    // Tables with fewer pieces than SyzygyProbeLimit are searched with
    // ProbeDepth == DEPTH_ZERO
    if (Cardinality > MaxCardinality)
    {
        Cardinality = MaxCardinality;
        ProbeDepth = DEPTH_ZERO;
    }

    if (Cardinality >= popcount(pos.pieces()) && !pos.can_castle(ANY_CASTLING))
    {
        // Rank moves using DTZ tables
        RootInTB = root_probe(pos, rootMoves);

        if (!RootInTB)
        {
            // DTZ tables are missing; try to rank moves using WDL tables
            dtz_available = false;
            RootInTB = root_probe_wdl(pos, rootMoves);
        }
    }

    if (RootInTB)
    {
        // Sort moves according to TB rank
        std::sort(rootMoves.begin(), rootMoves.end(),
                  [](const RootMove &a, const RootMove &b) { return a.tbRank > b.tbRank; } );

        // Probe during search only if DTZ is not available and we are winning
        if (dtz_available || rootMoves[0].tbScore <= VALUE_DRAW)
            Cardinality = 0;
    }
    else
    {
        // Assign the same rank to all moves
        for (auto& m : rootMoves)
            m.tbRank = 0;
    }
}<|MERGE_RESOLUTION|>--- conflicted
+++ resolved
@@ -83,22 +83,14 @@
   // Reductions lookup table, initialized at startup
   int Reductions[64]; // [depth or moveNumber]
 
-#ifdef Maverick // 	joergoster Bugfix of the new reduction arrays. #2017
   template <bool PvNode> Depth reduction(bool i, Depth d, int mn) {
-    return std::max(Reductions[i][std::min(d / ONE_PLY, 63)][std::min(mn, 63)] - PvNode, 0) * ONE_PLY;
-#else
-  template <bool PvNode> Depth reduction(bool i, Depth d, int mn) {
-<<<<<<< HEAD
-    return (Reductions[i][std::min(d / ONE_PLY, 63)][std::min(mn, 63)] - PvNode) * ONE_PLY;
-#endif
-=======
     int r = Reductions[std::min(d / ONE_PLY, 63)] * Reductions[std::min(mn, 63)] / 1024;
     return ((r + 512) / 1024 + (!i && r > 1024) - PvNode) * ONE_PLY;
   }
 
   constexpr int futility_move_count(bool improving, int depth) {
     return (5 + depth * depth) * (1 + improving) / 2;
->>>>>>> 1aab5b4b
+
   }
 
   // History and stats update bonus, based on depth
@@ -182,41 +174,9 @@
 
 void Search::init() {
 
-<<<<<<< HEAD
-  for (int imp = 0; imp <= 1; ++imp)
-      for (int d = 1; d < 64; ++d)
-          for (int mc = 1; mc < 64; ++mc)
-          {
-#ifdef Maverick //Michael B7 modification
-              double r = log(d) * log(mc) / 2.48 ;    // MichaelB7 	1.95	STC 15/.5 1.95  53.8 +9 +26.3 Elo
-													 //				2.20 	LTC 150/5 -9.4 Elo 48.6 at 150/5)
-				/*1.95
-				 Total time (ms) : 2122
-				 Nodes searched  : 4039604
-				 Nodes/second    : 1903677*/
-              Reductions[imp][d][mc] = std::round(r);
-#else
-              double r = log(d) * log(mc) / 1.95;
-              Reductions[imp][d][mc] = std::round(r);
-#endif
-#ifdef Maverick //Michael B7 modifcation
-              // Increase reduction when eval is not improving
-              if (!imp &&  r > 0.75 )  // MichaelB7
-#else
-              if (!imp && r > 1.0)
-#endif
-                Reductions[imp][d][mc]++;
-          }
-
-  for (int d = 0; d < 16; ++d)
-  {
-      FutilityMoveCounts[0][d] = int(2.4 + 0.74 * pow(d, 1.78));
-      FutilityMoveCounts[1][d] = int(5.0 + 1.00 * pow(d, 2.00));
-  }
-=======
   for (int i = 1; i < 64; ++i)
       Reductions[i] = int(1024 * std::log(i) / std::sqrt(1.95));
->>>>>>> 1aab5b4b
+
 }
 
 
@@ -430,17 +390,14 @@
   double timeReduction = 1.0;
   Color us = rootPos.side_to_move();
   bool failedLow;
-<<<<<<< HEAD
+
 #ifdef Add_Features
   TB::SevenManProbe = Options["7 Man Probing"];
 #endif
-  std::memset(ss-5, 0, 8 * sizeof(Stack));
-  for (int i = 5; i > 0; i--)
-=======
-
+	
   std::memset(ss-7, 0, 10 * sizeof(Stack));
   for (int i = 7; i > 0; i--)
->>>>>>> 1aab5b4b
+
      (ss-i)->continuationHistory = &this->continuationHistory[NO_PIECE][0]; // Use as sentinel
   ss->pv = pv;
 #ifdef Add_Features
