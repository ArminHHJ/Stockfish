--- conflicted
+++ resolved
@@ -79,15 +79,9 @@
 
   // Different node types, used as a template parameter
   enum NodeType { NonPV, PV };
-<<<<<<< HEAD
 #if defined (Sullivan) || (Blau) || (Fortress)
-  constexpr int ttProgressWindow = 4096, ttProgressResolution = 16;
-#endif
-=======
-
   constexpr uint64_t ttProgressWindow = 4096, ttProgressResolution = 1024;
-
->>>>>>> 56aba5ba
+#endif
   // Razor and futility margins
   constexpr int RazorMargin = 661;
   Value futility_margin(Depth d, bool improving) {
@@ -592,15 +586,10 @@
   else
       multiPV = std::min(multiPV, rootMoves.size());
 
-<<<<<<< HEAD
   int ct = int(ctempt) * (24 * PawnValueEg / 100); // From centipawns
   //int ct = int(Options["Contempt"]) * PawnValueEg / 100; // From centipawns
-=======
   multiPV = std::min(multiPV, rootMoves.size());
-  ttProgress = (ttProgressWindow / 2) * ttProgressResolution;
->>>>>>> 56aba5ba
-
-  multiPV = std::min(multiPV, rootMoves.size());
+
 #if defined (Sullivan) || (Blau) || (Fortress)
   ttProgress = (ttProgressWindow / 2) * ttProgressResolution;
 #endif
@@ -1006,15 +995,11 @@
             : ttHit    ? tte->move() : MOVE_NONE;
 
     ttPv = PvNode || (ttHit && tte->is_pv());
-<<<<<<< HEAD
 #if defined (Sullivan) || (Blau)
-    thisThread->ttProgress = (ttProgressWindow - 1) * thisThread->ttProgress / ttProgressWindow + ttProgressResolution * ttHit;
-#endif
-#endif
-=======
     // ttProgress can be used to approximate the running average of ttHit
     thisThread->ttProgress = (ttProgressWindow - 1) * thisThread->ttProgress / ttProgressWindow + ttProgressResolution * ttHit;
->>>>>>> 56aba5ba
+#endif
+#endif
 
     // At non-PV nodes we check for an early TT cutoff
     if (  !PvNode
@@ -1520,18 +1505,11 @@
               || cutNode))
       {
           Depth r = reduction(improving, depth, moveCount);
-<<<<<<< HEAD
 #if defined (Sullivan) || (Blau) || (Fortress)
-          if (thisThread->ttProgress > ttProgressResolution * ttProgressWindow / 2)
-             r--;
-#endif
-=======
-
-          // Decrease reduction if the ttHit running average is large
-          if (thisThread->ttProgress > 544 * ttProgressResolution * ttProgressWindow / 1024)
-             r--;
-
->>>>>>> 56aba5ba
+		  // Decrease reduction if the ttHit running average is large
+		  if (thisThread->ttProgress > 544 * ttProgressResolution * ttProgressWindow / 1024)
+			  r--;
+#endif
           // Reduction if other threads are searching this position.
           if (th.marked())
               r++;
