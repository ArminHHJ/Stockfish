/*
  Honey, a UCI chess playing engine derived from Stockfish and SugaR
  Copyright (C) 2004-2008 Tord Romstad (Glaurung author)
  Copyright (C) 2008-2015 Marco Costalba, Joona Kiiski, Tord Romstad
  Copyright (C) 2015-2019 Marco Costalba, Joona Kiiski, Gary Linscott, Tord Romstad

  Honey is free software: you can redistribute it and/or modify
  it under the terms of the GNU General Public License as published by
  the Free Software Foundation, either version 3 of the License, or
  (at your option) any later version.

  Honey is distributed in the hope that it will be useful,
  but WITHOUT ANY WARRANTY; without even the implied warranty of
  MERCHANTABILITY or FITNESS FOR A PARTICULAR PURPOSE.  See the
  GNU General Public License for more details.

  You should have received a copy of the GNU General Public License
  along with this program.  If not, see <http://www.gnu.org/licenses/>.
*/

#include <algorithm>
#include <cassert>
#include <cmath>
#include <cstring>   // For std::memset
#include <iostream>
#include <sstream>

#ifdef Add_Features
#include <fstream>
#include <unistd.h> //for sleep //MichaelB7
#include <random> // ELO MichaelB7
#endif

#include "evaluate.h"
#include "misc.h"
#include "movegen.h"
#include "movepick.h"
#include "position.h"
#include "search.h"
#include "thread.h"
#include "timeman.h"
#include "tt.h"
#include "uci.h"
#include "syzygy/tbprobe.h"

#ifdef Add_Features
#include "polybook.h" // Cerebellum
#endif

#ifdef Sullivan  //from SugaR by Marco Zerbinati
int o_Depth = 127;
bool o_Mobility = true;
bool o_King = true;
bool o_Threats = true;
bool o_Passed = true;
bool o_Space= true;

bool useExp = true;
bool expHits;
int Movesplayed = 0;
bool startpoint = false;
int openingswritten = 0;
Key OpFileKey[8];
bool pawnEnding = false;
bool SE;
#endif

namespace Search {

  LimitsType Limits;
#ifdef Sullivan
  bool mcts; // from SugaR by Marco Zerbinati
#endif
}

namespace Tablebases {

  int Cardinality;
  bool RootInTB;
  bool UseRule50;
  Depth ProbeDepth;
#ifdef Add_Features
  bool SevenManProbe; //MichaelB7
#endif
}

namespace TB = Tablebases;

using std::string;
using Eval::evaluate;
using namespace Search;

namespace {

  // Different node types, used as a template parameter
  enum NodeType { NonPV, PV };

  // Razor and futility margins
  constexpr int RazorMargin = 600;
  Value futility_margin(Depth d, bool improving) {
    return Value((175 - 50 * improving) * d / ONE_PLY);
  }

#ifdef Sullivan  //MichaelB7
    // Reductions lookup table, initialized at startup
	int Reductions[2][64][80];  // [improving][depth][moveNumber]
#else
  // Reductions lookup table, initialized at startup
  int Reductions[MAX_MOVES]; // [depth or moveNumber]
#endif


#ifdef Sullivan // MichaelB7
  Depth reduction(bool i, Depth d, int mn) {
    return (Reductions[i][std::min(d / ONE_PLY, 63)][mn]) * ONE_PLY;
#else
  Depth reduction(bool i, Depth d, int mn) {
    int r = Reductions[d / ONE_PLY] * Reductions[mn];
    return ((r + 512) / 1024 + (!i && r > 1024)) * ONE_PLY;
#endif
  }

  constexpr int futility_move_count(bool improving, int depth) {
    return (5 + depth * depth) * (1 + improving) / 2;
  }

  // History and stats update bonus, based on depth
  int stat_bonus(Depth depth) {
    int d = depth / ONE_PLY;
    return d > 17 ? 0 : 29 * d * d + 138 * d - 134;
  }

  // Add a small random component to draw evaluations to avoid 3fold-blindness
  Value value_draw(Depth depth, Thread* thisThread) {
    return depth < 4 * ONE_PLY ? VALUE_DRAW
                               : VALUE_DRAW + Value(2 * (thisThread->nodes & 1) - 1);
  }

  // Skill structure is used to implement strength limit
  struct Skill {
    explicit Skill(int l) : level(l) {}
    bool enabled() const { return level < 20; }
    bool time_to_pick(Depth depth) const { return depth / ONE_PLY == 1 + level; }
    Move pick_best(size_t multiPV);

    int level;
    Move best = MOVE_NONE;
  };
#ifdef Add_Features
bool  bruteForce, cleanSearch, minOutput, limitStrength, noNULL;
int   aggressiveness, attack, jekyll, tactical, uci_elo, variety;
#endif

  template <NodeType NT>
  Value search(Position& pos, Stack* ss, Value alpha, Value beta, Depth depth, bool cutNode);

  template <NodeType NT>
  Value qsearch(Position& pos, Stack* ss, Value alpha, Value beta, Depth depth = DEPTH_ZERO);

  Value value_to_tt(Value v, int ply);
  Value value_from_tt(Value v, int ply);
  void update_pv(Move* pv, Move move, Move* childPv);
  void update_continuation_histories(Stack* ss, Piece pc, Square to, int bonus);
  void update_quiet_stats(const Position& pos, Stack* ss, Move move, Move* quiets, int quietCount, int bonus);
  void update_capture_stats(const Position& pos, Move move, Move* captures, int captureCount, int bonus);

  // perft() is our utility to verify move generation. All the leaf nodes up
  // to the given depth are generated and counted, and the sum is returned.
  template<bool Root>
  uint64_t perft(Position& pos, Depth depth) {

    StateInfo st;
    uint64_t cnt, nodes = 0;
    const bool leaf = (depth == 2 * ONE_PLY);

    for (const auto& m : MoveList<LEGAL>(pos))
    {
        if (Root && depth <= ONE_PLY)
            cnt = 1, nodes++;
        else
        {
            pos.do_move(m, st);
            cnt = leaf ? MoveList<LEGAL>(pos).size() : perft<false>(pos, depth - ONE_PLY);
            nodes += cnt;
            pos.undo_move(m);
        }
        if (Root)
            sync_cout << UCI::move(m, pos.is_chess960()) << ": " << cnt << sync_endl;
    }
    return nodes;
  }

} // namespace


/// Search::init() is called at startup to initialize various lookup tables

void Search::init() {
	
#ifdef Sullivan  // MichaelB7
  for (int imp = 0; imp <= 1; ++imp)
    for (int d = 1; d < 64; ++d)
      for (int mc = 1; mc < 80; ++mc) // MichaelB7 - record in a "real" game is 79 moves,
      // in a search of one million games, found one posiiton with 78 possible moves.
      {
        int red = int(log( d * 1.87 ) * log( mc *.95 )) >> 1;
        Reductions[imp][d][mc] = red;
        // Increase reduction for non-PV nodes when eval is not improving
          if (!imp && red > 1)
              Reductions[imp][d][mc]++;			}
#else
  for (int i = 1; i < MAX_MOVES; ++i)
      Reductions[i] = int(22.9 * std::log(i));
#endif
}


/// Search::clear() resets search state to its initial value

void Search::clear() {
#ifdef Add_Features
  if (Options["NeverClearHash"])
	return;
#endif

  Threads.main()->wait_for_search_finished();

  Time.availableNodes = 0;
  TT.clear();
  Threads.clear();
  Tablebases::init(Options["SyzygyPath"]); // Free mapped files
}


/// MainThread::search() is started when the program receives the UCI 'go'
/// command. It searches from the root position and outputs the "bestmove".

void MainThread::search() {

  if (Limits.perft)
  {
      nodes = perft<true>(rootPos, Limits.perft * ONE_PLY);
      sync_cout << "\nNodes searched: " << nodes << "\n" << sync_endl;
      return;
  }
#ifdef Add_Features
    aggressiveness      = Options["DC_Slider"];
    bruteForce          = Options["BruteForce"];
    cleanSearch         = Options["Clean Search"];
    jekyll              = Options["Jekyll_&_Hyde"];
    limitStrength       = Options["UCI_LimitStrength"];
    minOutput           = Options["Minimal_Output"];
    noNULL              = Options["No_Null_Moves"];
    tactical            = Options["Tactical"];
    uci_elo             = Options["Engine_Elo"];
    variety             = Options["Variety"];
#endif

  Color us = rootPos.side_to_move();
  Time.init(Limits, us, rootPos.game_ply());
#ifdef Add_Features
  if (!Limits.infinite)
  TT.new_search();
  else
  TT.infinite_search();
#else
  TT.new_search();
#endif

#ifdef Sullivan //from SugaR by Marco Zerbinati
    o_Depth         = 127;
    o_Mobility      = true;
    o_King          = true;
    o_Threats       = true;
    o_Passed        = true;
    o_Space         = true;
 
  mcts=Options["MCTS"];
  int piecesCnt=0;
  if(mcts){
	  expHits = false;
	  piecesCnt = rootPos.count<KNIGHT>(WHITE) + rootPos.count<BISHOP>(WHITE) + rootPos.count<ROOK>(WHITE) + rootPos.count<QUEEN>(WHITE) + rootPos.count<KING>(WHITE)
		  + rootPos.count<KNIGHT>(BLACK) + rootPos.count<BISHOP>(BLACK) + rootPos.count<ROOK>(BLACK) + rootPos.count<QUEEN>(BLACK) + rootPos.count<KING>(BLACK);
	
	  if (piecesCnt <= 8 && !pawnEnding)
	  {
		  pawnEnding = true;
		  EXPawnresize();
	  }
	  if (piecesCnt <= 8)
	  {
		  useExp = true;
	  }
  }
#endif	
  if (rootMoves.empty())
  {
      rootMoves.emplace_back(MOVE_NONE);
      sync_cout << "info depth 0 score "
                << UCI::value(rootPos.checkers() ? -VALUE_MATE : VALUE_DRAW)
                << sync_endl;
  }
  else
  {
#ifdef Add_Features
      Move bookMove = MOVE_NONE;

      if (bool(Options["Use_Book_1"]) && !Limits.infinite && !Limits.mate)
          bookMove = polybook1.probe(rootPos);
      if (bool(Options["Use_Book_2"]) && !bookMove && !Limits.infinite && !Limits.mate)
          bookMove = polybook2.probe(rootPos);
      if (bool(Options["Use_Book_3"]) && !bookMove && !Limits.infinite && !Limits.mate)
          bookMove = polybook3.probe(rootPos);
      if (bool(Options["Use_Book_4"]) && !bookMove && !Limits.infinite && !Limits.mate)
          bookMove = polybook4.probe(rootPos);

      if (bookMove && std::count(rootMoves.begin(), rootMoves.end(), bookMove))
      {
          for (Thread* th : Threads)
              std::swap(th->rootMoves[0], *std::find(th->rootMoves.begin(), th->rootMoves.end(), bookMove));
      }
      else
      {
		 if (Options["Play_By_Elo"])
		 {
			 uci_elo = (Options["Engine_Elo"]);
             limitStrength = true;
             goto skipLevels;
		 }
		 if (Options["Engine_Level"] == "None")
             limitStrength = false;
		 else limitStrength = true;
         if (Options["Engine_Level"] == "World_Champion")
				uci_elo = 2750;
         else if (Options["Engine_Level"] == "Super_GM")
				uci_elo = 2625;
		 else if (Options["Engine_Level"] == "GM")
			 uci_elo = 2500;
		 else if (Options["Engine_Level"] == "Deep_Thought")
				uci_elo = 2400;
		 else if (Options["Engine_Level"] == "SIM")
				uci_elo = 2300;
		 else if (Options["Engine_Level"] == "Cray_Blitz")
				uci_elo = 2200;
		 else if (Options["Engine_Level"] == "IM")
				uci_elo = 2100;
		 else if (Options["Engine_Level"] == "Master")
				uci_elo = 2000;
		 else if (Options["Engine_Level"] == "Expert")
				uci_elo = 1900;
		 else if (Options["Engine_Level"] == "Class_A")
				uci_elo = 1800;
		 else if (Options["Engine_Level"] == "Class_B")
				uci_elo = 1700;
		 else if (Options["Engine_Level"] == "Class_C")
				uci_elo = 1600;
		 else if (Options["Engine_Level"] == "Class_D")
				uci_elo = 1500;
		 else if (Options["Engine_Level"] == "Boris")
				uci_elo = 1400;
		 else if (Options["Engine_Level"] == "Novice")
				uci_elo = 1300;
skipLevels:
         if (limitStrength)
         {
             int benchKnps = 1000 * (Options["Bench_KNPS"]);
             std::mt19937 gen(now());
             std::uniform_int_distribution<int> dis(-8, 8);
             int rand = dis(gen);
             uci_elo += rand;
             int NodesToSearch   = pow(1.006, (uci_elo - 1200)) * 8;
             Limits.nodes = NodesToSearch;
             Limits.nodes *= Time.optimum()/1000 ;
             std::this_thread::sleep_for (std::chrono::seconds(Time.optimum()/1000) * (1 - Limits.nodes/benchKnps));
		  }
#endif
      for (Thread* th : Threads)
      {
          th->bestMoveChanges = 0;
          if (th != this)
              th->start_searching();
      }

      Thread::search(); // Let's start searching!
#ifdef Add_Features
    }
#endif
  }

  // When we reach the maximum depth, we can arrive here without a raise of
  // Threads.stop. However, if we are pondering or in an infinite search,
  // the UCI protocol states that we shouldn't print the best move before the
  // GUI sends a "stop" or "ponderhit" command. We therefore simply wait here
  // until the GUI sends one of those commands.

  while (!Threads.stop && (ponder || Limits.infinite))
  {} // Busy wait for a stop or a ponder reset

  // Stop the threads if not already stopped (also raise the stop if
  // "ponderhit" just reset Threads.ponder).
  Threads.stop = true;

  // Wait until all threads have finished
  for (Thread* th : Threads)
      if (th != this)
          th->wait_for_search_finished();

  // When playing in 'nodes as time' mode, subtract the searched nodes from
  // the available ones before exiting.
  if (Limits.npmsec)
      Time.availableNodes += Limits.inc[us] - Threads.nodes_searched();

  Thread* bestThread = this;

  // Check if there are threads with a better score than main thread
  if (    Options["MultiPV"] == 1
      && !Limits.depth
      && !Skill(Options["Skill Level"]).enabled()
      &&  rootMoves[0].pv[0] != MOVE_NONE)
  {
      std::map<Move, int64_t> votes;
      Value minScore = this->rootMoves[0].score;

      // Find out minimum score and reset votes for moves which can be voted
      for (Thread* th: Threads)
          minScore = std::min(minScore, th->rootMoves[0].score);

      // Vote according to score and depth, and select the best thread
      for (Thread* th : Threads)
      {
          votes[th->rootMoves[0].pv[0]] +=
              (th->rootMoves[0].score - minScore + 14) * int(th->completedDepth);

          if (votes[th->rootMoves[0].pv[0]] > votes[bestThread->rootMoves[0].pv[0]])
              bestThread = th;
      }
  }

  previousScore = bestThread->rootMoves[0].score;

#ifdef Sullivan  //from SugaR by Marco Zerbinati
  if(mcts){
      if ((((Movesplayed <= 40) || (piecesCnt <= 6)) && (bestThread->completedDepth > 4 * ONE_PLY)))
         {
            std::ofstream general("experience.bin", std::ofstream::app | std::ofstream::binary);
            ExpEntry tempExpEntry;
            tempExpEntry.depth = bestThread->completedDepth;
            tempExpEntry.hashkey = rootPos.key();
            tempExpEntry.move = bestThread->rootMoves[0].pv[0];
            tempExpEntry.score = bestThread->rootMoves[0].score;
              if (Movesplayed <= 10 && startpoint &&  piecesCnt > 6)
                 {
                    general.write((char*)&tempExpEntry, sizeof(tempExpEntry));
                  }
              if (startpoint &&  piecesCnt > 6)
                  {
                     for (int x = 0; x < openingswritten; x++)
                     {
                        string openings;
                        char *opnings;
                        std::ostringstream ss;
                        ss << OpFileKey[x];
                        openings = ss.str() + ".bin";
                        opnings = new char[openings.length() + 1];
                        std::strcpy(opnings, openings.c_str());
                        std::ofstream myFile(opnings, std::ofstream::app | std::ofstream::binary);
                        myFile.write((char*)&tempExpEntry, sizeof(tempExpEntry));
                        myFile.close();
                      }
                    }
                if (piecesCnt <= 2)
                   {
                      std::ofstream pawngame("pawngame.bin", std::ofstream::app | std::ofstream::binary);
                      pawngame.write((char*)&tempExpEntry, sizeof(tempExpEntry));
                      pawngame.close();
                    }
                    Movesplayed++;
                 }
          if (!expHits)
          {
              useExp = false;
          }
  }
#endif
  // Send again PV info if we have a new best thread
  if (bestThread != this)
      sync_cout << UCI::pv(bestThread->rootPos, bestThread->completedDepth, -VALUE_INFINITE, VALUE_INFINITE) << sync_endl;

  sync_cout << "bestmove " << UCI::move(bestThread->rootMoves[0].pv[0], rootPos.is_chess960());

  if (bestThread->rootMoves[0].pv.size() > 1 || bestThread->rootMoves[0].extract_ponder_from_tt(rootPos))
      std::cout << " ponder " << UCI::move(bestThread->rootMoves[0].pv[1], rootPos.is_chess960());

  std::cout << sync_endl;
}


/// Thread::search() is the main iterative deepening loop. It calls search()
/// repeatedly with increasing depth until the allocated thinking time has been
/// consumed, the user stops the search, or the maximum search depth is reached.

void Thread::search() {

  // To allow access to (ss-7) up to (ss+2), the stack must be oversized.
  // The former is needed to allow update_continuation_histories(ss-1, ...),
  // which accesses its argument at ss-6, also near the root.
  // The latter is needed for statScores and killer initialization.
  Stack stack[MAX_PLY+10], *ss = stack+7;
  Move  pv[MAX_PLY+1];
#ifdef Sullivan  //from corchess by Ivan Ivec
  Value bestValue, alpha, beta, delta1, delta2;
#else
  Value bestValue, alpha, beta, delta;
#endif
  Move  lastBestMove = MOVE_NONE;
  Depth lastBestMoveDepth = DEPTH_ZERO;
  MainThread* mainThread = (this == Threads.main() ? Threads.main() : nullptr);
  double timeReduction = 1, totBestMoveChanges = 0;
  Color us = rootPos.side_to_move();

#ifdef Add_Features
  TB::SevenManProbe = Options["7 Man Probing"];

#endif

  std::memset(ss-7, 0, 10 * sizeof(Stack));
  for (int i = 7; i > 0; i--)

     (ss-i)->continuationHistory = &this->continuationHistory[NO_PIECE][0]; // Use as sentinel
ss->pv = pv;

#ifdef Add_Features
  if (cleanSearch)
	  Search::clear();
#endif
#ifdef Sullivan  //corchess by Ivan Ivec
  bestValue = delta1 = delta2 = alpha = -VALUE_INFINITE;
#else
  bestValue = delta = alpha = -VALUE_INFINITE;
#endif

  beta = VALUE_INFINITE;
#ifdef Sullivan //Improve multiPV mode #2163 by Joerg Oster
  multiPV = Options["MultiPV"];
#else
  size_t multiPV = Options["MultiPV"];
#endif
  Skill skill(Options["Skill Level"]);

#ifdef Sullivan //zugzwangMates by Gunther Dementz
  zugzwangMates=0;
#endif

#ifdef Add_Features
    if (tactical) multiPV = pow(2, tactical);
	if (aggressiveness) attack = aggressiveness;
#endif
  // When playing with strength handicap enable MultiPV search that we will
  // use behind the scenes to retrieve a set of possible moves.
  if (skill.enabled())
      multiPV = std::max(multiPV, (size_t)4);

  multiPV = std::min(multiPV, rootMoves.size());
#ifdef Sullivan  //MichaelB7
  int w_ct = int(Options["W_Contempt"]) * PawnValueEg / 100; // From centipawns
  int b_ct = int(Options["B_Contempt"]) * PawnValueEg / 100; // From centipawns
  int ct = (us == WHITE ) ? w_ct : b_ct ;
#else
  int ct = int(Options["Contempt"]) * PawnValueEg / 100; // From centipawns
#endif
  // In analysis mode, adjust contempt in accordance with user preference
  if (Limits.infinite || Options["UCI_AnalyseMode"])
      ct =  Options["Analysis_Contempt"] == "Off"  ? 0
          : Options["Analysis_Contempt"] == "Both" ? ct
          : Options["Analysis_Contempt"] == "White" && us == BLACK ? -ct
          : Options["Analysis_Contempt"] == "Black" && us == WHITE ? -ct
          : ct;

  // Evaluation score is from the white point of view
  contempt = (us == WHITE ?  make_score(ct, ct / 2)
                          : -make_score(ct, ct / 2));

  // Iterative deepening loop until requested to stop or the target depth is reached
  while (   (rootDepth += ONE_PLY) < DEPTH_MAX

#ifdef Sullivan  // from SugaR by Marco Zerbinati
         && rootDepth <= o_Depth
#endif
         && !Threads.stop
         && !(Limits.depth && mainThread && rootDepth / ONE_PLY > Limits.depth))
  {
      // Age out PV variability metric
      if (mainThread)
          totBestMoveChanges /= 2;

      // Save the last iteration's scores before first PV line is searched and
      // all the move scores except the (new) PV are set to -VALUE_INFINITE.
      for (RootMove& rm : rootMoves)
          rm.previousScore = rm.score;

      size_t pvFirst = 0;
      pvLast = 0;

#if Sullivan  //Vondele - Fix issues from using adjustedDepth too broadly #1792
      Depth adjustedDepth = rootDepth;
#endif

      // MultiPV loop. We perform a full root search for each PV line
      for (pvIdx = 0; pvIdx < multiPV && !Threads.stop; ++pvIdx)
      {
          if (pvIdx == pvLast)
          {
              pvFirst = pvLast;
              for (pvLast++; pvLast < rootMoves.size(); pvLast++)
                  if (rootMoves[pvLast].tbRank != rootMoves[pvFirst].tbRank)
                      break;
          }

          // Reset UCI info selDepth for each depth and each PV line
          selDepth = 0;
#ifdef Sullivan  //corchess by Ivan Ivec
          // Reset aspiration window starting size
          if (rootDepth >= 5 * ONE_PLY)
          {
              Value previousScore = rootMoves[pvIdx].previousScore;
              delta1 = (previousScore < 0) ? Value(int(12.0 + 0.07 * abs(previousScore))) : Value(16);
              delta2 = (previousScore > 0) ? Value(int(12.0 + 0.07 * abs(previousScore))) : Value(16);
              alpha = std::max(previousScore - delta1,-VALUE_INFINITE);
              beta  = std::min(previousScore + delta2, VALUE_INFINITE);
#else
           // Reset aspiration window starting size
          if (rootDepth >= 5 * ONE_PLY)
          {
              Value previousScore = rootMoves[pvIdx].previousScore;
              delta = Value(20);
              alpha = std::max(previousScore - delta,-VALUE_INFINITE);
              beta  = std::min(previousScore + delta, VALUE_INFINITE);
#endif
		// Adjust contempt based on root move's previousScore (dynamic contempt)
		int dct;
#ifdef Add_Features
		bool dc = Options["Dynamic_Contempt"];
		if (!dc)
		{
			dct = 0;
			contempt = Score(0);
		}
		else
#endif
                {
#ifdef Add_Features
                         dct = ct + 88 * previousScore / (abs(previousScore) + 200)
                              + (attack * (ct + 88 * previousScore / (abs(previousScore) + 200)))/1000;
#else
                         dct = ct + 88 * previousScore / (abs(previousScore) + 200);
#endif
                contempt = (us == WHITE ?  make_score(dct, dct / 2)
                            : -make_score(dct, dct / 2));
                 }
            }

          // Start with a small aspiration window and, in the case of a fail
          // high/low, re-search with a bigger window until we don't fail
          // high/low anymore.
          int failedHighCnt = 0;
          while (true )
          {

#ifdef Sullivan  //Vondele - Fix issues from using adjustedDepth too broadly #1792
		adjustedDepth = std::max(ONE_PLY, rootDepth - failedHighCnt * ONE_PLY);
#else
              Depth adjustedDepth = std::max(ONE_PLY, rootDepth - failedHighCnt * ONE_PLY);
#endif
              bestValue = ::search<PV>(rootPos, ss, alpha, beta, adjustedDepth, false);

              // Bring the best move to the front. It is critical that sorting
              // is done with a stable algorithm because all the values but the
              // first and eventually the new best one are set to -VALUE_INFINITE
              // and we want to keep the same order for all the moves except the
              // new PV that goes to the front. Note that in case of MultiPV
              // search the already searched PV lines are preserved.
              std::stable_sort(rootMoves.begin() + pvIdx, rootMoves.begin() + pvLast);

              // If search has been stopped, we break immediately. Sorting is
              // safe because RootMoves is still valid, although it refers to
              // the previous iteration.
              if (Threads.stop)
                  break;

                // When failing high/low give some update (without cluttering
                // the UI) before a re-search.
                if (
#ifdef Add_Features
                    !minOutput &&
#endif
                    mainThread
                    && multiPV == 1
                    && (bestValue <= alpha || bestValue >= beta)
                    && Time.elapsed() > 3000)
                    sync_cout << UCI::pv(rootPos, rootDepth, alpha, beta) << sync_endl;

              // In case of failing low/high increase aspiration window and
              // re-search, otherwise exit the loop.
              if (bestValue <= alpha)
              {
                  beta = (alpha + beta) / 2;
#ifdef Sullivan  //corchess by Ivan Ivec
                  alpha = std::max(bestValue - delta1, -VALUE_INFINITE); //corchess by Ivan Ivec
#else
                  alpha = std::max(bestValue - delta, -VALUE_INFINITE);
#endif
                  failedHighCnt = 0;
                  if (mainThread)
                      mainThread->stopOnPonderhit = false;
              }
              else if (bestValue >= beta)
              {

#ifdef Sullivan //  Gunther Demetz zugzwangSolver
                  beta = std::min(bestValue + delta2, VALUE_INFINITE);  //corchess by Ivan Ivec
                  if (zugzwangMates > 5)
                      zugzwangMates-=100;
#else
                  beta = std::min(bestValue + delta, VALUE_INFINITE);
#endif
                  ++failedHighCnt;
              }
              else
                  break;

#ifdef Sullivan //corchess by Ivan Ivec
              delta1 += delta1 / 4 + 5;
              delta2 += delta2 / 4 + 5;
#else
              delta += delta / 4 + 5;
#endif

              assert(alpha >= -VALUE_INFINITE && beta <= VALUE_INFINITE);
          }

          // Sort the PV lines searched so far and update the GUI
          std::stable_sort(rootMoves.begin() + pvFirst, rootMoves.begin() + pvIdx + 1);

          if (    mainThread
              && (Threads.stop || pvIdx + 1 == multiPV || Time.elapsed() > 3000))
              sync_cout << UCI::pv(rootPos, rootDepth, alpha, beta) << sync_endl;
      }

        if (!Threads.stop)
#ifdef Sullivan  //Vondele - Fix issues from using adjustedDepth too broadly #1792
		completedDepth = adjustedDepth;
#else
          completedDepth = rootDepth;
#endif
      if (rootMoves[0].pv[0] != lastBestMove) {
         lastBestMove = rootMoves[0].pv[0];
#ifdef Sullivan  //Vondele - Fix issues from using adjustedDepth too broadly #1792
		lastBestMoveDepth = adjustedDepth;
#else
         lastBestMoveDepth = rootDepth;
#endif
      }

#ifndef Sullivan  // Make MultiPV search stop properly with "go mate x" command. #2173
    // Have we found a "mate in x"?
    if (   Limits.mate
        && bestValue >= VALUE_MATE_IN_MAX_PLY
        && VALUE_MATE - bestValue <= 2 * Limits.mate)
        Threads.stop = true;
#endif
      if (!mainThread)
        continue;
#ifdef Sullivan  //Make MultiPV search stop properly with "go mate x" command. #2173
        // Have we found a "mate in x"?
        if (   Limits.mate
            && rootMoves[0].score >= VALUE_MATE_IN_MAX_PLY
            && VALUE_MATE - rootMoves[0].score <= 2 * Limits.mate)
            Threads.stop = true;
#endif
#ifdef Add_Features
        if (Options["FastPlay"])
        {
            if ( Time.elapsed() > Time.optimum() / 256
                 && ( abs(bestValue) > 12300 ||  abs(bestValue) >= VALUE_MATE_IN_MAX_PLY ))
                 Threads.stop = true;
        }
#endif
      // If skill level is enabled and time is up, pick a sub-optimal best move
      if (skill.enabled() && skill.time_to_pick(rootDepth))
          skill.pick_best(multiPV);

      // Do we have time for the next iteration? Can we stop searching now?
      if (    Limits.use_time_management()
          && !Threads.stop
          && !mainThread->stopOnPonderhit)
      {
          double fallingEval = (314 + 9 * (mainThread->previousScore - bestValue)) / 581.0;
          fallingEval = clamp(fallingEval, 0.5, 1.5);

          // If the bestMove is stable over several iterations, reduce time accordingly
          timeReduction = lastBestMoveDepth + 10 * ONE_PLY < completedDepth ? 1.95 : 1.0;

          double reduction = std::pow(mainThread->previousTimeReduction, 0.528) / timeReduction;

          // Use part of the gained time from a previous stable move for the current move
          for (Thread* th : Threads)
          {
              totBestMoveChanges += th->bestMoveChanges;
              th->bestMoveChanges = 0;
          }
          double bestMoveInstability = 1 + totBestMoveChanges / Threads.size();

          // Stop the search if we have only one legal move, or if available time elapsed
          if (   rootMoves.size() == 1
              || Time.elapsed() > Time.optimum() * fallingEval * reduction * bestMoveInstability)
          {
              // If we are allowed to ponder do not stop the search now but
              // keep pondering until the GUI sends "ponderhit" or "stop".
              if (mainThread->ponder)
                  mainThread->stopOnPonderhit = true;
              else
                  Threads.stop = true;
          }
      }
#ifdef Sullivan  // from SugaR by Marco Zerbinati
	if (mainThread && !Threads.stop && mcts)
{
	playout(lastBestMove, ss, bestValue);
}
#endif
  }

  if (!mainThread)
      return;

  mainThread->previousTimeReduction = timeReduction;

  // If skill level is enabled, swap best PV line with the sub-optimal one
  if (skill.enabled())
      std::swap(rootMoves[0], *std::find(rootMoves.begin(), rootMoves.end(),
                skill.best ? skill.best : skill.pick_best(multiPV)));
}
#ifdef Sullivan  // from SugaR by Marco Zerbinati
// Playout a game, in the hope of meaningfully filling the TT beyond the horizon
Value Thread::playout(Move playMove, Stack* ss, Value playoutValue) {
    StateInfo st;
    bool ttHit;

    if (     Threads.stop
        ||  !rootPos.pseudo_legal(playMove)
        ||  !rootPos.legal(playMove))
        return VALUE_NONE;

    if (rootPos.is_draw(ss->ply))
        return VALUE_DRAW;

    ss->currentMove         = playMove;
    ss->continuationHistory = &continuationHistory[rootPos.moved_piece(playMove)][to_sq(playMove)];

    rootPos.do_move(playMove, st);

    (ss+1)->ply = ss->ply + 1;
    int d = int(rootDepth) * int(rootDepth) / (rootDepth + 4 * ONE_PLY) - 2;
	Depth newDepth  = d * ONE_PLY;
    TTEntry* tte    = TT.probe(rootPos.key(), ttHit);
	if (!ttHit && MoveList<LEGAL>(rootPos).size()){
	    playoutValue = ::search<NonPV>(rootPos, ss+1, - playoutValue,  - playoutValue + 1, newDepth, true);
	    tte    = TT.probe(rootPos.key(), ttHit);
	   }

    Move ttMove  = ttHit ? tte->move() : MOVE_NONE;
    if(  ttHit
      && ttMove != MOVE_NONE
      && ss->ply < MAX_PLY - 2
      && abs(playoutValue) < VALUE_KNOWN_WIN)
        playoutValue = - playout(ttMove, ss+1, - playoutValue);

    rootPos.undo_move(playMove);
	return playoutValue;
}
#endif
namespace {

  // search<>() is the main search function for both PV and non-PV nodes

  template <NodeType NT>
  Value search(Position& pos, Stack* ss, Value alpha, Value beta, Depth depth, bool cutNode) {

    constexpr bool PvNode = NT == PV;
    const bool rootNode = PvNode && ss->ply == 0;

    // Check if we have an upcoming move which draws by repetition, or
    // if the opponent had an alternative move earlier to this position.
    if (   pos.rule50_count() >= 3
        && alpha < VALUE_DRAW
        && !rootNode
        && pos.has_game_cycle(ss->ply))
    {
        alpha = value_draw(depth, pos.this_thread());
        if (alpha >= beta)
            return alpha;
    }

    // Dive into quiescence search when the depth reaches zero
    if (depth < ONE_PLY)
        return qsearch<NT>(pos, ss, alpha, beta);

    assert(-VALUE_INFINITE <= alpha && alpha < beta && beta <= VALUE_INFINITE);
    assert(PvNode || (alpha == beta - 1));
    assert(DEPTH_ZERO < depth && depth < DEPTH_MAX);
    assert(!(PvNode && cutNode));
    assert(depth / ONE_PLY * ONE_PLY == depth);
#ifdef Sullivan
    Move pv[MAX_PLY+1], capturesSearched[16], quietsSearched[32];
#else
    Move pv[MAX_PLY+1], capturesSearched[32], quietsSearched[64];
#endif
	  StateInfo st;
    TTEntry* tte;
    Key posKey;
#ifdef Sullivan  // from SugaR by Marco Zerbinati
    Move ttMove, move, excludedMove, bestMove,expttMove=MOVE_NONE;
#else
	Move ttMove, move, excludedMove, bestMove;
#endif
    Depth extension, newDepth;
#ifdef Sullivan  // from SugaR by Marco Zerbinati
    Value bestValue, value, ttValue, eval, maxValue, expttValue=VALUE_NONE;
#else
	  Value bestValue, value, ttValue, eval, maxValue;
#endif
#ifdef Sullivan  // from SugaR by Marco Zerbinati
    bool ttHit, ttPv, inCheck, givesCheck, improving, expttHit=false;
#else
    bool ttHit, ttPv, inCheck, givesCheck, improving;
#endif
    bool captureOrPromotion, doFullDepthSearch, moveCountPruning, ttCapture;
    Piece movedPiece;
    int moveCount, captureCount, quietCount, singularLMR;
#ifdef Sullivan // escape capture
    Square escapeCaptureSq;
#endif

    // Step 1. Initialize node
    Thread* thisThread = pos.this_thread();
    inCheck = pos.checkers();
    Color us = pos.side_to_move();
    moveCount = captureCount = quietCount = singularLMR = ss->moveCount = 0;
    bestValue = -VALUE_INFINITE;
    maxValue = VALUE_INFINITE;

    // Check for the available remaining time
    if (thisThread == Threads.main())
        static_cast<MainThread*>(thisThread)->check_time();

    // Used to send selDepth info to GUI (selDepth counts from 1, ply from 0)
    if (PvNode && thisThread->selDepth < ss->ply + 1)
        thisThread->selDepth = ss->ply + 1;

    if (!rootNode)
    {
        // Step 2. Check for aborted search and immediate draw
        if (   Threads.stop.load(std::memory_order_relaxed)
            || pos.is_draw(ss->ply)
            || ss->ply >= MAX_PLY)
            return (ss->ply >= MAX_PLY && !inCheck) ? evaluate(pos)
                                                    : value_draw(depth, pos.this_thread());

        // Step 3. Mate distance pruning. Even if we mate at the next move our score
        // would be at best mate_in(ss->ply+1), but if alpha is already bigger because
        // a shorter mate was found upward in the tree then there is no need to search
        // because we will never beat the current alpha. Same logic but with reversed
        // signs applies also in the opposite condition of being mated instead of giving
        // mate. In this case return a fail-high score.
        alpha = std::max(mated_in(ss->ply), alpha);
        beta = std::min(mate_in(ss->ply+1), beta);
        if (alpha >= beta)
            return alpha;
    }

    assert(0 <= ss->ply && ss->ply < MAX_PLY);

    (ss+1)->ply = ss->ply + 1;
    (ss+1)->excludedMove = bestMove = MOVE_NONE;
    (ss+2)->killers[0] = (ss+2)->killers[1] = MOVE_NONE;
    Square prevSq = to_sq((ss-1)->currentMove);

    // Initialize statScore to zero for the grandchildren of the current position.
    // So statScore is shared between all grandchildren and only the first grandchild
    // starts with statScore = 0. Later grandchildren start with the last calculated
    // statScore of the previous grandchild. This influences the reduction rules in
    // LMR which are based on the statScore of parent position.
    if (rootNode)
        (ss + 4)->statScore = 0;
    else
        (ss + 2)->statScore = 0;

    // Step 4. Transposition table lookup. We don't want the score of a partial
    // search to overwrite a previous full search TT value, so we use a different
    // position key in case of an excluded move.
    excludedMove = ss->excludedMove;
    posKey = pos.key() ^ Key(excludedMove << 16); // Isn't a very good hash
    tte = TT.probe(posKey, ttHit);
    ttValue = ttHit ? value_from_tt(tte->value(), ss->ply) : VALUE_NONE;
    ttMove =  rootNode ? thisThread->rootMoves[thisThread->pvIdx].pv[0]
            : ttHit    ? tte->move() : MOVE_NONE;
    ttPv = PvNode || (ttHit && tte->is_pv());

    // At non-PV nodes we check for an early TT cutoff
    if (  !PvNode
        && ttHit
        && tte->depth() >= depth
        && ttValue != VALUE_NONE // Possible in case of TT access race
        && (ttValue >= beta ? (tte->bound() & BOUND_LOWER)
                            : (tte->bound() & BOUND_UPPER)))
    {
        // If ttMove is quiet, update move sorting heuristics on TT hit
        if (ttMove)
        {
            if (ttValue >= beta)
            {
                if (!pos.capture_or_promotion(ttMove))
                    update_quiet_stats(pos, ss, ttMove, nullptr, 0, stat_bonus(depth));

                // Extra penalty for early quiet moves of the previous ply
                if ((ss-1)->moveCount <= 2 && !pos.captured_piece())
                        update_continuation_histories(ss-1, pos.piece_on(prevSq), prevSq, -stat_bonus(depth + ONE_PLY));
            }
            // Penalty for a quiet ttMove that fails low
            else if (!pos.capture_or_promotion(ttMove))
            {
                int penalty = -stat_bonus(depth);
                thisThread->mainHistory[us][from_to(ttMove)] << penalty;
                update_continuation_histories(ss, pos.moved_piece(ttMove), to_sq(ttMove), penalty);
            }
        }
        return ttValue;
    }
#ifdef Sullivan // from SugaR by Marco Zerbinati
	bool updated = false;
	int visits = 0;
	int minSons = 0;
	if(mcts){
		expttHit = false;
		minSons = 0;
		visits = 0;
		updated = false;
	
		if (!excludedMove && useExp)
		{
			Node node = get_node(posKey);
			Child child;
			if (node!=nullptr)
			{
				if (node->hashkey == posKey)
				{
					bool ttMovehave = false;
					if (ttMove)
						ttMovehave = true;
					expHits = true;
					expttHit = true;
					Value myValue = -VALUE_INFINITE;
					minSons = node->sons;
					visits = node->totalVisits;
	
					if (node->child[node->sons - 1].depth >= depth)
					{
						myValue = node->child[node->sons - 1].score;
						expttMove = node->child[node->sons - 1].move;
						expttHit = true;
						expttValue = node->child[node->sons - 1].score;
						updated = true;
						child = node->child[node->sons - 1];
	
						if (!ttMovehave)
						{
							ttMove = node->child[node->sons - 1].move;
						}
					}
	
	
	
					if (!ttHit && updated
						&& child.depth >= depth
						)
					{
						tte->save(posKey, child.score, ttPv, BOUND_EXACT, child.depth, child.move, child.score);
	
						tte = TT.probe(posKey, ttHit);
						ttValue = ttHit ? value_from_tt(tte->value(), ss->ply) : VALUE_NONE;
						ttMove = rootNode ? thisThread->rootMoves[thisThread->pvIdx].pv[0]
							: ttHit ? tte->move() : MOVE_NONE;
					}
					if (!PvNode && updated
						&& child.depth >= depth
						)
					{
						if (child.score >= beta)
						{
							if (!pos.capture_or_promotion(child.move))
								update_quiet_stats(pos, ss, child.move, nullptr, 0, stat_bonus(depth));
	
							// Extra penalty for a quiet TT move in previous ply when it gets refuted
							if ((ss - 1)->moveCount == 1 && !pos.captured_piece())
								update_continuation_histories(ss - 1, pos.piece_on(prevSq), prevSq, -stat_bonus(depth + ONE_PLY));
						}
						thisThread->tbHits.fetch_add(1, std::memory_order_relaxed);
						return myValue;
					}
					  if (!rootNode && updated
						  && child.depth >= depth
						  )
					  {
						  if (child.score >= beta)
						  {
							  if (!pos.capture_or_promotion(child.move))
								  update_quiet_stats(pos, ss, child.move, nullptr, 0, stat_bonus(depth));
	
							  // Extra penalty for a quiet TT move in previous ply when it gets refuted
							  if ((ss - 1)->moveCount == 1 && !pos.captured_piece())
								  update_continuation_histories(ss - 1, pos.piece_on(prevSq), prevSq, -stat_bonus(depth + ONE_PLY));
						  }
						  thisThread->tbHits.fetch_add(1, std::memory_order_relaxed);
						  return myValue;
					  }
				}
	
			}
		}	
	}
#endif
    // Step 5. Tablebases probe
    if (!rootNode && TB::Cardinality)
    {
        int piecesCount = pos.count<ALL_PIECES>();

        if (    piecesCount <= TB::Cardinality
#if defined (Add_Features) || (Sullivan) //MB less probing with 7 MAN EGTB
		&&  (piecesCount < TB::Cardinality
		|| (depth >= TB::ProbeDepth && (TB::Cardinality < 7 || TB::SevenManProbe)))
#else
		&& (piecesCount < TB::Cardinality || depth >= TB::ProbeDepth)
#endif
            &&  pos.rule50_count() == 0
            && !pos.can_castle(ANY_CASTLING))
        {
            TB::ProbeState err;
            TB::WDLScore wdl = Tablebases::probe_wdl(pos, &err);

            // Force check of time on the next occasion
            if (thisThread == Threads.main())
                static_cast<MainThread*>(thisThread)->callsCnt = 0;

            if (err != TB::ProbeState::FAIL)
            {
                thisThread->tbHits.fetch_add(1, std::memory_order_relaxed);

                int drawScore = TB::UseRule50 ? 1 : 0;

                value =  wdl < -drawScore ? -VALUE_MATE + MAX_PLY + ss->ply + 1
                       : wdl >  drawScore ?  VALUE_MATE - MAX_PLY - ss->ply - 1
                                          :  VALUE_DRAW + 2 * wdl * drawScore;

                Bound b =  wdl < -drawScore ? BOUND_UPPER
                         : wdl >  drawScore ? BOUND_LOWER : BOUND_EXACT;

                if (    b == BOUND_EXACT
                    || (b == BOUND_LOWER ? value >= beta : value <= alpha))
                {
                    tte->save(posKey, value_to_tt(value, ss->ply), ttPv, b,
                              std::min(DEPTH_MAX - ONE_PLY, depth + 6 * ONE_PLY),
                              MOVE_NONE, VALUE_NONE);
                    return value;
                }

                if (PvNode)
                {
                    if (b == BOUND_LOWER)
                        bestValue = value, alpha = std::max(alpha, bestValue);
                    else
                        maxValue = value;
                }
            }
        }
    }

    // Step 6. Static evaluation of the position
    if (inCheck)

    {
        ss->staticEval = eval = VALUE_NONE;
        improving = false;
        goto moves_loop;  // Skip early pruning when in check
    }
    else if (ttHit)
    {
        // Never assume anything on values stored in TT
        ss->staticEval = eval = tte->eval();
        if (eval == VALUE_NONE)
            ss->staticEval = eval = evaluate(pos);

        // Can ttValue be used as a better position evaluation?
        if (    ttValue != VALUE_NONE
            && (tte->bound() & (ttValue > eval ? BOUND_LOWER : BOUND_UPPER)))
            eval = ttValue;
    }
    else
    {
#ifdef Sullivan  // from SugaR by Marco Zerbinati
		if (!ttHit && expttHit && updated && mcts)
		{
			// Never assume anything on values stored in TT
			ss->staticEval = eval = expttValue;
			if (eval == VALUE_NONE)
				ss->staticEval = eval = evaluate(pos);
		}
		else
		{
#endif
        if ((ss-1)->currentMove != MOVE_NULL)
        {
            int bonus = -(ss-1)->statScore / 512;

            ss->staticEval = eval = evaluate(pos) + bonus;
        }
        else
            ss->staticEval = eval = -(ss-1)->staticEval + 2 * Eval::Tempo;

        tte->save(posKey, VALUE_NONE, ttPv, BOUND_NONE, DEPTH_NONE, MOVE_NONE, eval);
    }
#ifdef Sullivan
	}
#endif
    // Step 7. Razoring (~2 Elo)
    if (   !rootNode // The required rootNode PV handling is not available in qsearch
#ifdef Add_Features
        && !bruteForce
#endif
        &&  depth < 2 * ONE_PLY
        &&  eval <= alpha - RazorMargin)
        return qsearch<NT>(pos, ss, alpha, beta);

    improving =   ss->staticEval >= (ss-2)->staticEval
               || (ss-2)->staticEval == VALUE_NONE;

    // Step 8. Futility pruning: child node (~30 Elo)
    if (   !PvNode
#ifdef Add_Features
        && !bruteForce
#endif
        &&  depth < 7 * ONE_PLY
        &&  eval - futility_margin(depth, improving) >= beta
        &&  eval < VALUE_KNOWN_WIN) // Do not return unproven wins
        return eval;

    // Step 9. Null move search with verification search (~40 Elo)
#ifdef Add_Features
    if (   !noNULL && !PvNode
#else
    if (   !PvNode
#endif
        && (ss-1)->currentMove != MOVE_NULL
        && (ss-1)->statScore < 23200
        &&  eval >= beta
        &&  ss->staticEval >= beta - 36 * depth / ONE_PLY + 225
        && !excludedMove
#ifdef Sullivan  //authored by Jörg Oster originally, in corchess by Ivan Ilvec
        && thisThread->selDepth + 3 > thisThread->rootDepth / ONE_PLY
#endif
        &&  pos.non_pawn_material(us)
        && (ss->ply >= thisThread->nmpMinPly || us != thisThread->nmpColor))
    {
        assert(eval - beta >= 0);

        // Null move dynamic reduction based on depth and value
        Depth R = ((823 + 67 * depth / ONE_PLY) / 256 + std::min(int(eval - beta) / 200, 3)) * ONE_PLY;

        ss->currentMove = MOVE_NULL;
        ss->continuationHistory = &thisThread->continuationHistory[NO_PIECE][0];

        pos.do_null_move(st);

        Value nullValue = -search<NonPV>(pos, ss+1, -beta, -beta+1, depth-R, !cutNode);
        pos.undo_null_move();

        if (nullValue >= beta)
        {
            // Do not return unproven mate scores
            if (nullValue >= VALUE_MATE_IN_MAX_PLY)
                nullValue = beta;

            if (thisThread->nmpMinPly || (abs(beta) < VALUE_KNOWN_WIN && depth < 12 * ONE_PLY))
                return nullValue;

            assert(!thisThread->nmpMinPly); // Recursive verification is not allowed

            // Do verification search at high depths, with null move pruning disabled
            // for us, until ply exceeds nmpMinPly.
            thisThread->nmpMinPly = ss->ply + 3 * (depth-R) / (4 * ONE_PLY);
            thisThread->nmpColor = us;

            Value v = search<NonPV>(pos, ss, beta-1, beta, depth-R, false);

            thisThread->nmpMinPly = 0;

            if (v >= beta)
                return nullValue;
        }
    }

    // Step 10. ProbCut (~10 Elo)
    // If we have a good enough capture and a reduced search returns a value
    // much above beta, we can (almost) safely prune the previous move.
    if (   !PvNode
#ifdef Add_Features
        && !bruteForce
#endif
        &&  depth >= 5 * ONE_PLY
        &&  abs(beta) < VALUE_MATE_IN_MAX_PLY)
    {
        Value raisedBeta = std::min(beta + 216 - 48 * improving, VALUE_INFINITE);
        MovePicker mp(pos, ttMove, raisedBeta - ss->staticEval, &thisThread->captureHistory);
        int probCutCount = 0;

        while (  (move = mp.next_move()) != MOVE_NONE
               && probCutCount < 2 + 2 * cutNode)
            if (move != excludedMove && pos.legal(move))
            {
                probCutCount++;

                ss->currentMove = move;
                ss->continuationHistory = &thisThread->continuationHistory[pos.moved_piece(move)][to_sq(move)];

                assert(depth >= 5 * ONE_PLY);

                pos.do_move(move, st);

                // Perform a preliminary qsearch to verify that the move holds
                value = -qsearch<NonPV>(pos, ss+1, -raisedBeta, -raisedBeta+1);

                // If the qsearch held, perform the regular search
                if (value >= raisedBeta)
                    value = -search<NonPV>(pos, ss+1, -raisedBeta, -raisedBeta+1, depth - 4 * ONE_PLY, !cutNode);

                pos.undo_move(move);

                if (value >= raisedBeta)

#ifdef Sullivan  //  Moez Jellouli -> Save_probcut #e05dc73
                {
                    if (!excludedMove)
					{
                        tte->save(posKey, value_to_tt(value, ss->ply), ttPv,
                        BOUND_LOWER, depth - 4 * ONE_PLY, move, ss->staticEval);
					
                        thisThread->visits++;
                        thisThread->allScores += (ss->ply % 2 == 0) ? value : -value;
					}
                    return value;
                }
#else
                    return value;
#endif
        }
    }

    // Step 11. Internal iterative deepening (~2 Elo)
    if (depth >= 8 * ONE_PLY && !ttMove)
    {
        search<NT>(pos, ss, alpha, beta, depth - 7 * ONE_PLY, cutNode);

        tte = TT.probe(posKey, ttHit);
        ttValue = ttHit ? value_from_tt(tte->value(), ss->ply) : VALUE_NONE;
        ttMove = ttHit ? tte->move() : MOVE_NONE;
    }

moves_loop: // When in check, search starts from here

    const PieceToHistory* contHist[] = { (ss-1)->continuationHistory, (ss-2)->continuationHistory,
                                          nullptr, (ss-4)->continuationHistory,
                                          nullptr, (ss-6)->continuationHistory };

    Move countermove = thisThread->counterMoves[pos.piece_on(prevSq)][prevSq];

    MovePicker mp(pos, ttMove, depth, &thisThread->mainHistory,
                                      &thisThread->captureHistory,
                                      contHist,
                                      countermove,
                                      ss->killers);

#ifdef Sullivan  // from SugaR by Marco Zerbinati
	if(mcts)
	{
		SE = false; 
	}
#endif
    value = bestValue; // Workaround a bogus 'uninitialized' warning under gcc
    moveCountPruning = false;
    ttCapture = ttMove && pos.capture_or_promotion(ttMove);
#ifdef Sullivan // VoyagerOne escapre Capture
     escapeCaptureSq = SQ_NONE;
#endif


    // Step 12. Loop through all pseudo-legal moves until no moves remain
    // or a beta cutoff occurs.
    while ((move = mp.next_move(moveCountPruning)) != MOVE_NONE)
    {
      assert(is_ok(move));

      if (move == excludedMove)
          continue;

      // At root obey the "searchmoves" option and skip moves not listed in Root
      // Move List. As a consequence any illegal move is also skipped. In MultiPV
      // mode we also skip PV moves which have been already searched and those
      // of lower "TB rank" if we are in a TB root position.
      if (rootNode && !std::count(thisThread->rootMoves.begin() + thisThread->pvIdx,
                                  thisThread->rootMoves.begin() + thisThread->pvLast, move))
          continue;

      ss->moveCount = ++moveCount;

#ifdef Add_Features
      if (!minOutput && rootNode && thisThread == Threads.main() && Time.elapsed() > 3000)
#else
      if (rootNode && thisThread == Threads.main() && Time.elapsed() > 3000)
#endif
          sync_cout << "info depth " << depth / ONE_PLY
                    << " currmove " << UCI::move(move, pos.is_chess960())
                    << " currmovenumber " << moveCount + thisThread->pvIdx << sync_endl;
#ifdef Sullivan  //  Improve multiPV mode #2163 by Joerg Oster
      // In MultiPV mode also skip moves which will be searched later as PV moves
     //  this section updated by mstembera
     if (   rootNode
         && std::find(thisThread->rootMoves.begin() + thisThread->pvIdx, thisThread->rootMoves.begin() + thisThread->pvLast, move)
             == thisThread->rootMoves.begin() + thisThread->pvLast)
          continue;
#endif
      if (PvNode)
          (ss+1)->pv = nullptr;

      extension = DEPTH_ZERO;
      captureOrPromotion = pos.capture_or_promotion(move);
      movedPiece = pos.moved_piece(move);
      givesCheck = pos.gives_check(move);

      // Step 13. Extensions (~70 Elo)

      // Singular extension search (~60 Elo). If all moves but one fail low on a
      // search of (alpha-s, beta-s), and just one fails high on (alpha, beta),
      // then that move is singular and should be extended. To verify this we do
      // a reduced search on all the other moves but the ttMove and if the
      // result is lower than ttValue minus a margin then we will extend the ttMove.
#ifdef Sullivan	   // from SugaR by Marco Zerbinati
	  if (mcts && minSons == 1 && move == expttMove //SugaR
		  && pos.legal(move) && visits > 6
		  )
	  {
		  SE = true;
	  }
#endif
#ifdef Sullivan //MichaelB7
      if (    depth  > 4 * ONE_PLY
#else
      if (    depth >= 8 * ONE_PLY
#endif
          &&  move == ttMove
          && !rootNode
          && !excludedMove // Avoid recursive singular search
       /* &&  ttValue != VALUE_NONE Already implicit in the next condition */
          &&  abs(ttValue) < VALUE_KNOWN_WIN
          && (tte->bound() & BOUND_LOWER)
          &&  tte->depth() >= depth - 3 * ONE_PLY
          &&  pos.legal(move))
      {
          Value singularBeta = ttValue - 2 * depth / ONE_PLY;
          Depth halfDepth = depth / (2 * ONE_PLY) * ONE_PLY; // ONE_PLY invariant
          ss->excludedMove = move;
          value = search<NonPV>(pos, ss, singularBeta - 1, singularBeta, halfDepth, cutNode);
          ss->excludedMove = MOVE_NONE;

          if (value < singularBeta)
          {
              extension = ONE_PLY;
              singularLMR++;

              if (value < singularBeta - std::min(3 * depth / ONE_PLY, 39))
                  singularLMR++;
          }

          // Multi-cut pruning
          // Our ttMove is assumed to fail high, and now we failed high also on a reduced
          // search without the ttMove. So we assume this expected Cut-node is not singular,
          // that multiple moves fail high, and we can prune the whole subtree by returning
          // a soft bound.
          else if (   eval >= beta
                   && singularBeta >= beta)
              return singularBeta;
      }

      // Check extension (~2 Elo)
#ifdef Sullivan
      else if (    givesCheck)  //MichaelB7
		  extension = ONE_PLY;

     // MichaelB7 Passed pawn extension
     else if ( move == ss->killers[0]
			  && (pos.promotion_pawn_push(move)
				  || (pos.advanced_pawn_push(move)
				  && pos.pawn_passed(us, to_sq(move)))))
		  extension = ONE_PLY;
		  
#else
      else if (    givesCheck
               && (pos.blockers_for_king(~us) & from_sq(move) || pos.see_ge(move)))
          extension = ONE_PLY;
#endif

      // Castling extension
      else if (type_of(move) == CASTLING)
          extension = ONE_PLY;
#ifdef Sullivan  // no shuffle extension for Honey
#else
      // Shuffle extension
      else if (   PvNode
               && pos.rule50_count() > 18
               && depth < 3 * ONE_PLY
               && ++thisThread->shuffleExts < thisThread->nodes.load(std::memory_order_relaxed) / 4)  // To avoid too many extensions
          extension = ONE_PLY;
#endif
#ifdef Sullivan  //see above for Passed pawn extension
#else
      // Passed pawn extension
      else if (   move == ss->killers[0]
               && pos.advanced_pawn_push(move)
               && pos.pawn_passed(us, to_sq(move)))
          extension = ONE_PLY;
#endif

#ifdef Sullivan //Moez Jellouli endgame extension
	  else if (pos.non_pawn_material() == 0
               &&  abs(ss->staticEval) <= Value(160)
               &&  abs(ss->staticEval) >= Value(10)
               &&  pos.rule50_count() <= 10
               &&  depth >= 4 * ONE_PLY
               &&  (PvNode || (!PvNode && improving)))	// Endgame extension
		  extension = ONE_PLY;
#endif
      // Calculate new depth for this move
      newDepth = depth - ONE_PLY + extension;

      // Step 14. Pruning at shallow depth (~170 Elo)
      if (  !rootNode
#ifdef Add_Features
          && !bruteForce
#endif			
          && pos.non_pawn_material(us)
          && bestValue > VALUE_MATED_IN_MAX_PLY)
      {
          // Skip quiet moves if movecount exceeds our FutilityMoveCount threshold
          moveCountPruning = moveCount >= futility_move_count(improving, depth / ONE_PLY);

          if (
#ifdef Sullivan
              !extension  //Michael B7
              && !captureOrPromotion
#else
              !captureOrPromotion
#endif
              && !givesCheck
              && (!pos.advanced_pawn_push(move) || pos.non_pawn_material(~us) > BishopValueMg))
          {
              // Move count based pruning (~30 Elo)
              if (moveCountPruning)
                  continue;
#ifdef Sullivan  // from SugaR by Marco Zerbinati
              if (mcts && SE && moveCount > 3)
                  continue;
#endif

              // Reduced depth of the next LMR search
              int lmrDepth = std::max(newDepth - reduction(improving, depth, moveCount), DEPTH_ZERO);
              lmrDepth /= ONE_PLY;

              // Countermoves based pruning (~20 Elo)
              if (   lmrDepth < 3 + ((ss-1)->statScore > 0 || (ss-1)->moveCount == 1)
                  && (*contHist[0])[movedPiece][to_sq(move)] < CounterMovePruneThreshold
                  && (*contHist[1])[movedPiece][to_sq(move)] < CounterMovePruneThreshold)
                  continue;

              // Futility pruning: parent node (~2 Elo)
              if (   lmrDepth < 7
                  && !inCheck
                  && ss->staticEval + 256 + 200 * lmrDepth <= alpha)
                  continue;

#ifdef Sullivan  // Not sure , mighht be Gunther Dementz
              // Prune moves with negative SEE (~10 Elo)
              if (!inCheck && !pos.see_ge(move, Value(-29 * lmrDepth * lmrDepth)))
                  continue;
#else
              // Prune moves with negative SEE (~10 Elo)
              if (!pos.see_ge(move, Value(-29 * lmrDepth * lmrDepth)))
                  continue;
#endif
          }
          else if ((!givesCheck || !extension)
                  && !pos.see_ge(move, -PawnValueEg * (depth / ONE_PLY))) // (~20 Elo)
                  continue;
      }

      // Speculative prefetch as early as possible
      prefetch(TT.first_entry(pos.key_after(move)));

      // Check for legality just before making the move
      if (!rootNode && !pos.legal(move))
      {
          ss->moveCount = --moveCount;
          continue;
      }

      // Update the current move (this must be done after singular extension search)
      ss->currentMove = move;
      ss->continuationHistory = &thisThread->continuationHistory[movedPiece][to_sq(move)];

      // Step 15. Make the move
      pos.do_move(move, st, givesCheck);

      // Step 16. Reduced depth search (LMR). If the move fails high it will be
      // re-searched at full depth.
#ifdef Add_Features
        if (    !bruteForce && depth >= 3 * ONE_PLY
#else
        if (    depth >= 3 * ONE_PLY
#endif
          &&  moveCount > 1 + 3 * rootNode
          && (  !captureOrPromotion
              || moveCountPruning
              || ss->staticEval + PieceValue[EG][pos.captured_piece()] <= alpha))
      {
          Depth r = reduction(improving, depth, moveCount);

          // Decrease reduction if position is or has been on the PV
          if (ttPv)
#ifdef Sullivan
              r -= 1 * ONE_PLY;
#else
              r -= 2 * ONE_PLY;
#endif
          // Decrease reduction if opponent's move count is high (~10 Elo)
          if ((ss-1)->moveCount > 15)
              r -= ONE_PLY;

          // Decrease reduction if move has been singularly extended
          r -= singularLMR * ONE_PLY;

          if (!captureOrPromotion)
          {
              // Increase reduction if ttMove is a capture (~0 Elo)
              if (ttCapture)
                  r += ONE_PLY;

              // Increase reduction for cut nodes (~5 Elo)
              if (cutNode)
                  r += 2 * ONE_PLY;

              // Decrease reduction for moves that escape a capture. Filter out
              // castling moves, because they are coded as "king captures rook" and
              // hence break make_move(). (~5 Elo)
#ifdef Sullivan // VoyagerOne escape Capture
              else if (escapeCaptureSq == from_sq(move) || (type_of(move) == NORMAL
                                          && !pos.see_ge(make_move(to_sq(move), from_sq(move)))))
              {
                  escapeCaptureSq = from_sq(move);
                  r -= 2 * ONE_PLY;
              }
#else
              else if (type_of(move) == NORMAL
                       && !pos.see_ge(make_move(to_sq(move), from_sq(move))))
                  r -= 2 * ONE_PLY;
#endif
#ifdef Sullivan  //  miguel-l/Stockfish/tree/d2a6f..d10ad7
			  else if (type_of(movedPiece) == PAWN
					   && relative_rank(us, rank_of(from_sq(move))) > RANK_5)  // changed Rank by Michael B7
				  r -= ONE_PLY;
#endif
              ss->statScore =  thisThread->mainHistory[us][from_to(move)]
                             + (*contHist[0])[movedPiece][to_sq(move)]
                             + (*contHist[1])[movedPiece][to_sq(move)]
                             + (*contHist[3])[movedPiece][to_sq(move)]
                             - 4000;

              // Decrease/increase reduction by comparing opponent's stat score (~10 Elo)
              if (ss->statScore >= 0 && (ss-1)->statScore < 0)
                  r -= ONE_PLY;

              else if ((ss-1)->statScore >= 0 && ss->statScore < 0)
                  r += ONE_PLY;

              // Decrease/increase reduction for moves with a good/bad history (~30 Elo)
              r -= ss->statScore / 20000 * ONE_PLY;
          }
#ifdef Sullivan // VoyagerOne escapre Capture
            else if (escapeCaptureSq == from_sq(move))
                r -= ONE_PLY;
#endif

          Depth d = clamp(newDepth - r, ONE_PLY, newDepth);

          value = -search<NonPV>(pos, ss+1, -(alpha+1), -alpha, d, true);

          doFullDepthSearch = (value > alpha && d != newDepth);
      }
      else
          doFullDepthSearch = !PvNode || moveCount > 1;

      // Step 17. Full depth search when LMR is skipped or fails high
      if (doFullDepthSearch)
          value = -search<NonPV>(pos, ss+1, -(alpha+1), -alpha, newDepth, !cutNode);

      // For PV nodes only, do a full PV search on the first move or after a fail
      // high (in the latter case search only if value < beta), otherwise let the
      // parent node fail low with value <= alpha and try another move.
      if (PvNode && (moveCount == 1 || (value > alpha && (rootNode || value < beta))))
      {
          (ss+1)->pv = pv;
          (ss+1)->pv[0] = MOVE_NONE;

          value = -search<PV>(pos, ss+1, -beta, -alpha, newDepth, false);
      }

      // Step 18. Undo move
      pos.undo_move(move);

      assert(value > -VALUE_INFINITE && value < VALUE_INFINITE);

      // Step 19. Check for a new best move
      // Finished searching the move. If a stop occurred, the return value of
      // the search cannot be trusted, and we return immediately without
      // updating best move, PV and TT.
      if (Threads.stop.load(std::memory_order_relaxed))
          return VALUE_ZERO;

      if (rootNode)
      {
          RootMove& rm = *std::find(thisThread->rootMoves.begin(),
                                    thisThread->rootMoves.end(), move);

          // PV move or new best move?
          if (moveCount == 1 || value > alpha)
          {
              rm.score = value;
              rm.selDepth = thisThread->selDepth;
              rm.pv.resize(1);

              assert((ss+1)->pv);

              for (Move* m = (ss+1)->pv; *m != MOVE_NONE; ++m)
                  rm.pv.push_back(*m);

              // We record how often the best move has been changed in each
              // iteration. This information is used for time management: When
              // the best move changes frequently, we allocate some more time.
              if (moveCount > 1)
                  ++thisThread->bestMoveChanges;
#ifdef Sullivan //zugzwangMates Gunther Dementz
                if (moveCount == 1 && thisThread->zugzwangMates > 100 && static_cast<MainThread*>(thisThread)->bestMoveChanges < 2)
                    thisThread->zugzwangMates = 1000000; // give up
#endif

          }
          else
              // All other moves but the PV are set to the lowest value: this
              // is not a problem when sorting because the sort is stable and the
              // move position in the list is preserved - just the PV is pushed up.
              rm.score = -VALUE_INFINITE;
      }

      if (value > bestValue)
      {
          bestValue = value;

          if (value > alpha)
          {
              bestMove = move;

              if (PvNode && !rootNode) // Update pv even in fail-high case
                  update_pv(ss->pv, move, (ss+1)->pv);

              if (PvNode && value < beta) // Update alpha! Always alpha < beta
                  alpha = value;
              else
              {
                  assert(value >= beta); // Fail high
                  ss->statScore = 0;

#ifdef Sullivan// Gunther Demetz
                    if ( !PvNode
                            && depth % 2 == 1
                            && !inCheck
                            && thisThread->zugzwangMates < 20
                            && make_move(to_sq((ss-2)->currentMove), from_sq((ss-2)->currentMove)) == move
                            && alpha > VALUE_MATED_IN_MAX_PLY
                            && MoveList<LEGAL, KING>(pos).size() == 0)
                    {
                        int matecount=0;
                        Move m;
                        while ((m = mp.next_move(false)) != MOVE_NONE)
                        {
                            if (pos.moved_piece(m) != movedPiece || !pos.legal(m))
                                continue;
                            StateInfo s;
                            pos.do_move(m, s);
                            Value v = -search<NonPV>(pos, ss+1, -(alpha+1), -alpha, ONE_PLY, true);
                            pos.undo_move(m);
                            if (v < VALUE_MATED_IN_MAX_PLY) // movedPiece must babysit a square and is bouncing
                                matecount++;
                            if (matecount > 2)
                            {
                                thisThread->zugzwangMates++;
                                return Value(thisThread->rootMoves[0].score * (thisThread->rootPos.side_to_move() != us ? 1 : -1) - 80);
                            }
                        }
                    }
#endif
				   break;

				  
              }
          }
      }

      if (move != bestMove)
      {
#ifdef Sullivan
          if (captureOrPromotion && captureCount < 16)
              capturesSearched[captureCount++] = move;

          else if (!captureOrPromotion && quietCount < 32)
              quietsSearched[quietCount++] = move;
#else
          if (captureOrPromotion && captureCount < 32)
              capturesSearched[captureCount++] = move;

          else if (!captureOrPromotion && quietCount < 64)
              quietsSearched[quietCount++] = move;
#endif
      }
    }

    // The following condition would detect a stop only after move loop has been
    // completed. But in this case bestValue is valid because we have fully
    // searched our subtree, and we can anyhow save the result in TT.
    /*
       if (Threads.stop)
        return VALUE_DRAW;
    */

    // Step 20. Check for mate and stalemate
    // All legal moves have been searched and if there are no legal moves, it
    // must be a mate or a stalemate. If we are in a singular extension search then
    // return a fail low score.

    assert(moveCount || !inCheck || excludedMove || !MoveList<LEGAL>(pos).size());

    if (!moveCount)
        bestValue = excludedMove ? alpha
                   :     inCheck ? mated_in(ss->ply) : VALUE_DRAW;
    else if (bestMove)
    {
        // Quiet best move: update move sorting heuristics
        if (!pos.capture_or_promotion(bestMove))
            update_quiet_stats(pos, ss, bestMove, quietsSearched, quietCount,
                               stat_bonus(depth + (bestValue > beta + PawnValueMg ? ONE_PLY : DEPTH_ZERO)));

        update_capture_stats(pos, bestMove, capturesSearched, captureCount, stat_bonus(depth + ONE_PLY));

        // Extra penalty for a quiet TT or main killer move in previous ply when it gets refuted
        if (   ((ss-1)->moveCount == 1 || ((ss-1)->currentMove == (ss-1)->killers[0]))
            && !pos.captured_piece())
                update_continuation_histories(ss-1, pos.piece_on(prevSq), prevSq, -stat_bonus(depth + ONE_PLY));

    }
    // Bonus for prior countermove that caused the fail low
    else if (   (depth >= 3 * ONE_PLY || PvNode)
             && !pos.captured_piece())
        update_continuation_histories(ss-1, pos.piece_on(prevSq), prevSq, stat_bonus(depth));

    if (PvNode)
        bestValue = std::min(bestValue, maxValue);

    if (!excludedMove)
        tte->save(posKey, value_to_tt(bestValue, ss->ply), ttPv,
                  bestValue >= beta ? BOUND_LOWER :
                  PvNode && bestMove ? BOUND_EXACT : BOUND_UPPER,
                  depth, bestMove, ss->staticEval);

    assert(bestValue > -VALUE_INFINITE && bestValue < VALUE_INFINITE);
			
#ifdef Add_Features
			if (jekyll && variety && bestValue > 100 && popcount(pos.pieces()) > 10)
			{
				std::mt19937 gen2(now());
				std::uniform_int_distribution<int> dis(0, 2 * variety * jekyll);
				bestValue -= dis(gen2);
			}
#endif
			
    assert(bestValue > -VALUE_INFINITE && bestValue < VALUE_INFINITE);

    return bestValue;
  }


  // qsearch() is the quiescence search function, which is called by the main search
  // function with zero depth, or recursively with further decreasing depth per call.
  template <NodeType NT>
  Value qsearch(Position& pos, Stack* ss, Value alpha, Value beta, Depth depth) {

    constexpr bool PvNode = NT == PV;

    assert(alpha >= -VALUE_INFINITE && alpha < beta && beta <= VALUE_INFINITE);
    assert(PvNode || (alpha == beta - 1));
    assert(depth <= DEPTH_ZERO);
    assert(depth / ONE_PLY * ONE_PLY == depth);

    Move pv[MAX_PLY+1];
    StateInfo st;
    TTEntry* tte;
    Key posKey;
    Move ttMove, move, bestMove;
    Depth ttDepth;
    Value bestValue, value, ttValue, futilityValue, futilityBase, oldAlpha;
    bool ttHit, pvHit, inCheck, givesCheck, evasionPrunable;
    int moveCount;

    if (PvNode)
    {
        oldAlpha = alpha; // To flag BOUND_EXACT when eval above alpha and no available moves
        (ss+1)->pv = pv;
        ss->pv[0] = MOVE_NONE;
    }

    Thread* thisThread = pos.this_thread();
    (ss+1)->ply = ss->ply + 1;
    bestMove = MOVE_NONE;
    inCheck = pos.checkers();
    moveCount = 0;

    // Check for an immediate draw or maximum ply reached
    if (   pos.is_draw(ss->ply)
        || ss->ply >= MAX_PLY)
        return (ss->ply >= MAX_PLY && !inCheck) ? evaluate(pos) : VALUE_DRAW;

    assert(0 <= ss->ply && ss->ply < MAX_PLY);

    // Decide whether or not to include checks: this fixes also the type of
    // TT entry depth that we are going to use. Note that in qsearch we use
    // only two types of depth in TT: DEPTH_QS_CHECKS or DEPTH_QS_NO_CHECKS.
    ttDepth = inCheck || depth >= DEPTH_QS_CHECKS ? DEPTH_QS_CHECKS
                                                  : DEPTH_QS_NO_CHECKS;
    // Transposition table lookup
    posKey = pos.key();
    tte = TT.probe(posKey, ttHit);
    ttValue = ttHit ? value_from_tt(tte->value(), ss->ply) : VALUE_NONE;
    ttMove = ttHit ? tte->move() : MOVE_NONE;
    pvHit = ttHit && tte->is_pv();

    if (  !PvNode
        && ttHit
        && tte->depth() >= ttDepth
        && ttValue != VALUE_NONE // Only in case of TT access race
        && (ttValue >= beta ? (tte->bound() & BOUND_LOWER)
                            : (tte->bound() & BOUND_UPPER)))
        return ttValue;

    // Evaluate the position statically
    if (inCheck)
    {
        ss->staticEval = VALUE_NONE;
        bestValue = futilityBase = -VALUE_INFINITE;
    }
    else
    {
        if (ttHit)
        {
            // Never assume anything on values stored in TT
            if ((ss->staticEval = bestValue = tte->eval()) == VALUE_NONE)
                ss->staticEval = bestValue = evaluate(pos);

            // Can ttValue be used as a better position evaluation?
            if (    ttValue != VALUE_NONE
                && (tte->bound() & (ttValue > bestValue ? BOUND_LOWER : BOUND_UPPER)))
                bestValue = ttValue;
        }
        else
            ss->staticEval = bestValue =
            (ss-1)->currentMove != MOVE_NULL ? evaluate(pos)
                                             : -(ss-1)->staticEval + 2 * Eval::Tempo;

        // Stand pat. Return immediately if static value is at least beta
        if (bestValue >= beta)
        {
            if (!ttHit)
                tte->save(posKey, value_to_tt(bestValue, ss->ply), pvHit, BOUND_LOWER,
                          DEPTH_NONE, MOVE_NONE, ss->staticEval);
			
#ifdef Add_Features
            if (jekyll && variety && bestValue > 100 && popcount(pos.pieces()) > 10)
			{
                          std::mt19937 gen3(now());
                          std::uniform_int_distribution<int> dis(0, 2 * variety * jekyll);
                          bestValue -= dis(gen3);
			}
#endif

            return bestValue;
        }

        if (PvNode && bestValue > alpha)
            alpha = bestValue;

        futilityBase = bestValue + 128;
    }

    const PieceToHistory* contHist[] = { (ss-1)->continuationHistory, (ss-2)->continuationHistory,
                                          nullptr, (ss-4)->continuationHistory,
                                          nullptr, (ss-6)->continuationHistory };

    // Initialize a MovePicker object for the current position, and prepare
    // to search the moves. Because the depth is <= 0 here, only captures,
    // queen promotions and checks (only if depth >= DEPTH_QS_CHECKS) will
    // be generated.
    MovePicker mp(pos, ttMove, depth, &thisThread->mainHistory,
                                      &thisThread->captureHistory,
                                      contHist,
                                      to_sq((ss-1)->currentMove));

    // Loop through the moves until no moves remain or a beta cutoff occurs
    while ((move = mp.next_move()) != MOVE_NONE)
    {
      assert(is_ok(move));

      givesCheck = pos.gives_check(move);

      moveCount++;

      // Futility pruning
      if (   !inCheck
          && !givesCheck
          &&  futilityBase > -VALUE_KNOWN_WIN
          && !pos.advanced_pawn_push(move))
      {
          assert(type_of(move) != ENPASSANT); // Due to !pos.advanced_pawn_push

          futilityValue = futilityBase + PieceValue[EG][pos.piece_on(to_sq(move))];

          if (futilityValue <= alpha)
          {
              bestValue = std::max(bestValue, futilityValue);
              continue;
          }

          if (futilityBase <= alpha && !pos.see_ge(move, VALUE_ZERO + 1))
          {
              bestValue = std::max(bestValue, futilityBase);
              continue;
          }
      }

      // Detect non-capture evasions that are candidates to be pruned
      evasionPrunable =    inCheck
                       &&  (depth != DEPTH_ZERO || moveCount > 2)
                       &&  bestValue > VALUE_MATED_IN_MAX_PLY
                       && !pos.capture(move);

      // Don't search moves with negative SEE values
      if (  (!inCheck || evasionPrunable)
          && (!givesCheck || !(pos.blockers_for_king(~pos.side_to_move()) & from_sq(move)))
          && !pos.see_ge(move))
          continue;

      // Speculative prefetch as early as possible
      prefetch(TT.first_entry(pos.key_after(move)));

      // Check for legality just before making the move
      if (!pos.legal(move))
      {
          moveCount--;
          continue;
      }

      ss->currentMove = move;
      ss->continuationHistory = &thisThread->continuationHistory[pos.moved_piece(move)][to_sq(move)];

      // Make and search the move
      pos.do_move(move, st, givesCheck);
      value = -qsearch<NT>(pos, ss+1, -beta, -alpha, depth - ONE_PLY);
      pos.undo_move(move);

      assert(value > -VALUE_INFINITE && value < VALUE_INFINITE);

      // Check for a new best move
      if (value > bestValue)
      {
          bestValue = value;

          if (value > alpha)
          {
              bestMove = move;

              if (PvNode) // Update pv even in fail-high case
                  update_pv(ss->pv, move, (ss+1)->pv);

              if (PvNode && value < beta) // Update alpha here!
                  alpha = value;
              else
                  break; // Fail high
          }
       }
    }

    // All legal moves have been searched. A special case: If we're in check
    // and no legal moves were found, it is checkmate.
    if (inCheck && bestValue == -VALUE_INFINITE)
        return mated_in(ss->ply); // Plies to mate from the root

    tte->save(posKey, value_to_tt(bestValue, ss->ply), pvHit,
              bestValue >= beta ? BOUND_LOWER :
              PvNode && bestValue > oldAlpha  ? BOUND_EXACT : BOUND_UPPER,
              ttDepth, bestMove, ss->staticEval);

    assert(bestValue > -VALUE_INFINITE && bestValue < VALUE_INFINITE);
	  
#ifdef Add_Features
	if (jekyll && variety && bestValue > 100 && popcount(pos.pieces()) > 10)
	  {
              std::mt19937 gen4(now());
              std::uniform_int_distribution<int> dis(0, 2 * variety * jekyll);
              bestValue -= dis(gen4);
	  }
#endif

    return bestValue;
  }


  // value_to_tt() adjusts a mate score from "plies to mate from the root" to
  // "plies to mate from the current position". Non-mate scores are unchanged.
  // The function is called before storing a value in the transposition table.

  Value value_to_tt(Value v, int ply) {

    assert(v != VALUE_NONE);

    return  v >= VALUE_MATE_IN_MAX_PLY  ? v + ply
          : v <= VALUE_MATED_IN_MAX_PLY ? v - ply : v;
  }


  // value_from_tt() is the inverse of value_to_tt(): It adjusts a mate score
  // from the transposition table (which refers to the plies to mate/be mated
  // from current position) to "plies to mate/be mated from the root".

  Value value_from_tt(Value v, int ply) {

    return  v == VALUE_NONE             ? VALUE_NONE
          : v >= VALUE_MATE_IN_MAX_PLY  ? v - ply
          : v <= VALUE_MATED_IN_MAX_PLY ? v + ply : v;
  }


  // update_pv() adds current move and appends child pv[]

  void update_pv(Move* pv, Move move, Move* childPv) {

    for (*pv++ = move; childPv && *childPv != MOVE_NONE; )
        *pv++ = *childPv++;
    *pv = MOVE_NONE;
  }


  // update_continuation_histories() updates histories of the move pairs formed
  // by moves at ply -1, -2, and -4 with current move.

  void update_continuation_histories(Stack* ss, Piece pc, Square to, int bonus) {

    for (int i : {1, 2, 4, 6})
        if (is_ok((ss-i)->currentMove))
            (*(ss-i)->continuationHistory)[pc][to] << bonus;
  }


  // update_capture_stats() updates move sorting heuristics when a new capture best move is found

  void update_capture_stats(const Position& pos, Move move,
                            Move* captures, int captureCount, int bonus) {

      CapturePieceToHistory& captureHistory = pos.this_thread()->captureHistory;
      Piece moved_piece = pos.moved_piece(move);
      PieceType captured = type_of(pos.piece_on(to_sq(move)));

      if (pos.capture_or_promotion(move))
          captureHistory[moved_piece][to_sq(move)][captured] << bonus;

      // Decrease all the other played capture moves
      for (int i = 0; i < captureCount; ++i)
      {
          moved_piece = pos.moved_piece(captures[i]);
          captured = type_of(pos.piece_on(to_sq(captures[i])));
          captureHistory[moved_piece][to_sq(captures[i])][captured] << -bonus;
      }
  }


  // update_quiet_stats() updates move sorting heuristics when a new quiet best move is found

  void update_quiet_stats(const Position& pos, Stack* ss, Move move,
                          Move* quiets, int quietCount, int bonus) {

    if (ss->killers[0] != move)
    {
        ss->killers[1] = ss->killers[0];
        ss->killers[0] = move;
    }

    Color us = pos.side_to_move();
    Thread* thisThread = pos.this_thread();
    thisThread->mainHistory[us][from_to(move)] << bonus;
    update_continuation_histories(ss, pos.moved_piece(move), to_sq(move), bonus);

    if (is_ok((ss-1)->currentMove))
    {
        Square prevSq = to_sq((ss-1)->currentMove);
        thisThread->counterMoves[pos.piece_on(prevSq)][prevSq] = move;
    }

    // Decrease all the other played quiet moves
    for (int i = 0; i < quietCount; ++i)
    {
        thisThread->mainHistory[us][from_to(quiets[i])] << -bonus;
        update_continuation_histories(ss, pos.moved_piece(quiets[i]), to_sq(quiets[i]), -bonus);
    }
  }

  // When playing with strength handicap, choose best move among a set of RootMoves
  // using a statistical rule dependent on 'level'. Idea by Heinz van Saanen.

  Move Skill::pick_best(size_t multiPV) {

    const RootMoves& rootMoves = Threads.main()->rootMoves;
    static PRNG rng(now()); // PRNG sequence should be non-deterministic

    // RootMoves are already sorted by score in descending order
    Value topScore = rootMoves[0].score;
    int delta = std::min(topScore - rootMoves[multiPV - 1].score, PawnValueMg);
    int weakness = 120 - 2 * level;
    int maxScore = -VALUE_INFINITE;

    // Choose best move. For each move score we add two terms, both dependent on
    // weakness. One is deterministic and bigger for weaker levels, and one is
    // random. Then we choose the move with the resulting highest score.
    for (size_t i = 0; i < multiPV; ++i)
    {
        // This is our magic formula
        int push = (  weakness * int(topScore - rootMoves[i].score)
                    + delta * (rng.rand<unsigned>() % weakness)) / 128;

        if (rootMoves[i].score + push >= maxScore)
        {
            maxScore = rootMoves[i].score + push;
            best = rootMoves[i].pv[0];
        }
    }

    return best;
  }

} // namespace

/// MainThread::check_time() is used to print debug info and, more importantly,
/// to detect when we are out of available time and thus stop the search.

void MainThread::check_time() {

  if (--callsCnt > 0)
      return;

  // When using nodes, ensure checking rate is not lower than 0.1% of nodes
  callsCnt = Limits.nodes ? std::min(1024, int(Limits.nodes / 1024)) : 1024;

  static TimePoint lastInfoTime = now();

  TimePoint elapsed = Time.elapsed();
  TimePoint tick = Limits.startTime + elapsed;

  if (tick - lastInfoTime >= 1000)
  {
      lastInfoTime = tick;
      dbg_print();
  }

  // We should not stop pondering until told so by the GUI
  if (ponder)
      return;

  if (   (Limits.use_time_management() && (elapsed > Time.maximum() - 10 || stopOnPonderhit))
      || (Limits.movetime && elapsed >= Limits.movetime)
      || (Limits.nodes && Threads.nodes_searched() >= (uint64_t)Limits.nodes))
      Threads.stop = true;
}


/// UCI::pv() formats PV information according to the UCI protocol. UCI requires
/// that all (if any) unsearched PV lines are sent using a previous search score.

string UCI::pv(const Position& pos, Depth depth, Value alpha, Value beta) {

  std::stringstream ss;
  TimePoint elapsed = Time.elapsed() + 1;
  const RootMoves& rootMoves = pos.this_thread()->rootMoves;
  size_t pvIdx = pos.this_thread()->pvIdx;
  size_t multiPV = std::min((size_t)Options["MultiPV"], rootMoves.size());
  uint64_t nodesSearched = Threads.nodes_searched();
  uint64_t tbHits = Threads.tb_hits() + (TB::RootInTB ? rootMoves.size() : 0);

  for (size_t i = 0; i < multiPV; ++i)
  {
      bool updated = (i <= pvIdx && rootMoves[i].score != -VALUE_INFINITE);

      if (depth == ONE_PLY && !updated)
          continue;

      Depth d = updated ? depth : depth - ONE_PLY;
      Value v = updated ? rootMoves[i].score : rootMoves[i].previousScore;

      bool tb = TB::RootInTB && abs(v) < VALUE_MATE - MAX_PLY;
      v = tb ? rootMoves[i].tbScore : v;

      if (ss.rdbuf()->in_avail()) // Not at first line
          ss << "\n";

      ss << "info"
         << " depth "    << d / ONE_PLY
         << " seldepth " << rootMoves[i].selDepth
         << " multipv "  << i + 1
         << " score "    << UCI::value(v);

      if (!tb && i == pvIdx)
          ss << (v >= beta ? " lowerbound" : v <= alpha ? " upperbound" : "");

      ss << " nodes "    << nodesSearched
         << " nps "      << nodesSearched * 1000 / elapsed;

      if (elapsed > 1000) // Earlier makes little sense
          ss << " hashfull " << TT.hashfull();

      ss << " tbhits "   << tbHits
         << " time "     << elapsed
         << " pv";

      for (Move m : rootMoves[i].pv)
          ss << " " << UCI::move(m, pos.is_chess960());
  }

  return ss.str();
}


/// RootMove::extract_ponder_from_tt() is called in case we have no ponder move
/// before exiting the search, for instance, in case we stop the search during a
/// fail high at root. We try hard to have a ponder move to return to the GUI,
/// otherwise in case of 'ponder on' we have nothing to think on.

bool RootMove::extract_ponder_from_tt(Position& pos) {

    StateInfo st;
    bool ttHit;

    assert(pv.size() == 1);

    if (pv[0] == MOVE_NONE)
        return false;

    pos.do_move(pv[0], st);
    TTEntry* tte = TT.probe(pos.key(), ttHit);

    if (ttHit)
    {
        Move m = tte->move(); // Local copy to be SMP safe
        if (MoveList<LEGAL>(pos).contains(m))
            pv.push_back(m);
    }

    pos.undo_move(pv[0]);
    return pv.size() > 1;
}

void Tablebases::rank_root_moves(Position& pos, Search::RootMoves& rootMoves) {

    RootInTB = false;
    UseRule50 = bool(Options["Syzygy50MoveRule"]);
    ProbeDepth = int(Options["SyzygyProbeDepth"]) * ONE_PLY;
    Cardinality = int(Options["SyzygyProbeLimit"]);
    bool dtz_available = true;

    // Tables with fewer pieces than SyzygyProbeLimit are searched with
    // ProbeDepth == DEPTH_ZERO
    if (Cardinality > MaxCardinality)
    {
        Cardinality = MaxCardinality;
        ProbeDepth = DEPTH_ZERO;
    }

    if (Cardinality >= popcount(pos.pieces()) && !pos.can_castle(ANY_CASTLING))
    {
        // Rank moves using DTZ tables
        RootInTB = root_probe(pos, rootMoves);

        if (!RootInTB)
        {
            // DTZ tables are missing; try to rank moves using WDL tables
            dtz_available = false;
            RootInTB = root_probe_wdl(pos, rootMoves);
        }
    }

    if (RootInTB)
    {
        // Sort moves according to TB rank
        std::sort(rootMoves.begin(), rootMoves.end(),
                  [](const RootMove &a, const RootMove &b) { return a.tbRank > b.tbRank; } );

        // Probe during search only if DTZ is not available and we are winning
        if (dtz_available || rootMoves[0].tbScore <= VALUE_DRAW)
            Cardinality = 0;
    }
<<<<<<< HEAD
}
#ifdef Sullivan  //from SugaR by Marco Zerbinati from Kelly
void kelly(bool start)
{
	startpoint = start;
}

void files(int x, Key FileKey)
{
	EXP.new_search();
	useExp = true;
	OpFileKey[x] = FileKey;
	if (FileKey)
	{
		string openings;
		char *opnings;

		std::ostringstream ss;
		ss << FileKey;
		openings = ss.str() + ".bin";
		opnings = new char[openings.length() + 1];
		std::strcpy(opnings, openings.c_str());
		EXPload(opnings);
		openingswritten = x;
	}
}
#endif
=======
    else
    {
        // Clean up if root_probe() and root_probe_wdl() have failed
        for (auto& m : rootMoves)
            m.tbRank = 0;
    }
}
>>>>>>> 4c986b05
<|MERGE_RESOLUTION|>--- conflicted
+++ resolved
@@ -2436,7 +2436,12 @@
         if (dtz_available || rootMoves[0].tbScore <= VALUE_DRAW)
             Cardinality = 0;
     }
-<<<<<<< HEAD
+    else
+    {
+        // Clean up if root_probe() and root_probe_wdl() have failed
+        for (auto& m : rootMoves)
+            m.tbRank = 0;
+    }
 }
 #ifdef Sullivan  //from SugaR by Marco Zerbinati from Kelly
 void kelly(bool start)
@@ -2463,13 +2468,4 @@
 		openingswritten = x;
 	}
 }
-#endif
-=======
-    else
-    {
-        // Clean up if root_probe() and root_probe_wdl() have failed
-        for (auto& m : rootMoves)
-            m.tbRank = 0;
-    }
-}
->>>>>>> 4c986b05
+#endif