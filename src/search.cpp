/*
  Stockfish, a UCI chess playing engine derived from Glaurung 2.1
  Copyright (C) 2004-2008 Tord Romstad (Glaurung author)
  Copyright (C) 2008-2015 Marco Costalba, Joona Kiiski, Tord Romstad
  Copyright (C) 2015-2018 Marco Costalba, Joona Kiiski, Gary Linscott, Tord Romstad

  Stockfish is free software: you can redistribute it and/or modify
  it under the terms of the GNU General Public License as published by
  the Free Software Foundation, either version 3 of the License, or
  (at your option) any later version.

  Stockfish is distributed in the hope that it will be useful,
  but WITHOUT ANY WARRANTY; without even the implied warranty of
  MERCHANTABILITY or FITNESS FOR A PARTICULAR PURPOSE.  See the
  GNU General Public License for more details.

  You should have received a copy of the GNU General Public License
  along with this program.  If not, see <http://www.gnu.org/licenses/>.
*/

#include <algorithm>
#include <cassert>
#include <cmath>
#include <cstring>   // For std::memset
#include <iostream>
#include <sstream>

#include "evaluate.h"
#include "misc.h"
#include "movegen.h"
#include "movepick.h"
#include "position.h"
#include "search.h"
#include "thread.h"
#include "timeman.h"
#include "tt.h"
#include "uci.h"
#include "syzygy/tbprobe.h"

namespace Search {

  LimitsType Limits;
}

namespace Tablebases {

  int Cardinality;
  bool RootInTB;
  bool UseRule50;
  Depth ProbeDepth;
}

namespace TB = Tablebases;

using std::string;
using Eval::evaluate;
using namespace Search;

namespace {

  // Different node types, used as a template parameter
  enum NodeType { NonPV, PV };

  // Sizes and phases of the skip-blocks, used for distributing search depths across the threads
  constexpr int SkipSize[]  = { 1, 1, 2, 2, 2, 2, 3, 3, 3, 3, 3, 3, 4, 4, 4, 4, 4, 4, 4, 4 };
  constexpr int SkipPhase[] = { 0, 1, 0, 1, 2, 3, 0, 1, 2, 3, 4, 5, 0, 1, 2, 3, 4, 5, 6, 7 };

  // Razor and futility margins
  constexpr int RazorMargin = 600;
  Value futility_margin(Depth d, bool improving) {
    return Value((175 - 50 * improving) * d / ONE_PLY);
  }

  // Futility and reductions lookup tables, initialized at startup
  int FutilityMoveCounts[2][16]; // [improving][depth]
  int Reductions[2][2][64][64];  // [pv][improving][depth][moveNumber]

  template <bool PvNode> Depth reduction(bool i, Depth d, int mn) {
    return Reductions[PvNode][i][std::min(d / ONE_PLY, 63)][std::min(mn, 63)] * ONE_PLY;
  }

  // History and stats update bonus, based on depth
  int stat_bonus(Depth depth) {
    int d = depth / ONE_PLY;
    return d > 17 ? 0 : 29 * d * d + 138 * d - 134;
  }

  // Skill structure is used to implement strength limit
  struct Skill {
    explicit Skill(int l) : level(l) {}
    bool enabled() const { return level < 20; }
    bool time_to_pick(Depth depth) const { return depth / ONE_PLY == 1 + level; }
    Move pick_best(size_t multiPV);

    int level;
    Move best = MOVE_NONE;
  };

  bool study = Options["Study"];

  template <NodeType NT>
  Value search(Position& pos, Stack* ss, Value alpha, Value beta, Depth depth, bool cutNode);

  template <NodeType NT>
  Value qsearch(Position& pos, Stack* ss, Value alpha, Value beta, Depth depth = DEPTH_ZERO);

  Value value_to_tt(Value v, int ply);
  Value value_from_tt(Value v, int ply);
  void update_pv(Move* pv, Move move, Move* childPv);
  void update_continuation_histories(Stack* ss, Piece pc, Square to, int bonus);
  void update_quiet_stats(const Position& pos, Stack* ss, Move move, Move* quiets, int quietsCnt, int bonus);
  void update_capture_stats(const Position& pos, Move move, Move* captures, int captureCnt, int bonus);

  inline bool gives_check(const Position& pos, Move move) {
    Color us = pos.side_to_move();
    return  type_of(move) == NORMAL && !(pos.blockers_for_king(~us) & pos.pieces(us))
          ? pos.check_squares(type_of(pos.moved_piece(move))) & to_sq(move)
          : pos.gives_check(move);
  }

  // perft() is our utility to verify move generation. All the leaf nodes up
  // to the given depth are generated and counted, and the sum is returned.
  template<bool Root>
  uint64_t perft(Position& pos, Depth depth) {

    StateInfo st;
    uint64_t cnt, nodes = 0;
    const bool leaf = (depth == 2 * ONE_PLY);

    for (const auto& m : MoveList<LEGAL>(pos))
    {
        if (Root && depth <= ONE_PLY)
            cnt = 1, nodes++;
        else
        {
            pos.do_move(m, st);
            cnt = leaf ? MoveList<LEGAL>(pos).size() : perft<false>(pos, depth - ONE_PLY);
            nodes += cnt;
            pos.undo_move(m);
        }
        if (Root)
            sync_cout << UCI::move(m, pos.is_chess960()) << ": " << cnt << sync_endl;
    }
    return nodes;
  }

} // namespace


/// Search::init() is called at startup to initialize various lookup tables

void Search::init() {

  for (int imp = 0; imp <= 1; ++imp)
      for (int d = 1; d < 64; ++d)
          for (int mc = 1; mc < 64; ++mc)
          {
              double r = log(d) * log(mc) / 1.95;

              Reductions[NonPV][imp][d][mc] = int(std::round(r));
              Reductions[PV][imp][d][mc] = std::max(Reductions[NonPV][imp][d][mc] - 1, 0);

              // Increase reduction for non-PV nodes when eval is not improving
              if (!imp && r > 1.0)
                Reductions[NonPV][imp][d][mc]++;
          }

  for (int d = 0; d < 16; ++d)
  {
      FutilityMoveCounts[0][d] = int(2.4 + 0.74 * pow(d, 1.78));
      FutilityMoveCounts[1][d] = int(5.0 + 1.00 * pow(d, 2.00));
  }
}


/// Search::clear() resets search state to its initial value

void Search::clear() {

  Threads.main()->wait_for_search_finished();

  Time.availableNodes = 0;
  TT.clear();
  Threads.clear();
}


/// MainThread::search() is called by the main thread when the program receives
/// the UCI 'go' command. It searches from the root position and outputs the "bestmove".

void MainThread::search() {

  if (Limits.perft)
  {
      nodes = perft<true>(rootPos, Limits.perft * ONE_PLY);
      sync_cout << "\nNodes searched: " << nodes << "\n" << sync_endl;
      return;
  }

  Color us = rootPos.side_to_move();
  Time.init(Limits, us, rootPos.game_ply());
  TT.new_search();

  if (rootMoves.empty())
  {
      rootMoves.emplace_back(MOVE_NONE);
      sync_cout << "info depth 0 score "
                << UCI::value(rootPos.checkers() ? -VALUE_MATE : VALUE_DRAW)
                << sync_endl;
  }
  else
  {
      for (Thread* th : Threads)
          if (th != this)
              th->start_searching();

      Thread::search(); // Let's start searching!
  }

  // When we reach the maximum depth, we can arrive here without a raise of
  // Threads.stop. However, if we are pondering or in an infinite search,
  // the UCI protocol states that we shouldn't print the best move before the
  // GUI sends a "stop" or "ponderhit" command. We therefore simply wait here
  // until the GUI sends one of those commands (which also raises Threads.stop).
  Threads.stopOnPonderhit = true;

  while (!Threads.stop && (Threads.ponder || Limits.infinite))
  {} // Busy wait for a stop or a ponder reset

  // Stop the threads if not already stopped (also raise the stop if
  // "ponderhit" just reset Threads.ponder).
  Threads.stop = true;

  // Wait until all threads have finished
  for (Thread* th : Threads)
      if (th != this)
          th->wait_for_search_finished();

  // When playing in 'nodes as time' mode, subtract the searched nodes from
  // the available ones before exiting.
  if (Limits.npmsec)
      Time.availableNodes += Limits.inc[us] - Threads.nodes_searched();

  // Check if there are threads with a better score than main thread
  Thread* bestThread = this;
  if (    Options["MultiPV"] == 1
      && !Limits.depth
      && !Skill(Options["Skill Level"]).enabled()
      &&  rootMoves[0].pv[0] != MOVE_NONE)
  {
      std::map<Move, int> votes;
      Value minScore = this->rootMoves[0].score;

      // Find out minimum score and reset votes for moves which can be voted
      for (Thread* th: Threads)
      {
          minScore = std::min(minScore, th->rootMoves[0].score);
          votes[th->rootMoves[0].pv[0]] = 0;
      }

      // Vote according to score and depth
      for (Thread* th : Threads)
          votes[th->rootMoves[0].pv[0]] +=  int(th->rootMoves[0].score - minScore)
                                          + int(th->completedDepth);

      // Select best thread
      int bestVote = votes[this->rootMoves[0].pv[0]];
      for (Thread* th : Threads)
      {
          if (votes[th->rootMoves[0].pv[0]] > bestVote)
          {
              bestVote = votes[th->rootMoves[0].pv[0]];
              bestThread = th;
          }
      }
  }

  previousScore = bestThread->rootMoves[0].score;

  // Send again PV info if we have a new best thread
  if (bestThread != this)
      sync_cout << UCI::pv(bestThread->rootPos, bestThread->completedDepth, -VALUE_INFINITE, VALUE_INFINITE) << sync_endl;

  sync_cout << "bestmove " << UCI::move(bestThread->rootMoves[0].pv[0], rootPos.is_chess960());

  if (bestThread->rootMoves[0].pv.size() > 1 || bestThread->rootMoves[0].extract_ponder_from_tt(rootPos))
      std::cout << " ponder " << UCI::move(bestThread->rootMoves[0].pv[1], rootPos.is_chess960());

  std::cout << sync_endl;
}


/// Thread::search() is the main iterative deepening loop. It calls search()
/// repeatedly with increasing depth until the allocated thinking time has been
/// consumed, the user stops the search, or the maximum search depth is reached.

void Thread::search() {

  Stack stack[MAX_PLY+7], *ss = stack+4; // To reference from (ss-4) to (ss+2)
  Value bestValue, alpha, beta, delta;
  Move  lastBestMove = MOVE_NONE;
  Depth lastBestMoveDepth = DEPTH_ZERO;
  MainThread* mainThread = (this == Threads.main() ? Threads.main() : nullptr);
  double timeReduction = 1.0;
  Color us = rootPos.side_to_move();
  bool failedLow;

  std::memset(ss-4, 0, 7 * sizeof(Stack));
  for (int i = 4; i > 0; i--)
     (ss-i)->continuationHistory = &this->continuationHistory[NO_PIECE][0]; // Use as sentinel

  bestValue = delta = alpha = -VALUE_INFINITE;
  beta = VALUE_INFINITE;

  if (mainThread)
      mainThread->bestMoveChanges = 0, failedLow = false;

  size_t multiPV = Options["MultiPV"];
  Skill skill(Options["Skill Level"]);

  // When playing with strength handicap enable MultiPV search that we will
  // use behind the scenes to retrieve a set of possible moves.
  if (skill.enabled())
      multiPV = std::max(multiPV, (size_t)4);

  multiPV = std::min(multiPV, rootMoves.size());

  int ct = int(Options["Contempt"]) * PawnValueEg / 100; // From centipawns

  // In analysis mode, adjust contempt in accordance with user preference
  if (Limits.infinite || Options["UCI_AnalyseMode"])
      ct =  Options["Analysis Contempt"] == "Off"  ? 0
          : Options["Analysis Contempt"] == "Both" ? ct
          : Options["Analysis Contempt"] == "White" && us == BLACK ? -ct
          : Options["Analysis Contempt"] == "Black" && us == WHITE ? -ct
          : ct;

  // In evaluate.cpp the evaluation is from the white point of view
  contempt = (us == WHITE ?  make_score(ct, ct / 2)
                          : -make_score(ct, ct / 2));

  // Iterative deepening loop until requested to stop or the target depth is reached
  while (   (rootDepth += ONE_PLY) < DEPTH_MAX
         && !Threads.stop
         && !(Limits.depth && mainThread && rootDepth / ONE_PLY > Limits.depth))
  {
      // Distribute search depths across the helper threads
      if (idx > 0)
      {
          int i = (idx - 1) % 20;
          if (((rootDepth / ONE_PLY + SkipPhase[i]) / SkipSize[i]) % 2)
              continue;  // Retry with an incremented rootDepth
      }

      // Age out PV variability metric
      if (mainThread)
          mainThread->bestMoveChanges *= 0.517, failedLow = false;

      // Save the last iteration's scores before first PV line is searched and
      // all the move scores except the (new) PV are set to -VALUE_INFINITE.
      for (RootMove& rm : rootMoves)
          rm.previousScore = rm.score;

      size_t pvFirst = 0;
      pvLast = 0;

      // MultiPV loop. We perform a full root search for each PV line
      for (pvIdx = 0; pvIdx < multiPV && !Threads.stop; ++pvIdx)
      {
          if (pvIdx == pvLast)
          {
              pvFirst = pvLast;
              for (pvLast++; pvLast < rootMoves.size(); pvLast++)
                  if (rootMoves[pvLast].tbRank != rootMoves[pvFirst].tbRank)
                      break;
          }

          // Reset UCI info selDepth for each depth and each PV line
          selDepth = 0;

          // Reset aspiration window starting size
          if (rootDepth >= 5 * ONE_PLY)
          {
              Value previousScore = rootMoves[pvIdx].previousScore;
              delta = Value(18);
              alpha = std::max(previousScore - delta,-VALUE_INFINITE);
              beta  = std::min(previousScore + delta, VALUE_INFINITE);

              // Adjust contempt based on root move's previousScore (dynamic contempt)
              int dct = ct + 88 * previousScore / (abs(previousScore) + 200);

              contempt = (us == WHITE ?  make_score(dct, dct / 2)
                                      : -make_score(dct, dct / 2));
          }

          // Start with a small aspiration window and, in the case of a fail
          // high/low, re-search with a bigger window until we don't fail
          // high/low anymore.
          while (true)
          {
              bestValue = ::search<PV>(rootPos, ss, alpha, beta, rootDepth, false);

              // Bring the best move to the front. It is critical that sorting
              // is done with a stable algorithm because all the values but the
              // first and eventually the new best one are set to -VALUE_INFINITE
              // and we want to keep the same order for all the moves except the
              // new PV that goes to the front. Note that in case of MultiPV
              // search the already searched PV lines are preserved.
              std::stable_sort(rootMoves.begin() + pvIdx, rootMoves.begin() + pvLast);

              // If search has been stopped, we break immediately. Sorting is
              // safe because RootMoves is still valid, although it refers to
              // the previous iteration.
              if (Threads.stop)
                  break;

              // When failing high/low give some update (without cluttering
              // the UI) before a re-search.
              if (   mainThread
                  && multiPV == 1
                  && (bestValue <= alpha || bestValue >= beta)
                  && Time.elapsed() > 3000)
                  sync_cout << UCI::pv(rootPos, rootDepth, alpha, beta) << sync_endl;

              // In case of failing low/high increase aspiration window and
              // re-search, otherwise exit the loop.
              if (bestValue <= alpha)
              {
                  beta = (alpha + beta) / 2;
                  alpha = std::max(bestValue - delta, -VALUE_INFINITE);

                  if (mainThread)
                  {
                      failedLow = true;
                      Threads.stopOnPonderhit = false;
                  }
              }
              else if (bestValue >= beta)
                  beta = std::min(bestValue + delta, VALUE_INFINITE);
              else
                  break;

              delta += delta / 4 + 5;

              assert(alpha >= -VALUE_INFINITE && beta <= VALUE_INFINITE);
          }

          // Sort the PV lines searched so far and update the GUI
          std::stable_sort(rootMoves.begin() + pvFirst, rootMoves.begin() + pvIdx + 1);

          if (    mainThread
              && (Threads.stop || pvIdx + 1 == multiPV || Time.elapsed() > 3000))
              sync_cout << UCI::pv(rootPos, rootDepth, alpha, beta) << sync_endl;
      }

      if (!Threads.stop)
          completedDepth = rootDepth;

      if (rootMoves[0].pv[0] != lastBestMove) {
         lastBestMove = rootMoves[0].pv[0];
         lastBestMoveDepth = rootDepth;
      }

      // Have we found a "mate in x"?
      if (   Limits.mate
          && bestValue >= VALUE_MATE_IN_MAX_PLY
          && VALUE_MATE - bestValue <= 2 * Limits.mate)
          Threads.stop = true;

      if (!mainThread)
          continue;

      // If skill level is enabled and time is up, pick a sub-optimal best move
      if (skill.enabled() && skill.time_to_pick(rootDepth))
          skill.pick_best(multiPV);

      // Do we have time for the next iteration? Can we stop searching now?
      if (    Limits.use_time_management()
          && !Threads.stop
          && !Threads.stopOnPonderhit)
          {
              const int F[] = { failedLow,
                                bestValue - mainThread->previousScore };

              int improvingFactor = std::max(246, std::min(832, 306 + 119 * F[0] - 6 * F[1]));

              // If the bestMove is stable over several iterations, reduce time accordingly
              timeReduction = 1.0;
              for (int i : {3, 4, 5})
                  if (lastBestMoveDepth * i < completedDepth)
                     timeReduction *= 1.25;

              // Use part of the gained time from a previous stable move for the current move
              double bestMoveInstability = 1.0 + mainThread->bestMoveChanges;
              bestMoveInstability *= std::pow(mainThread->previousTimeReduction, 0.528) / timeReduction;

              // Stop the search if we have only one legal move, or if available time elapsed
              if (   rootMoves.size() == 1
                  || Time.elapsed() > Time.optimum() * bestMoveInstability * improvingFactor / 581)
              {
                  // If we are allowed to ponder do not stop the search now but
                  // keep pondering until the GUI sends "ponderhit" or "stop".
                  if (Threads.ponder)
                      Threads.stopOnPonderhit = true;
                  else
                      Threads.stop = true;
              }
          }
  }

  if (!mainThread)
      return;

  mainThread->previousTimeReduction = timeReduction;

  // If skill level is enabled, swap best PV line with the sub-optimal one
  if (skill.enabled())
      std::swap(rootMoves[0], *std::find(rootMoves.begin(), rootMoves.end(),
                skill.best ? skill.best : skill.pick_best(multiPV)));
}


namespace {

  // search<>() is the main search function for both PV and non-PV nodes

  template <NodeType NT>
  Value search(Position& pos, Stack* ss, Value alpha, Value beta, Depth depth, bool cutNode) {

    constexpr bool PvNode = NT == PV;
    const bool rootNode = PvNode && ss->ply == 0;

    // Check if we have an upcoming move which draws by repetition, or
    // if the opponent had an alternative move earlier to this position.
    if (   pos.rule50_count() >= 3
        && alpha < VALUE_DRAW
        && !rootNode
        && pos.has_game_cycle(ss->ply))
    {
        alpha = VALUE_DRAW;
        if (alpha >= beta)
            return alpha;
    }

    // Dive into quiescence search when the depth reaches zero
    if (depth < ONE_PLY)
        return qsearch<NT>(pos, ss, alpha, beta);

    assert(-VALUE_INFINITE <= alpha && alpha < beta && beta <= VALUE_INFINITE);
    assert(PvNode || (alpha == beta - 1));
    assert(DEPTH_ZERO < depth && depth < DEPTH_MAX);
    assert(!(PvNode && cutNode));
    assert(depth / ONE_PLY * ONE_PLY == depth);

    Move pv[MAX_PLY+1], capturesSearched[32], quietsSearched[64];
    StateInfo st;
    TTEntry* tte;
    Key posKey;
    Move ttMove, move, excludedMove, bestMove;
    Depth extension, newDepth;
    Value bestValue, value, ttValue, eval, maxValue;
    bool ttHit, inCheck, givesCheck, improving;
    bool captureOrPromotion, doFullDepthSearch, moveCountPruning, skipQuiets, ttCapture, pvExact;
    Piece movedPiece;
    int moveCount, captureCount, quietCount;

    // Step 1. Initialize node
    Thread* thisThread = pos.this_thread();
    inCheck = pos.checkers();
    Color us = pos.side_to_move();
    moveCount = captureCount = quietCount = ss->moveCount = 0;
    bestValue = -VALUE_INFINITE;
    maxValue = VALUE_INFINITE;

    // Check for the available remaining time
    if (thisThread == Threads.main())
        static_cast<MainThread*>(thisThread)->check_time();

    // Used to send selDepth info to GUI (selDepth counts from 1, ply from 0)
    if (PvNode && thisThread->selDepth < ss->ply + 1)
        thisThread->selDepth = ss->ply + 1;

    if (!rootNode)
    {
        // Step 2. Check for aborted search and immediate draw
        if (   Threads.stop.load(std::memory_order_relaxed)
            || pos.is_draw(ss->ply)
            || ss->ply >= MAX_PLY)
            return (ss->ply >= MAX_PLY && !inCheck) ? evaluate(pos) : VALUE_DRAW;

        // Step 3. Mate distance pruning. Even if we mate at the next move our score
        // would be at best mate_in(ss->ply+1), but if alpha is already bigger because
        // a shorter mate was found upward in the tree then there is no need to search
        // because we will never beat the current alpha. Same logic but with reversed
        // signs applies also in the opposite condition of being mated instead of giving
        // mate. In this case return a fail-high score.
        alpha = std::max(mated_in(ss->ply), alpha);
        beta = std::min(mate_in(ss->ply+1), beta);
        if (alpha >= beta)
            return alpha;
    }

    assert(0 <= ss->ply && ss->ply < MAX_PLY);

    (ss+1)->ply = ss->ply + 1;
    ss->currentMove = (ss+1)->excludedMove = bestMove = MOVE_NONE;
    ss->continuationHistory = &thisThread->continuationHistory[NO_PIECE][0];
    (ss+2)->killers[0] = (ss+2)->killers[1] = MOVE_NONE;
    Square prevSq = to_sq((ss-1)->currentMove);

    // Initialize statScore to zero for the grandchildren of the current position.
    // So statScore is shared between all grandchildren and only the first grandchild
    // starts with statScore = 0. Later grandchildren start with the last calculated
    // statScore of the previous grandchild. This influences the reduction rules in
    // LMR which are based on the statScore of parent position.
    (ss+2)->statScore = 0;

    // Step 4. Transposition table lookup. We don't want the score of a partial
    // search to overwrite a previous full search TT value, so we use a different
    // position key in case of an excluded move.
    excludedMove = ss->excludedMove;
    posKey = pos.key() ^ Key(excludedMove << 16); // Isn't a very good hash
    tte = TT.probe(posKey, ttHit);
    ttValue = ttHit ? value_from_tt(tte->value(), ss->ply) : VALUE_NONE;
    ttMove =  rootNode ? thisThread->rootMoves[thisThread->pvIdx].pv[0]
            : ttHit    ? tte->move() : MOVE_NONE;

    // At non-PV nodes we check for an early TT cutoff
    if (  !PvNode
        && ttHit
        && tte->depth() >= depth
        && ttValue != VALUE_NONE // Possible in case of TT access race
        && (ttValue >= beta ? (tte->bound() & BOUND_LOWER)
                            : (tte->bound() & BOUND_UPPER)))
    {
        // If ttMove is quiet, update move sorting heuristics on TT hit
        if (ttMove)
        {
            if (ttValue >= beta)
            {
                if (!pos.capture_or_promotion(ttMove))
                    update_quiet_stats(pos, ss, ttMove, nullptr, 0, stat_bonus(depth));

                // Extra penalty for a quiet TT move in previous ply when it gets refuted
                if ((ss-1)->moveCount == 1 && !pos.captured_piece())
                    update_continuation_histories(ss-1, pos.piece_on(prevSq), prevSq, -stat_bonus(depth + ONE_PLY));
            }
            // Penalty for a quiet ttMove that fails low
            else if (!pos.capture_or_promotion(ttMove))
            {
                int penalty = -stat_bonus(depth);
                thisThread->mainHistory[us][from_to(ttMove)] << penalty;
                update_continuation_histories(ss, pos.moved_piece(ttMove), to_sq(ttMove), penalty);
            }
        }
        return ttValue;
    }

    // Step 5. Tablebases probe
    if (!rootNode && TB::Cardinality)
    {
        int piecesCount = pos.count<ALL_PIECES>();

        if (    piecesCount <= TB::Cardinality
            && (piecesCount <  TB::Cardinality || depth >= TB::ProbeDepth)
            &&  pos.rule50_count() == 0
            && !pos.can_castle(ANY_CASTLING))
        {
            TB::ProbeState err;
            TB::WDLScore wdl = Tablebases::probe_wdl(pos, &err);

            if (err != TB::ProbeState::FAIL)
            {
                thisThread->tbHits.fetch_add(1, std::memory_order_relaxed);

                int drawScore = TB::UseRule50 ? 1 : 0;

                value =  wdl < -drawScore ? -VALUE_MATE + MAX_PLY + ss->ply + 1
                       : wdl >  drawScore ?  VALUE_MATE - MAX_PLY - ss->ply - 1
                                          :  VALUE_DRAW + 2 * wdl * drawScore;

                Bound b =  wdl < -drawScore ? BOUND_UPPER
                         : wdl >  drawScore ? BOUND_LOWER : BOUND_EXACT;

                if (    b == BOUND_EXACT
                    || (b == BOUND_LOWER ? value >= beta : value <= alpha))
                {
                    tte->save(posKey, value_to_tt(value, ss->ply), b,
                              std::min(DEPTH_MAX - ONE_PLY, depth + 6 * ONE_PLY),
                              MOVE_NONE, VALUE_NONE);

                    return value;
                }

                if (PvNode)
                {
                    if (b == BOUND_LOWER)
                        bestValue = value, alpha = std::max(alpha, bestValue);
                    else
                        maxValue = value;
                }
            }
        }
    }

    // Step 6. Static evaluation of the position
    if (inCheck)
    {
        ss->staticEval = eval = VALUE_NONE;
        improving = false;
        goto moves_loop;  // Skip early pruning when in check
    }
    else if (ttHit)
    {
        // Never assume anything on values stored in TT
        if ((ss->staticEval = eval = tte->eval()) == VALUE_NONE)
            eval = ss->staticEval = evaluate(pos);

        // Can ttValue be used as a better position evaluation?
        if (    ttValue != VALUE_NONE
            && (tte->bound() & (ttValue > eval ? BOUND_LOWER : BOUND_UPPER)))
            eval = ttValue;
    }
    else
    {
        ss->staticEval = eval =
        (ss-1)->currentMove != MOVE_NULL ? evaluate(pos)
                                         : -(ss-1)->staticEval + 2 * Eval::Tempo;

        tte->save(posKey, VALUE_NONE, BOUND_NONE, DEPTH_NONE, MOVE_NONE,
                  ss->staticEval);
    }

<<<<<<< HEAD
    // Step 7. Razoring (~2 Elo)
    if (   depth < 2 * ONE_PLY
        && eval <= alpha - RazorMargin)
        return qsearch<NT>(pos, ss, alpha, beta);
=======
    // Step 7. Razoring (skipped when in check)
    if (   !PvNode
        &&  depth < 3 * ONE_PLY
        &&  ttMove == MOVE_NONE
        &&  eval <= alpha - RazorMargin[depth / ONE_PLY]
        &&  abs(eval) < 2 * VALUE_KNOWN_WIN)
    {
        Value ralpha = alpha - (depth >= 2 * ONE_PLY) * RazorMargin[depth / ONE_PLY];
        Value v = qsearch<NonPV>(pos, ss, ralpha, ralpha+1);
        if (depth < 2 * ONE_PLY || v <= ralpha)
            return v;
    }
>>>>>>> 425e2d9e

    improving =   ss->staticEval >= (ss-2)->staticEval
               || (ss-2)->staticEval == VALUE_NONE;

    // Step 8. Futility pruning: child node (skipped when in check)
    if (   !PvNode
        &&  depth < 7 * ONE_PLY
        &&  eval - futility_margin(depth, improving) >= beta
        &&  eval < VALUE_KNOWN_WIN  // Do not return unproven wins
        &&  pos.non_pawn_material(~pos.side_to_move()))
        return eval;

    // Step 9. Null move search with verification search (~40 Elo)
    if (   !PvNode
        && (ss-1)->currentMove != MOVE_NULL
        && (ss-1)->statScore < 23200
        &&  eval >= beta
        &&  ss->staticEval >= beta - 36 * depth / ONE_PLY + 225
        && !excludedMove
        &&  pos.non_pawn_material(us)
        && (ss->ply >= thisThread->nmpMinPly || us != thisThread->nmpColor)
        &&  abs(eval) < 2 * VALUE_KNOWN_WIN
        &&  pos.non_pawn_material(~us)
        && !(depth > 4 * ONE_PLY && (MoveList<LEGAL, KING>(pos).size() < 1 || MoveList<LEGAL>(pos).size() < 6)))
    {
        assert(eval - beta >= 0);

        // Null move dynamic reduction based on depth and value
        Depth R = ((823 + 67 * depth / ONE_PLY) / 256 + std::min((eval - beta) / PawnValueMg, 3)) * ONE_PLY;

        ss->currentMove = MOVE_NULL;
        ss->continuationHistory = &thisThread->continuationHistory[NO_PIECE][0];

        pos.do_null_move(st);

        Value nullValue = -search<NonPV>(pos, ss+1, -beta, -beta+1, depth-R, !cutNode);

        pos.undo_null_move();

        if (nullValue >= beta)
        {
            // Do not return unproven mate scores
            if (nullValue >= VALUE_MATE_IN_MAX_PLY)
                nullValue = beta;

            if (thisThread->nmpMinPly || (abs(beta) < VALUE_KNOWN_WIN && depth < 12 * ONE_PLY))
                return nullValue;

            assert(!thisThread->nmpMinPly); // Recursive verification is not allowed

            // Do verification search at high depths, with null move pruning disabled
            // for us, until ply exceeds nmpMinPly.
            thisThread->nmpMinPly = ss->ply + 3 * (depth-R) / 4;
            thisThread->nmpColor = us;

            Value v = search<NonPV>(pos, ss, beta-1, beta, depth-R, false);

            thisThread->nmpMinPly = 0;

            if (v >= beta)
                return nullValue;
        }
    }

    // Step 10. ProbCut (~10 Elo)
    // If we have a good enough capture and a reduced search returns a value
    // much above beta, we can (almost) safely prune the previous move.
    if (   !PvNode
        &&  depth >= 5 * ONE_PLY
        &&  ss->ply % 2 == 1
        &&  abs(beta) < VALUE_MATE_IN_MAX_PLY
        &&  abs(eval) < 2 * VALUE_KNOWN_WIN)
    {
        Value rbeta = std::min(beta + 216 - 48 * improving, VALUE_INFINITE);
        MovePicker mp(pos, ttMove, rbeta - ss->staticEval, &thisThread->captureHistory);
        int probCutCount = 0;

        while (  (move = mp.next_move()) != MOVE_NONE
               && probCutCount < 3)
            if (pos.legal(move))
            {
                probCutCount++;

                ss->currentMove = move;
                ss->continuationHistory = &thisThread->continuationHistory[pos.moved_piece(move)][to_sq(move)];

                assert(depth >= 5 * ONE_PLY);

                pos.do_move(move, st);

                // Perform a preliminary qsearch to verify that the move holds
                value = -qsearch<NonPV>(pos, ss+1, -rbeta, -rbeta+1);

                // If the qsearch held perform the regular search
                if (value >= rbeta)
                    value = -search<NonPV>(pos, ss+1, -rbeta, -rbeta+1, depth - 4 * ONE_PLY, !cutNode);

                pos.undo_move(move);

                if (value >= rbeta)
                    return value;
            }
    }

    // Step 11. Internal iterative deepening (~2 Elo)
    if (    depth >= 8 * ONE_PLY
        && !ttMove)
    {
        search<NT>(pos, ss, alpha, beta, depth - 7 * ONE_PLY, cutNode);

        tte = TT.probe(posKey, ttHit);
        ttValue = ttHit ? value_from_tt(tte->value(), ss->ply) : VALUE_NONE;
        ttMove = ttHit ? tte->move() : MOVE_NONE;
    }

moves_loop: // When in check, search starts from here

    const PieceToHistory* contHist[] = { (ss-1)->continuationHistory, (ss-2)->continuationHistory, nullptr, (ss-4)->continuationHistory };
    Move countermove = thisThread->counterMoves[pos.piece_on(prevSq)][prevSq];

    MovePicker mp(pos, ttMove, depth, &thisThread->mainHistory,
                                      &thisThread->captureHistory,
                                      contHist,
                                      countermove,
                                      ss->killers);
    value = bestValue; // Workaround a bogus 'uninitialized' warning under gcc

    skipQuiets = false;
    ttCapture = false;
    pvExact = PvNode && ttHit && tte->bound() == BOUND_EXACT;

    // Step 12. Loop through all pseudo-legal moves until no moves remain
    // or a beta cutoff occurs.
    while ((move = mp.next_move(skipQuiets)) != MOVE_NONE)
    {
      assert(is_ok(move));

      if (move == excludedMove)
          continue;

      // At root obey the "searchmoves" option and skip moves not listed in Root
      // Move List. As a consequence any illegal move is also skipped. In MultiPV
      // mode we also skip PV moves which have been already searched and those
      // of lower "TB rank" if we are in a TB root position.
      if (rootNode && !std::count(thisThread->rootMoves.begin() + thisThread->pvIdx,
                                  thisThread->rootMoves.begin() + thisThread->pvLast, move))
          continue;

      ss->moveCount = ++moveCount;

      if (rootNode && thisThread == Threads.main() && Time.elapsed() > 3000)
          sync_cout << "info depth " << depth / ONE_PLY
                    << " currmove " << UCI::move(move, pos.is_chess960())
                    << " currmovenumber " << moveCount + thisThread->pvIdx << sync_endl;
      if (PvNode)
          (ss+1)->pv = nullptr;

      extension = DEPTH_ZERO;
      captureOrPromotion = pos.capture_or_promotion(move);
      movedPiece = pos.moved_piece(move);
      givesCheck = gives_check(pos, move);

      moveCountPruning =   depth < 16 * ONE_PLY
                        && moveCount >= FutilityMoveCounts[improving][depth / ONE_PLY];

      // Step 13. Extensions (~70 Elo)

      // Singular extension search (~60 Elo). If all moves but one fail low on a
      // search of (alpha-s, beta-s), and just one fails high on (alpha, beta),
      // then that move is singular and should be extended. To verify this we do
      // a reduced search on on all the other moves but the ttMove and if the
      // result is lower than ttValue minus a margin then we will extend the ttMove.
      if (    depth >= 8 * ONE_PLY
          &&  move == ttMove
          && !rootNode
          && !excludedMove // Recursive singular search is not allowed
          &&  ttValue != VALUE_NONE
          && (tte->bound() & BOUND_LOWER)
          &&  tte->depth() >= depth - 3 * ONE_PLY
          &&  pos.legal(move))
      {
          Value rBeta = std::max(ttValue - 2 * depth / ONE_PLY, -VALUE_MATE);
          ss->excludedMove = move;
          value = search<NonPV>(pos, ss, rBeta - 1, rBeta, depth / 2, cutNode);
          ss->excludedMove = MOVE_NONE;

          if (value < rBeta)
              extension = ONE_PLY;
      }
      else if (    givesCheck // Check extension (~2 Elo)
               && !moveCountPruning
               &&  pos.see_ge(move))
          extension = ONE_PLY;

      // Calculate new depth for this move
      newDepth = depth - ONE_PLY + extension;

      // Step 14. Pruning at shallow depth
      if (  !PvNode
          && pos.non_pawn_material(us)
          && bestValue > VALUE_MATED_IN_MAX_PLY)
      {
          if (   !captureOrPromotion
              && !givesCheck
              && (!pos.advanced_pawn_push(move) || pos.non_pawn_material() >= Value(5000)))
          {
              // Move count based pruning (~30 Elo)
              if (moveCountPruning)
              {
                  skipQuiets = true;
                  continue;
              }

              // Reduced depth of the next LMR search
              int lmrDepth = std::max(newDepth - reduction<PvNode>(improving, depth, moveCount), DEPTH_ZERO) / ONE_PLY;

              // Countermoves based pruning (~20 Elo)
              if (   lmrDepth < 3 + ((ss-1)->statScore > 0)
                  && (*contHist[0])[movedPiece][to_sq(move)] < CounterMovePruneThreshold
                  && (*contHist[1])[movedPiece][to_sq(move)] < CounterMovePruneThreshold)
                  continue;

              // Futility pruning: parent node (~2 Elo)
              if (   lmrDepth < 7
                  && !inCheck
                  && ss->staticEval + 256 + 200 * lmrDepth <= alpha)
                  continue;

              // Prune moves with negative SEE (~10 Elo)
              if (!pos.see_ge(move, Value(-29 * lmrDepth * lmrDepth)))
                  continue;
          }
          else if (   !extension // (~20 Elo)
                   && !pos.see_ge(move, -PawnValueEg * (depth / ONE_PLY)))
                  continue;
      }

      // Speculative prefetch as early as possible
      prefetch(TT.first_entry(pos.key_after(move)));

      // Check for legality just before making the move
      if (!rootNode && !pos.legal(move))
      {
          ss->moveCount = --moveCount;
          continue;
      }

      if (move == ttMove && captureOrPromotion)
          ttCapture = true;

      // Update the current move (this must be done after singular extension search)
      ss->currentMove = move;
      ss->continuationHistory = &thisThread->continuationHistory[movedPiece][to_sq(move)];

      // Step 15. Make the move
      pos.do_move(move, st, givesCheck);

      // Step 16. Reduced depth search (LMR). If the move fails high it will be
      // re-searched at full depth.
      if (    depth >= 3 * ONE_PLY
          &&  moveCount > 1
          && (!captureOrPromotion || moveCountPruning)
          &&  thisThread->selDepth > depth / ONE_PLY
          && !(depth >= 16 * ONE_PLY && ss->ply <= 3 * ONE_PLY))
      {
          Depth r = reduction<PvNode>(improving, depth, moveCount);

          // Decrease reduction if opponent's move count is high (~10 Elo)
          if ((ss-1)->moveCount > 15)
              r -= ONE_PLY;

          if (!captureOrPromotion)
          {
              // Decrease reduction for exact PV nodes (~0 Elo)
              if (pvExact)
                  r -= ONE_PLY;

              // Increase reduction if ttMove is a capture (~0 Elo)
              if (ttCapture)
                  r += ONE_PLY;

              // Increase reduction for cut nodes (~5 Elo)
              if (cutNode)
                  r += 2 * ONE_PLY;

              // Decrease reduction for moves that escape a capture. Filter out
              // castling moves, because they are coded as "king captures rook" and
              // hence break make_move(). (~5 Elo)
              else if (    type_of(move) == NORMAL
                       && !pos.see_ge(make_move(to_sq(move), from_sq(move))))
                  r -= 2 * ONE_PLY;

              ss->statScore =  thisThread->mainHistory[us][from_to(move)]
                             + (*contHist[0])[movedPiece][to_sq(move)]
                             + (*contHist[1])[movedPiece][to_sq(move)]
                             + (*contHist[3])[movedPiece][to_sq(move)]
                             - 4000;

              // Decrease/increase reduction by comparing opponent's stat score (~10 Elo)
              if (ss->statScore >= 0 && (ss-1)->statScore < 0)
                  r -= ONE_PLY;

              else if ((ss-1)->statScore >= 0 && ss->statScore < 0)
                  r += ONE_PLY;

              // Decrease/increase reduction for moves with a good/bad history (~30 Elo)
              r -= ss->statScore / 20000 * ONE_PLY;
          }

          if (study && ss->ply < depth / 2 - ONE_PLY)
              r = DEPTH_ZERO;

          Depth d = std::max(newDepth - std::max(r, DEPTH_ZERO), ONE_PLY);

          value = -search<NonPV>(pos, ss+1, -(alpha+1), -alpha, d, true);

          doFullDepthSearch = (value > alpha && d != newDepth);
      }
      else
          doFullDepthSearch = !PvNode || moveCount > 1;

      // Step 17. Full depth search when LMR is skipped or fails high
      if (doFullDepthSearch)
          value = -search<NonPV>(pos, ss+1, -(alpha+1), -alpha, newDepth, !cutNode);

      // For PV nodes only, do a full PV search on the first move or after a fail
      // high (in the latter case search only if value < beta), otherwise let the
      // parent node fail low with value <= alpha and try another move.
      if (PvNode && (moveCount == 1 || (value > alpha && (rootNode || value < beta))))
      {
          (ss+1)->pv = pv;
          (ss+1)->pv[0] = MOVE_NONE;

          value = -search<PV>(pos, ss+1, -beta, -alpha, newDepth, false);
      }

      // Step 18. Undo move
      pos.undo_move(move);

      assert(value > -VALUE_INFINITE && value < VALUE_INFINITE);

      // Step 19. Check for a new best move
      // Finished searching the move. If a stop occurred, the return value of
      // the search cannot be trusted, and we return immediately without
      // updating best move, PV and TT.
      if (Threads.stop.load(std::memory_order_relaxed))
          return VALUE_ZERO;

      if (rootNode)
      {
          RootMove& rm = *std::find(thisThread->rootMoves.begin(),
                                    thisThread->rootMoves.end(), move);

          // PV move or new best move?
          if (moveCount == 1 || value > alpha)
          {
              rm.score = value;
              rm.selDepth = thisThread->selDepth;
              rm.pv.resize(1);

              assert((ss+1)->pv);

              for (Move* m = (ss+1)->pv; *m != MOVE_NONE; ++m)
                  rm.pv.push_back(*m);

              // We record how often the best move has been changed in each
              // iteration. This information is used for time management: When
              // the best move changes frequently, we allocate some more time.
              if (moveCount > 1 && thisThread == Threads.main())
                  ++static_cast<MainThread*>(thisThread)->bestMoveChanges;
          }
          else
              // All other moves but the PV are set to the lowest value: this
              // is not a problem when sorting because the sort is stable and the
              // move position in the list is preserved - just the PV is pushed up.
              rm.score = -VALUE_INFINITE;
      }

      if (value > bestValue)
      {
          bestValue = value;

          if (value > alpha)
          {
              bestMove = move;

              if (PvNode && !rootNode) // Update pv even in fail-high case
                  update_pv(ss->pv, move, (ss+1)->pv);

              if (PvNode && value < beta) // Update alpha! Always alpha < beta
                  alpha = value;
              else
              {
                  assert(value >= beta); // Fail high
                  ss->statScore = 0;
                  break;
              }
          }
      }

      if (move != bestMove)
      {
          if (captureOrPromotion && captureCount < 32)
              capturesSearched[captureCount++] = move;

          else if (!captureOrPromotion && quietCount < 64)
              quietsSearched[quietCount++] = move;
      }
    }

    // The following condition would detect a stop only after move loop has been
    // completed. But in this case bestValue is valid because we have fully
    // searched our subtree, and we can anyhow save the result in TT.
    /*
       if (Threads.stop)
        return VALUE_DRAW;
    */

    // Step 20. Check for mate and stalemate
    // All legal moves have been searched and if there are no legal moves, it
    // must be a mate or a stalemate. If we are in a singular extension search then
    // return a fail low score.

    assert(moveCount || !inCheck || excludedMove || !MoveList<LEGAL>(pos).size());

    if (!moveCount)
        bestValue = excludedMove ? alpha
                   :     inCheck ? mated_in(ss->ply) : VALUE_DRAW;
    else if (bestMove)
    {
        // Quiet best move: update move sorting heuristics
        if (!pos.capture_or_promotion(bestMove))
            update_quiet_stats(pos, ss, bestMove, quietsSearched, quietCount,
                               stat_bonus(depth + (bestValue > beta + PawnValueMg ? ONE_PLY : DEPTH_ZERO)));

        update_capture_stats(pos, bestMove, capturesSearched, captureCount, stat_bonus(depth + ONE_PLY));

        // Extra penalty for a quiet TT move in previous ply when it gets refuted
        if ((ss-1)->moveCount == 1 && !pos.captured_piece())
            update_continuation_histories(ss-1, pos.piece_on(prevSq), prevSq, -stat_bonus(depth + ONE_PLY));
    }
    // Bonus for prior countermove that caused the fail low
    else if (   (depth >= 3 * ONE_PLY || PvNode)
             && !pos.captured_piece()
             && is_ok((ss-1)->currentMove))
        update_continuation_histories(ss-1, pos.piece_on(prevSq), prevSq, stat_bonus(depth));

    if (PvNode)
        bestValue = std::min(bestValue, maxValue);

    if (!excludedMove)
        tte->save(posKey, value_to_tt(bestValue, ss->ply),
                  bestValue >= beta ? BOUND_LOWER :
                  PvNode && bestMove ? BOUND_EXACT : BOUND_UPPER,
                  depth, bestMove, ss->staticEval);

    assert(bestValue > -VALUE_INFINITE && bestValue < VALUE_INFINITE);

    return bestValue;
  }


  // qsearch() is the quiescence search function, which is called by the main
  // search function with depth zero, or recursively with depth less than ONE_PLY.
  template <NodeType NT>
  Value qsearch(Position& pos, Stack* ss, Value alpha, Value beta, Depth depth) {

    constexpr bool PvNode = NT == PV;

    assert(alpha >= -VALUE_INFINITE && alpha < beta && beta <= VALUE_INFINITE);
    assert(PvNode || (alpha == beta - 1));
    assert(depth <= DEPTH_ZERO);
    assert(depth / ONE_PLY * ONE_PLY == depth);

    Move pv[MAX_PLY+1];
    StateInfo st;
    TTEntry* tte;
    Key posKey;
    Move ttMove, move, bestMove;
    Depth ttDepth;
    Value bestValue, value, ttValue, futilityValue, futilityBase, oldAlpha;
    bool ttHit, inCheck, givesCheck, evasionPrunable;
    int moveCount;

    if (PvNode)
    {
        oldAlpha = alpha; // To flag BOUND_EXACT when eval above alpha and no available moves
        (ss+1)->pv = pv;
        ss->pv[0] = MOVE_NONE;
    }

    Thread* thisThread = pos.this_thread();
    (ss+1)->ply = ss->ply + 1;
    ss->currentMove = bestMove = MOVE_NONE;
    ss->continuationHistory = &thisThread->continuationHistory[NO_PIECE][0];
    inCheck = pos.checkers();
    moveCount = 0;

    // Check for an immediate draw or maximum ply reached
    if (   pos.is_draw(ss->ply)
        || ss->ply >= MAX_PLY)
        return (ss->ply >= MAX_PLY && !inCheck) ? evaluate(pos) : VALUE_DRAW;

    assert(0 <= ss->ply && ss->ply < MAX_PLY);

    // Decide whether or not to include checks: this fixes also the type of
    // TT entry depth that we are going to use. Note that in qsearch we use
    // only two types of depth in TT: DEPTH_QS_CHECKS or DEPTH_QS_NO_CHECKS.
    ttDepth = inCheck || depth >= DEPTH_QS_CHECKS ? DEPTH_QS_CHECKS
                                                  : DEPTH_QS_NO_CHECKS;
    // Transposition table lookup
    posKey = pos.key();
    tte = TT.probe(posKey, ttHit);
    ttValue = ttHit ? value_from_tt(tte->value(), ss->ply) : VALUE_NONE;
    ttMove = ttHit ? tte->move() : MOVE_NONE;

    if (  !PvNode
        && ttHit
        && tte->depth() >= ttDepth
        && ttValue != VALUE_NONE // Only in case of TT access race
        && (ttValue >= beta ? (tte->bound() & BOUND_LOWER)
                            : (tte->bound() & BOUND_UPPER)))
        return ttValue;

    // Evaluate the position statically
    if (inCheck)
    {
        ss->staticEval = VALUE_NONE;
        bestValue = futilityBase = -VALUE_INFINITE;
    }
    else
    {
        if (ttHit)
        {
            // Never assume anything on values stored in TT
            if ((ss->staticEval = bestValue = tte->eval()) == VALUE_NONE)
                ss->staticEval = bestValue = evaluate(pos);

            // Can ttValue be used as a better position evaluation?
            if (    ttValue != VALUE_NONE
                && (tte->bound() & (ttValue > bestValue ? BOUND_LOWER : BOUND_UPPER)))
                bestValue = ttValue;
        }
        else
            ss->staticEval = bestValue =
            (ss-1)->currentMove != MOVE_NULL ? evaluate(pos)
                                             : -(ss-1)->staticEval + 2 * Eval::Tempo;

        // Stand pat. Return immediately if static value is at least beta
        if (bestValue >= beta)
        {
            if (!ttHit)
                tte->save(posKey, value_to_tt(bestValue, ss->ply), BOUND_LOWER,
                          DEPTH_NONE, MOVE_NONE, ss->staticEval);

            return bestValue;
        }

        if (PvNode && bestValue > alpha)
            alpha = bestValue;

        futilityBase = bestValue + 128;
    }

    const PieceToHistory* contHist[] = { (ss-1)->continuationHistory, (ss-2)->continuationHistory, nullptr, (ss-4)->continuationHistory };

    // Initialize a MovePicker object for the current position, and prepare
    // to search the moves. Because the depth is <= 0 here, only captures,
    // queen promotions and checks (only if depth >= DEPTH_QS_CHECKS) will
    // be generated.
    MovePicker mp(pos, ttMove, depth, &thisThread->mainHistory,
                                      &thisThread->captureHistory,
                                      contHist,
                                      to_sq((ss-1)->currentMove));

    // Loop through the moves until no moves remain or a beta cutoff occurs
    while ((move = mp.next_move()) != MOVE_NONE)
    {
      assert(is_ok(move));

      givesCheck = gives_check(pos, move);

      moveCount++;

      // Futility pruning
      if (   !inCheck
          && !givesCheck
          &&  futilityBase > -VALUE_KNOWN_WIN
          && !pos.advanced_pawn_push(move))
      {
          assert(type_of(move) != ENPASSANT); // Due to !pos.advanced_pawn_push

          futilityValue = futilityBase + PieceValue[EG][pos.piece_on(to_sq(move))];

          if (futilityValue <= alpha)
          {
              bestValue = std::max(bestValue, futilityValue);
              continue;
          }

          if (futilityBase <= alpha && !pos.see_ge(move, VALUE_ZERO + 1))
          {
              bestValue = std::max(bestValue, futilityBase);
              continue;
          }
      }

      // Detect non-capture evasions that are candidates to be pruned
      evasionPrunable =    inCheck
                       &&  (depth != DEPTH_ZERO || moveCount > 2)
                       &&  bestValue > VALUE_MATED_IN_MAX_PLY
                       && !pos.capture(move);

      // Don't search moves with negative SEE values
      if (  (!inCheck || evasionPrunable)
          && !pos.see_ge(move))
          continue;

      // Speculative prefetch as early as possible
      prefetch(TT.first_entry(pos.key_after(move)));

      // Check for legality just before making the move
      if (!pos.legal(move))
      {
          moveCount--;
          continue;
      }

      ss->currentMove = move;
      ss->continuationHistory = &thisThread->continuationHistory[pos.moved_piece(move)][to_sq(move)];

      // Make and search the move
      pos.do_move(move, st, givesCheck);
      value = -qsearch<NT>(pos, ss+1, -beta, -alpha, depth - ONE_PLY);
      pos.undo_move(move);

      assert(value > -VALUE_INFINITE && value < VALUE_INFINITE);

      // Check for a new best move
      if (value > bestValue)
      {
          bestValue = value;

          if (value > alpha)
          {
              if (PvNode) // Update pv even in fail-high case
                  update_pv(ss->pv, move, (ss+1)->pv);

              if (PvNode && value < beta) // Update alpha here!
              {
                  alpha = value;
                  bestMove = move;
              }
              else // Fail high
              {
                  tte->save(posKey, value_to_tt(value, ss->ply), BOUND_LOWER,
                            ttDepth, move, ss->staticEval);

                  return value;
              }
          }
       }
    }

    // All legal moves have been searched. A special case: If we're in check
    // and no legal moves were found, it is checkmate.
    if (inCheck && bestValue == -VALUE_INFINITE)
        return mated_in(ss->ply); // Plies to mate from the root

    tte->save(posKey, value_to_tt(bestValue, ss->ply),
              PvNode && bestValue > oldAlpha ? BOUND_EXACT : BOUND_UPPER,
              ttDepth, bestMove, ss->staticEval);

    assert(bestValue > -VALUE_INFINITE && bestValue < VALUE_INFINITE);

    return bestValue;
  }


  // value_to_tt() adjusts a mate score from "plies to mate from the root" to
  // "plies to mate from the current position". Non-mate scores are unchanged.
  // The function is called before storing a value in the transposition table.

  Value value_to_tt(Value v, int ply) {

    assert(v != VALUE_NONE);

    return  v >= VALUE_MATE_IN_MAX_PLY  ? v + ply
          : v <= VALUE_MATED_IN_MAX_PLY ? v - ply : v;
  }


  // value_from_tt() is the inverse of value_to_tt(): It adjusts a mate score
  // from the transposition table (which refers to the plies to mate/be mated
  // from current position) to "plies to mate/be mated from the root".

  Value value_from_tt(Value v, int ply) {

    return  v == VALUE_NONE             ? VALUE_NONE
          : v >= VALUE_MATE_IN_MAX_PLY  ? v - ply
          : v <= VALUE_MATED_IN_MAX_PLY ? v + ply : v;
  }


  // update_pv() adds current move and appends child pv[]

  void update_pv(Move* pv, Move move, Move* childPv) {

    for (*pv++ = move; childPv && *childPv != MOVE_NONE; )
        *pv++ = *childPv++;
    *pv = MOVE_NONE;
  }


  // update_continuation_histories() updates histories of the move pairs formed
  // by moves at ply -1, -2, and -4 with current move.

  void update_continuation_histories(Stack* ss, Piece pc, Square to, int bonus) {

    for (int i : {1, 2, 4})
        if (is_ok((ss-i)->currentMove))
            (*(ss-i)->continuationHistory)[pc][to] << bonus;
  }


  // update_capture_stats() updates move sorting heuristics when a new capture best move is found

  void update_capture_stats(const Position& pos, Move move,
                            Move* captures, int captureCnt, int bonus) {

      CapturePieceToHistory& captureHistory =  pos.this_thread()->captureHistory;
      Piece moved_piece = pos.moved_piece(move);
      PieceType captured = type_of(pos.piece_on(to_sq(move)));

      if (pos.capture_or_promotion(move))
          captureHistory[moved_piece][to_sq(move)][captured] << bonus;

      // Decrease all the other played capture moves
      for (int i = 0; i < captureCnt; ++i)
      {
          moved_piece = pos.moved_piece(captures[i]);
          captured = type_of(pos.piece_on(to_sq(captures[i])));
          captureHistory[moved_piece][to_sq(captures[i])][captured] << -bonus;
      }
  }


  // update_quiet_stats() updates move sorting heuristics when a new quiet best move is found

  void update_quiet_stats(const Position& pos, Stack* ss, Move move,
                          Move* quiets, int quietsCnt, int bonus) {

    if (ss->killers[0] != move)
    {
        ss->killers[1] = ss->killers[0];
        ss->killers[0] = move;
    }

    Color us = pos.side_to_move();
    Thread* thisThread = pos.this_thread();
    thisThread->mainHistory[us][from_to(move)] << bonus;
    update_continuation_histories(ss, pos.moved_piece(move), to_sq(move), bonus);

    if (is_ok((ss-1)->currentMove))
    {
        Square prevSq = to_sq((ss-1)->currentMove);
        thisThread->counterMoves[pos.piece_on(prevSq)][prevSq] = move;
    }

    // Decrease all the other played quiet moves
    for (int i = 0; i < quietsCnt; ++i)
    {
        thisThread->mainHistory[us][from_to(quiets[i])] << -bonus;
        update_continuation_histories(ss, pos.moved_piece(quiets[i]), to_sq(quiets[i]), -bonus);
    }
  }

  // When playing with strength handicap, choose best move among a set of RootMoves
  // using a statistical rule dependent on 'level'. Idea by Heinz van Saanen.

  Move Skill::pick_best(size_t multiPV) {

    const RootMoves& rootMoves = Threads.main()->rootMoves;
    static PRNG rng(now()); // PRNG sequence should be non-deterministic

    // RootMoves are already sorted by score in descending order
    Value topScore = rootMoves[0].score;
    int delta = std::min(topScore - rootMoves[multiPV - 1].score, PawnValueMg);
    int weakness = 120 - 2 * level;
    int maxScore = -VALUE_INFINITE;

    // Choose best move. For each move score we add two terms, both dependent on
    // weakness. One is deterministic and bigger for weaker levels, and one is
    // random. Then we choose the move with the resulting highest score.
    for (size_t i = 0; i < multiPV; ++i)
    {
        // This is our magic formula
        int push = (  weakness * int(topScore - rootMoves[i].score)
                    + delta * (rng.rand<unsigned>() % weakness)) / 128;

        if (rootMoves[i].score + push >= maxScore)
        {
            maxScore = rootMoves[i].score + push;
            best = rootMoves[i].pv[0];
        }
    }

    return best;
  }

} // namespace

/// MainThread::check_time() is used to print debug info and, more importantly,
/// to detect when we are out of available time and thus stop the search.

void MainThread::check_time() {

  if (--callsCnt > 0)
      return;

  // When using nodes, ensure checking rate is not lower than 0.1% of nodes
  callsCnt = Limits.nodes ? std::min(1024, int(Limits.nodes / 1024)) : 1024;

  static TimePoint lastInfoTime = now();

  TimePoint elapsed = Time.elapsed();
  TimePoint tick = Limits.startTime + elapsed;

  if (tick - lastInfoTime >= 1000)
  {
      lastInfoTime = tick;
      dbg_print();
  }

  // We should not stop pondering until told so by the GUI
  if (Threads.ponder)
      return;

  if (   (Limits.use_time_management() && elapsed > Time.maximum() - 10)
      || (Limits.movetime && elapsed >= Limits.movetime)
      || (Limits.nodes && Threads.nodes_searched() >= (uint64_t)Limits.nodes))
      Threads.stop = true;
}


/// UCI::pv() formats PV information according to the UCI protocol. UCI requires
/// that all (if any) unsearched PV lines are sent using a previous search score.

string UCI::pv(const Position& pos, Depth depth, Value alpha, Value beta) {

  std::stringstream ss;
  TimePoint elapsed = Time.elapsed() + 1;
  const RootMoves& rootMoves = pos.this_thread()->rootMoves;
  size_t pvIdx = pos.this_thread()->pvIdx;
  size_t multiPV = std::min((size_t)Options["MultiPV"], rootMoves.size());
  uint64_t nodesSearched = Threads.nodes_searched();
  uint64_t tbHits = Threads.tb_hits() + (TB::RootInTB ? rootMoves.size() : 0);

  for (size_t i = 0; i < multiPV; ++i)
  {
      bool updated = (i <= pvIdx && rootMoves[i].score != -VALUE_INFINITE);

      if (depth == ONE_PLY && !updated)
          continue;

      Depth d = updated ? depth : depth - ONE_PLY;
      Value v = updated ? rootMoves[i].score : rootMoves[i].previousScore;

      bool tb = TB::RootInTB && abs(v) < VALUE_MATE - MAX_PLY;
      v = tb ? rootMoves[i].tbScore : v;

      if (ss.rdbuf()->in_avail()) // Not at first line
          ss << "\n";

      ss << "info"
         << " depth "    << d / ONE_PLY
         << " seldepth " << rootMoves[i].selDepth
         << " multipv "  << i + 1
         << " score "    << UCI::value(v);

      if (!tb && i == pvIdx)
          ss << (v >= beta ? " lowerbound" : v <= alpha ? " upperbound" : "");

      ss << " nodes "    << nodesSearched
         << " nps "      << nodesSearched * 1000 / elapsed;

      if (elapsed > 1000) // Earlier makes little sense
          ss << " hashfull " << TT.hashfull();

      ss << " tbhits "   << tbHits
         << " time "     << elapsed
         << " pv";

      for (Move m : rootMoves[i].pv)
          ss << " " << UCI::move(m, pos.is_chess960());
  }

  return ss.str();
}


/// RootMove::extract_ponder_from_tt() is called in case we have no ponder move
/// before exiting the search, for instance, in case we stop the search during a
/// fail high at root. We try hard to have a ponder move to return to the GUI,
/// otherwise in case of 'ponder on' we have nothing to think on.

bool RootMove::extract_ponder_from_tt(Position& pos) {

    StateInfo st;
    bool ttHit;

    assert(pv.size() == 1);

    if (!pv[0])
        return false;

    pos.do_move(pv[0], st);
    TTEntry* tte = TT.probe(pos.key(), ttHit);

    if (ttHit)
    {
        Move m = tte->move(); // Local copy to be SMP safe
        if (MoveList<LEGAL>(pos).contains(m))
            pv.push_back(m);
    }

    pos.undo_move(pv[0]);
    return pv.size() > 1;
}

void Tablebases::rank_root_moves(Position& pos, Search::RootMoves& rootMoves) {

    RootInTB = false;
    UseRule50 = bool(Options["Syzygy50MoveRule"]);
    ProbeDepth = int(Options["SyzygyProbeDepth"]) * ONE_PLY;
    Cardinality = int(Options["SyzygyProbeLimit"]);
    bool dtz_available = true;

    // Tables with fewer pieces than SyzygyProbeLimit are searched with
    // ProbeDepth == DEPTH_ZERO
    if (Cardinality > MaxCardinality)
    {
        Cardinality = MaxCardinality;
        ProbeDepth = DEPTH_ZERO;
    }

    if (Cardinality >= popcount(pos.pieces()) && !pos.can_castle(ANY_CASTLING))
    {
        // Rank moves using DTZ tables
        RootInTB = root_probe(pos, rootMoves);

        if (!RootInTB)
        {
            // DTZ tables are missing; try to rank moves using WDL tables
            dtz_available = false;
            RootInTB = root_probe_wdl(pos, rootMoves);
        }
    }

    if (RootInTB)
    {
        // Sort moves according to TB rank
        std::sort(rootMoves.begin(), rootMoves.end(),
                  [](const RootMove &a, const RootMove &b) { return a.tbRank > b.tbRank; } );

        // Probe during search only if DTZ is not available and we are winning
        if (dtz_available || rootMoves[0].tbScore <= VALUE_DRAW)
            Cardinality = 0;
    }
    else
    {
        // Assign the same rank to all moves
        for (auto& m : rootMoves)
            m.tbRank = 0;
    }
}<|MERGE_RESOLUTION|>--- conflicted
+++ resolved
@@ -731,25 +731,12 @@
                   ss->staticEval);
     }
 
-<<<<<<< HEAD
-    // Step 7. Razoring (~2 Elo)
+    // Step 7. Razoring
     if (   depth < 2 * ONE_PLY
-        && eval <= alpha - RazorMargin)
+        &&  ttMove == MOVE_NONE
+        &&  eval <= alpha - RazorMargin
+        &&  abs(eval) < 2 * VALUE_KNOWN_WIN)
         return qsearch<NT>(pos, ss, alpha, beta);
-=======
-    // Step 7. Razoring (skipped when in check)
-    if (   !PvNode
-        &&  depth < 3 * ONE_PLY
-        &&  ttMove == MOVE_NONE
-        &&  eval <= alpha - RazorMargin[depth / ONE_PLY]
-        &&  abs(eval) < 2 * VALUE_KNOWN_WIN)
-    {
-        Value ralpha = alpha - (depth >= 2 * ONE_PLY) * RazorMargin[depth / ONE_PLY];
-        Value v = qsearch<NonPV>(pos, ss, ralpha, ralpha+1);
-        if (depth < 2 * ONE_PLY || v <= ralpha)
-            return v;
-    }
->>>>>>> 425e2d9e
 
     improving =   ss->staticEval >= (ss-2)->staticEval
                || (ss-2)->staticEval == VALUE_NONE;
