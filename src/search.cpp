--- conflicted
+++ resolved
@@ -810,11 +810,7 @@
         tte->save(posKey, VALUE_NONE, ttPv, BOUND_NONE, DEPTH_NONE, MOVE_NONE, eval);
     }
 
-<<<<<<< HEAD
-    // Step 7. Razoring (~1 Elo)
-=======
     // Step 7. Razoring
->>>>>>> c93f642c
     if (   !rootNode // The required rootNode PV handling is not available in qsearch
         &&  depth < 2
         &&  ttMove == MOVE_NONE
@@ -996,13 +992,8 @@
       // Calculate new depth for this move
       newDepth = depth - 1 + extension;
 
-<<<<<<< HEAD
-      // Step 13. Pruning at shallow depth (~200 Elo)
-      if (  !rootNode
-=======
       // Step 13. Pruning at shallow depth
       if (  !PvNode
->>>>>>> c93f642c
           && pos.non_pawn_material(us)
           && bestValue > VALUE_MATED_IN_MAX_PLY)
       {
@@ -1035,12 +1026,8 @@
               if (!pos.see_ge(move, Value(-(32 - std::min(lmrDepth, 18)) * lmrDepth * lmrDepth)))
                   continue;
           }
-<<<<<<< HEAD
-          else if (!pos.see_ge(move, Value(-194) * depth)) // (~25 Elo)
-=======
           else if (  !(givesCheck && extension)
                    && !pos.see_ge(move, Value(-194) * depth)) // (~20 Elo)
->>>>>>> c93f642c
                   continue;
       }
 
