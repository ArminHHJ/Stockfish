/*
  Stockfish, a UCI chess playing engine derived from Glaurung 2.1
  Copyright (C) 2004-2008 Tord Romstad (Glaurung author)
  Copyright (C) 2008-2015 Marco Costalba, Joona Kiiski, Tord Romstad
  Copyright (C) 2015-2020 Marco Costalba, Joona Kiiski, Gary Linscott, Tord Romstad

  Stockfish is free software: you can redistribute it and/or modify
  it under the terms of the GNU General Public License as published by
  the Free Software Foundation, either version 3 of the License, or
  (at your option) any later version.

  Stockfish is distributed in the hope that it will be useful,
  but WITHOUT ANY WARRANTY; without even the implied warranty of
  MERCHANTABILITY or FITNESS FOR A PARTICULAR PURPOSE.  See the
  GNU General Public License for more details.

  You should have received a copy of the GNU General Public License
  along with this program.  If not, see <http://www.gnu.org/licenses/>.
*/

#include <algorithm>
#include <cassert>
#include <cmath>
#include <cstring>   // For std::memset
#include <iostream>
#include <sstream>

#include "evaluate.h"
#include "misc.h"
#include "movegen.h"
#include "movepick.h"
#include "position.h"
#include "search.h"
#include "thread.h"
#include "timeman.h"
#include "tt.h"
#include "uci.h"
#include "syzygy/tbprobe.h"

namespace Search {

  LimitsType Limits;
}

namespace Tablebases {

  int Cardinality;
  bool RootInTB;
  bool UseRule50;
  Depth ProbeDepth;
}

namespace TB = Tablebases;

using std::string;
using Eval::evaluate;
using namespace Search;

namespace {

  // Different node types, used as a template parameter
  enum NodeType { NonPV, PV };

  constexpr uint64_t ttHitAverageWindow     = 4096;
  constexpr uint64_t ttHitAverageResolution = 1024;

  // Razor and futility margins
  constexpr int RazorMargin = 531;
  Value futility_margin(Depth d, bool improving) {
    return Value(217 * (d - improving));
  }

  // Reductions lookup table, initialized at startup
  int Reductions[MAX_MOVES]; // [depth or moveNumber]

  Depth reduction(bool i, Depth d, int mn) {
    int r = Reductions[d] * Reductions[mn];
    return (r + 511) / 1024 + (!i && r > 1007);
  }

  constexpr int futility_move_count(bool improving, Depth depth) {
    return (5 + depth * depth) * (1 + improving) / 2 - 1;
  }

  // History and stats update bonus, based on depth
  int stat_bonus(Depth d) {
    return d > 15 ? -8 : 19 * d * d + 155 * d - 132;
  }

  // Add a small random component to draw evaluations to avoid 3fold-blindness
  Value value_draw(Thread* thisThread) {
    return VALUE_DRAW + Value(2 * (thisThread->nodes & 1) - 1);
  }

  // Skill structure is used to implement strength limit
  struct Skill {
    explicit Skill(int l) : level(l) {}
    bool enabled() const { return level < 20; }
    bool time_to_pick(Depth depth) const { return depth == 1 + level; }
    Move pick_best(size_t multiPV);

    int level;
    Move best = MOVE_NONE;
  };

  // Breadcrumbs are used to mark nodes as being searched by a given thread
  struct Breadcrumb {
    std::atomic<Thread*> thread;
    std::atomic<Key> key;
  };
  std::array<Breadcrumb, 1024> breadcrumbs;

  // ThreadHolding structure keeps track of which thread left breadcrumbs at the given
  // node for potential reductions. A free node will be marked upon entering the moves
  // loop by the constructor, and unmarked upon leaving that loop by the destructor.
  struct ThreadHolding {
    explicit ThreadHolding(Thread* thisThread, Key posKey, int ply) {
       location = ply < 8 ? &breadcrumbs[posKey & (breadcrumbs.size() - 1)] : nullptr;
       otherThread = false;
       owning = false;
       if (location)
       {
          // See if another already marked this location, if not, mark it ourselves
          Thread* tmp = (*location).thread.load(std::memory_order_relaxed);
          if (tmp == nullptr)
          {
              (*location).thread.store(thisThread, std::memory_order_relaxed);
              (*location).key.store(posKey, std::memory_order_relaxed);
              owning = true;
          }
          else if (   tmp != thisThread
                   && (*location).key.load(std::memory_order_relaxed) == posKey)
              otherThread = true;
       }
    }

    ~ThreadHolding() {
       if (owning) // Free the marked location
           (*location).thread.store(nullptr, std::memory_order_relaxed);
    }

    bool marked() { return otherThread; }

    private:
    Breadcrumb* location;
    bool otherThread, owning;
  };

  bool study = Options["Study"];

  template <NodeType NT>
  Value search(Position& pos, Stack* ss, Value alpha, Value beta, Depth depth, bool cutNode);

  template <NodeType NT>
  Value qsearch(Position& pos, Stack* ss, Value alpha, Value beta, Depth depth = 0);

  Value value_to_tt(Value v, int ply);
  Value value_from_tt(Value v, int ply, int r50c);
  void update_pv(Move* pv, Move move, Move* childPv);
  void update_continuation_histories(Stack* ss, Piece pc, Square to, int bonus);
  void update_quiet_stats(const Position& pos, Stack* ss, Move move, int bonus);
  void update_all_stats(const Position& pos, Stack* ss, Move bestMove, Value bestValue, Value beta, Square prevSq,
                        Move* quietsSearched, int quietCount, Move* capturesSearched, int captureCount, Depth depth);

  // perft() is our utility to verify move generation. All the leaf nodes up
  // to the given depth are generated and counted, and the sum is returned.
  template<bool Root>
  uint64_t perft(Position& pos, Depth depth) {

    StateInfo st;
    uint64_t cnt, nodes = 0;
    const bool leaf = (depth == 2);

    for (const auto& m : MoveList<LEGAL>(pos))
    {
        if (Root && depth <= 1)
            cnt = 1, nodes++;
        else
        {
            pos.do_move(m, st);
            cnt = leaf ? MoveList<LEGAL>(pos).size() : perft<false>(pos, depth - 1);
            nodes += cnt;
            pos.undo_move(m);
        }
        if (Root)
            sync_cout << UCI::move(m, pos.is_chess960()) << ": " << cnt << sync_endl;
    }
    return nodes;
  }

} // namespace


/// Search::init() is called at startup to initialize various lookup tables

void Search::init() {

  for (int i = 1; i < MAX_MOVES; ++i)
      Reductions[i] = int((24.8 + std::log(Threads.size()) / 2) * std::log(i));
}


/// Search::clear() resets search state to its initial value

void Search::clear() {

  Threads.main()->wait_for_search_finished();

  Time.availableNodes = 0;
  TT.clear();
  Threads.clear();
  Tablebases::init(Options["SyzygyPath"]); // Free mapped files
}


/// MainThread::search() is started when the program receives the UCI 'go'
/// command. It searches from the root position and outputs the "bestmove".

void MainThread::search() {

  if (Limits.perft)
  {
      nodes = perft<true>(rootPos, Limits.perft);
      sync_cout << "\nNodes searched: " << nodes << "\n" << sync_endl;
      return;
  }

  Color us = rootPos.side_to_move();
  Time.init(Limits, us, rootPos.game_ply());
  TT.new_search();

  if (rootMoves.empty())
  {
      rootMoves.emplace_back(MOVE_NONE);
      sync_cout << "info depth 0 score "
                << UCI::value(rootPos.checkers() ? -VALUE_MATE : VALUE_DRAW)
                << sync_endl;
  }
  else
  {
      for (Thread* th : Threads)
      {
          th->bestMoveChanges = 0;
          if (th != this)
              th->start_searching();
      }

      Thread::search(); // Let's start searching!
  }

  // When we reach the maximum depth, we can arrive here without a raise of
  // Threads.stop. However, if we are pondering or in an infinite search,
  // the UCI protocol states that we shouldn't print the best move before the
  // GUI sends a "stop" or "ponderhit" command. We therefore simply wait here
  // until the GUI sends one of those commands.

  while (!Threads.stop && (ponder || Limits.infinite))
  {} // Busy wait for a stop or a ponder reset

  // Stop the threads if not already stopped (also raise the stop if
  // "ponderhit" just reset Threads.ponder).
  Threads.stop = true;

  // Wait until all threads have finished
  for (Thread* th : Threads)
      if (th != this)
          th->wait_for_search_finished();

  // When playing in 'nodes as time' mode, subtract the searched nodes from
  // the available ones before exiting.
  if (Limits.npmsec)
      Time.availableNodes += Limits.inc[us] - Threads.nodes_searched();

  Thread* bestThread = this;

  // Check if there are threads with a better score than main thread
  if (    Options["MultiPV"] == 1
      && !Limits.depth
      && !(Skill(Options["Skill Level"]).enabled() || Options["UCI_LimitStrength"])
      &&  rootMoves[0].pv[0] != MOVE_NONE)
  {
      std::map<Move, int64_t> votes;
      Value minScore = this->rootMoves[0].score;

      // Find out minimum score
      for (Thread* th: Threads)
          minScore = std::min(minScore, th->rootMoves[0].score);

      // Vote according to score and depth, and select the best thread
      for (Thread* th : Threads)
      {
          votes[th->rootMoves[0].pv[0]] +=
              (th->rootMoves[0].score - minScore + 14) * int(th->completedDepth);

          if (bestThread->rootMoves[0].score >= VALUE_MATE_IN_MAX_PLY)
          {
              // Make sure we pick the shortest mate
              if (th->rootMoves[0].score > bestThread->rootMoves[0].score)
                  bestThread = th;
          }
          else if (   th->rootMoves[0].score >= VALUE_MATE_IN_MAX_PLY
                   || votes[th->rootMoves[0].pv[0]] > votes[bestThread->rootMoves[0].pv[0]])
              bestThread = th;
      }
  }

  previousScore = bestThread->rootMoves[0].score;

  // Send again PV info if we have a new best thread
  if (bestThread != this)
      sync_cout << UCI::pv(bestThread->rootPos, bestThread->completedDepth, -VALUE_INFINITE, VALUE_INFINITE) << sync_endl;

  sync_cout << "bestmove " << UCI::move(bestThread->rootMoves[0].pv[0], rootPos.is_chess960());

  if (bestThread->rootMoves[0].pv.size() > 1 || bestThread->rootMoves[0].extract_ponder_from_tt(rootPos))
      std::cout << " ponder " << UCI::move(bestThread->rootMoves[0].pv[1], rootPos.is_chess960());

  std::cout << sync_endl;
}


/// Thread::search() is the main iterative deepening loop. It calls search()
/// repeatedly with increasing depth until the allocated thinking time has been
/// consumed, the user stops the search, or the maximum search depth is reached.

void Thread::search() {

  // To allow access to (ss-7) up to (ss+2), the stack must be oversized.
  // The former is needed to allow update_continuation_histories(ss-1, ...),
  // which accesses its argument at ss-6, also near the root.
  // The latter is needed for statScores and killer initialization.
  Stack stack[MAX_PLY+10], *ss = stack+7;
  Move  pv[MAX_PLY+1];
  Value bestValue, alpha, beta, delta;
  Move  lastBestMove = MOVE_NONE;
  Depth lastBestMoveDepth = 0;
  MainThread* mainThread = (this == Threads.main() ? Threads.main() : nullptr);
  double timeReduction = 1, totBestMoveChanges = 0;
  Color us = rootPos.side_to_move();
  int iterIdx = 0;

  std::memset(ss-7, 0, 10 * sizeof(Stack));
  for (int i = 7; i > 0; i--)
      (ss-i)->continuationHistory = &this->continuationHistory[0][0][NO_PIECE][0]; // Use as a sentinel

  ss->pv = pv;

  bestValue = delta = alpha = -VALUE_INFINITE;
  beta = VALUE_INFINITE;

  if (mainThread)
  {
      if (mainThread->previousScore == VALUE_INFINITE)
          for (int i=0; i<4; ++i)
              mainThread->iterValue[i] = VALUE_ZERO;
      else
          for (int i=0; i<4; ++i)
              mainThread->iterValue[i] = mainThread->previousScore;
  }

  size_t multiPV = Options["MultiPV"];

  // Pick integer skill levels, but non-deterministically round up or down
  // such that the average integer skill corresponds to the input floating point one.
  // UCI_Elo is converted to a suitable fractional skill level, using anchoring
  // to CCRL Elo (goldfish 1.13 = 2000) and a fit through Ordo derived Elo
  // for match (TC 60+0.6) results spanning a wide range of k values.
  PRNG rng(now());
  double floatLevel = Options["UCI_LimitStrength"] ?
                        clamp(std::pow((Options["UCI_Elo"] - 1346.6) / 143.4, 1 / 0.806), 0.0, 20.0) :
                        double(Options["Skill Level"]);
  int intLevel = int(floatLevel) +
                 ((floatLevel - int(floatLevel)) * 1024 > rng.rand<unsigned>() % 1024  ? 1 : 0);
  Skill skill(intLevel);

  // When playing with strength handicap enable MultiPV search that we will
  // use behind the scenes to retrieve a set of possible moves.
  if (skill.enabled())
      multiPV = std::max(multiPV, (size_t)4);

  multiPV = std::min(multiPV, rootMoves.size());
  ttHitAverage = ttHitAverageWindow * ttHitAverageResolution / 2;

  int ct = int(Options["Contempt"]) * PawnValueEg / 100; // From centipawns

  // In analysis mode, adjust contempt in accordance with user preference
  if (Limits.infinite || Options["UCI_AnalyseMode"])
      ct =  Options["Analysis Contempt"] == "Off"  ? 0
          : Options["Analysis Contempt"] == "Both" ? ct
          : Options["Analysis Contempt"] == "White" && us == BLACK ? -ct
          : Options["Analysis Contempt"] == "Black" && us == WHITE ? -ct
          : ct;

  // Evaluation score is from the white point of view
  contempt = (us == WHITE ?  make_score(ct, ct / 2)
                          : -make_score(ct, ct / 2));

  int searchAgainCounter = 0;

  // Iterative deepening loop until requested to stop or the target depth is reached
  while (   ++rootDepth < MAX_PLY
         && !Threads.stop
         && !(Limits.depth && mainThread && rootDepth > Limits.depth))
  {
      // Age out PV variability metric
      if (mainThread)
          totBestMoveChanges /= 2;

      // Save the last iteration's scores before first PV line is searched and
      // all the move scores except the (new) PV are set to -VALUE_INFINITE.
      for (RootMove& rm : rootMoves)
          rm.previousScore = rm.score;

      size_t pvFirst = 0;
      pvLast = 0;

      if (!Threads.increaseDepth)
         searchAgainCounter++;

      // MultiPV loop. We perform a full root search for each PV line
      for (pvIdx = 0; pvIdx < multiPV && !Threads.stop; ++pvIdx)
      {
          if (pvIdx == pvLast)
          {
              pvFirst = pvLast;
              for (pvLast++; pvLast < rootMoves.size(); pvLast++)
                  if (rootMoves[pvLast].tbRank != rootMoves[pvFirst].tbRank)
                      break;
          }

          // Reset UCI info selDepth for each depth and each PV line
          selDepth = 0;

          // Reset aspiration window starting size
          if (rootDepth >= 4)
          {
              Value previousScore = rootMoves[pvIdx].previousScore;
              delta = Value(21 + abs(previousScore) / 256);
              alpha = std::max(previousScore - delta,-VALUE_INFINITE);
              beta  = std::min(previousScore + delta, VALUE_INFINITE);

              // Adjust contempt based on root move's previousScore (dynamic contempt)
              int dct = ct + (102 - ct / 2) * previousScore / (abs(previousScore) + 157);

              contempt = (us == WHITE ?  make_score(dct, dct / 2)
                                      : -make_score(dct, dct / 2));
          }

          // Start with a small aspiration window and, in the case of a fail
          // high/low, re-search with a bigger window until we don't fail
          // high/low anymore.
          int failedHighCnt = 0;
          while (true)
          {
              Depth adjustedDepth = std::max(1, rootDepth - failedHighCnt - searchAgainCounter);
              bestValue = ::search<PV>(rootPos, ss, alpha, beta, adjustedDepth, false);

              // Bring the best move to the front. It is critical that sorting
              // is done with a stable algorithm because all the values but the
              // first and eventually the new best one are set to -VALUE_INFINITE
              // and we want to keep the same order for all the moves except the
              // new PV that goes to the front. Note that in case of MultiPV
              // search the already searched PV lines are preserved.
              std::stable_sort(rootMoves.begin() + pvIdx, rootMoves.begin() + pvLast);

              // If search has been stopped, we break immediately. Sorting is
              // safe because RootMoves is still valid, although it refers to
              // the previous iteration.
              if (Threads.stop)
                  break;

              // When failing high/low give some update (without cluttering
              // the UI) before a re-search.
              if (   mainThread
                  && multiPV == 1
                  && (bestValue <= alpha || bestValue >= beta)
                  && Time.elapsed() > 3000)
                  sync_cout << UCI::pv(rootPos, rootDepth, alpha, beta) << sync_endl;

              // In case of failing low/high increase aspiration window and
              // re-search, otherwise exit the loop.
              if (bestValue <= alpha)
              {
                  beta = (alpha + beta) / 2;
                  alpha = std::max(bestValue - delta, -VALUE_INFINITE);

                  failedHighCnt = 0;
                  if (mainThread)
                      mainThread->stopOnPonderhit = false;
              }
              else if (bestValue >= beta)
              {
                  beta = std::min(bestValue + delta, VALUE_INFINITE);
                  ++failedHighCnt;
              }
              else
              {
                  ++rootMoves[pvIdx].bestMoveCount;
                  break;
              }

              delta += delta / 4 + 5;

              assert(alpha >= -VALUE_INFINITE && beta <= VALUE_INFINITE);
          }

          // Sort the PV lines searched so far and update the GUI
          std::stable_sort(rootMoves.begin() + pvFirst, rootMoves.begin() + pvIdx + 1);

          if (    mainThread
              && (Threads.stop || pvIdx + 1 == multiPV || Time.elapsed() > 3000))
              sync_cout << UCI::pv(rootPos, rootDepth, alpha, beta) << sync_endl;
      }

      if (!Threads.stop)
          completedDepth = rootDepth;

      if (rootMoves[0].pv[0] != lastBestMove) {
         lastBestMove = rootMoves[0].pv[0];
         lastBestMoveDepth = rootDepth;
      }

      // Have we found a "mate in x"?
      if (   Limits.mate
          && bestValue >= VALUE_MATE_IN_MAX_PLY
          && VALUE_MATE - bestValue <= 2 * Limits.mate)
          Threads.stop = true;

      if (!mainThread)
          continue;

      // If skill level is enabled and time is up, pick a sub-optimal best move
      if (skill.enabled() && skill.time_to_pick(rootDepth))
          skill.pick_best(multiPV);

      // Do we have time for the next iteration? Can we stop searching now?
      if (    Limits.use_time_management()
          && !Threads.stop
          && !mainThread->stopOnPonderhit)
      {
          double fallingEval = (332 +  6 * (mainThread->previousScore - bestValue)
                                    +  6 * (mainThread->iterValue[iterIdx]  - bestValue)) / 704.0;
          fallingEval = clamp(fallingEval, 0.5, 1.5);

          // If the bestMove is stable over several iterations, reduce time accordingly
          timeReduction = lastBestMoveDepth + 9 < completedDepth ? 1.94 : 0.91;
          double reduction = (1.41 + mainThread->previousTimeReduction) / (2.27 * timeReduction);

          // Use part of the gained time from a previous stable move for the current move
          for (Thread* th : Threads)
          {
              totBestMoveChanges += th->bestMoveChanges;
              th->bestMoveChanges = 0;
          }
          double bestMoveInstability = 1 + totBestMoveChanges / Threads.size();

          // Stop the search if we have only one legal move, or if available time elapsed
          if (   rootMoves.size() == 1
              || Time.elapsed() > Time.optimum() * fallingEval * reduction * bestMoveInstability)
          {
              // If we are allowed to ponder do not stop the search now but
              // keep pondering until the GUI sends "ponderhit" or "stop".
              if (mainThread->ponder)
                  mainThread->stopOnPonderhit = true;
              else
                  Threads.stop = true;
          }
          else if (   Threads.increaseDepth
                   && !mainThread->ponder
                   && Time.elapsed() > Time.optimum() * fallingEval * reduction * bestMoveInstability * 0.6)
                   Threads.increaseDepth = false;
          else
                   Threads.increaseDepth = true;
      }

      mainThread->iterValue[iterIdx] = bestValue;
      iterIdx = (iterIdx + 1) & 3;
  }

  if (!mainThread)
      return;

  mainThread->previousTimeReduction = timeReduction;

  // If skill level is enabled, swap best PV line with the sub-optimal one
  if (skill.enabled())
      std::swap(rootMoves[0], *std::find(rootMoves.begin(), rootMoves.end(),
                skill.best ? skill.best : skill.pick_best(multiPV)));
}


namespace {

  // search<>() is the main search function for both PV and non-PV nodes

  template <NodeType NT>
  Value search(Position& pos, Stack* ss, Value alpha, Value beta, Depth depth, bool cutNode) {

    constexpr bool PvNode = NT == PV;
    const bool rootNode = PvNode && ss->ply == 0;

    // Check if we have an upcoming move which draws by repetition, or
    // if the opponent had an alternative move earlier to this position.
    if (   pos.rule50_count() >= 3
        && alpha < VALUE_DRAW
        && !rootNode
        && pos.has_game_cycle(ss->ply))
    {
        alpha = value_draw(pos.this_thread());
        if (alpha >= beta)
            return alpha;
    }

    // Dive into quiescence search when the depth reaches zero
    if (depth <= 0)
        return qsearch<NT>(pos, ss, alpha, beta);

    assert(-VALUE_INFINITE <= alpha && alpha < beta && beta <= VALUE_INFINITE);
    assert(PvNode || (alpha == beta - 1));
    assert(0 < depth && depth < MAX_PLY);
    assert(!(PvNode && cutNode));

    Move pv[MAX_PLY+1], capturesSearched[32], quietsSearched[64];
    StateInfo st;
    TTEntry* tte;
    Key posKey;
    Move ttMove, move, excludedMove, bestMove;
    Depth extension, newDepth;
    Value bestValue, value, ttValue, eval, maxValue;
    bool ttHit, ttPv, inCheck, givesCheck, improving, didLMR, priorCapture;
    bool captureOrPromotion, doFullDepthSearch, moveCountPruning, ttCapture, singularLMR;
    Piece movedPiece;
    int moveCount, captureCount, quietCount;

    // Step 1. Initialize node
    Thread* thisThread = pos.this_thread();
    inCheck = pos.checkers();
    priorCapture = pos.captured_piece();
    Color us = pos.side_to_move();
    moveCount = captureCount = quietCount = ss->moveCount = 0;
    bestValue = -VALUE_INFINITE;
    maxValue = VALUE_INFINITE;

    // Check for the available remaining time
    if (thisThread == Threads.main())
        static_cast<MainThread*>(thisThread)->check_time();

    // Used to send selDepth info to GUI (selDepth counts from 1, ply from 0)
    if (PvNode && thisThread->selDepth < ss->ply + 1)
        thisThread->selDepth = ss->ply + 1;

    if (!rootNode)
    {
        // Step 2. Check for aborted search and immediate draw
        if (   Threads.stop.load(std::memory_order_relaxed)
            || pos.is_draw(ss->ply)
            || ss->ply >= MAX_PLY)
            return (ss->ply >= MAX_PLY && !inCheck) ? evaluate(pos)
                                                    : value_draw(pos.this_thread());

        // Step 3. Mate distance pruning. Even if we mate at the next move our score
        // would be at best mate_in(ss->ply+1), but if alpha is already bigger because
        // a shorter mate was found upward in the tree then there is no need to search
        // because we will never beat the current alpha. Same logic but with reversed
        // signs applies also in the opposite condition of being mated instead of giving
        // mate. In this case return a fail-high score.
        alpha = std::max(mated_in(ss->ply), alpha);
        beta = std::min(mate_in(ss->ply+1), beta);
        if (alpha >= beta)
            return alpha;
    }

    assert(0 <= ss->ply && ss->ply < MAX_PLY);

    (ss+1)->ply = ss->ply + 1;
    (ss+1)->excludedMove = bestMove = MOVE_NONE;
    (ss+2)->killers[0] = (ss+2)->killers[1] = MOVE_NONE;
    Square prevSq = to_sq((ss-1)->currentMove);

    // Initialize statScore to zero for the grandchildren of the current position.
    // So statScore is shared between all grandchildren and only the first grandchild
    // starts with statScore = 0. Later grandchildren start with the last calculated
    // statScore of the previous grandchild. This influences the reduction rules in
    // LMR which are based on the statScore of parent position.
    if (rootNode)
        (ss+4)->statScore = 0;
    else
        (ss+2)->statScore = 0;

    // Step 4. Transposition table lookup. We don't want the score of a partial
    // search to overwrite a previous full search TT value, so we use a different
    // position key in case of an excluded move.
    excludedMove = ss->excludedMove;
    posKey = pos.key() ^ Key(excludedMove << 16); // Isn't a very good hash
    tte = TT.probe(posKey, ttHit);
    ttValue = ttHit ? value_from_tt(tte->value(), ss->ply, pos.rule50_count()) : VALUE_NONE;
    ttMove =  rootNode ? thisThread->rootMoves[thisThread->pvIdx].pv[0]
            : ttHit    ? tte->move() : MOVE_NONE;
    ttPv = PvNode || (ttHit && tte->is_pv());
    // thisThread->ttHitAverage can be used to approximate the running average of ttHit
    thisThread->ttHitAverage =   (ttHitAverageWindow - 1) * thisThread->ttHitAverage / ttHitAverageWindow
                                + ttHitAverageResolution * ttHit;

    // At non-PV nodes we check for an early TT cutoff
    if (  !PvNode
        && ttHit
        && tte->depth() >= depth
        && ttValue != VALUE_NONE // Possible in case of TT access race
        && (ttValue >= beta ? (tte->bound() & BOUND_LOWER)
                            : (tte->bound() & BOUND_UPPER)))
    {
        // If ttMove is quiet, update move sorting heuristics on TT hit
        if (ttMove)
        {
            if (ttValue >= beta)
            {
                if (!pos.capture_or_promotion(ttMove))
                    update_quiet_stats(pos, ss, ttMove, stat_bonus(depth));

                // Extra penalty for early quiet moves of the previous ply
                if ((ss-1)->moveCount <= 2 && !priorCapture)
                    update_continuation_histories(ss-1, pos.piece_on(prevSq), prevSq, -stat_bonus(depth + 1));
            }
            // Penalty for a quiet ttMove that fails low
            else if (!pos.capture_or_promotion(ttMove))
            {
                int penalty = -stat_bonus(depth);
                thisThread->mainHistory[us][from_to(ttMove)] << penalty;
                update_continuation_histories(ss, pos.moved_piece(ttMove), to_sq(ttMove), penalty);
            }
        }

        if (pos.rule50_count() < 90)
            return ttValue;
    }

    // Step 5. Tablebases probe
    if (!rootNode && TB::Cardinality)
    {
        int piecesCount = pos.count<ALL_PIECES>();

        if (    piecesCount <= TB::Cardinality
            && (piecesCount <  TB::Cardinality || depth >= TB::ProbeDepth)
            &&  pos.rule50_count() == 0
            && !pos.can_castle(ANY_CASTLING))
        {
            TB::ProbeState err;
            TB::WDLScore wdl = Tablebases::probe_wdl(pos, &err);

            // Force check of time on the next occasion
            if (thisThread == Threads.main())
                static_cast<MainThread*>(thisThread)->callsCnt = 0;

            if (err != TB::ProbeState::FAIL)
            {
                thisThread->tbHits.fetch_add(1, std::memory_order_relaxed);

                int drawScore = TB::UseRule50 ? 1 : 0;

                value =  wdl < -drawScore ? -VALUE_MATE + MAX_PLY + ss->ply + 1
                       : wdl >  drawScore ?  VALUE_MATE - MAX_PLY - ss->ply - 1
                                          :  VALUE_DRAW + 2 * wdl * drawScore;

                Bound b =  wdl < -drawScore ? BOUND_UPPER
                         : wdl >  drawScore ? BOUND_LOWER : BOUND_EXACT;

                if (    b == BOUND_EXACT
                    || (b == BOUND_LOWER ? value >= beta : value <= alpha))
                {
                    tte->save(posKey, value_to_tt(value, ss->ply), ttPv, b,
                              std::min(MAX_PLY - 1, depth + 6),
                              MOVE_NONE, VALUE_NONE);

                    return value;
                }

                if (PvNode)
                {
                    if (b == BOUND_LOWER)
                        bestValue = value, alpha = std::max(alpha, bestValue);
                    else
                        maxValue = value;
                }
            }
        }
    }

    // Step 6. Static evaluation of the position
    if (inCheck)
    {
        ss->staticEval = eval = VALUE_NONE;
        improving = false;
        goto moves_loop;  // Skip early pruning when in check
    }
    else if (ttHit)
    {
        // Never assume anything about values stored in TT
        ss->staticEval = eval = tte->eval();
        if (eval == VALUE_NONE)
            ss->staticEval = eval = evaluate(pos);

        if (eval == VALUE_DRAW)
            eval = value_draw(thisThread);

        // Can ttValue be used as a better position evaluation?
        if (    ttValue != VALUE_NONE
            && (tte->bound() & (ttValue > eval ? BOUND_LOWER : BOUND_UPPER)))
            eval = ttValue;
    }
    else
    {
        if ((ss-1)->currentMove != MOVE_NULL)
        {
            int bonus = -(ss-1)->statScore / 512;

            ss->staticEval = eval = evaluate(pos) + bonus;
        }
        else
            ss->staticEval = eval = -(ss-1)->staticEval + 2 * Eval::Tempo;

        tte->save(posKey, VALUE_NONE, ttPv, BOUND_NONE, DEPTH_NONE, MOVE_NONE, eval);
    }

    // Step 7. Razoring
    if (   !rootNode // The required rootNode PV handling is not available in qsearch
        &&  depth < 2
        &&  ttMove == MOVE_NONE
        &&  eval <= alpha - RazorMargin
        &&  abs(eval) < 2 * VALUE_KNOWN_WIN)
        return qsearch<NT>(pos, ss, alpha, beta);

    improving =  (ss-2)->staticEval == VALUE_NONE ? (ss->staticEval > (ss-4)->staticEval
              || (ss-4)->staticEval == VALUE_NONE) : ss->staticEval > (ss-2)->staticEval;

    // Step 8. Futility pruning: child node (~50 Elo)
    if (   !PvNode
        &&  depth < 6
        &&  eval - futility_margin(depth, improving) >= beta
        &&  eval < VALUE_KNOWN_WIN  // Do not return unproven wins
        &&  pos.non_pawn_material(~pos.side_to_move()))
        return eval;

    // Step 9. Null move search with verification search (~40 Elo)
    if (   !PvNode
        && (ss-1)->currentMove != MOVE_NULL
        && (ss-1)->statScore < 23397
        &&  eval >= beta
        &&  eval >= ss->staticEval
        &&  ss->staticEval >= beta - 32 * depth + 292 - improving * 30
        && !excludedMove
        &&  pos.non_pawn_material(us)
        && (ss->ply >= thisThread->nmpMinPly || us != thisThread->nmpColor)
        &&  abs(eval) < 2 * VALUE_KNOWN_WIN
        &&  pos.non_pawn_material(~us)
        && !(depth > 4 && (MoveList<LEGAL, KING>(pos).size() < 1 || MoveList<LEGAL>(pos).size() < 6)))
    {
        assert(eval - beta >= 0);

        // Null move dynamic reduction based on depth and value
        Depth R = (854 + 68 * depth) / 258 + std::min(int(eval - beta) / 192, 3);

        ss->currentMove = MOVE_NULL;
        ss->continuationHistory = &thisThread->continuationHistory[0][0][NO_PIECE][0];

        pos.do_null_move(st);

        Value nullValue = -search<NonPV>(pos, ss+1, -beta, -beta+1, depth-R, !cutNode);

        pos.undo_null_move();

        if (nullValue >= beta)
        {
            // Do not return unproven mate scores
            if (nullValue >= VALUE_MATE_IN_MAX_PLY)
                nullValue = beta;

            if (thisThread->nmpMinPly || (abs(beta) < VALUE_KNOWN_WIN && depth < 13))
                return nullValue;

            assert(!thisThread->nmpMinPly); // Recursive verification is not allowed

            // Do verification search at high depths, with null move pruning disabled
            // for us, until ply exceeds nmpMinPly.
            thisThread->nmpMinPly = ss->ply + 3 * (depth-R) / 4;
            thisThread->nmpColor = us;

            Value v = search<NonPV>(pos, ss, beta-1, beta, depth-R, false);

            thisThread->nmpMinPly = 0;

            if (v >= beta)
                return nullValue;
        }
    }

    // Step 10. ProbCut (~10 Elo)
    // If we have a good enough capture and a reduced search returns a value
    // much above beta, we can (almost) safely prune the previous move.
    if (   !PvNode
        &&  depth >= 5
        &&  ss->ply % 2 == 1
        &&  abs(beta) < VALUE_MATE_IN_MAX_PLY
        &&  abs(eval) < 2 * VALUE_KNOWN_WIN)
    {
        Value raisedBeta = std::min(beta + 189 - 45 * improving, VALUE_INFINITE);
        MovePicker mp(pos, ttMove, raisedBeta - ss->staticEval, &thisThread->captureHistory);
        int probCutCount = 0;

        while (  (move = mp.next_move()) != MOVE_NONE
               && probCutCount < 2 + 2 * cutNode)
            if (move != excludedMove && pos.legal(move))
            {
                assert(pos.capture_or_promotion(move));
                assert(depth >= 5);

                captureOrPromotion = true;
                probCutCount++;

                ss->currentMove = move;
                ss->continuationHistory = &thisThread->continuationHistory[inCheck]
                                                                          [captureOrPromotion]
                                                                          [pos.moved_piece(move)]
                                                                          [to_sq(move)];

                pos.do_move(move, st);

                // Perform a preliminary qsearch to verify that the move holds
                value = -qsearch<NonPV>(pos, ss+1, -raisedBeta, -raisedBeta+1);

                // If the qsearch held, perform the regular search
                if (value >= raisedBeta)
                    value = -search<NonPV>(pos, ss+1, -raisedBeta, -raisedBeta+1, depth - 4, !cutNode);

                pos.undo_move(move);

                if (value >= raisedBeta)
                    return value;
            }
    }

    // Step 11. Internal iterative deepening (~1 Elo)
    if (depth >= 7 && !ttMove)
    {
        search<NT>(pos, ss, alpha, beta, depth - 7, cutNode);

        tte = TT.probe(posKey, ttHit);
        ttValue = ttHit ? value_from_tt(tte->value(), ss->ply, pos.rule50_count()) : VALUE_NONE;
        ttMove = ttHit ? tte->move() : MOVE_NONE;
    }

moves_loop: // When in check, search starts from here

    const PieceToHistory* contHist[] = { (ss-1)->continuationHistory, (ss-2)->continuationHistory,
                                          nullptr                   , (ss-4)->continuationHistory,
                                          nullptr                   , (ss-6)->continuationHistory };

    Move countermove = thisThread->counterMoves[pos.piece_on(prevSq)][prevSq];

    MovePicker mp(pos, ttMove, depth, &thisThread->mainHistory,
                                      &thisThread->captureHistory,
                                      contHist,
                                      countermove,
                                      ss->killers);

    value = bestValue;
    singularLMR = moveCountPruning = false;
    ttCapture = ttMove && pos.capture_or_promotion(ttMove);

    // Mark this node as being searched
    ThreadHolding th(thisThread, posKey, ss->ply);

    // Step 12. Loop through all pseudo-legal moves until no moves remain
    // or a beta cutoff occurs.
    while ((move = mp.next_move(moveCountPruning)) != MOVE_NONE)
    {
      assert(is_ok(move));

      if (move == excludedMove)
          continue;

      // At root obey the "searchmoves" option and skip moves not listed in Root
      // Move List. As a consequence any illegal move is also skipped. In MultiPV
      // mode we also skip PV moves which have been already searched and those
      // of lower "TB rank" if we are in a TB root position.
      if (rootNode && !std::count(thisThread->rootMoves.begin() + thisThread->pvIdx,
                                  thisThread->rootMoves.begin() + thisThread->pvLast, move))
          continue;

      ss->moveCount = ++moveCount;

      if (rootNode && thisThread == Threads.main() && Time.elapsed() > 3000)
          sync_cout << "info depth " << depth
                    << " currmove " << UCI::move(move, pos.is_chess960())
                    << " currmovenumber " << moveCount + thisThread->pvIdx << sync_endl;
      if (PvNode)
          (ss+1)->pv = nullptr;

      extension = 0;
      captureOrPromotion = pos.capture_or_promotion(move);
      movedPiece = pos.moved_piece(move);
      givesCheck = pos.gives_check(move);

      // Calculate new depth for this move
      newDepth = depth - 1 + extension;

      // Step 13. Pruning at shallow depth
      if (  !PvNode
          && pos.non_pawn_material(us)
          && bestValue > VALUE_MATED_IN_MAX_PLY)
      {
          // Skip quiet moves if movecount exceeds our FutilityMoveCount threshold
          moveCountPruning = moveCount >= futility_move_count(improving, depth);

          if (   !captureOrPromotion
              && !givesCheck)
          {
              // Reduced depth of the next LMR search
              int lmrDepth = std::max(newDepth - reduction(improving, depth, moveCount), 0);

              // Countermoves based pruning (~20 Elo)
              if (   lmrDepth < 4 + ((ss-1)->statScore > 0 || (ss-1)->moveCount == 1)
                  && (*contHist[0])[movedPiece][to_sq(move)] < CounterMovePruneThreshold
                  && (*contHist[1])[movedPiece][to_sq(move)] < CounterMovePruneThreshold)
                  continue;

              // Futility pruning: parent node (~5 Elo)
              if (   lmrDepth < 6
                  && !inCheck
                  && ss->staticEval + 235 + 172 * lmrDepth <= alpha
                  &&  thisThread->mainHistory[us][from_to(move)]
                    + (*contHist[0])[movedPiece][to_sq(move)]
                    + (*contHist[1])[movedPiece][to_sq(move)]
                    + (*contHist[3])[movedPiece][to_sq(move)] < 25000)
                  continue;

              // Prune moves with negative SEE (~20 Elo)
              if (!pos.see_ge(move, Value(-(32 - std::min(lmrDepth, 18)) * lmrDepth * lmrDepth)))
                  continue;
          }
<<<<<<< HEAD
          else if (!pos.see_ge(move, Value(-194) * depth)) // (~25 Elo)
          {
              if (captureOrPromotion && captureCount < 32)
                  capturesSearched[captureCount++] = move;
              continue;
          }
=======
          else if (  !(givesCheck && extension)
                   && !pos.see_ge(move, Value(-194) * depth)) // (~20 Elo)
                  continue;
>>>>>>> a58f0455
      }

      // Step 14. Extensions (~75 Elo)

      // Singular extension search (~70 Elo). If all moves but one fail low on a
      // search of (alpha-s, beta-s), and just one fails high on (alpha, beta),
      // then that move is singular and should be extended. To verify this we do
      // a reduced search on all the other moves but the ttMove and if the
      // result is lower than ttValue minus a margin then we will extend the ttMove.
      if (    depth >= 6
          &&  move == ttMove
          && !rootNode
          && !excludedMove // Avoid recursive singular search
       /* &&  ttValue != VALUE_NONE Already implicit in the next condition */
          &&  abs(ttValue) < VALUE_KNOWN_WIN
          && (tte->bound() & BOUND_LOWER)
          &&  tte->depth() >= depth - 3
          &&  pos.legal(move))
      {
          Value singularBeta = ttValue - 2 * depth;
          Depth halfDepth = depth / 2;
          ss->excludedMove = move;
          value = search<NonPV>(pos, ss, singularBeta - 1, singularBeta, halfDepth, cutNode);
          ss->excludedMove = MOVE_NONE;

          if (value < singularBeta)
          {
              extension = 1;
              singularLMR = true;
          }

          // Multi-cut pruning
          // Our ttMove is assumed to fail high, and now we failed high also on a reduced
          // search without the ttMove. So we assume this expected Cut-node is not singular,
          // that multiple moves fail high, and we can prune the whole subtree by returning
          // a soft bound.
          else if (singularBeta >= beta)
              return singularBeta;
      }

      // Check extension (~2 Elo)
      else if (    givesCheck
               && (pos.is_discovery_check_on_king(~us, move) || pos.see_ge(move)))
          extension = 1;

      // Passed pawn extension
      else if (   move == ss->killers[0]
               && pos.advanced_pawn_push(move)
               && pos.pawn_passed(us, to_sq(move)))
          extension = 1;

      // Last captures extension
      else if (   PieceValue[EG][pos.captured_piece()] > PawnValueEg
               && pos.non_pawn_material() <= 2 * RookValueMg)
          extension = 1;

      // Castling extension
      if (type_of(move) == CASTLING)
          extension = 1;

      // Add extension to new depth
      newDepth += extension;

      // Speculative prefetch as early as possible
      prefetch(TT.first_entry(pos.key_after(move)));

      // Check for legality just before making the move
      if (!rootNode && !pos.legal(move))
      {
          ss->moveCount = --moveCount;
          continue;
      }

      // Update the current move (this must be done after singular extension search)
      ss->currentMove = move;
      ss->continuationHistory = &thisThread->continuationHistory[inCheck]
                                                                [captureOrPromotion]
                                                                [movedPiece]
                                                                [to_sq(move)];

      // Step 15. Make the move
      pos.do_move(move, st, givesCheck);

      // Step 16. Reduced depth search (LMR, ~200 Elo). If the move fails high it will be
      // re-searched at full depth.
      if (    depth >= 3
          &&  moveCount > 1 + rootNode + (rootNode && bestValue < alpha)
          && (!rootNode || thisThread->best_move_count(move) == 0)
          && (!captureOrPromotion || moveCountPruning || thisThread->ttHitAverage < 375 * ttHitAverageResolution * ttHitAverageWindow / 1024)
          &&  thisThread->selDepth > depth
          && !(depth >= 16 && ss->ply <= 3))
      {
          Depth r = reduction(improving, depth, moveCount);

          // Decrease reduction if the ttHit running average is large
          if (thisThread->ttHitAverage > 500 * ttHitAverageResolution * ttHitAverageWindow / 1024)
              r--;

          // Reduction if other threads are searching this position.
          if (th.marked())
              r++;

          // Decrease reduction if position is or has been on the PV (~10 Elo)
          if (ttPv)
              r -= 2;

          // Decrease reduction if opponent's move count is high (~5 Elo)
          if ((ss-1)->moveCount > 14)
              r--;

          // Decrease reduction if ttMove has been singularly extended (~3 Elo)
          if (singularLMR)
              r -= 2;

          if (!captureOrPromotion)
          {
              // Increase reduction if ttMove is a capture (~5 Elo)
              if (ttCapture)
                  r++;

              // Increase reduction for cut nodes (~10 Elo)
              if (cutNode)
                  r += 2;

              // Decrease reduction for moves that escape a capture. Filter out
              // castling moves, because they are coded as "king captures rook" and
              // hence break make_move(). (~2 Elo)
              else if (    type_of(move) == NORMAL
                       && !pos.see_ge(reverse_move(move)))
                  r -= 2 + ttPv;

              ss->statScore =  thisThread->mainHistory[us][from_to(move)]
                             + (*contHist[0])[movedPiece][to_sq(move)]
                             + (*contHist[1])[movedPiece][to_sq(move)]
                             + (*contHist[3])[movedPiece][to_sq(move)]
                             - 4926;

              // Reset statScore to zero if negative and most stats shows >= 0
              if (    ss->statScore < 0
                  && (*contHist[0])[movedPiece][to_sq(move)] >= 0
                  && (*contHist[1])[movedPiece][to_sq(move)] >= 0
                  && thisThread->mainHistory[us][from_to(move)] >= 0)
                  ss->statScore = 0;

              // Decrease/increase reduction by comparing opponent's stat score (~10 Elo)
              if (ss->statScore >= -102 && (ss-1)->statScore < -114)
                  r--;

              else if ((ss-1)->statScore >= -116 && ss->statScore < -154)
                  r++;

              // Decrease/increase reduction for moves with a good/bad history (~30 Elo)
              r -= ss->statScore / 16384;
          }

          // Increase reduction for captures/promotions if late move and at low depth
          else if (depth < 8 && moveCount > 2)
              r++;

          if (study && ss->ply < depth / 2 - 1)
              r = 0;

          Depth d = clamp(newDepth - r, 1, newDepth);

          value = -search<NonPV>(pos, ss+1, -(alpha+1), -alpha, d, true);

          doFullDepthSearch = (value > alpha && d != newDepth), didLMR = true;
      }
      else
          doFullDepthSearch = !PvNode || moveCount > 1, didLMR = false;

      // Step 17. Full depth search when LMR is skipped or fails high
      if (doFullDepthSearch)
      {
          value = -search<NonPV>(pos, ss+1, -(alpha+1), -alpha, newDepth, !cutNode);

          if (didLMR && !captureOrPromotion)
          {
              int bonus = value > alpha ?  stat_bonus(newDepth)
                                        : -stat_bonus(newDepth);

              if (move == ss->killers[0])
                  bonus += bonus / 4;

              update_continuation_histories(ss, movedPiece, to_sq(move), bonus);
          }
      }

      // For PV nodes only, do a full PV search on the first move or after a fail
      // high (in the latter case search only if value < beta), otherwise let the
      // parent node fail low with value <= alpha and try another move.
      if (PvNode && (moveCount == 1 || (value > alpha && (rootNode || value < beta))))
      {
          (ss+1)->pv = pv;
          (ss+1)->pv[0] = MOVE_NONE;

          value = -search<PV>(pos, ss+1, -beta, -alpha, newDepth, false);
      }

      // Step 18. Undo move
      pos.undo_move(move);

      assert(value > -VALUE_INFINITE && value < VALUE_INFINITE);

      // Step 19. Check for a new best move
      // Finished searching the move. If a stop occurred, the return value of
      // the search cannot be trusted, and we return immediately without
      // updating best move, PV and TT.
      if (Threads.stop.load(std::memory_order_relaxed))
          return VALUE_ZERO;

      if (rootNode)
      {
          RootMove& rm = *std::find(thisThread->rootMoves.begin(),
                                    thisThread->rootMoves.end(), move);

          // PV move or new best move?
          if (moveCount == 1 || value > alpha)
          {
              rm.score = value;
              rm.selDepth = thisThread->selDepth;
              rm.pv.resize(1);

              assert((ss+1)->pv);

              for (Move* m = (ss+1)->pv; *m != MOVE_NONE; ++m)
                  rm.pv.push_back(*m);

              // We record how often the best move has been changed in each
              // iteration. This information is used for time management: When
              // the best move changes frequently, we allocate some more time.
              if (moveCount > 1)
                  ++thisThread->bestMoveChanges;
          }
          else
              // All other moves but the PV are set to the lowest value: this
              // is not a problem when sorting because the sort is stable and the
              // move position in the list is preserved - just the PV is pushed up.
              rm.score = -VALUE_INFINITE;
      }

      if (value > bestValue)
      {
          bestValue = value;

          if (value > alpha)
          {
              bestMove = move;

              if (PvNode && !rootNode) // Update pv even in fail-high case
                  update_pv(ss->pv, move, (ss+1)->pv);

              if (PvNode && value < beta) // Update alpha! Always alpha < beta
                  alpha = value;
              else
              {
                  assert(value >= beta); // Fail high
                  ss->statScore = 0;
                  break;
              }
          }
      }

      if (move != bestMove)
      {
          if (captureOrPromotion && captureCount < 32)
              capturesSearched[captureCount++] = move;

          else if (!captureOrPromotion && quietCount < 64)
              quietsSearched[quietCount++] = move;
      }
    }

    // The following condition would detect a stop only after move loop has been
    // completed. But in this case bestValue is valid because we have fully
    // searched our subtree, and we can anyhow save the result in TT.
    /*
       if (Threads.stop)
        return VALUE_DRAW;
    */

    // Step 20. Check for mate and stalemate
    // All legal moves have been searched and if there are no legal moves, it
    // must be a mate or a stalemate. If we are in a singular extension search then
    // return a fail low score.

    assert(moveCount || !inCheck || excludedMove || !MoveList<LEGAL>(pos).size());

    if (!moveCount)
        bestValue = excludedMove ? alpha
                   :     inCheck ? mated_in(ss->ply) : VALUE_DRAW;

    else if (bestMove)
        update_all_stats(pos, ss, bestMove, bestValue, beta, prevSq,
                         quietsSearched, quietCount, capturesSearched, captureCount, depth);

    // Bonus for prior countermove that caused the fail low
    else if (   (depth >= 3 || PvNode)
             && !priorCapture)
        update_continuation_histories(ss-1, pos.piece_on(prevSq), prevSq, stat_bonus(depth));

    if (PvNode)
        bestValue = std::min(bestValue, maxValue);

    if (!excludedMove)
        tte->save(posKey, value_to_tt(bestValue, ss->ply), ttPv,
                  bestValue >= beta ? BOUND_LOWER :
                  PvNode && bestMove ? BOUND_EXACT : BOUND_UPPER,
                  depth, bestMove, ss->staticEval);

    assert(bestValue > -VALUE_INFINITE && bestValue < VALUE_INFINITE);

    return bestValue;
  }


  // qsearch() is the quiescence search function, which is called by the main search
  // function with zero depth, or recursively with further decreasing depth per call.
  template <NodeType NT>
  Value qsearch(Position& pos, Stack* ss, Value alpha, Value beta, Depth depth) {

    constexpr bool PvNode = NT == PV;

    assert(alpha >= -VALUE_INFINITE && alpha < beta && beta <= VALUE_INFINITE);
    assert(PvNode || (alpha == beta - 1));
    assert(depth <= 0);

    Move pv[MAX_PLY+1];
    StateInfo st;
    TTEntry* tte;
    Key posKey;
    Move ttMove, move, bestMove;
    Depth ttDepth;
    Value bestValue, value, ttValue, futilityValue, futilityBase, oldAlpha;
    bool ttHit, pvHit, inCheck, givesCheck, captureOrPromotion, evasionPrunable;
    int moveCount;

    if (PvNode)
    {
        oldAlpha = alpha; // To flag BOUND_EXACT when eval above alpha and no available moves
        (ss+1)->pv = pv;
        ss->pv[0] = MOVE_NONE;
    }

    Thread* thisThread = pos.this_thread();
    (ss+1)->ply = ss->ply + 1;
    bestMove = MOVE_NONE;
    inCheck = pos.checkers();
    moveCount = 0;

    // Check for an immediate draw or maximum ply reached
    if (   pos.is_draw(ss->ply)
        || ss->ply >= MAX_PLY)
        return (ss->ply >= MAX_PLY && !inCheck) ? evaluate(pos) : VALUE_DRAW;

    assert(0 <= ss->ply && ss->ply < MAX_PLY);

    // Decide whether or not to include checks: this fixes also the type of
    // TT entry depth that we are going to use. Note that in qsearch we use
    // only two types of depth in TT: DEPTH_QS_CHECKS or DEPTH_QS_NO_CHECKS.
    ttDepth = inCheck || depth >= DEPTH_QS_CHECKS ? DEPTH_QS_CHECKS
                                                  : DEPTH_QS_NO_CHECKS;
    // Transposition table lookup
    posKey = pos.key();
    tte = TT.probe(posKey, ttHit);
    ttValue = ttHit ? value_from_tt(tte->value(), ss->ply, pos.rule50_count()) : VALUE_NONE;
    ttMove = ttHit ? tte->move() : MOVE_NONE;
    pvHit = ttHit && tte->is_pv();

    if (  !PvNode
        && ttHit
        && tte->depth() >= ttDepth
        && ttValue != VALUE_NONE // Only in case of TT access race
        && (ttValue >= beta ? (tte->bound() & BOUND_LOWER)
                            : (tte->bound() & BOUND_UPPER)))
        return ttValue;

    // Evaluate the position statically
    if (inCheck)
    {
        ss->staticEval = VALUE_NONE;
        bestValue = futilityBase = -VALUE_INFINITE;
    }
    else
    {
        if (ttHit)
        {
            // Never assume anything about values stored in TT
            if ((ss->staticEval = bestValue = tte->eval()) == VALUE_NONE)
                ss->staticEval = bestValue = evaluate(pos);

            // Can ttValue be used as a better position evaluation?
            if (    ttValue != VALUE_NONE
                && (tte->bound() & (ttValue > bestValue ? BOUND_LOWER : BOUND_UPPER)))
                bestValue = ttValue;
        }
        else
            ss->staticEval = bestValue =
            (ss-1)->currentMove != MOVE_NULL ? evaluate(pos)
                                             : -(ss-1)->staticEval + 2 * Eval::Tempo;

        // Stand pat. Return immediately if static value is at least beta
        if (bestValue >= beta)
        {
            if (!ttHit)
                tte->save(posKey, value_to_tt(bestValue, ss->ply), pvHit, BOUND_LOWER,
                          DEPTH_NONE, MOVE_NONE, ss->staticEval);

            return bestValue;
        }

        if (PvNode && bestValue > alpha)
            alpha = bestValue;

        futilityBase = bestValue + 154;
    }

    const PieceToHistory* contHist[] = { (ss-1)->continuationHistory, (ss-2)->continuationHistory,
                                          nullptr                   , (ss-4)->continuationHistory,
                                          nullptr                   , (ss-6)->continuationHistory };

    // Initialize a MovePicker object for the current position, and prepare
    // to search the moves. Because the depth is <= 0 here, only captures,
    // queen promotions and checks (only if depth >= DEPTH_QS_CHECKS) will
    // be generated.
    MovePicker mp(pos, ttMove, depth, &thisThread->mainHistory,
                                      &thisThread->captureHistory,
                                      contHist,
                                      to_sq((ss-1)->currentMove));

    // Loop through the moves until no moves remain or a beta cutoff occurs
    while ((move = mp.next_move()) != MOVE_NONE)
    {
      assert(is_ok(move));

      givesCheck = pos.gives_check(move);
      captureOrPromotion = pos.capture_or_promotion(move);

      moveCount++;

      // Futility pruning
      if (   !inCheck
          && !givesCheck
          &&  futilityBase > -VALUE_KNOWN_WIN
          && !pos.advanced_pawn_push(move))
      {
          assert(type_of(move) != ENPASSANT); // Due to !pos.advanced_pawn_push

          futilityValue = futilityBase + PieceValue[EG][pos.piece_on(to_sq(move))];

          if (futilityValue <= alpha)
          {
              bestValue = std::max(bestValue, futilityValue);
              continue;
          }

          if (futilityBase <= alpha && !pos.see_ge(move, VALUE_ZERO + 1))
          {
              bestValue = std::max(bestValue, futilityBase);
              continue;
          }
      }

      // Detect non-capture evasions that are candidates to be pruned
      evasionPrunable =    inCheck
                       &&  (depth != 0 || moveCount > 2)
                       &&  bestValue > VALUE_MATED_IN_MAX_PLY
                       && !pos.capture(move);

      // Don't search moves with negative SEE values
      if (  (!inCheck || evasionPrunable) && !pos.see_ge(move))
          continue;

      // Speculative prefetch as early as possible
      prefetch(TT.first_entry(pos.key_after(move)));

      // Check for legality just before making the move
      if (!pos.legal(move))
      {
          moveCount--;
          continue;
      }

      ss->currentMove = move;
      ss->continuationHistory = &thisThread->continuationHistory[inCheck]
                                                                [captureOrPromotion]
                                                                [pos.moved_piece(move)]
                                                                [to_sq(move)];

      // Make and search the move
      pos.do_move(move, st, givesCheck);
      value = -qsearch<NT>(pos, ss+1, -beta, -alpha, depth - 1);
      pos.undo_move(move);

      assert(value > -VALUE_INFINITE && value < VALUE_INFINITE);

      // Check for a new best move
      if (value > bestValue)
      {
          bestValue = value;

          if (value > alpha)
          {
              bestMove = move;

              if (PvNode) // Update pv even in fail-high case
                  update_pv(ss->pv, move, (ss+1)->pv);

              if (PvNode && value < beta) // Update alpha here!
                  alpha = value;
              else
                  break; // Fail high
          }
       }
    }

    // All legal moves have been searched. A special case: If we're in check
    // and no legal moves were found, it is checkmate.
    if (inCheck && bestValue == -VALUE_INFINITE)
        return mated_in(ss->ply); // Plies to mate from the root

    tte->save(posKey, value_to_tt(bestValue, ss->ply), pvHit,
              bestValue >= beta ? BOUND_LOWER :
              PvNode && bestValue > oldAlpha  ? BOUND_EXACT : BOUND_UPPER,
              ttDepth, bestMove, ss->staticEval);

    assert(bestValue > -VALUE_INFINITE && bestValue < VALUE_INFINITE);

    return bestValue;
  }


  // value_to_tt() adjusts a mate score from "plies to mate from the root" to
  // "plies to mate from the current position". Non-mate scores are unchanged.
  // The function is called before storing a value in the transposition table.

  Value value_to_tt(Value v, int ply) {

    assert(v != VALUE_NONE);

    return  v >= VALUE_MATE_IN_MAX_PLY  ? v + ply
          : v <= VALUE_MATED_IN_MAX_PLY ? v - ply : v;
  }


  // value_from_tt() is the inverse of value_to_tt(): It adjusts a mate score
  // from the transposition table (which refers to the plies to mate/be mated
  // from current position) to "plies to mate/be mated from the root".

  Value value_from_tt(Value v, int ply, int r50c) {

    return  v == VALUE_NONE             ? VALUE_NONE
          : v >= VALUE_MATE_IN_MAX_PLY  ? VALUE_MATE - v > 99 - r50c ? VALUE_MATE_IN_MAX_PLY  : v - ply
          : v <= VALUE_MATED_IN_MAX_PLY ? VALUE_MATE + v > 99 - r50c ? VALUE_MATED_IN_MAX_PLY : v + ply : v;
  }


  // update_pv() adds current move and appends child pv[]

  void update_pv(Move* pv, Move move, Move* childPv) {

    for (*pv++ = move; childPv && *childPv != MOVE_NONE; )
        *pv++ = *childPv++;
    *pv = MOVE_NONE;
  }


  // update_all_stats() updates stats at the end of search() when a bestMove is found

  void update_all_stats(const Position& pos, Stack* ss, Move bestMove, Value bestValue, Value beta, Square prevSq,
                        Move* quietsSearched, int quietCount, Move* capturesSearched, int captureCount, Depth depth) {

    int bonus1, bonus2;
    Color us = pos.side_to_move();
    Thread* thisThread = pos.this_thread();
    CapturePieceToHistory& captureHistory = thisThread->captureHistory;
    Piece moved_piece = pos.moved_piece(bestMove);
    PieceType captured = type_of(pos.piece_on(to_sq(bestMove)));

    bonus1 = stat_bonus(depth + 1);
    bonus2 = bestValue > beta + PawnValueMg ? bonus1               // larger bonus
                                            : stat_bonus(depth);   // smaller bonus

    if (!pos.capture_or_promotion(bestMove))
    {
        update_quiet_stats(pos, ss, bestMove, bonus2);

        // Decrease all the non-best quiet moves
        for (int i = 0; i < quietCount; ++i)
        {
            thisThread->mainHistory[us][from_to(quietsSearched[i])] << -bonus2;
            update_continuation_histories(ss, pos.moved_piece(quietsSearched[i]), to_sq(quietsSearched[i]), -bonus2);
        }
    }
    else
        captureHistory[moved_piece][to_sq(bestMove)][captured] << bonus1;

    // Extra penalty for a quiet TT or main killer move in previous ply when it gets refuted
    if (   ((ss-1)->moveCount == 1 || ((ss-1)->currentMove == (ss-1)->killers[0]))
        && !pos.captured_piece())
            update_continuation_histories(ss-1, pos.piece_on(prevSq), prevSq, -bonus1);

    // Decrease all the non-best capture moves
    for (int i = 0; i < captureCount; ++i)
    {
        moved_piece = pos.moved_piece(capturesSearched[i]);
        captured = type_of(pos.piece_on(to_sq(capturesSearched[i])));
        captureHistory[moved_piece][to_sq(capturesSearched[i])][captured] << -bonus1;
    }
  }


  // update_continuation_histories() updates histories of the move pairs formed
  // by moves at ply -1, -2, and -4 with current move.

  void update_continuation_histories(Stack* ss, Piece pc, Square to, int bonus) {

    for (int i : {1, 2, 4, 6})
        if (is_ok((ss-i)->currentMove))
            (*(ss-i)->continuationHistory)[pc][to] << bonus;
  }


  // update_quiet_stats() updates move sorting heuristics

  void update_quiet_stats(const Position& pos, Stack* ss, Move move, int bonus) {

    if (ss->killers[0] != move)
    {
        ss->killers[1] = ss->killers[0];
        ss->killers[0] = move;
    }

    Color us = pos.side_to_move();
    Thread* thisThread = pos.this_thread();
    thisThread->mainHistory[us][from_to(move)] << bonus;
    update_continuation_histories(ss, pos.moved_piece(move), to_sq(move), bonus);

    if (type_of(pos.moved_piece(move)) != PAWN)
        thisThread->mainHistory[us][from_to(reverse_move(move))] << -bonus;

    if (is_ok((ss-1)->currentMove))
    {
        Square prevSq = to_sq((ss-1)->currentMove);
        thisThread->counterMoves[pos.piece_on(prevSq)][prevSq] = move;
    }
  }

  // When playing with strength handicap, choose best move among a set of RootMoves
  // using a statistical rule dependent on 'level'. Idea by Heinz van Saanen.

  Move Skill::pick_best(size_t multiPV) {

    const RootMoves& rootMoves = Threads.main()->rootMoves;
    static PRNG rng(now()); // PRNG sequence should be non-deterministic

    // RootMoves are already sorted by score in descending order
    Value topScore = rootMoves[0].score;
    int delta = std::min(topScore - rootMoves[multiPV - 1].score, PawnValueMg);
    int weakness = 120 - 2 * level;
    int maxScore = -VALUE_INFINITE;

    // Choose best move. For each move score we add two terms, both dependent on
    // weakness. One is deterministic and bigger for weaker levels, and one is
    // random. Then we choose the move with the resulting highest score.
    for (size_t i = 0; i < multiPV; ++i)
    {
        // This is our magic formula
        int push = (  weakness * int(topScore - rootMoves[i].score)
                    + delta * (rng.rand<unsigned>() % weakness)) / 128;

        if (rootMoves[i].score + push >= maxScore)
        {
            maxScore = rootMoves[i].score + push;
            best = rootMoves[i].pv[0];
        }
    }

    return best;
  }

} // namespace

/// MainThread::check_time() is used to print debug info and, more importantly,
/// to detect when we are out of available time and thus stop the search.

void MainThread::check_time() {

  if (--callsCnt > 0)
      return;

  // When using nodes, ensure checking rate is not lower than 0.1% of nodes
  callsCnt = Limits.nodes ? std::min(1024, int(Limits.nodes / 1024)) : 1024;

  static TimePoint lastInfoTime = now();

  TimePoint elapsed = Time.elapsed();
  TimePoint tick = Limits.startTime + elapsed;

  if (tick - lastInfoTime >= 1000)
  {
      lastInfoTime = tick;
      dbg_print();
  }

  // We should not stop pondering until told so by the GUI
  if (ponder)
      return;

  if (   (Limits.use_time_management() && (elapsed > Time.maximum() - 10 || stopOnPonderhit))
      || (Limits.movetime && elapsed >= Limits.movetime)
      || (Limits.nodes && Threads.nodes_searched() >= (uint64_t)Limits.nodes))
      Threads.stop = true;
}


/// UCI::pv() formats PV information according to the UCI protocol. UCI requires
/// that all (if any) unsearched PV lines are sent using a previous search score.

string UCI::pv(const Position& pos, Depth depth, Value alpha, Value beta) {

  std::stringstream ss;
  TimePoint elapsed = Time.elapsed() + 1;
  const RootMoves& rootMoves = pos.this_thread()->rootMoves;
  size_t pvIdx = pos.this_thread()->pvIdx;
  size_t multiPV = std::min((size_t)Options["MultiPV"], rootMoves.size());
  uint64_t nodesSearched = Threads.nodes_searched();
  uint64_t tbHits = Threads.tb_hits() + (TB::RootInTB ? rootMoves.size() : 0);

  for (size_t i = 0; i < multiPV; ++i)
  {
      bool updated = rootMoves[i].score != -VALUE_INFINITE;

      if (depth == 1 && !updated)
          continue;

      Depth d = updated ? depth : depth - 1;
      Value v = updated ? rootMoves[i].score : rootMoves[i].previousScore;

      bool tb = TB::RootInTB && abs(v) < VALUE_MATE - MAX_PLY;
      v = tb ? rootMoves[i].tbScore : v;

      if (ss.rdbuf()->in_avail()) // Not at first line
          ss << "\n";

      ss << "info"
         << " depth "    << d
         << " seldepth " << rootMoves[i].selDepth
         << " multipv "  << i + 1
         << " score "    << UCI::value(v);

      if (!tb && i == pvIdx)
          ss << (v >= beta ? " lowerbound" : v <= alpha ? " upperbound" : "");

      ss << " nodes "    << nodesSearched
         << " nps "      << nodesSearched * 1000 / elapsed;

      if (elapsed > 1000) // Earlier makes little sense
          ss << " hashfull " << TT.hashfull();

      ss << " tbhits "   << tbHits
         << " time "     << elapsed
         << " pv";

      for (Move m : rootMoves[i].pv)
          ss << " " << UCI::move(m, pos.is_chess960());
  }

  return ss.str();
}


/// RootMove::extract_ponder_from_tt() is called in case we have no ponder move
/// before exiting the search, for instance, in case we stop the search during a
/// fail high at root. We try hard to have a ponder move to return to the GUI,
/// otherwise in case of 'ponder on' we have nothing to think on.

bool RootMove::extract_ponder_from_tt(Position& pos) {

    StateInfo st;
    bool ttHit;

    assert(pv.size() == 1);

    if (pv[0] == MOVE_NONE)
        return false;

    pos.do_move(pv[0], st);
    TTEntry* tte = TT.probe(pos.key(), ttHit);

    if (ttHit)
    {
        Move m = tte->move(); // Local copy to be SMP safe
        if (MoveList<LEGAL>(pos).contains(m))
            pv.push_back(m);
    }

    pos.undo_move(pv[0]);
    return pv.size() > 1;
}

void Tablebases::rank_root_moves(Position& pos, Search::RootMoves& rootMoves) {

    RootInTB = false;
    UseRule50 = bool(Options["Syzygy50MoveRule"]);
    ProbeDepth = int(Options["SyzygyProbeDepth"]);
    Cardinality = int(Options["SyzygyProbeLimit"]);
    bool dtz_available = true;

    // Tables with fewer pieces than SyzygyProbeLimit are searched with
    // ProbeDepth == 0
    if (Cardinality > MaxCardinality)
    {
        Cardinality = MaxCardinality;
        ProbeDepth = 0;
    }

    if (Cardinality >= popcount(pos.pieces()) && !pos.can_castle(ANY_CASTLING))
    {
        // Rank moves using DTZ tables
        RootInTB = root_probe(pos, rootMoves);

        if (!RootInTB)
        {
            // DTZ tables are missing; try to rank moves using WDL tables
            dtz_available = false;
            RootInTB = root_probe_wdl(pos, rootMoves);
        }
    }

    if (RootInTB)
    {
        // Sort moves according to TB rank
        std::sort(rootMoves.begin(), rootMoves.end(),
                  [](const RootMove &a, const RootMove &b) { return a.tbRank > b.tbRank; } );

        // Probe during search only if DTZ is not available and we are winning
        if (dtz_available || rootMoves[0].tbScore <= VALUE_DRAW)
            Cardinality = 0;
    }
    else
    {
        // Clean up if root_probe() and root_probe_wdl() have failed
        for (auto& m : rootMoves)
            m.tbRank = 0;
    }
}<|MERGE_RESOLUTION|>--- conflicted
+++ resolved
@@ -1037,18 +1037,13 @@
               if (!pos.see_ge(move, Value(-(32 - std::min(lmrDepth, 18)) * lmrDepth * lmrDepth)))
                   continue;
           }
-<<<<<<< HEAD
-          else if (!pos.see_ge(move, Value(-194) * depth)) // (~25 Elo)
+          else if (  !(givesCheck && extension)
+                   && !pos.see_ge(move, Value(-194) * depth)) // (~20 Elo)
           {
               if (captureOrPromotion && captureCount < 32)
                   capturesSearched[captureCount++] = move;
               continue;
           }
-=======
-          else if (  !(givesCheck && extension)
-                   && !pos.see_ge(move, Value(-194) * depth)) // (~20 Elo)
-                  continue;
->>>>>>> a58f0455
       }
 
       // Step 14. Extensions (~75 Elo)
