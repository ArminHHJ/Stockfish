/*
  Stockfish, a UCI chess playing engine derived from Glaurung 2.1
  Copyright (C) 2004-2008 Tord Romstad (Glaurung author)
  Copyright (C) 2008-2015 Marco Costalba, Joona Kiiski, Tord Romstad
  Copyright (C) 2015-2020 Marco Costalba, Joona Kiiski, Gary Linscott, Tord Romstad

  Stockfish is free software: you can redistribute it and/or modify
  it under the terms of the GNU General Public License as published by
  the Free Software Foundation, either version 3 of the License, or
  (at your option) any later version.

  Stockfish is distributed in the hope that it will be useful,
  but WITHOUT ANY WARRANTY; without even the implied warranty of
  MERCHANTABILITY or FITNESS FOR A PARTICULAR PURPOSE.  See the
  GNU General Public License for more details.

  You should have received a copy of the GNU General Public License
  along with this program.  If not, see <http://www.gnu.org/licenses/>.
*/

#include <algorithm>
#include <cassert>
#include <cmath>
#include <cstring>   // For std::memset
#include <iostream>
#include <sstream>

#include "evaluate.h"
#include "misc.h"
#include "movegen.h"
#include "movepick.h"
#include "position.h"
#include "search.h"
#include "thread.h"
#include "timeman.h"
#include "tt.h"
#include "uci.h"
#include "syzygy/tbprobe.h"

namespace Search {

  LimitsType Limits;
}

namespace Tablebases {

  int Cardinality;
  bool RootInTB;
  bool UseRule50;
  Depth ProbeDepth;
}

namespace TB = Tablebases;

using std::string;
using Eval::evaluate;
using namespace Search;

namespace {

  // Different node types, used as a template parameter
  enum NodeType { NonPV, PV };

  constexpr uint64_t ttHitAverageWindow     = 4096;
  constexpr uint64_t ttHitAverageResolution = 1024;

  // Futility margin
  Value futility_margin(Depth d, bool improving) {
    return Value(227 * (d - improving));
  }

  // Reductions lookup table, initialized at startup
  int Reductions[MAX_MOVES]; // [depth or moveNumber]

  Depth reduction(bool i, Depth d, int mn) {
    int r = Reductions[d] * Reductions[mn];
    return (r + 570) / 1024 + (!i && r > 1018);
  }

  constexpr int futility_move_count(bool improving, Depth depth) {
    return (3 + depth * depth) / (2 - improving);
  }

  // History and stats update bonus, based on depth
  int stat_bonus(Depth d) {
    return d > 15 ? 27 : 17 * d * d + 133 * d - 134;
  }

  // Breadcrumbs are used to mark nodes as being searched by a given thread
  struct Breadcrumb {
    std::atomic<Thread*> thread;
    std::atomic<Key> key;
  };
  std::array<Breadcrumb, 1024> breadcrumbs;

  // ThreadHolding structure keeps track of which thread left breadcrumbs at the given
  // node for potential reductions. A free node will be marked upon entering the moves
  // loop by the constructor, and unmarked upon leaving that loop by the destructor.
  struct ThreadHolding {
    explicit ThreadHolding(Thread* thisThread, Key posKey, int ply) {
       location = ply < 8 ? &breadcrumbs[posKey & (breadcrumbs.size() - 1)] : nullptr;
       otherThread = false;
       owning = false;
       if (location)
       {
          // See if another already marked this location, if not, mark it ourselves
          Thread* tmp = (*location).thread.load(std::memory_order_relaxed);
          if (tmp == nullptr)
          {
              (*location).thread.store(thisThread, std::memory_order_relaxed);
              (*location).key.store(posKey, std::memory_order_relaxed);
              owning = true;
          }
          else if (   tmp != thisThread
                   && (*location).key.load(std::memory_order_relaxed) == posKey)
              otherThread = true;
       }
    }

    ~ThreadHolding() {
       if (owning) // Free the marked location
           (*location).thread.store(nullptr, std::memory_order_relaxed);
    }

    bool marked() { return otherThread; }

    private:
    Breadcrumb* location;
    bool otherThread, owning;
  };

  template <NodeType NT>
  Value search(Position& pos, Stack* ss, Value alpha, Value beta, Depth depth, bool cutNode);

  template <NodeType NT>
  Value qsearch(Position& pos, Stack* ss, Value alpha, Value beta, Depth depth = 0);

  Value value_to_tt(Value v, int ply);
  Value value_from_tt(Value v, int ply, int r50c);
  void update_pv(Move* pv, Move move, Move* childPv);
  void update_continuation_histories(Stack* ss, Piece pc, Square to, int bonus);
  void update_quiet_stats(const Position& pos, Stack* ss, Move move, int bonus, int depth);
  void update_all_stats(const Position& pos, Stack* ss, Move bestMove, Value bestValue, Value beta, Square prevSq,
                        Move* quietsSearched, int quietCount, Move* capturesSearched, int captureCount, Depth depth);

  // perft() is our utility to verify move generation. All the leaf nodes up
  // to the given depth are generated and counted, and the sum is returned.
  template<bool Root>
  uint64_t perft(Position& pos, Depth depth) {

    StateInfo st;
    uint64_t cnt, nodes = 0;
    const bool leaf = (depth == 2);

    for (const auto& m : MoveList<LEGAL>(pos))
    {
        if (Root && depth <= 1)
            cnt = 1, nodes++;
        else
        {
            pos.do_move(m, st);
            cnt = leaf ? MoveList<LEGAL>(pos).size() : perft<false>(pos, depth - 1);
            nodes += cnt;
            pos.undo_move(m);
        }
        if (Root)
            sync_cout << UCI::move(m, pos.is_chess960()) << ": " << cnt << sync_endl;
    }
    return nodes;
  }

} // namespace


/// Search::init() is called at startup to initialize various lookup tables

void Search::init() {

  for (int i = 1; i < MAX_MOVES; ++i)
      Reductions[i] = int((24.8 + std::log(Threads.size())) * std::log(i));
}


/// Search::clear() resets search state to its initial value

void Search::clear() {

  Threads.main()->wait_for_search_finished();

  Time.availableNodes = 0;
  TT.clear();
  Threads.clear();
  Tablebases::init(Options["SyzygyPath"]); // Free mapped files
}


/// MainThread::search() is started when the program receives the UCI 'go'
/// command. It searches from the root position and outputs the "bestmove".

void MainThread::search() {

  if (Limits.perft)
  {
      nodes = perft<true>(rootPos, Limits.perft);
      sync_cout << "\nNodes searched: " << nodes << "\n" << sync_endl;
      return;
  }

  Color us = rootPos.side_to_move();
  Time.init(Limits, us, rootPos.game_ply());
  TT.new_search();

  if (rootMoves.empty())
  {
      rootMoves.emplace_back(MOVE_NONE);
      sync_cout << "info depth 0 score "
                << UCI::value(rootPos.checkers() ? -VALUE_MATE, -VALUE_MATE : VALUE_DRAW, VALUE_DRAW)
                << sync_endl;
  }
  else
  {
      Threads.start_searching(); // start non-main threads
      Thread::search();          // main thread start searching
  }

  // When we reach the maximum depth, we can arrive here without a raise of
  // Threads.stop. However, if we are pondering or in an infinite search,
  // the UCI protocol states that we shouldn't print the best move before the
  // GUI sends a "stop" or "ponderhit" command. We therefore simply wait here
  // until the GUI sends one of those commands.

  while (!Threads.stop && (ponder || Limits.infinite))
  {} // Busy wait for a stop or a ponder reset

  // Stop the threads if not already stopped (also raise the stop if
  // "ponderhit" just reset Threads.ponder).
  Threads.stop = true;

  // Wait until all threads have finished
  Threads.wait_for_search_finished();

  // When playing in 'nodes as time' mode, subtract the searched nodes from
  // the available ones before exiting.
  if (Limits.npmsec)
      Time.availableNodes += Limits.inc[us] - Threads.nodes_searched();

  Thread* bestThread = this;

<<<<<<< HEAD
  if (    int(Options["MultiPV"]) == 1
      && !Limits.depth
      &&  rootMoves[0].pv[0] != MOVE_NONE)
=======
  if (   int(Options["MultiPV"]) == 1
      && !Limits.depth
      && !(Skill(Options["Skill Level"]).enabled() || int(Options["UCI_LimitStrength"]))
      && rootMoves[0].pv[0] != MOVE_NONE)
>>>>>>> 6c197c39
      bestThread = Threads.get_best_thread();

  bestPreviousScore = bestThread->rootMoves[0].score;

  // Send again PV info if we have a new best thread
  if (bestThread != this)
      sync_cout << UCI::pv(bestThread->rootPos, bestThread->completedDepth, -VALUE_INFINITE, VALUE_INFINITE) << sync_endl;

  sync_cout << "bestmove " << UCI::move(bestThread->rootMoves[0].pv[0], rootPos.is_chess960());

  if (bestThread->rootMoves[0].pv.size() > 1 || bestThread->rootMoves[0].extract_ponder_from_tt(rootPos))
      std::cout << " ponder " << UCI::move(bestThread->rootMoves[0].pv[1], rootPos.is_chess960());

  std::cout << sync_endl;
}


/// Thread::search() is the main iterative deepening loop. It calls search()
/// repeatedly with increasing depth until the allocated thinking time has been
/// consumed, the user stops the search, or the maximum search depth is reached.

void Thread::search() {

  // To allow access to (ss-7) up to (ss+2), the stack must be oversized.
  // The former is needed to allow update_continuation_histories(ss-1, ...),
  // which accesses its argument at ss-6, also near the root.
  // The latter is needed for statScores and killer initialization.
  Stack stack[MAX_PLY+10], *ss = stack+7;
  Move  pv[MAX_PLY+1];
  Value bestValue, alpha, beta, delta;
  Move  lastBestMove = MOVE_NONE;
  Depth lastBestMoveDepth = 0;
  MainThread* mainThread = (this == Threads.main() ? Threads.main() : nullptr);
  double timeReduction = 1, totBestMoveChanges = 0;
  Color us = rootPos.side_to_move();
  int iterIdx = 0;

  std::memset(ss-7, 0, 10 * sizeof(Stack));
  for (int i = 7; i > 0; i--)
      (ss-i)->continuationHistory = &this->continuationHistory[0][0][NO_PIECE][0]; // Use as a sentinel

  ss->pv = pv;

  bestValue = delta = alpha = -VALUE_INFINITE;
  beta = VALUE_INFINITE;

  if (mainThread)
  {
      if (mainThread->bestPreviousScore == VALUE_INFINITE)
          for (int i = 0; i < 4; ++i)
              mainThread->iterValue[i] = VALUE_ZERO;
      else
          for (int i = 0; i < 4; ++i)
              mainThread->iterValue[i] = mainThread->bestPreviousScore;
  }

  std::copy(&lowPlyHistory[2][0], &lowPlyHistory.back().back() + 1, &lowPlyHistory[0][0]);
  std::fill(&lowPlyHistory[MAX_LPH - 2][0], &lowPlyHistory.back().back() + 1, 0);

  size_t multiPV = size_t(Options["MultiPV"]);

  multiPV = std::min(multiPV, rootMoves.size());
  ttHitAverage = ttHitAverageWindow * ttHitAverageResolution / 2;

  int ct = int(Options["Contempt"]) * PawnValueEg / 100; // From centipawns

  // In analysis mode, adjust contempt in accordance with user preference
  if (Limits.infinite || Options["UCI_AnalyseMode"])
      ct =  Options["Analysis Contempt"] == "Off"  ? 0
          : Options["Analysis Contempt"] == "Both" ? ct
          : Options["Analysis Contempt"] == "White" && us == BLACK ? -ct
          : Options["Analysis Contempt"] == "Black" && us == WHITE ? -ct
          : ct;

  // Evaluation score is from the white point of view
  contempt = (us == WHITE ?  make_score(ct, ct / 2)
                          : -make_score(ct, ct / 2));

  int searchAgainCounter = 0;

  // Iterative deepening loop until requested to stop or the target depth is reached
  while (   ++rootDepth < MAX_PLY
         && !Threads.stop
         && !(Limits.depth && mainThread && rootDepth > Limits.depth))
  {
      // Age out PV variability metric
      if (mainThread)
          totBestMoveChanges /= 2;

      // Save the last iteration's scores before first PV line is searched and
      // all the move scores except the (new) PV are set to -VALUE_INFINITE.
      for (RootMove& rm : rootMoves)
          rm.previousScore = rm.score;

      size_t pvFirst = 0;
      pvLast = 0;

      if (!Threads.increaseDepth)
         searchAgainCounter++;

      // MultiPV loop. We perform a full root search for each PV line
      for (pvIdx = 0; pvIdx < multiPV && !Threads.stop; ++pvIdx)
      {
          if (pvIdx == pvLast)
          {
              pvFirst = pvLast;
              for (pvLast++; pvLast < rootMoves.size(); pvLast++)
                  if (rootMoves[pvLast].tbRank != rootMoves[pvFirst].tbRank)
                      break;
          }

          // Reset UCI info selDepth for each depth and each PV line
          selDepth = 0;

          // Reset aspiration window starting size
          if (rootDepth >= 4)
          {
              Value prev = rootMoves[pvIdx].previousScore;
              delta = Value(19);
              alpha = std::max(prev - delta,-VALUE_INFINITE);
              beta  = std::min(prev + delta, VALUE_INFINITE);

              // Adjust contempt based on root move's previousScore (dynamic contempt)
              int dt = int8_t(Options["Dynamic Contempt"]);
              int dct = ct + dt * ((110 - ct / 2) * prev / (abs(prev) + 140));

              contempt = (us == WHITE ?  make_score(dct, dct / 2)
                                      : -make_score(dct, dct / 2));
          }

          // Start with a small aspiration window and, in the case of a fail
          // high/low, re-search with a bigger window until we don't fail
          // high/low anymore.
          while (true)
          {
              bestValue = ::search<PV>(rootPos, ss, alpha, beta, rootDepth - searchAgainCounter, false);

              // Bring the best move to the front. It is critical that sorting
              // is done with a stable algorithm because all the values but the
              // first and eventually the new best one are set to -VALUE_INFINITE
              // and we want to keep the same order for all the moves except the
              // new PV that goes to the front. Note that in case of MultiPV
              // search the already searched PV lines are preserved.
              std::stable_sort(rootMoves.begin() + pvIdx, rootMoves.begin() + pvLast);

              // If search has been stopped, we break immediately. Sorting is
              // safe because RootMoves is still valid, although it refers to
              // the previous iteration.
              if (Threads.stop)
                  break;

              // When failing high/low give some update (without cluttering
              // the UI) before a re-search.
              if (   mainThread
                  && multiPV == 1
                  && (bestValue <= alpha || bestValue >= beta)
                  && Time.elapsed() > 3000)
                  sync_cout << UCI::pv(rootPos, rootDepth, alpha, beta) << sync_endl;

              // In case of failing low/high increase aspiration window and
              // re-search, otherwise exit the loop.
              if (bestValue <= alpha)
              {
                  beta = (alpha + beta) / 2;
                  alpha = std::max(bestValue - delta, -VALUE_INFINITE);

                  if (mainThread)
                      mainThread->stopOnPonderhit = false;
              }
              else if (bestValue >= beta)
                  beta = std::min(bestValue + delta, VALUE_INFINITE);

              else
              {
                  ++rootMoves[pvIdx].bestMoveCount;
                  break;
              }

              delta += delta / 4 + 5;

              assert(alpha >= -VALUE_INFINITE && beta <= VALUE_INFINITE);
          }

          // Sort the PV lines searched so far and update the GUI
          std::stable_sort(rootMoves.begin() + pvFirst, rootMoves.begin() + pvIdx + 1);

          if (    mainThread
              && (Threads.stop || pvIdx + 1 == multiPV || Time.elapsed() > 3000))
              sync_cout << UCI::pv(rootPos, rootDepth, alpha, beta) << sync_endl;
      }

      if (!Threads.stop)
          completedDepth = rootDepth;

      if (rootMoves[0].pv[0] != lastBestMove) {
         lastBestMove = rootMoves[0].pv[0];
         lastBestMoveDepth = rootDepth;
      }

      // Have we found a "mate in x"?
      if (   Limits.mate
          && bestValue >= VALUE_MATE_IN_MAX_PLY
          && VALUE_MATE - bestValue <= 2 * Limits.mate)
          Threads.stop = true;

      if (!mainThread)
          continue;

      // Do we have time for the next iteration? Can we stop searching now?
      if (    Limits.use_time_management()
          && !Threads.stop
          && !mainThread->stopOnPonderhit)
      {
          double fallingEval = (296 + 6 * (mainThread->bestPreviousScore - bestValue)
                                    + 6 * (mainThread->iterValue[iterIdx] - bestValue)) / 725.0;
          fallingEval = Utility::clamp(fallingEval, 0.5, 1.5);

          // If the bestMove is stable over several iterations, reduce time accordingly
          timeReduction = lastBestMoveDepth + 10 < completedDepth ? 1.92 : 0.95;
          double reduction = (1.47 + mainThread->previousTimeReduction) / (2.22 * timeReduction);

          // Use part of the gained time from a previous stable move for the current move
          for (Thread* th : Threads)
          {
              totBestMoveChanges += th->bestMoveChanges;
              th->bestMoveChanges = 0;
          }
          double bestMoveInstability = 1 + totBestMoveChanges / Threads.size();

          TimePoint elapsedT = Time.elapsed();
          TimePoint optimumT = Time.optimum();

          // Stop the search if we have only one legal move, or if available time elapsed
          if (   (rootMoves.size() == 1 && (elapsedT > optimumT / 16))
              || elapsedT > optimumT * fallingEval * reduction * bestMoveInstability)
          {
              // If we are allowed to ponder do not stop the search now but
              // keep pondering until the GUI sends "ponderhit" or "stop".
              if (mainThread->ponder)
                  mainThread->stopOnPonderhit = true;
              else
                  Threads.stop = true;
          }
          else if (   Threads.increaseDepth
                   && !mainThread->ponder
                   && elapsedT > optimumT * fallingEval * reduction * bestMoveInstability * 0.56)
                   Threads.increaseDepth = false;
          else
                   Threads.increaseDepth = true;
      }

      mainThread->iterValue[iterIdx] = bestValue;
      iterIdx = (iterIdx + 1) & 3;
  }

  if (!mainThread)
      return;

  mainThread->previousTimeReduction = timeReduction;
}


namespace {

  // search<>() is the main search function for both PV and non-PV nodes

  template <NodeType NT>
  Value search(Position& pos, Stack* ss, Value alpha, Value beta, Depth depth, bool cutNode) {

    constexpr bool PvNode = NT == PV;
    const bool rootNode = PvNode && ss->ply == 0;

    // Dive into quiescence search when the depth reaches zero
    if (depth <= 0)
        return qsearch<NT>(pos, ss, alpha, beta);

    assert(-VALUE_INFINITE <= alpha && alpha < beta && beta <= VALUE_INFINITE);
    assert(PvNode || (alpha == beta - 1));
    assert(0 < depth && depth < MAX_PLY);
    assert(!(PvNode && cutNode));

    Move pv[MAX_PLY+1], capturesSearched[32], quietsSearched[64];
    StateInfo st;
    TTEntry* tte;
    Key posKey;
    Move ttMove, move, excludedMove, bestMove;
<<<<<<< HEAD
    Depth extension, newDepth, ttDepth;
    Bound ttBound;
    Value bestValue, value, ttValue, eval;
    bool ttHit, ttPv, formerPv, givesCheck, improving, didLMR, priorCapture, isMate, gameCycle;
    bool captureOrPromotion, doFullDepthSearch, moveCountPruning, ttCapture, singularQuietLMR, kingDanger;
=======
    Depth extension, newDepth;
    Value bestValue, value, ttValue, eval, maxValue, probcutBeta;
    bool ttHit, ttPv, formerPv, givesCheck, improving, didLMR, priorCapture;
    bool captureOrPromotion, doFullDepthSearch, moveCountPruning,
         ttCapture, singularQuietLMR;
>>>>>>> 6c197c39
    Piece movedPiece;
    int moveCount, captureCount, quietCount, rootDepth;

    // Step 1. Initialize node
    Thread* thisThread = pos.this_thread();
    ss->inCheck = pos.checkers();
    priorCapture = pos.captured_piece();
    Color us = pos.side_to_move();
    moveCount = captureCount = quietCount = ss->moveCount = 0;
    bestValue = -VALUE_INFINITE;
    gameCycle = kingDanger = false;
    rootDepth = thisThread->rootDepth;

    // Check for the available remaining time
    if (thisThread == Threads.main())
        static_cast<MainThread*>(thisThread)->check_time();

    thisThread->nodes++;

    // Used to send selDepth info to GUI (selDepth counts from 1, ply from 0)
    if (PvNode && thisThread->selDepth < ss->ply + 1)
        thisThread->selDepth = ss->ply + 1;

    // Transposition table lookup. We don't want the score of a partial
    // search to overwrite a previous full search TT value, so we use a different
    // position key in case of an excluded move.
    excludedMove = ss->excludedMove;
    posKey = excludedMove == MOVE_NONE ? pos.key() : pos.key() ^ make_key(excludedMove);
    tte = TT.probe(posKey, ttHit);
    ttValue = ttHit ? value_from_tt(tte->value(), ss->ply, pos.rule50_count()) : VALUE_NONE;
    ttDepth = tte->depth();
    ttBound = tte->bound();
    ttMove =  rootNode ? thisThread->rootMoves[thisThread->pvIdx].pv[0]
            : ttHit    ? tte->move() : MOVE_NONE;
    ttPv = PvNode || (ttHit && tte->is_pv());
    formerPv = ttPv && !PvNode;

    if (ttPv && depth > 12 && ss->ply - 1 < MAX_LPH && !priorCapture && is_ok((ss-1)->currentMove))
    thisThread->lowPlyHistory[ss->ply - 1][from_to((ss-1)->currentMove)] << stat_bonus(depth - 5);

    // thisThread->ttHitAverage can be used to approximate the running average of ttHit
    thisThread->ttHitAverage =   (ttHitAverageWindow - 1) * thisThread->ttHitAverage / ttHitAverageWindow
                                + ttHitAverageResolution * ttHit;

    if (!rootNode)
    {
        // Check if we have an upcoming move which draws by repetition, or
        // if the opponent had an alternative move earlier to this position.
        if (pos.has_game_cycle(ss->ply))
        {
            if (VALUE_DRAW >= beta)
            {
                tte->save(posKey, VALUE_DRAW, ttPv, BOUND_UPPER,
                          depth, MOVE_NONE, VALUE_NONE);

                return VALUE_DRAW;
            }
            gameCycle = true;
            alpha = std::max(alpha, VALUE_DRAW);
        }

        // Step 2. Check for aborted search and immediate draw
        if (pos.is_draw(ss->ply))
            return VALUE_DRAW;

        if (Threads.stop.load(std::memory_order_relaxed) || ss->ply >= MAX_PLY)
            return ss->ply >= MAX_PLY && !ss->inCheck ? evaluate(pos)
                                                      : VALUE_DRAW;

        // Step 3. Mate distance pruning. Even if we mate at the next move our score
        // would be at best mate_in(ss->ply+1), but if alpha is already bigger because
        // a shorter mate was found upward in the tree then there is no need to search
        // because we will never beat the current alpha. Same logic but with reversed
        // signs applies also in the opposite condition of being mated instead of giving
        // mate. In this case return a fail-high score.
        if (alpha >= mate_in(ss->ply+1))
            return alpha;
    }

    assert(0 <= ss->ply && ss->ply < MAX_PLY);

    (ss+1)->ply = ss->ply + 1;
    (ss+1)->excludedMove = bestMove = MOVE_NONE;
    (ss+2)->killers[0] = (ss+2)->killers[1] = MOVE_NONE;
    Square prevSq = to_sq((ss-1)->currentMove);

    // Initialize statScore to zero for the grandchildren of the current position.
    // So statScore is shared between all grandchildren and only the first grandchild
    // starts with statScore = 0. Later grandchildren start with the last calculated
    // statScore of the previous grandchild. This influences the reduction rules in
    // LMR which are based on the statScore of parent position.
    if (rootNode)
        (ss+4)->statScore = 0;
    else
        (ss+2)->statScore = 0;

<<<<<<< HEAD
=======
    // Step 4. Transposition table lookup. We don't want the score of a partial
    // search to overwrite a previous full search TT value, so we use a different
    // position key in case of an excluded move.
    excludedMove = ss->excludedMove;
    posKey = excludedMove == MOVE_NONE ? pos.key() : pos.key() ^ make_key(excludedMove);
    tte = TT.probe(posKey, ttHit);
    ttValue = ttHit ? value_from_tt(tte->value(), ss->ply, pos.rule50_count()) : VALUE_NONE;
    ttMove =  rootNode ? thisThread->rootMoves[thisThread->pvIdx].pv[0]
            : ttHit    ? tte->move() : MOVE_NONE;
    ttPv = PvNode || (ttHit && tte->is_pv());
    formerPv = ttPv && !PvNode;

    if (   ttPv
        && depth > 12
        && ss->ply - 1 < MAX_LPH
        && !priorCapture
        && is_ok((ss-1)->currentMove))
        thisThread->lowPlyHistory[ss->ply - 1][from_to((ss-1)->currentMove)] << stat_bonus(depth - 5);

    // thisThread->ttHitAverage can be used to approximate the running average of ttHit
    thisThread->ttHitAverage =   (TtHitAverageWindow - 1) * thisThread->ttHitAverage / TtHitAverageWindow
                                + TtHitAverageResolution * ttHit;

>>>>>>> 6c197c39
    // At non-PV nodes we check for an early TT cutoff
    if (  !PvNode
        && ttHit
        && !gameCycle
        && pos.rule50_count() < 88
        && ttDepth >= depth
        && ttValue != VALUE_NONE // Possible in case of TT access race
        && (ttValue != VALUE_DRAW || VALUE_DRAW >= beta)
        && (ttValue >= beta ? (ttBound & BOUND_LOWER)
                            : (ttBound & BOUND_UPPER)))
    {
        // If ttMove is quiet, update move sorting heuristics on TT hit
        if (ttMove)
        {
            if (ttValue >= beta)
            {
                if (!pos.capture_or_promotion(ttMove))
                    update_quiet_stats(pos, ss, ttMove, stat_bonus(depth), depth);

                // Extra penalty for early quiet moves of the previous ply
                if ((ss-1)->moveCount <= 2 && !priorCapture)
                    update_continuation_histories(ss-1, pos.piece_on(prevSq), prevSq, -stat_bonus(depth + 1));
            }
            // Penalty for a quiet ttMove that fails low
            else if (!pos.capture_or_promotion(ttMove))
            {
                int penalty = -stat_bonus(depth);
                thisThread->mainHistory[us][from_to(ttMove)] << penalty;
                update_continuation_histories(ss, pos.moved_piece(ttMove), to_sq(ttMove), penalty);
            }
        }

        return ttValue;
    }

    // Step 5. Tablebases probe
    if (!rootNode && TB::Cardinality)
    {
        int piecesCount = popcount(pos.pieces());

        if (    piecesCount <= TB::Cardinality
            && (piecesCount <  TB::Cardinality || depth >= TB::ProbeDepth)
            &&  pos.rule50_count() == 0
            && !pos.can_castle(ANY_CASTLING))
        {
            TB::ProbeState err;
            TB::WDLScore v = Tablebases::probe_wdl(pos, &err);

            // Force check of time on the next occasion
            if (thisThread == Threads.main())
                static_cast<MainThread*>(thisThread)->callsCnt = 0;

            if (err != TB::ProbeState::FAIL)
            {
                thisThread->tbHits.fetch_add(1, std::memory_order_relaxed);

                int drawScore = TB::UseRule50 ? 1 : 0;

                int centiPly = PawnValueEg * ss->ply / 100;

                Value tbValue =    v < -drawScore ? -VALUE_TB_WIN + centiPly + PawnValueEg * popcount(pos.pieces( pos.side_to_move()))
                                 : v >  drawScore ?  VALUE_TB_WIN - centiPly - PawnValueEg * popcount(pos.pieces(~pos.side_to_move()))
                                 : v < 0 ? -2 * Tempo : VALUE_DRAW;

                if (    abs(v) <= drawScore
                    || !ttHit
                    || (v < -drawScore && beta  > tbValue + 19)
                    || (v >  drawScore && alpha < tbValue - 19))
                {
                    tte->save(posKey, tbValue, ttPv, v > drawScore ? BOUND_LOWER : v < -drawScore ? BOUND_UPPER : BOUND_EXACT,
                              depth, MOVE_NONE, VALUE_NONE);

                    return tbValue;
                }
            }
        }
    }

    CapturePieceToHistory& captureHistory = thisThread->captureHistory;

    // Step 6. Static evaluation of the position
    if (ss->inCheck)
    {
        // Skip early pruning when in check
        ss->staticEval = eval = VALUE_NONE;
        improving = false;
    }
    else
    {
    if (ttHit)
    {
        // Never assume anything about values stored in TT
        ss->staticEval = eval = tte->eval();
        if (eval == VALUE_NONE)
            ss->staticEval = eval = evaluate(pos);

        // Can ttValue be used as a better position evaluation?
        if (    ttValue != VALUE_NONE
            && (ttBound & (ttValue > eval ? BOUND_LOWER : BOUND_UPPER)))
            eval = ttValue;
    }
    else
    {
        if ((ss-1)->currentMove != MOVE_NULL)
        {
            int bonus = -(ss-1)->statScore / 512;

            ss->staticEval = eval = evaluate(pos) + bonus;
        }
        else
            ss->staticEval = eval = -(ss-1)->staticEval + 2 * Tempo;
    }

    if (gameCycle)
        ss->staticEval = eval = eval * std::max(0, (100 - pos.rule50_count())) / 100;

    if (!ttHit)
        tte->save(posKey, VALUE_NONE, ttPv, BOUND_NONE, DEPTH_NONE, MOVE_NONE, eval);

    improving =  (ss-2)->staticEval == VALUE_NONE ? (ss->staticEval > (ss-4)->staticEval
              || (ss-4)->staticEval == VALUE_NONE) : ss->staticEval > (ss-2)->staticEval;

    // Begin early pruning.
    if (   !PvNode
        && !excludedMove
        && !gameCycle
        && !thisThread->nmpGuard
        &&  abs(eval) < 2 * VALUE_KNOWN_WIN)
    {
       if (rootDepth > 10)
           kingDanger = pos.king_danger();

       // Step 8. Futility pruning: child node (~30 Elo)
       if (    depth < 6
           && !kingDanger
           &&  eval - futility_margin(depth, improving) >= beta
           &&  eval < VALUE_KNOWN_WIN) // Do not return unproven wins
           return eval;

       // Step 9. Null move search with verification search (~40 Elo)
       if (   (ss-1)->currentMove != MOVE_NULL
           && (ss-1)->statScore < 23824
           &&  eval >= beta
           &&  eval >= ss->staticEval
           &&  ss->staticEval >= beta - 33 * depth - 33 * improving + 112 * ttPv + 311
           &&  pos.non_pawn_material(us)
           && !kingDanger
           && !(rootDepth > 10 && MoveList<LEGAL>(pos).size() < 6))
       {
           assert(eval - beta >= 0);

           // Null move dynamic reduction based on depth and value
           Depth R = ((737 + 77 * depth) / 246 + std::min(int(eval - beta) / 192, 3));

           if (   depth < 11
               || ttValue >= beta
               || ttDepth < depth-R
               || !(ttBound & BOUND_UPPER))
           {
           ss->currentMove = MOVE_NULL;
           ss->continuationHistory = &thisThread->continuationHistory[0][0][NO_PIECE][0];

           pos.do_null_move(st);

           Value nullValue = -search<NonPV>(pos, ss+1, -beta, -beta+1, depth-R, !cutNode);

           pos.undo_null_move();

           if (nullValue >= beta)
           {
               // Do not return unproven mate or TB scores
               if (nullValue >= VALUE_TB_WIN_IN_MAX_PLY)
                   nullValue = beta;

<<<<<<< HEAD
               if (abs(beta) < VALUE_KNOWN_WIN && depth < 11 && beta <= qsearch<NonPV>(pos, ss, beta-1, beta))
                   return nullValue;
=======
    probcutBeta = beta + 176 - 49 * improving;

    // Step 10. ProbCut (~10 Elo)
    // If we have a good enough capture and a reduced search returns a value
    // much above beta, we can (almost) safely prune the previous move.
    if (   !PvNode
        &&  depth > 4
        &&  abs(beta) < VALUE_TB_WIN_IN_MAX_PLY
        && !(   ttHit
             && tte->depth() >= depth - 3
             && ttValue != VALUE_NONE
             && ttValue < probcutBeta))
    {
        if (   ttHit
            && tte->depth() >= depth - 3
            && ttValue != VALUE_NONE
            && ttValue >= probcutBeta
            && ttMove
            && pos.capture_or_promotion(ttMove))
            return probcutBeta;

        assert(probcutBeta < VALUE_INFINITE);
        MovePicker mp(pos, ttMove, probcutBeta - ss->staticEval, &captureHistory);
        int probCutCount = 0;

        while (   (move = mp.next_move()) != MOVE_NONE
               && probCutCount < 2 + 2 * cutNode)
            if (move != excludedMove && pos.legal(move))
            {
                assert(pos.capture_or_promotion(move));
                assert(depth >= 5);
>>>>>>> 6c197c39

               // Do verification search at high depths
               thisThread->nmpGuard = true;

               Value v = search<NonPV>(pos, ss, beta-1, beta, depth-R, false);

               thisThread->nmpGuard = false;

<<<<<<< HEAD
               if (v >= beta)
                   return nullValue;
           }
           }
       }

       // Step 10. ProbCut (~10 Elo)
       // If we have a good enough capture and a reduced search returns a value
       // much above beta, we can (almost) safely prune the previous move.
       if (    depth > 4
           &&  abs(beta) < VALUE_TB_WIN_IN_MAX_PLY)
       {
           Value raisedBeta = std::min(beta + 176 - 49 * improving, VALUE_INFINITE);
           MovePicker mp(pos, ttMove, raisedBeta - ss->staticEval, &captureHistory);
           int probCutCount = 0;

           while (  (move = mp.next_move()) != MOVE_NONE
                  && probCutCount < 2 + 2 * cutNode
                  && !(   move == ttMove
                       && ttDepth >= depth - 4
                       && ttValue < raisedBeta))
               if (move != excludedMove)
               {
                   assert(pos.capture_or_promotion(move));
                   assert(depth >= 5);

                   captureOrPromotion = true;
                   probCutCount++;

                   ss->currentMove = move;
                   ss->continuationHistory = &thisThread->continuationHistory[ss->inCheck]
                                                                             [captureOrPromotion]
                                                                             [pos.moved_piece(move)]
                                                                             [to_sq(move)];

                   pos.do_move(move, st);

                   // Perform a preliminary qsearch to verify that the move holds
                   value = -qsearch<NonPV>(pos, ss+1, -raisedBeta, -raisedBeta+1);

                   // If the qsearch held perform the regular search
                   if (value >= raisedBeta)
                       value = -search<NonPV>(pos, ss+1, -raisedBeta, -raisedBeta+1, depth - 4, !cutNode);

                   pos.undo_move(move);

                   if (value >= raisedBeta)
                       return std::min(value, VALUE_TB_WIN_IN_MAX_PLY);
               }
       }
    } //End early Pruning
=======
                // Perform a preliminary qsearch to verify that the move holds
                value = -qsearch<NonPV>(pos, ss+1, -probcutBeta, -probcutBeta+1);

                // If the qsearch held, perform the regular search
                if (value >= probcutBeta)
                    value = -search<NonPV>(pos, ss+1, -probcutBeta, -probcutBeta+1, depth - 4, !cutNode);

                pos.undo_move(move);

                if (value >= probcutBeta)
                {
                    tte->save(posKey, value_to_tt(value, ss->ply), ttPv,
                        BOUND_LOWER,
                        depth - 3, move, ss->staticEval);
                    return value;
                }
            }
    }
>>>>>>> 6c197c39

    // Step 11. Internal iterative deepening (~1 Elo)
    if (depth >= 7 && !ttMove)
    {
        search<NT>(pos, ss, alpha, beta, depth - 7, cutNode);

        tte = TT.probe(posKey, ttHit);
        ttValue = ttHit ? value_from_tt(tte->value(), ss->ply, pos.rule50_count()) : VALUE_NONE;
        ttMove = ttHit ? tte->move() : MOVE_NONE;
    }
    } // In check search starts here

    const PieceToHistory* contHist[] = { (ss-1)->continuationHistory, (ss-2)->continuationHistory,
                                          nullptr                   , (ss-4)->continuationHistory,
                                          nullptr                   , (ss-6)->continuationHistory };

    Move countermove = thisThread->counterMoves[pos.piece_on(prevSq)][prevSq];

    MovePicker mp(pos, ttMove, depth, &thisThread->mainHistory,
                                      &thisThread->lowPlyHistory,
                                      &captureHistory,
                                      contHist,
                                      countermove,
                                      ss->killers,
                                      ss->ply);

    value = bestValue;
    singularQuietLMR = moveCountPruning = false;
    ttCapture = ttMove && pos.capture_or_promotion(ttMove);

    // Mark this node as being searched
    ThreadHolding th(thisThread, posKey, ss->ply);

    // Step 12. Loop through all pseudo-legal moves until no moves remain
    // or a beta cutoff occurs.
    while ((move = mp.next_move(moveCountPruning)) != MOVE_NONE)
    {
      assert(is_ok(move));

      if (move == excludedMove)
          continue;

      // At root obey the "searchmoves" option and skip moves not listed in Root
      // Move List. As a consequence any illegal move is also skipped. In MultiPV
      // mode we also skip PV moves which have been already searched and those
      // of lower "TB rank" if we are in a TB root position.
      if (rootNode && !std::count(thisThread->rootMoves.begin() + thisThread->pvIdx,
                                  thisThread->rootMoves.begin() + thisThread->pvLast, move))
          continue;

      ss->moveCount = ++moveCount;

      if (rootNode && thisThread == Threads.main() && Time.elapsed() > 3000)
          sync_cout << "info depth " << depth
                    << " currmove " << UCI::move(move, pos.is_chess960())
                    << " currmovenumber " << moveCount + thisThread->pvIdx << sync_endl;
      if (PvNode)
          (ss+1)->pv = nullptr;

      extension = 0;
      captureOrPromotion = pos.capture_or_promotion(move);
      movedPiece = pos.moved_piece(move);
      givesCheck = pos.gives_check(move);
      isMate = false;

      if (givesCheck)
      {
          pos.do_move(move, st, givesCheck);
          isMate = MoveList<LEGAL>(pos).size() == 0;
          pos.undo_move(move);
      }

      if (isMate)
      {
          ss->currentMove = move;
          ss->continuationHistory = &thisThread->continuationHistory[ss->inCheck][priorCapture][movedPiece][to_sq(move)];
          value = mate_in(ss->ply+1);

          if (PvNode && (moveCount == 1 || (value > alpha && (rootNode || value < beta))))
          {
              (ss+1)->pv = pv;
              (ss+1)->pv[0] = MOVE_NONE;
          }
      }
      else
      {

      // Calculate new depth for this move
      newDepth = depth - 1;

      // Step 13. Pruning at shallow depth (~200 Elo)
      if (  !PvNode
          && pos.non_pawn_material(us)
          && bestValue > VALUE_TB_LOSS_IN_MAX_PLY)
      {
          // Skip quiet moves if movecount exceeds our FutilityMoveCount threshold
          moveCountPruning = moveCount >= futility_move_count(improving, depth);

          // Reduced depth of the next LMR search
          int lmrDepth = std::max(newDepth - reduction(improving, depth, moveCount), 0);

          if (   !captureOrPromotion
              && !givesCheck)
          {
              // Countermoves based pruning (~20 Elo)
              if (   lmrDepth < 4 + ((ss-1)->statScore > 0 || (ss-1)->moveCount == 1)
                  && (*contHist[0])[movedPiece][to_sq(move)] < CounterMovePruneThreshold
                  && (*contHist[1])[movedPiece][to_sq(move)] < CounterMovePruneThreshold)
                  continue;

              // Futility pruning: parent node (~5 Elo)
              if (   lmrDepth < 3
                  && !ss->inCheck
                  && ss->staticEval + 284 + 188 * lmrDepth <= alpha
                  &&  (*contHist[0])[movedPiece][to_sq(move)]
                    + (*contHist[1])[movedPiece][to_sq(move)]
                    + (*contHist[3])[movedPiece][to_sq(move)]
                    + (*contHist[5])[movedPiece][to_sq(move)] / 2 < 28388)
                  continue;

              // Prune moves with negative SEE (~20 Elo)
              if (!pos.see_ge(move, Value(-(29 - std::min(lmrDepth, 17)) * lmrDepth * lmrDepth)))
                  continue;
          }
          else
          {
              // Capture history based pruning when the move doesn't give check
              if (   !givesCheck
                  && lmrDepth < 1
                  && captureHistory[movedPiece][to_sq(move)][type_of(pos.piece_on(to_sq(move)))] < 0)
                  continue;

              // Futility pruning for captures
              if (   !givesCheck
                  && lmrDepth < 6
                  && PieceValue[MG][type_of(movedPiece)] >= PieceValue[MG][type_of(pos.piece_on(to_sq(move)))]
                  && !ss->inCheck
                  && ss->staticEval + 267 + 391 * lmrDepth
                     + PieceValue[MG][type_of(pos.piece_on(to_sq(move)))] <= alpha)
                  continue;

              // See based pruning
              if (!pos.see_ge(move, Value(-202) * depth)) // (~25 Elo)
                  continue;
          }
      }

      // Step 14. Extensions (~75 Elo)
      if (   gameCycle
          && (depth < 5 || PvNode))
          extension = 2;

      // Singular extension search (~70 Elo). If all moves but one fail low on a
      // search of (alpha-s, beta-s), and just one fails high on (alpha, beta),
      // then that move is singular and should be extended. To verify this we do
      // a reduced search on all the other moves but the ttMove and if the
      // result is lower than ttValue minus a margin then we will extend the ttMove.
      else if (    depth >= 6
          &&  move == ttMove
          && !gameCycle
          && !rootNode
          && !excludedMove // Avoid recursive singular search
          &&  ttValue != VALUE_NONE
          &&  abs(beta) < VALUE_TB_WIN_IN_MAX_PLY
          && (tte->bound() & BOUND_LOWER)
          &&  tte->depth() >= depth - 3)
      {
          Value singularBeta = std::max(ttValue - ((formerPv + 4) * depth) / 2, VALUE_TB_LOSS_IN_MAX_PLY);
          Depth singularDepth = (depth - 1 + 3 * formerPv) / 2;

          ss->excludedMove = move;
          value = search<NonPV>(pos, ss, singularBeta - 1, singularBeta, singularDepth, cutNode);
          ss->excludedMove = MOVE_NONE;

          if (value < singularBeta)
          {
              extension = 1;
              singularQuietLMR = !ttCapture;
          }

          // Multi-cut pruning
          // Our ttMove is assumed to fail high, and now we failed high also on a reduced
          // search without the ttMove. So we assume this expected Cut-node is not singular,
          // that multiple moves fail high, and we can prune the whole subtree by returning
          // a soft bound.
          else if (!PvNode)
          {
            if (singularBeta >= beta)
                return std::min(singularBeta, VALUE_TB_WIN_IN_MAX_PLY);

           // If the eval of ttMove is greater than beta we try also if there is another
           // move that pushes it over beta, if so also produce a cutoff.
            else if (ttValue >= beta)
            {
                ss->excludedMove = move;
                value = search<NonPV>(pos, ss, beta - 1, beta, (depth + 3) / 2, cutNode);
                ss->excludedMove = MOVE_NONE;

                if (value >= beta)
                    return beta;
            }
          }
      }

      // Late irreversible move extension
      if (   move == ttMove
          && pos.rule50_count() > 80
          && (captureOrPromotion || type_of(movedPiece) == PAWN))
          extension = 2;

      // Check extension (~2 Elo)
      else if (!extension)
      {
        if (    givesCheck
            && (pos.is_discovery_check_on_king(~us, move) || pos.see_ge(move)))
            extension = 1;

        // Passed pawn extension
        else if (   move == ss->killers[0]
                 && pos.advanced_pawn_push(move)
                 && pos.pawn_passed(us, to_sq(move)))
            extension = 1;

        // Last captures extension
        else if (   PieceValue[EG][pos.captured_piece()] > PawnValueEg
                 && pos.non_pawn_material() <= 2 * RookValueMg)
            extension = 1;

        // Castling extension
        else if (type_of(move) == CASTLING)
            extension = 1;
      }

      // Add extension to new depth
      newDepth += extension;

      // Speculative prefetch as early as possible
      prefetch(TT.first_entry(pos.key_after(move)));

      // Update the current move (this must be done after singular extension search)
      ss->currentMove = move;
      ss->continuationHistory = &thisThread->continuationHistory[ss->inCheck]
                                                                [captureOrPromotion]
                                                                [movedPiece]
                                                                [to_sq(move)];

      // Step 15. Make the move
      pos.do_move(move, st, givesCheck);

      // Step 16. Reduced depth search (LMR, ~200 Elo). If the move fails high it will be
      // re-searched at full depth.
      if (    depth >= 3
          && !gameCycle
          &&  moveCount > 1 + 2 * rootNode
          && (!rootNode || thisThread->best_move_count(move) == 0)
          &&  thisThread->selDepth > depth
          && (  !captureOrPromotion
              || moveCountPruning
              || ss->staticEval + PieceValue[EG][pos.captured_piece()] <= alpha
              || cutNode
              || thisThread->ttHitAverage < 415 * ttHitAverageResolution * ttHitAverageWindow / 1024))

      {
          Depth r = reduction(improving, depth, moveCount);

          // Decrease reduction if the ttHit running average is large
          if (thisThread->ttHitAverage > 473 * ttHitAverageResolution * ttHitAverageWindow / 1024)
              r--;

          // Reduction if other threads are searching this position
          if (th.marked())
              r++;

          // Decrease reduction if position is or has been on the PV (~10 Elo)
          if (ttPv)
              r -= 2;

          if (rootDepth > 10 && pos.king_danger())
              r -= 1;

          if (moveCountPruning && !formerPv)
              r++;

          // Decrease reduction if opponent's move count is high (~5 Elo)
          if ((ss-1)->moveCount > 13)
              r--;

          // Decrease reduction if ttMove has been singularly extended (~3 Elo)
          if (singularQuietLMR)
              r -= 1 + formerPv;

          if (!PvNode && !captureOrPromotion)
          {
              // Increase reduction if ttMove is a capture (~5 Elo)
              if (ttCapture)
                  r++;

              // Increase reduction for cut nodes (~10 Elo)
              if (cutNode)
                  r += 2;

              // Decrease reduction for moves that escape a capture. Filter out
              // castling moves, because they are coded as "king captures rook" and
              // hence break make_move(). (~2 Elo)
              else if (    type_of(move) == NORMAL
                       && !pos.see_ge(reverse_move(move)))
                  r -= 2 + ttPv - (type_of(movedPiece) == PAWN);

              ss->statScore =  thisThread->mainHistory[us][from_to(move)]
                             + (*contHist[0])[movedPiece][to_sq(move)]
                             + (*contHist[1])[movedPiece][to_sq(move)]
                             + (*contHist[3])[movedPiece][to_sq(move)]
                             - 4826;

              // Decrease/increase reduction by comparing opponent's stat score (~10 Elo)
              if (ss->statScore >= -100 && (ss-1)->statScore < -112)
                  r--;

              else if ((ss-1)->statScore >= -125 && ss->statScore < -138)
                  r++;

              // Decrease/increase reduction for moves with a good/bad history (~30 Elo)
              r -= ss->statScore / 14615;
          }
          else
          {
            // Increase reduction for captures/promotions if late move and at low depth
            if (depth < 8 && moveCount > 2)
                r++;

            // Unless giving check, this capture is likely bad
            if (   !givesCheck
                && ss->staticEval + PieceValue[EG][pos.captured_piece()] + 211 * depth <= alpha)
                r++;
          }

          Depth rr = newDepth / (2 + ss->ply / 3);

          r -= rr;

          Depth d = Utility::clamp(newDepth - r, 1, newDepth);

          value = -search<NonPV>(pos, ss+1, -(alpha+1), -alpha, d, true);

          doFullDepthSearch = value > alpha && d != newDepth;

          didLMR = true;
      }
      else
      {
          doFullDepthSearch = !PvNode || moveCount > 1;

          didLMR = false;
      }

      // Step 17. Full depth search when LMR is skipped or fails high
      if (doFullDepthSearch)
      {
          value = -search<NonPV>(pos, ss+1, -(alpha+1), -alpha, newDepth, !cutNode);

          if (didLMR && !captureOrPromotion)
          {
              int bonus = value > alpha ?  stat_bonus(newDepth)
                                        : -stat_bonus(newDepth);

              if (move == ss->killers[0])
                  bonus += bonus / 4;

              update_continuation_histories(ss, movedPiece, to_sq(move), bonus);
          }
      }

      // For PV nodes only, do a full PV search on the first move or after a fail
      // high (in the latter case search only if value < beta), otherwise let the
      // parent node fail low with value <= alpha and try another move.
      if (PvNode && (moveCount == 1 || (value > alpha && (rootNode || value < beta))))
      {
          (ss+1)->pv = pv;
          (ss+1)->pv[0] = MOVE_NONE;

          value = -search<PV>(pos, ss+1, -beta, -alpha, newDepth, false);
      }

      // Step 18. Undo move
      pos.undo_move(move);
      }

      assert(value > -VALUE_INFINITE && value < VALUE_INFINITE);

      // Step 19. Check for a new best move
      // Finished searching the move. If a stop occurred, the return value of
      // the search cannot be trusted, and we return immediately without
      // updating best move, PV and TT.
      if (Threads.stop.load(std::memory_order_relaxed))
          return VALUE_ZERO;

      if (rootNode)
      {
          RootMove& rm = *std::find(thisThread->rootMoves.begin(),
                                    thisThread->rootMoves.end(), move);

          // PV move or new best move?
          if (moveCount == 1 || value > alpha)
          {
              rm.score = value;
              rm.selDepth = thisThread->selDepth;
              rm.pv.resize(1);

              assert((ss+1)->pv);

              for (Move* m = (ss+1)->pv; *m != MOVE_NONE; ++m)
                  rm.pv.push_back(*m);

              // We record how often the best move has been changed in each
              // iteration. This information is used for time management: when
              // the best move changes frequently, we allocate some more time.
              if (moveCount > 1)
                  ++thisThread->bestMoveChanges;
          }
          else
              // All other moves but the PV are set to the lowest value: this
              // is not a problem when sorting because the sort is stable and the
              // move position in the list is preserved - just the PV is pushed up.
              rm.score = -VALUE_INFINITE;
      }

      if (value > bestValue)
      {
          bestValue = value;

          if (value > alpha)
          {
              bestMove = move;

              if (PvNode && !rootNode) // Update pv even in fail-high case
                  update_pv(ss->pv, move, (ss+1)->pv);

              if (PvNode && value < beta) // Update alpha! Always alpha < beta
                  alpha = value;
              else
              {
                  assert(value >= beta); // Fail high
                  ss->statScore = 0;
                  break;
              }
          }
      }

      if (move != bestMove)
      {
          if (captureOrPromotion && captureCount < 32)
              capturesSearched[captureCount++] = move;

          else if (!captureOrPromotion && quietCount < 64)
              quietsSearched[quietCount++] = move;
      }
    }

    // The following condition would detect a stop only after move loop has been
    // completed. But in this case bestValue is valid because we have fully
    // searched our subtree, and we can anyhow save the result in TT.
    /*
       if (Threads.stop)
        return VALUE_DRAW;
    */

    // Step 20. Check for mate and stalemate
    // All legal moves have been searched and if there are no legal moves, it
    // must be a mate or a stalemate. If we are in a singular extension search then
    // return a fail low score.

    assert(moveCount || !ss->inCheck || excludedMove || !MoveList<LEGAL>(pos).size());

    if (!moveCount)
        bestValue = excludedMove ? alpha
                   :     ss->inCheck ? mated_in(ss->ply) : VALUE_DRAW;

    else if (bestMove)
        update_all_stats(pos, ss, bestMove, bestValue, beta, prevSq,
                         quietsSearched, quietCount, capturesSearched, captureCount, depth);

    // Bonus for prior countermove that caused the fail low
    else if (   (depth >= 3 || PvNode)
             && !priorCapture)
        update_continuation_histories(ss-1, pos.piece_on(prevSq), prevSq, stat_bonus(depth));

    if (!excludedMove && !(rootNode && thisThread->pvIdx))
        tte->save(posKey, value_to_tt(bestValue, ss->ply), ttPv,
                  bestValue >= beta ? BOUND_LOWER :
                  PvNode && bestMove ? BOUND_EXACT : BOUND_UPPER,
                  depth, bestMove, ss->staticEval);

    assert(bestValue > -VALUE_INFINITE && bestValue < VALUE_INFINITE);

    return bestValue;
  }


  // qsearch() is the quiescence search function, which is called by the main search
  // function with zero depth, or recursively with further decreasing depth per call.
  template <NodeType NT>
  Value qsearch(Position& pos, Stack* ss, Value alpha, Value beta, Depth depth) {

    constexpr bool PvNode = NT == PV;

    assert(alpha >= -VALUE_INFINITE && alpha < beta && beta <= VALUE_INFINITE);
    assert(PvNode || (alpha == beta - 1));
    assert(depth <= 0);

    Move pv[MAX_PLY+1];
    StateInfo st;
    TTEntry* tte;
    Key posKey;
    Move ttMove, move, bestMove;
    Depth ttDepth;
    Value bestValue, value, ttValue, futilityValue, futilityBase, oldAlpha;
    bool ttHit, pvHit, givesCheck, captureOrPromotion, gameCycle;
    int moveCount;

    if (PvNode)
    {
        oldAlpha = alpha; // To flag BOUND_EXACT when eval above alpha and no available moves
        (ss+1)->pv = pv;
        ss->pv[0] = MOVE_NONE;
    }

    Thread* thisThread = pos.this_thread();
    (ss+1)->ply = ss->ply + 1;
    bestMove = MOVE_NONE;
    ss->inCheck = pos.checkers();
    moveCount = 0;
    gameCycle = false;

    thisThread->nodes++;

    if (pos.has_game_cycle(ss->ply))
    {
       if (VALUE_DRAW >= beta)
           return VALUE_DRAW;

       alpha = std::max(alpha, VALUE_DRAW);
       gameCycle = true;
    }

    if (pos.is_draw(ss->ply))
        return VALUE_DRAW;

    // Check for an immediate draw or maximum ply reached
    if (ss->ply >= MAX_PLY)
        return !ss->inCheck ? evaluate(pos) : VALUE_DRAW;

    if (alpha >= mate_in(ss->ply+1))
        return alpha;

    assert(0 <= ss->ply && ss->ply < MAX_PLY);

    // Decide whether or not to include checks: this fixes also the type of
    // TT entry depth that we are going to use. Note that in qsearch we use
    // only two types of depth in TT: DEPTH_QS_CHECKS or DEPTH_QS_NO_CHECKS.
    ttDepth = ss->inCheck || depth >= DEPTH_QS_CHECKS ? DEPTH_QS_CHECKS
                                                  : DEPTH_QS_NO_CHECKS;
    // Transposition table lookup
    posKey = pos.key();
    tte = TT.probe(posKey, ttHit);
    ttValue = ttHit ? value_from_tt(tte->value(), ss->ply, pos.rule50_count()) : VALUE_NONE;
    ttMove = ttHit ? tte->move() : MOVE_NONE;
    pvHit = ttHit && tte->is_pv();

    if (  !PvNode
        && ttHit
        && !gameCycle
        && pos.rule50_count() < 88
        && tte->depth() >= ttDepth
        && ttValue != VALUE_NONE // Only in case of TT access race
        && (ttValue != VALUE_DRAW || VALUE_DRAW >= beta)
        && (ttValue >= beta ? (tte->bound() & BOUND_LOWER)
                            : (tte->bound() & BOUND_UPPER)))
        return ttValue;

    // Evaluate the position statically
    if (ss->inCheck)
    {
        ss->staticEval = VALUE_NONE;
        bestValue = futilityBase = -VALUE_INFINITE;
    }
    else
    {
        if (ttHit)
        {
            // Never assume anything about values stored in TT
            if ((ss->staticEval = bestValue = tte->eval()) == VALUE_NONE)
                ss->staticEval = bestValue = evaluate(pos);

            // Can ttValue be used as a better position evaluation?
            if (    ttValue != VALUE_NONE
                && (tte->bound() & (ttValue > bestValue ? BOUND_LOWER : BOUND_UPPER)))
                bestValue = ttValue;
        }
        else
            ss->staticEval = bestValue =
            (ss-1)->currentMove != MOVE_NULL ? evaluate(pos)
                                             : -(ss-1)->staticEval + 2 * Tempo;

        if (gameCycle)
            ss->staticEval = bestValue = bestValue * std::max(0, (100 - pos.rule50_count())) / 100;

        // Stand pat. Return immediately if static value is at least beta
        if (bestValue >= beta)
        {
            if (!ttHit)
                tte->save(posKey, value_to_tt(bestValue, ss->ply), false, BOUND_LOWER,
                          DEPTH_NONE, MOVE_NONE, ss->staticEval);

            return bestValue;
        }

        if (PvNode && bestValue > alpha)
            alpha = bestValue;

        futilityBase = bestValue + 141;
    }

    const PieceToHistory* contHist[] = { (ss-1)->continuationHistory, (ss-2)->continuationHistory,
                                          nullptr                   , (ss-4)->continuationHistory,
                                          nullptr                   , (ss-6)->continuationHistory };

    // Initialize a MovePicker object for the current position, and prepare
    // to search the moves. Because the depth is <= 0 here, only captures,
    // queen and checking knight promotions, and other checks(only if depth >= DEPTH_QS_CHECKS)
    // will be generated.
    MovePicker mp(pos, ttMove, depth, &thisThread->mainHistory,
                                      &thisThread->captureHistory,
                                      contHist,
                                      to_sq((ss-1)->currentMove));

    // Loop through the moves until no moves remain or a beta cutoff occurs
    while ((move = mp.next_move()) != MOVE_NONE)
    {
      assert(is_ok(move));

      givesCheck = pos.gives_check(move);
      captureOrPromotion = pos.capture_or_promotion(move);

      moveCount++;

      if (!PvNode)
      {
         // Futility pruning
         if (   !ss->inCheck
             && !givesCheck
             &&  futilityBase > -VALUE_KNOWN_WIN
             && !pos.advanced_pawn_push(move))
         {
             assert(type_of(move) != ENPASSANT); // Due to !pos.advanced_pawn_push

             futilityValue = futilityBase + PieceValue[EG][pos.piece_on(to_sq(move))];

             if (futilityValue <= alpha)
             {
                 bestValue = std::max(bestValue, futilityValue);
                 continue;
             }

             if (futilityBase <= alpha && !pos.see_ge(move, VALUE_ZERO + 1))
             {
                 bestValue = std::max(bestValue, futilityBase);
                 continue;
             }
         }

         // Do not search moves with negative SEE values
         if (!ss->inCheck && !pos.see_ge(move))
             continue;
      }

      // Speculative prefetch as early as possible
      prefetch(TT.first_entry(pos.key_after(move)));

      ss->currentMove = move;
      ss->continuationHistory = &thisThread->continuationHistory[ss->inCheck]
                                                                [captureOrPromotion]
                                                                [pos.moved_piece(move)]
                                                                [to_sq(move)];

      // Make and search the move
      pos.do_move(move, st, givesCheck);
      value = -qsearch<NT>(pos, ss+1, -beta, -alpha, depth - 1);
      pos.undo_move(move);

      assert(value > -VALUE_INFINITE && value < VALUE_INFINITE);

      // Check for a new best move
      if (value > bestValue)
      {
          bestValue = value;

          if (value > alpha)
          {
              bestMove = move;

              if (PvNode) // Update pv even in fail-high case
                  update_pv(ss->pv, move, (ss+1)->pv);

              if (PvNode && value < beta) // Update alpha here!
                  alpha = value;
              else
                  break; // Fail high
          }
       }
    }

    // All legal moves have been searched. A special case: if we're in check
    // and no legal moves were found, it is checkmate.
    if (ss->inCheck && bestValue == -VALUE_INFINITE)
        return mated_in(ss->ply); // Plies to mate from the root

    tte->save(posKey, value_to_tt(bestValue, ss->ply), pvHit,
              bestValue >= beta ? BOUND_LOWER :
              PvNode && bestValue > oldAlpha  ? BOUND_EXACT : BOUND_UPPER,
              ttDepth, bestMove, ss->staticEval);

    assert(bestValue > -VALUE_INFINITE && bestValue < VALUE_INFINITE);

    return bestValue;
  }


  // value_to_tt() adjusts a mate or TB score from "plies to mate from the root" to
  // "plies to mate from the current position". Standard scores are unchanged.
  // The function is called before storing a value in the transposition table.

  Value value_to_tt(Value v, int ply) {

    assert(v != VALUE_NONE);

    return  v >= VALUE_TB_WIN_IN_MAX_PLY  ? v + ply
          : v <= VALUE_TB_LOSS_IN_MAX_PLY ? v - ply : v;
  }


  // value_from_tt() is the inverse of value_to_tt(): it adjusts a mate or TB score
  // from the transposition table (which refers to the plies to mate/be mated from
  // current position) to "plies to mate/be mated (TB win/loss) from the root". However,
  // for mate scores, to avoid potentially false mate scores related to the 50 moves rule
  // and the graph history interaction, we return an optimal TB score instead.

  Value value_from_tt(Value v, int ply, int r50c) {

    /*return  v == VALUE_NONE             ? VALUE_NONE
          : v >= VALUE_MATE_IN_MAX_PLY  ? v - ply
          : v <= VALUE_MATED_IN_MAX_PLY ? v + ply : v; */

    if (v == VALUE_NONE)
        return VALUE_NONE;

    if (v >= VALUE_TB_WIN_IN_MAX_PLY)  // TB win or better
    {
        if (v >= VALUE_MATE_IN_MAX_PLY && VALUE_MATE - v > 99 - r50c)
            return VALUE_MATE_IN_MAX_PLY - 1; // do not return a potentially false mate score

        return v - ply;
    }

    if (v <= VALUE_TB_LOSS_IN_MAX_PLY) // TB loss or worse
    {
        if (v <= VALUE_MATED_IN_MAX_PLY && VALUE_MATE + v > 99 - r50c)
            return VALUE_MATED_IN_MAX_PLY + 1; // do not return a potentially false mate score

        return v + ply;
    }

    return v;

  }


  // update_pv() adds current move and appends child pv[]

  void update_pv(Move* pv, Move move, Move* childPv) {

    for (*pv++ = move; childPv && *childPv != MOVE_NONE; )
        *pv++ = *childPv++;
    *pv = MOVE_NONE;
  }


  // update_all_stats() updates stats at the end of search() when a bestMove is found

  void update_all_stats(const Position& pos, Stack* ss, Move bestMove, Value bestValue, Value beta, Square prevSq,
                        Move* quietsSearched, int quietCount, Move* capturesSearched, int captureCount, Depth depth) {

    int bonus1, bonus2;
    Color us = pos.side_to_move();
    Thread* thisThread = pos.this_thread();
    CapturePieceToHistory& captureHistory = thisThread->captureHistory;
    Piece moved_piece = pos.moved_piece(bestMove);
    PieceType captured = type_of(pos.piece_on(to_sq(bestMove)));

    bonus1 = stat_bonus(depth + 1);
    bonus2 = bestValue > beta + PawnValueMg ? bonus1               // larger bonus
                                            : stat_bonus(depth);   // smaller bonus

    if (!pos.capture_or_promotion(bestMove))
    {
        update_quiet_stats(pos, ss, bestMove, bonus2, depth);

        // Decrease all the non-best quiet moves
        for (int i = 0; i < quietCount; ++i)
        {
            thisThread->mainHistory[us][from_to(quietsSearched[i])] << -bonus2;
            update_continuation_histories(ss, pos.moved_piece(quietsSearched[i]), to_sq(quietsSearched[i]), -bonus2);
        }
    }
    else
        captureHistory[moved_piece][to_sq(bestMove)][captured] << bonus1;

    // Extra penalty for a quiet TT or main killer move in previous ply when it gets refuted
    if (   ((ss-1)->moveCount == 1 || ((ss-1)->currentMove == (ss-1)->killers[0]))
        && !pos.captured_piece())
            update_continuation_histories(ss-1, pos.piece_on(prevSq), prevSq, -bonus1);

    // Decrease all the non-best capture moves
    for (int i = 0; i < captureCount; ++i)
    {
        moved_piece = pos.moved_piece(capturesSearched[i]);
        captured = type_of(pos.piece_on(to_sq(capturesSearched[i])));
        captureHistory[moved_piece][to_sq(capturesSearched[i])][captured] << -bonus1;
    }
  }


  // update_continuation_histories() updates histories of the move pairs formed
  // by moves at ply -1, -2, -4, and -6 with current move.

  void update_continuation_histories(Stack* ss, Piece pc, Square to, int bonus) {

    for (int i : {1, 2, 4, 6})
    {
        if (ss->inCheck && i > 2)
            break;
        if (is_ok((ss-i)->currentMove))
            (*(ss-i)->continuationHistory)[pc][to] << bonus;
    }
  }


  // update_quiet_stats() updates move sorting heuristics

  void update_quiet_stats(const Position& pos, Stack* ss, Move move, int bonus, int depth) {

    if (ss->killers[0] != move)
    {
        ss->killers[1] = ss->killers[0];
        ss->killers[0] = move;
    }

    Color us = pos.side_to_move();
    Thread* thisThread = pos.this_thread();
    thisThread->mainHistory[us][from_to(move)] << bonus;
    update_continuation_histories(ss, pos.moved_piece(move), to_sq(move), bonus);

    if (type_of(pos.moved_piece(move)) != PAWN)
        thisThread->mainHistory[us][from_to(reverse_move(move))] << -bonus;

    if (is_ok((ss-1)->currentMove))
    {
        Square prevSq = to_sq((ss-1)->currentMove);
        thisThread->counterMoves[pos.piece_on(prevSq)][prevSq] = move;
    }

    if (depth > 11 && ss->ply < MAX_LPH)
        thisThread->lowPlyHistory[ss->ply][from_to(move)] << stat_bonus(depth - 6);
  }

} // namespace


/// MainThread::check_time() is used to print debug info and, more importantly,
/// to detect when we are out of available time and thus stop the search.

void MainThread::check_time() {

  if (--callsCnt > 0)
      return;

  // When using nodes, ensure checking rate is not lower than 0.1% of nodes
  callsCnt = Limits.nodes ? std::min(1024, int(Limits.nodes / 1024)) : 1024;

  static TimePoint lastInfoTime = now();

  TimePoint elapsed = Time.elapsed();
  TimePoint tick = Limits.startTime + elapsed;

  if (tick - lastInfoTime >= 1000)
  {
      lastInfoTime = tick;
      dbg_print();
  }

  // We should not stop pondering until told so by the GUI
  if (ponder)
      return;

  if (   (Limits.use_time_management() && (elapsed > Time.maximum() - 10 || stopOnPonderhit))
      || (Limits.movetime && elapsed >= Limits.movetime)
      || (Limits.nodes && Threads.nodes_searched() >= (uint64_t)Limits.nodes))
      Threads.stop = true;
}


/// UCI::pv() formats PV information according to the UCI protocol. UCI requires
/// that all (if any) unsearched PV lines are sent using a previous search score.

string UCI::pv(const Position& pos, Depth depth, Value alpha, Value beta) {

  std::stringstream ss;
  TimePoint elapsed = Time.elapsed() + 1;
  const RootMoves& rootMoves = pos.this_thread()->rootMoves;
  size_t pvIdx = pos.this_thread()->pvIdx;
  size_t multiPV = std::min((size_t)Options["MultiPV"], rootMoves.size());
  uint64_t nodesSearched = Threads.nodes_searched();
  uint64_t tbHits = Threads.tb_hits() + (TB::RootInTB ? rootMoves.size() : 0);

  for (size_t i = 0; i < multiPV; ++i)
  {
      bool updated = rootMoves[i].score != -VALUE_INFINITE;

      if (depth == 1 && !updated)
          continue;

      Depth d = updated ? depth : depth - 1;
      Value v = updated ? rootMoves[i].score : rootMoves[i].previousScore;
      Value v2 = rootMoves[i].previousScore;

      bool tb = TB::RootInTB && abs(v) < VALUE_TB_WIN - 6 * PawnValueEg;
      v = tb ? rootMoves[i].tbScore : v;

      if (ss.rdbuf()->in_avail()) // Not at first line
          ss << "\n";

      ss << "info"
         << " depth "    << d
         << " seldepth " << rootMoves[i].selDepth
         << " multipv "  << i + 1
         << " score "    << UCI::value(v, v2);

      if (Options["UCI_ShowWDL"])
          ss << UCI::wdl(v, pos.game_ply());

      if (!tb && i == pvIdx)
          ss << (v >= beta ? " lowerbound" : v <= alpha ? " upperbound" : "");

      ss << " nodes "    << nodesSearched
         << " nps "      << nodesSearched * 1000 / elapsed;

      if (elapsed > 1000) // Earlier makes little sense
          ss << " hashfull " << TT.hashfull();

      ss << " tbhits "   << tbHits
         << " time "     << elapsed
         << " pv";

      for (Move m : rootMoves[i].pv)
          ss << " " << UCI::move(m, pos.is_chess960());
  }

  return ss.str();
}


/// RootMove::extract_ponder_from_tt() is called in case we have no ponder move
/// before exiting the search, for instance, in case we stop the search during a
/// fail high at root. We try hard to have a ponder move to return to the GUI,
/// otherwise in case of 'ponder on' we have nothing to think on.

bool RootMove::extract_ponder_from_tt(Position& pos) {

    StateInfo st;
    bool ttHit;

    assert(pv.size() == 1);

    if (pv[0] == MOVE_NONE)
        return false;

    pos.do_move(pv[0], st);
    TTEntry* tte = TT.probe(pos.key(), ttHit);

    if (ttHit)
    {
        Move m = tte->move(); // Local copy to be SMP safe
        if (MoveList<LEGAL>(pos).contains(m))
            pv.push_back(m);
    }

    pos.undo_move(pv[0]);
    return pv.size() > 1;
}

void Tablebases::rank_root_moves(Position& pos, Search::RootMoves& rootMoves) {

    RootInTB = false;
    UseRule50 = bool(Options["Syzygy50MoveRule"]);
    ProbeDepth = int(Options["SyzygyProbeDepth"]);
    Cardinality = int(Options["SyzygyProbeLimit"]);

    // Tables with fewer pieces than SyzygyProbeLimit are searched with
    // ProbeDepth == DEPTH_ZERO
    if (Cardinality > MaxCardinality)
    {
        Cardinality = MaxCardinality;
        ProbeDepth = 0;
    }

    if (Cardinality >= popcount(pos.pieces()) && !pos.can_castle(ANY_CASTLING))
    {
        // Rank moves using DTZ tables
        RootInTB = root_probe(pos, rootMoves);

        if (!RootInTB)
        {
            // DTZ tables are missing; try to rank moves using WDL tables
            RootInTB = root_probe_wdl(pos, rootMoves);
        }
    }

    if (RootInTB)
    {
        // Sort moves according to TB rank
        std::sort(rootMoves.begin(), rootMoves.end(),
                  [](const RootMove &a, const RootMove &b) { return a.tbRank > b.tbRank; } );
    }
    else
    {
        // Clean up if root_probe() and root_probe_wdl() have failed
        for (auto& m : rootMoves)
            m.tbRank = 0;
    }
}<|MERGE_RESOLUTION|>--- conflicted
+++ resolved
@@ -246,16 +246,9 @@
 
   Thread* bestThread = this;
 
-<<<<<<< HEAD
   if (    int(Options["MultiPV"]) == 1
       && !Limits.depth
       &&  rootMoves[0].pv[0] != MOVE_NONE)
-=======
-  if (   int(Options["MultiPV"]) == 1
-      && !Limits.depth
-      && !(Skill(Options["Skill Level"]).enabled() || int(Options["UCI_LimitStrength"]))
-      && rootMoves[0].pv[0] != MOVE_NONE)
->>>>>>> 6c197c39
       bestThread = Threads.get_best_thread();
 
   bestPreviousScore = bestThread->rootMoves[0].score;
@@ -542,19 +535,11 @@
     TTEntry* tte;
     Key posKey;
     Move ttMove, move, excludedMove, bestMove;
-<<<<<<< HEAD
     Depth extension, newDepth, ttDepth;
     Bound ttBound;
-    Value bestValue, value, ttValue, eval;
+    Value bestValue, value, ttValue, eval, probcutBeta;
     bool ttHit, ttPv, formerPv, givesCheck, improving, didLMR, priorCapture, isMate, gameCycle;
     bool captureOrPromotion, doFullDepthSearch, moveCountPruning, ttCapture, singularQuietLMR, kingDanger;
-=======
-    Depth extension, newDepth;
-    Value bestValue, value, ttValue, eval, maxValue, probcutBeta;
-    bool ttHit, ttPv, formerPv, givesCheck, improving, didLMR, priorCapture;
-    bool captureOrPromotion, doFullDepthSearch, moveCountPruning,
-         ttCapture, singularQuietLMR;
->>>>>>> 6c197c39
     Piece movedPiece;
     int moveCount, captureCount, quietCount, rootDepth;
 
@@ -592,8 +577,12 @@
     ttPv = PvNode || (ttHit && tte->is_pv());
     formerPv = ttPv && !PvNode;
 
-    if (ttPv && depth > 12 && ss->ply - 1 < MAX_LPH && !priorCapture && is_ok((ss-1)->currentMove))
-    thisThread->lowPlyHistory[ss->ply - 1][from_to((ss-1)->currentMove)] << stat_bonus(depth - 5);
+    if (   ttPv
+        && depth > 12
+        && ss->ply - 1 < MAX_LPH
+        && !priorCapture
+        && is_ok((ss-1)->currentMove))
+        thisThread->lowPlyHistory[ss->ply - 1][from_to((ss-1)->currentMove)] << stat_bonus(depth - 5);
 
     // thisThread->ttHitAverage can be used to approximate the running average of ttHit
     thisThread->ttHitAverage =   (ttHitAverageWindow - 1) * thisThread->ttHitAverage / ttHitAverageWindow
@@ -651,32 +640,6 @@
     else
         (ss+2)->statScore = 0;
 
-<<<<<<< HEAD
-=======
-    // Step 4. Transposition table lookup. We don't want the score of a partial
-    // search to overwrite a previous full search TT value, so we use a different
-    // position key in case of an excluded move.
-    excludedMove = ss->excludedMove;
-    posKey = excludedMove == MOVE_NONE ? pos.key() : pos.key() ^ make_key(excludedMove);
-    tte = TT.probe(posKey, ttHit);
-    ttValue = ttHit ? value_from_tt(tte->value(), ss->ply, pos.rule50_count()) : VALUE_NONE;
-    ttMove =  rootNode ? thisThread->rootMoves[thisThread->pvIdx].pv[0]
-            : ttHit    ? tte->move() : MOVE_NONE;
-    ttPv = PvNode || (ttHit && tte->is_pv());
-    formerPv = ttPv && !PvNode;
-
-    if (   ttPv
-        && depth > 12
-        && ss->ply - 1 < MAX_LPH
-        && !priorCapture
-        && is_ok((ss-1)->currentMove))
-        thisThread->lowPlyHistory[ss->ply - 1][from_to((ss-1)->currentMove)] << stat_bonus(depth - 5);
-
-    // thisThread->ttHitAverage can be used to approximate the running average of ttHit
-    thisThread->ttHitAverage =   (TtHitAverageWindow - 1) * thisThread->ttHitAverage / TtHitAverageWindow
-                                + TtHitAverageResolution * ttHit;
-
->>>>>>> 6c197c39
     // At non-PV nodes we check for an early TT cutoff
     if (  !PvNode
         && ttHit
@@ -851,42 +814,8 @@
                if (nullValue >= VALUE_TB_WIN_IN_MAX_PLY)
                    nullValue = beta;
 
-<<<<<<< HEAD
                if (abs(beta) < VALUE_KNOWN_WIN && depth < 11 && beta <= qsearch<NonPV>(pos, ss, beta-1, beta))
                    return nullValue;
-=======
-    probcutBeta = beta + 176 - 49 * improving;
-
-    // Step 10. ProbCut (~10 Elo)
-    // If we have a good enough capture and a reduced search returns a value
-    // much above beta, we can (almost) safely prune the previous move.
-    if (   !PvNode
-        &&  depth > 4
-        &&  abs(beta) < VALUE_TB_WIN_IN_MAX_PLY
-        && !(   ttHit
-             && tte->depth() >= depth - 3
-             && ttValue != VALUE_NONE
-             && ttValue < probcutBeta))
-    {
-        if (   ttHit
-            && tte->depth() >= depth - 3
-            && ttValue != VALUE_NONE
-            && ttValue >= probcutBeta
-            && ttMove
-            && pos.capture_or_promotion(ttMove))
-            return probcutBeta;
-
-        assert(probcutBeta < VALUE_INFINITE);
-        MovePicker mp(pos, ttMove, probcutBeta - ss->staticEval, &captureHistory);
-        int probCutCount = 0;
-
-        while (   (move = mp.next_move()) != MOVE_NONE
-               && probCutCount < 2 + 2 * cutNode)
-            if (move != excludedMove && pos.legal(move))
-            {
-                assert(pos.capture_or_promotion(move));
-                assert(depth >= 5);
->>>>>>> 6c197c39
 
                // Do verification search at high depths
                thisThread->nmpGuard = true;
@@ -895,28 +824,38 @@
 
                thisThread->nmpGuard = false;
 
-<<<<<<< HEAD
                if (v >= beta)
                    return nullValue;
            }
            }
        }
 
+       probcutBeta = beta + 176 - 49 * improving;
+
        // Step 10. ProbCut (~10 Elo)
        // If we have a good enough capture and a reduced search returns a value
        // much above beta, we can (almost) safely prune the previous move.
        if (    depth > 4
-           &&  abs(beta) < VALUE_TB_WIN_IN_MAX_PLY)
+           &&  abs(beta) < VALUE_TB_WIN_IN_MAX_PLY
+           && !(   ttHit
+                && tte->depth() >= depth - 3
+                && ttValue != VALUE_NONE
+                && ttValue < probcutBeta))
        {
-           Value raisedBeta = std::min(beta + 176 - 49 * improving, VALUE_INFINITE);
-           MovePicker mp(pos, ttMove, raisedBeta - ss->staticEval, &captureHistory);
+            if (   ttHit
+                && tte->depth() >= depth - 3
+                && ttValue != VALUE_NONE
+                && ttValue >= probcutBeta
+                && ttMove
+                && pos.capture_or_promotion(ttMove))
+                return probcutBeta;
+
+           assert(probcutBeta < VALUE_INFINITE);
+           MovePicker mp(pos, ttMove, probcutBeta - ss->staticEval, &captureHistory);
            int probCutCount = 0;
 
            while (  (move = mp.next_move()) != MOVE_NONE
-                  && probCutCount < 2 + 2 * cutNode
-                  && !(   move == ttMove
-                       && ttDepth >= depth - 4
-                       && ttValue < raisedBeta))
+                  && probCutCount < 2 + 2 * cutNode)
                if (move != excludedMove)
                {
                    assert(pos.capture_or_promotion(move));
@@ -934,39 +873,26 @@
                    pos.do_move(move, st);
 
                    // Perform a preliminary qsearch to verify that the move holds
-                   value = -qsearch<NonPV>(pos, ss+1, -raisedBeta, -raisedBeta+1);
+                   value = -qsearch<NonPV>(pos, ss+1, -probcutBeta, -probcutBeta+1);
 
                    // If the qsearch held perform the regular search
-                   if (value >= raisedBeta)
-                       value = -search<NonPV>(pos, ss+1, -raisedBeta, -raisedBeta+1, depth - 4, !cutNode);
+                   if (value >= probcutBeta)
+                       value = -search<NonPV>(pos, ss+1, -probcutBeta, -probcutBeta+1, depth - 4, !cutNode);
 
                    pos.undo_move(move);
 
-                   if (value >= raisedBeta)
-                       return std::min(value, VALUE_TB_WIN_IN_MAX_PLY);
+                   if (value >= probcutBeta)
+                   {
+                       value = std::min(value, VALUE_TB_WIN_IN_MAX_PLY);
+
+                       tte->save(posKey, value_to_tt(value, ss->ply), ttPv,
+                                 BOUND_LOWER, depth - 4, move, ss->staticEval);
+
+                       return value;
+                   }
                }
        }
     } //End early Pruning
-=======
-                // Perform a preliminary qsearch to verify that the move holds
-                value = -qsearch<NonPV>(pos, ss+1, -probcutBeta, -probcutBeta+1);
-
-                // If the qsearch held, perform the regular search
-                if (value >= probcutBeta)
-                    value = -search<NonPV>(pos, ss+1, -probcutBeta, -probcutBeta+1, depth - 4, !cutNode);
-
-                pos.undo_move(move);
-
-                if (value >= probcutBeta)
-                {
-                    tte->save(posKey, value_to_tt(value, ss->ply), ttPv,
-                        BOUND_LOWER,
-                        depth - 3, move, ss->staticEval);
-                    return value;
-                }
-            }
-    }
->>>>>>> 6c197c39
 
     // Step 11. Internal iterative deepening (~1 Elo)
     if (depth >= 7 && !ttMove)
