--- conflicted
+++ resolved
@@ -805,12 +805,7 @@
         && !rootNode
         && pos.has_game_cycle(ss->ply))
     {
-<<<<<<< HEAD
-        alpha = value_draw(depth, pos.this_thread());
-
-=======
         alpha = value_draw(pos.this_thread());
->>>>>>> 70a38d72
         if (alpha >= beta)
             return alpha;
     }
