/*
  Stockfish, a UCI chess playing engine derived from Glaurung 2.1
  Copyright (C) 2004-2008 Tord Romstad (Glaurung author)
  Copyright (C) 2008-2015 Marco Costalba, Joona Kiiski, Tord Romstad
  Copyright (C) 2015-2018 Marco Costalba, Joona Kiiski, Gary Linscott, Tord Romstad

  Stockfish is free software: you can redistribute it and/or modify
  it under the terms of the GNU General Public License as published by
  the Free Software Foundation, either version 3 of the License, or
  (at your option) any later version.

  Stockfish is distributed in the hope that it will be useful,
  but WITHOUT ANY WARRANTY; without even the implied warranty of
  MERCHANTABILITY or FITNESS FOR A PARTICULAR PURPOSE.  See the
  GNU General Public License for more details.

  You should have received a copy of the GNU General Public License
  along with this program.  If not, see <http://www.gnu.org/licenses/>.
*/

#include <algorithm>
#include <cassert>
#include <cmath>
#include <cstring>   // For std::memset
#include <iostream>
#include <sstream>

#include "evaluate.h"
#include "misc.h"
#include "movegen.h"
#include "movepick.h"
#include "position.h"
#include "search.h"
#include "thread.h"
#include "timeman.h"
#include "tt.h"
#include "uci.h"
#include "syzygy/tbprobe.h"

namespace Search {

  LimitsType Limits;
}

namespace Tablebases {

  int Cardinality;
  bool RootInTB;
  bool UseRule50;
  Depth ProbeDepth;
}

namespace TB = Tablebases;

using std::string;
using Eval::evaluate;
using namespace Search;

namespace {

  // Different node types, used as a template parameter
  enum NodeType { NonPV, PV };

  // Sizes and phases of the skip-blocks, used for distributing search depths across the threads
  constexpr int SkipSize[]  = { 1, 1, 2, 2, 2, 2, 3, 3, 3, 3, 3, 3, 4, 4, 4, 4, 4, 4, 4, 4 };
  constexpr int SkipPhase[] = { 0, 1, 0, 1, 2, 3, 0, 1, 2, 3, 4, 5, 0, 1, 2, 3, 4, 5, 6, 7 };

  // Razor and futility margins
  constexpr int RazorMargin = 600;
  Value futility_margin(Depth d, bool improving) {
    return Value((175 - 50 * improving) * d / ONE_PLY);
  }

  // Futility and reductions lookup tables, initialized at startup
  int FutilityMoveCounts[2][16]; // [improving][depth]
  int Reductions[2][2][64][64];  // [pv][improving][depth][moveNumber]

  template <bool PvNode> Depth reduction(bool i, Depth d, int mn) {
    return Reductions[PvNode][i][std::min(d / ONE_PLY, 63)][std::min(mn, 63)] * ONE_PLY;
  }

  // History and stats update bonus, based on depth
  int stat_bonus(Depth depth) {
    int d = depth / ONE_PLY;
    return d > 17 ? 0 : 29 * d * d + 138 * d - 134;
  }

  // Add a small random component to draw evaluations to keep search dynamic 
  // and to avoid 3fold-blindness.
  Value value_draw(Depth depth, Thread* thisThread) {
    return depth < 4 ? VALUE_DRAW 
                     : VALUE_DRAW + Value(2 * (thisThread->nodes.load(std::memory_order_relaxed) % 2) - 1);
  }

  // Skill structure is used to implement strength limit
  struct Skill {
    explicit Skill(int l) : level(l) {}
    bool enabled() const { return level < 20; }
    bool time_to_pick(Depth depth) const { return depth / ONE_PLY == 1 + level; }
    Move pick_best(size_t multiPV);

    int level;
    Move best = MOVE_NONE;
  };

  template <NodeType NT>
  Value search(Position& pos, Stack* ss, Value alpha, Value beta, Depth depth, bool cutNode);

  template <NodeType NT>
  Value qsearch(Position& pos, Stack* ss, Value alpha, Value beta, Depth depth = DEPTH_ZERO);

  Value value_to_tt(Value v, int ply);
  Value value_from_tt(Value v, int ply);
  void update_pv(Move* pv, Move move, Move* childPv);
  void update_continuation_histories(Stack* ss, Piece pc, Square to, int bonus);
  void update_quiet_stats(const Position& pos, Stack* ss, Move move, Move* quiets, int quietsCnt, int bonus);
  void update_capture_stats(const Position& pos, Move move, Move* captures, int captureCnt, int bonus);

  inline bool gives_check(const Position& pos, Move move) {
    Color us = pos.side_to_move();
    return  type_of(move) == NORMAL && !(pos.blockers_for_king(~us) & pos.pieces(us))
          ? pos.check_squares(type_of(pos.moved_piece(move))) & to_sq(move)
          : pos.gives_check(move);
  }

  // perft() is our utility to verify move generation. All the leaf nodes up
  // to the given depth are generated and counted, and the sum is returned.
  template<bool Root>
  uint64_t perft(Position& pos, Depth depth) {

    StateInfo st;
    uint64_t cnt, nodes = 0;
    const bool leaf = (depth == 2 * ONE_PLY);

    for (const auto& m : MoveList<LEGAL>(pos))
    {
        if (Root && depth <= ONE_PLY)
            cnt = 1, nodes++;
        else
        {
            pos.do_move(m, st);
            cnt = leaf ? MoveList<LEGAL>(pos).size() : perft<false>(pos, depth - ONE_PLY);
            nodes += cnt;
            pos.undo_move(m);
        }
        if (Root)
            sync_cout << UCI::move(m, pos.is_chess960()) << ": " << cnt << sync_endl;
    }
    return nodes;
  }

} // namespace


/// Search::init() is called at startup to initialize various lookup tables

void Search::init() {

  for (int imp = 0; imp <= 1; ++imp)
      for (int d = 1; d < 64; ++d)
          for (int mc = 1; mc < 64; ++mc)
          {
              double r = log(d) * log(mc) / 1.95;

              Reductions[NonPV][imp][d][mc] = int(std::round(r));
              Reductions[PV][imp][d][mc] = std::max(Reductions[NonPV][imp][d][mc] - 1, 0);

              // Increase reduction for non-PV nodes when eval is not improving
              if (!imp && r > 1.0)
                Reductions[NonPV][imp][d][mc]++;
          }

  for (int d = 0; d < 16; ++d)
  {
      FutilityMoveCounts[0][d] = int(2.4 + 0.74 * pow(d, 1.78));
      FutilityMoveCounts[1][d] = int(5.0 + 1.00 * pow(d, 2.00));
  }
}


/// Search::clear() resets search state to its initial value

void Search::clear() {

  Threads.main()->wait_for_search_finished();

  Time.availableNodes = 0;
  TT.clear();
  Threads.clear();
}


/// MainThread::search() is called by the main thread when the program receives
/// the UCI 'go' command. It searches from the root position and outputs the "bestmove".

void MainThread::search() {

  if (Limits.perft)
  {
      nodes = perft<true>(rootPos, Limits.perft * ONE_PLY);
      sync_cout << "\nNodes searched: " << nodes << "\n" << sync_endl;
      return;
  }

  Color us = rootPos.side_to_move();
  Time.init(Limits, us, rootPos.game_ply());
  TT.new_search();

  if (rootMoves.empty())
  {
      rootMoves.emplace_back(MOVE_NONE);
      sync_cout << "info depth 0 score "
                << UCI::value(rootPos.checkers() ? -VALUE_MATE : VALUE_DRAW)
                << sync_endl;
  }
  else
  {
      for (Thread* th : Threads)
          if (th != this)
              th->start_searching();

      Thread::search(); // Let's start searching!
  }

  // When we reach the maximum depth, we can arrive here without a raise of
  // Threads.stop. However, if we are pondering or in an infinite search,
  // the UCI protocol states that we shouldn't print the best move before the
  // GUI sends a "stop" or "ponderhit" command. We therefore simply wait here
  // until the GUI sends one of those commands (which also raises Threads.stop).
  Threads.stopOnPonderhit = true;

  while (!Threads.stop && (Threads.ponder || Limits.infinite))
  {} // Busy wait for a stop or a ponder reset

  // Stop the threads if not already stopped (also raise the stop if
  // "ponderhit" just reset Threads.ponder).
  Threads.stop = true;

  // Wait until all threads have finished
  for (Thread* th : Threads)
      if (th != this)
          th->wait_for_search_finished();

  // When playing in 'nodes as time' mode, subtract the searched nodes from
  // the available ones before exiting.
  if (Limits.npmsec)
      Time.availableNodes += Limits.inc[us] - Threads.nodes_searched();

  // Check if there are threads with a better score than main thread
  Thread* bestThread = this;
  if (    Options["MultiPV"] == 1
      && !Limits.depth
      && !Skill(Options["Skill Level"]).enabled()
      &&  rootMoves[0].pv[0] != MOVE_NONE)
  {
      std::map<Move, int> votes;
      Value minScore = this->rootMoves[0].score;

      // Find out minimum score and reset votes for moves which can be voted
      for (Thread* th: Threads)
      {
          minScore = std::min(minScore, th->rootMoves[0].score);
          votes[th->rootMoves[0].pv[0]] = 0;
      }

      // Vote according to score and depth
      for (Thread* th : Threads)
          votes[th->rootMoves[0].pv[0]] +=  int(th->rootMoves[0].score - minScore)
                                          + int(th->completedDepth);

      // Select best thread
      int bestVote = votes[this->rootMoves[0].pv[0]];
      for (Thread* th : Threads)
      {
          if (votes[th->rootMoves[0].pv[0]] > bestVote)
          {
              bestVote = votes[th->rootMoves[0].pv[0]];
              bestThread = th;
          }
      }
  }

  previousScore = bestThread->rootMoves[0].score;

  // Send again PV info if we have a new best thread
  if (bestThread != this)
      sync_cout << UCI::pv(bestThread->rootPos, bestThread->completedDepth, -VALUE_INFINITE, VALUE_INFINITE) << sync_endl;

  sync_cout << "bestmove " << UCI::move(bestThread->rootMoves[0].pv[0], rootPos.is_chess960());

  if (bestThread->rootMoves[0].pv.size() > 1 || bestThread->rootMoves[0].extract_ponder_from_tt(rootPos))
      std::cout << " ponder " << UCI::move(bestThread->rootMoves[0].pv[1], rootPos.is_chess960());

  std::cout << sync_endl;
}


/// Thread::search() is the main iterative deepening loop. It calls search()
/// repeatedly with increasing depth until the allocated thinking time has been
/// consumed, the user stops the search, or the maximum search depth is reached.

void Thread::search() {

  Stack stack[MAX_PLY+7], *ss = stack+4; // To reference from (ss-4) to (ss+2)
  Value bestValue, alpha, beta, delta;
  Move  lastBestMove = MOVE_NONE;
  Depth lastBestMoveDepth = DEPTH_ZERO;
  MainThread* mainThread = (this == Threads.main() ? Threads.main() : nullptr);
  double timeReduction = 1.0;
  Color us = rootPos.side_to_move();
  bool failedLow;

  std::memset(ss-4, 0, 7 * sizeof(Stack));
  for (int i = 4; i > 0; i--)
     (ss-i)->continuationHistory = &this->continuationHistory[NO_PIECE][0]; // Use as sentinel

  bestValue = delta = alpha = -VALUE_INFINITE;
  beta = VALUE_INFINITE;

  if (mainThread)
      mainThread->bestMoveChanges = 0, failedLow = false;

  size_t multiPV = Options["MultiPV"];
  Skill skill(Options["Skill Level"]);

  // When playing with strength handicap enable MultiPV search that we will
  // use behind the scenes to retrieve a set of possible moves.
  if (skill.enabled())
      multiPV = std::max(multiPV, (size_t)4);

  multiPV = std::min(multiPV, rootMoves.size());

  int ct = int(Options["Contempt"]) * PawnValueEg / 100; // From centipawns

  // In analysis mode, adjust contempt in accordance with user preference
  if (Limits.infinite || Options["UCI_AnalyseMode"])
      ct =  Options["Analysis Contempt"] == "Off"  ? 0
          : Options["Analysis Contempt"] == "Both" ? ct
          : Options["Analysis Contempt"] == "White" && us == BLACK ? -ct
          : Options["Analysis Contempt"] == "Black" && us == WHITE ? -ct
          : ct;

  // In evaluate.cpp the evaluation is from the white point of view
  contempt = (us == WHITE ?  make_score(ct, ct / 2)
                          : -make_score(ct, ct / 2));

  // Iterative deepening loop until requested to stop or the target depth is reached
  while (   (rootDepth += ONE_PLY) < DEPTH_MAX
         && !Threads.stop
         && !(Limits.depth && mainThread && rootDepth / ONE_PLY > Limits.depth))
  {
      // Distribute search depths across the helper threads
      if (idx > 0)
      {
          int i = (idx - 1) % 20;
          if (((rootDepth / ONE_PLY + SkipPhase[i]) / SkipSize[i]) % 2)
              continue;  // Retry with an incremented rootDepth
      }

      // Age out PV variability metric
      if (mainThread)
          mainThread->bestMoveChanges *= 0.517, failedLow = false;

      // Save the last iteration's scores before first PV line is searched and
      // all the move scores except the (new) PV are set to -VALUE_INFINITE.
      for (RootMove& rm : rootMoves)
          rm.previousScore = rm.score;

      size_t pvFirst = 0;
      pvLast = 0;

      // MultiPV loop. We perform a full root search for each PV line
      for (pvIdx = 0; pvIdx < multiPV && !Threads.stop; ++pvIdx)
      {
          if (pvIdx == pvLast)
          {
              pvFirst = pvLast;
              for (pvLast++; pvLast < rootMoves.size(); pvLast++)
                  if (rootMoves[pvLast].tbRank != rootMoves[pvFirst].tbRank)
                      break;
          }

          // Reset UCI info selDepth for each depth and each PV line
          selDepth = 0;

          // Reset aspiration window starting size
          if (rootDepth >= 5 * ONE_PLY)
          {
              Value previousScore = rootMoves[pvIdx].previousScore;
              delta = Value(18);
              alpha = std::max(previousScore - delta,-VALUE_INFINITE);
              beta  = std::min(previousScore + delta, VALUE_INFINITE);

              // Adjust contempt based on root move's previousScore (dynamic contempt)
              int dct = ct + 88 * previousScore / (abs(previousScore) + 200);

              contempt = (us == WHITE ?  make_score(dct, dct / 2)
                                      : -make_score(dct, dct / 2));
          }

          // Start with a small aspiration window and, in the case of a fail
          // high/low, re-search with a bigger window until we don't fail
          // high/low anymore.
          while (true)
          {
              bestValue = ::search<PV>(rootPos, ss, alpha, beta, rootDepth, false);

              // Bring the best move to the front. It is critical that sorting
              // is done with a stable algorithm because all the values but the
              // first and eventually the new best one are set to -VALUE_INFINITE
              // and we want to keep the same order for all the moves except the
              // new PV that goes to the front. Note that in case of MultiPV
              // search the already searched PV lines are preserved.
              std::stable_sort(rootMoves.begin() + pvIdx, rootMoves.begin() + pvLast);

              // If search has been stopped, we break immediately. Sorting is
              // safe because RootMoves is still valid, although it refers to
              // the previous iteration.
              if (Threads.stop)
                  break;

              // When failing high/low give some update (without cluttering
              // the UI) before a re-search.
              if (   mainThread
                  && multiPV == 1
                  && (bestValue <= alpha || bestValue >= beta)
                  && Time.elapsed() > 3000)
                  sync_cout << UCI::pv(rootPos, rootDepth, alpha, beta) << sync_endl;

              // In case of failing low/high increase aspiration window and
              // re-search, otherwise exit the loop.
              if (bestValue <= alpha)
              {
                  beta = (alpha + beta) / 2;
                  alpha = std::max(bestValue - delta, -VALUE_INFINITE);

                  if (mainThread)
                  {
                      failedLow = true;
                      Threads.stopOnPonderhit = false;
                  }
              }
              else if (bestValue >= beta)
                  beta = std::min(bestValue + delta, VALUE_INFINITE);
              else
                  break;

              delta += delta / 4 + 5;

              assert(alpha >= -VALUE_INFINITE && beta <= VALUE_INFINITE);
          }

          // Sort the PV lines searched so far and update the GUI
          std::stable_sort(rootMoves.begin() + pvFirst, rootMoves.begin() + pvIdx + 1);

          if (    mainThread
              && (Threads.stop || pvIdx + 1 == multiPV || Time.elapsed() > 3000))
              sync_cout << UCI::pv(rootPos, rootDepth, alpha, beta) << sync_endl;
      }

      if (!Threads.stop)
          completedDepth = rootDepth;

      if (rootMoves[0].pv[0] != lastBestMove) {
         lastBestMove = rootMoves[0].pv[0];
         lastBestMoveDepth = rootDepth;
      }

      // Have we found a "mate in x"?
      if (   Limits.mate
          && bestValue >= VALUE_MATE_IN_MAX_PLY
          && VALUE_MATE - bestValue <= 2 * Limits.mate)
          Threads.stop = true;

      if (!mainThread)
          continue;

      // If skill level is enabled and time is up, pick a sub-optimal best move
      if (skill.enabled() && skill.time_to_pick(rootDepth))
          skill.pick_best(multiPV);

      // Do we have time for the next iteration? Can we stop searching now?
      if (    Limits.use_time_management()
          && !Threads.stop
          && !Threads.stopOnPonderhit)
          {
              const int F[] = { failedLow,
                                bestValue - mainThread->previousScore };

              int improvingFactor = std::max(246, std::min(832, 306 + 119 * F[0] - 6 * F[1]));

              // If the bestMove is stable over several iterations, reduce time accordingly
              timeReduction = 1.0;
              for (int i : {3, 4, 5})
                  if (lastBestMoveDepth * i < completedDepth)
                     timeReduction *= 1.25;

              // Use part of the gained time from a previous stable move for the current move
              double bestMoveInstability = 1.0 + mainThread->bestMoveChanges;
              bestMoveInstability *= std::pow(mainThread->previousTimeReduction, 0.528) / timeReduction;

              // Stop the search if we have only one legal move, or if available time elapsed
              if (   rootMoves.size() == 1
                  || Time.elapsed() > Time.optimum() * bestMoveInstability * improvingFactor / 581)
              {
                  // If we are allowed to ponder do not stop the search now but
                  // keep pondering until the GUI sends "ponderhit" or "stop".
                  if (Threads.ponder)
                      Threads.stopOnPonderhit = true;
                  else
                      Threads.stop = true;
              }
          }
  }

  if (!mainThread)
      return;

  mainThread->previousTimeReduction = timeReduction;

  // If skill level is enabled, swap best PV line with the sub-optimal one
  if (skill.enabled())
      std::swap(rootMoves[0], *std::find(rootMoves.begin(), rootMoves.end(),
                skill.best ? skill.best : skill.pick_best(multiPV)));
}


namespace {

  // search<>() is the main search function for both PV and non-PV nodes

  template <NodeType NT>
  Value search(Position& pos, Stack* ss, Value alpha, Value beta, Depth depth, bool cutNode) {

    constexpr bool PvNode = NT == PV;
    const bool rootNode = PvNode && ss->ply == 0;

<<<<<<< HEAD
=======
    // Check if we have an upcoming move which draws by repetition, or
    // if the opponent had an alternative move earlier to this position.
    if (   pos.rule50_count() >= 3
        && alpha < VALUE_DRAW
        && !rootNode
        && pos.has_game_cycle(ss->ply))
    {
        alpha = value_draw(depth, pos.this_thread());
        if (alpha >= beta)
            return alpha;
    }

>>>>>>> 542a2b39
    // Dive into quiescence search when the depth reaches zero
    if (depth < ONE_PLY)
        return qsearch<NT>(pos, ss, alpha, beta);

    assert(-VALUE_INFINITE <= alpha && alpha < beta && beta <= VALUE_INFINITE);
    assert(PvNode || (alpha == beta - 1));
    assert(DEPTH_ZERO < depth && depth < DEPTH_MAX);
    assert(!(PvNode && cutNode));
    assert(depth / ONE_PLY * ONE_PLY == depth);

    Move pv[MAX_PLY+1], capturesSearched[32], quietsSearched[64];
    StateInfo st;
    TTEntry* tte;
    Key posKey;
    Move ttMove, move, excludedMove, bestMove;
    Depth extension, newDepth;
    Value bestValue, value, ttValue, eval, pureStaticEval;
    bool ttHit, inCheck, givesCheck, improving;
    bool captureOrPromotion, doFullDepthSearch, moveCountPruning, skipQuiets, ttCapture, pvExact;
    Piece movedPiece;
    int moveCount, captureCount, quietCount;

    // Step 1. Initialize node
    Thread* thisThread = pos.this_thread();
    inCheck = pos.checkers();
    Color us = pos.side_to_move();
    moveCount = captureCount = quietCount = ss->moveCount = 0;
    bestValue = -VALUE_INFINITE;

    // Check for the available remaining time
    if (thisThread == Threads.main())
        static_cast<MainThread*>(thisThread)->check_time();

    // Used to send selDepth info to GUI (selDepth counts from 1, ply from 0)
    if (PvNode && thisThread->selDepth < ss->ply + 1)
        thisThread->selDepth = ss->ply + 1;

    excludedMove = ss->excludedMove;
    posKey = pos.key() ^ Key(excludedMove);
    tte = TT.probe(posKey, ttHit);

    if (!rootNode)
    {
        // Check if we have an upcoming move which draws by repetition, or
        // if the opponent had an alternative move earlier to this position.
        if (pos.has_game_cycle(ss->ply))
        {
            alpha = std::max(alpha, VALUE_DRAW);
            if (VALUE_DRAW >= beta)
            {
                tte->save(posKey, VALUE_DRAW, BOUND_EXACT,
                          depth, MOVE_NONE, VALUE_NONE);

                return VALUE_DRAW;
            }
        }

        // Step 2. Check for aborted search and immediate draw
<<<<<<< HEAD
        if (pos.is_draw(ss->ply))
        {
            tte->save(posKey, VALUE_DRAW, BOUND_EXACT,
                      depth, MOVE_NONE, VALUE_NONE);

            return VALUE_DRAW;
        }

        if (Threads.stop.load(std::memory_order_relaxed) || ss->ply >= MAX_PLY)
            return ss->ply >= MAX_PLY && !inCheck ? evaluate(pos) - 10 * ((ss-1)->statScore > 0)
                                                  : VALUE_DRAW;

=======
        if (   Threads.stop.load(std::memory_order_relaxed)
            || pos.is_draw(ss->ply)
            || ss->ply >= MAX_PLY)
            return (ss->ply >= MAX_PLY && !inCheck) ? evaluate(pos) 
                                                    : value_draw(depth, pos.this_thread());
>>>>>>> 542a2b39

        // Step 3. Mate distance pruning. Even if we mate at the next move our score
        // would be at best mate_in(ss->ply+1), but if alpha is already bigger because
        // a shorter mate was found upward in the tree then there is no need to search
        // because we will never beat the current alpha. Same logic but with reversed
        // signs applies also in the opposite condition of being mated instead of giving
        // mate. In this case return a fail-high score.
        if (alpha >= mate_in(ss->ply+1))
            return alpha;
    }

    assert(0 <= ss->ply && ss->ply < MAX_PLY);

    (ss+1)->ply = ss->ply + 1;
    ss->currentMove = (ss+1)->excludedMove = bestMove = MOVE_NONE;
    ss->continuationHistory = &thisThread->continuationHistory[NO_PIECE][0];
    (ss+2)->killers[0] = (ss+2)->killers[1] = MOVE_NONE;
    Square prevSq = to_sq((ss-1)->currentMove);

    // Initialize statScore to zero for the grandchildren of the current position.
    // So statScore is shared between all grandchildren and only the first grandchild
    // starts with statScore = 0. Later grandchildren start with the last calculated
    // statScore of the previous grandchild. This influences the reduction rules in
    // LMR which are based on the statScore of parent position.
    (ss+2)->statScore = 0;

    // Step 4. Transposition table lookup. We don't want the score of a partial
    // search to overwrite a previous full search TT value, so we use a different
    // position key in case of an excluded move.
    ttValue = ttHit ? value_from_tt(tte->value(), ss->ply) : VALUE_NONE;
    ttMove =  rootNode ? thisThread->rootMoves[thisThread->pvIdx].pv[0]
            : ttHit    ? tte->move() : MOVE_NONE;

    // At non-PV nodes we check for an early TT cutoff
    if (  !PvNode
        && ttHit
        && tte->depth() >= depth
        && ttValue != VALUE_NONE // Possible in case of TT access race
        && (ttValue >= beta ? (tte->bound() & BOUND_LOWER)
                            : (tte->bound() & BOUND_UPPER)))
    {
        // If ttMove is quiet, update move sorting heuristics on TT hit
        if (ttMove)
        {
            if (ttValue >= beta)
            {
                if (!pos.capture_or_promotion(ttMove))
                    update_quiet_stats(pos, ss, ttMove, nullptr, 0, stat_bonus(depth));

                // Extra penalty for a quiet TT move in previous ply when it gets refuted
                if ((ss-1)->moveCount == 1 && !pos.captured_piece())
                    update_continuation_histories(ss-1, pos.piece_on(prevSq), prevSq, -stat_bonus(depth + ONE_PLY));
            }
            // Penalty for a quiet ttMove that fails low
            else if (!pos.capture_or_promotion(ttMove))
            {
                int penalty = -stat_bonus(depth);
                thisThread->mainHistory[us][from_to(ttMove)] << penalty;
                update_continuation_histories(ss, pos.moved_piece(ttMove), to_sq(ttMove), penalty);
            }
        }
        return ttValue;
    }

    // Step 5. Tablebases probe
    if (!rootNode && TB::Cardinality)
    {
        int piecesCount = popcount(pos.pieces());

        if (    piecesCount <= TB::Cardinality
            && (piecesCount <  TB::Cardinality || depth >= TB::ProbeDepth)
            &&  pos.rule50_count() == 0
            && !pos.can_castle(ANY_CASTLING))
        {
            TB::ProbeState err;
            TB::WDLScore v = Tablebases::probe_wdl(pos, &err);

            if (err != TB::ProbeState::FAIL)
            {
                thisThread->tbHits.fetch_add(1, std::memory_order_relaxed);

                int drawScore = TB::UseRule50 ? 1 : 0;

                int centiPly = PawnValueEg * ss->ply / 100;

                if (    abs(v) <= drawScore
                    || !ttHit
                    || (v < -drawScore && ttValue > -VALUE_TB_WIN + centiPly + PawnValueEg * popcount(pos.pieces( pos.side_to_move())))
                    || (v >  drawScore && ttValue <  VALUE_TB_WIN - centiPly - PawnValueEg * popcount(pos.pieces(~pos.side_to_move()))))
                {
                    value =  v < -drawScore ? -VALUE_TB_WIN + centiPly + PawnValueEg * popcount(pos.pieces( pos.side_to_move()))
                           : v >  drawScore ?  VALUE_TB_WIN - centiPly - PawnValueEg * popcount(pos.pieces(~pos.side_to_move()))
                                            :  VALUE_DRAW - v < 0 ? 2 * Eval::Tempo : VALUE_ZERO;

                    tte->save(posKey, value,
                              v > drawScore ? BOUND_LOWER : v < -drawScore ? BOUND_UPPER : BOUND_EXACT,
                              depth, MOVE_NONE, VALUE_NONE);

                    if (abs(v) <= drawScore)
                        return value;
                }
            }
        }
    }

    // Step 6. Static evaluation of the position
    if (inCheck)
    {
        ss->staticEval = eval = pureStaticEval = VALUE_NONE;
        improving = false;
        goto moves_loop;  // Skip early pruning when in check
    }
    else if (ttHit)
    {
        // Never assume anything on values stored in TT
        ss->staticEval = eval = pureStaticEval = tte->eval();
        if (eval == VALUE_NONE)
            ss->staticEval = eval = pureStaticEval = evaluate(pos);

        // Can ttValue be used as a better position evaluation?
        if (    ttValue != VALUE_NONE
            && (tte->bound() & (ttValue > eval ? BOUND_LOWER : BOUND_UPPER)))
            eval = ttValue;
    }
    else
    {
        if ((ss-1)->currentMove != MOVE_NULL)
        {
            int p = (ss-1)->statScore;
            int bonus = p > 0 ? (-p - 2500) / 512 :
                        p < 0 ? (-p + 2500) / 512 : 0;

            pureStaticEval = evaluate(pos);
            ss->staticEval = eval = pureStaticEval + bonus;
        }
        else
            ss->staticEval = eval = pureStaticEval = -(ss-1)->staticEval + 2 * Eval::Tempo;

        tte->save(posKey, VALUE_NONE, BOUND_NONE, DEPTH_NONE, MOVE_NONE, pureStaticEval);
    }

    // Step 7. Razoring (~2 Elo)
    if (   depth < 2 * ONE_PLY
        && eval <= alpha - RazorMargin
        && abs(eval) < 2 * VALUE_KNOWN_WIN)
        return qsearch<NT>(pos, ss, alpha, beta);

    improving =   ss->staticEval >= (ss-2)->staticEval
               || (ss-2)->staticEval == VALUE_NONE;

    // Step 8. Futility pruning: child node (~30 Elo)
    if (   !PvNode
        &&  depth < 7 * ONE_PLY
        &&  eval - futility_margin(depth, improving) >= beta
        &&  eval < VALUE_KNOWN_WIN) // Do not return unproven wins
        return eval;

    // Step 9. Null move search with verification search (~40 Elo)
    if (   !PvNode
        && (ss-1)->currentMove != MOVE_NULL
        && (ss-1)->statScore < 23200
        &&  eval >= beta
        &&  pureStaticEval >= beta - 36 * depth / ONE_PLY + 225
        && !excludedMove
        &&  pos.non_pawn_material(us)
        && (ss->ply >= thisThread->nmpMinPly || us != thisThread->nmpColor)
        &&  abs(eval) < 2 * VALUE_KNOWN_WIN
        && !(depth > 4 * ONE_PLY && (MoveList<LEGAL, KING>(pos).size() < 1 || MoveList<LEGAL>(pos).size() < 6)))
    {
        assert(eval - beta >= 0);

        // Null move dynamic reduction based on depth and value
        Depth R = ((823 + 67 * depth / ONE_PLY) / 256 + std::min(int(eval - beta) / 200, 3)) * ONE_PLY;

        ss->currentMove = MOVE_NULL;
        ss->continuationHistory = &thisThread->continuationHistory[NO_PIECE][0];

        pos.do_null_move(st);

        Value nullValue = -search<NonPV>(pos, ss+1, -beta, -beta+1, depth-R, !cutNode);

        pos.undo_null_move();

        if (nullValue >= beta)
        {
            // Do not return unproven mate scores
            if (nullValue >= VALUE_MATE_IN_MAX_PLY)
                nullValue = beta;

            if (thisThread->nmpMinPly || (abs(beta) < VALUE_KNOWN_WIN && depth < 12 * ONE_PLY))
                return nullValue;

            assert(!thisThread->nmpMinPly); // Recursive verification is not allowed

            // Do verification search at high depths, with null move pruning disabled
            // for us, until ply exceeds nmpMinPly.
            thisThread->nmpMinPly = ss->ply + 3 * (depth-R) / 4;
            thisThread->nmpColor = us;

            Value v = search<NonPV>(pos, ss, beta-1, beta, depth-R, false);

            thisThread->nmpMinPly = 0;

            if (v >= beta)
                return nullValue;
        }
    }

    // Step 10. ProbCut (~10 Elo)
    // If we have a good enough capture and a reduced search returns a value
    // much above beta, we can (almost) safely prune the previous move.
    if (   !PvNode
        &&  depth >= 5 * ONE_PLY
        &&  ss->ply % 2 == 0
        &&  abs(beta) < VALUE_MATE_IN_MAX_PLY
        &&  abs(eval) < 2 * VALUE_KNOWN_WIN)
    {
        Value rbeta = std::min(beta + 216 - 48 * improving, VALUE_INFINITE);
        MovePicker mp(pos, ttMove, rbeta - ss->staticEval, &thisThread->captureHistory);
        int probCutCount = 0;

        while (  (move = mp.next_move()) != MOVE_NONE
               && probCutCount < 3)
            if (move != excludedMove && pos.legal(move))
            {
                probCutCount++;

                ss->currentMove = move;
                ss->continuationHistory = &thisThread->continuationHistory[pos.moved_piece(move)][to_sq(move)];

                assert(depth >= 5 * ONE_PLY);

                pos.do_move(move, st);

                // Perform a preliminary qsearch to verify that the move holds
                value = -qsearch<NonPV>(pos, ss+1, -rbeta, -rbeta+1);

                // If the qsearch held perform the regular search
                if (value >= rbeta)
                    value = -search<NonPV>(pos, ss+1, -rbeta, -rbeta+1, depth - 4 * ONE_PLY, !cutNode);

                pos.undo_move(move);

                if (value >= rbeta)
                    return value;
            }
    }

    // Step 11. Internal iterative deepening (~2 Elo)
    if (    depth >= 8 * ONE_PLY
        && !ttMove)
    {
        search<NT>(pos, ss, alpha, beta, depth - 7 * ONE_PLY, cutNode);

        tte = TT.probe(posKey, ttHit);
        ttValue = ttHit ? value_from_tt(tte->value(), ss->ply) : VALUE_NONE;
        ttMove = ttHit ? tte->move() : MOVE_NONE;
    }

moves_loop: // When in check, search starts from here

    const PieceToHistory* contHist[] = { (ss-1)->continuationHistory, (ss-2)->continuationHistory, nullptr, (ss-4)->continuationHistory };
    Move countermove = thisThread->counterMoves[pos.piece_on(prevSq)][prevSq];

    MovePicker mp(pos, ttMove, depth, &thisThread->mainHistory,
                                      &thisThread->captureHistory,
                                      contHist,
                                      countermove,
                                      ss->killers);
    value = bestValue; // Workaround a bogus 'uninitialized' warning under gcc

    skipQuiets = false;
    ttCapture = ttMove && pos.capture_or_promotion(ttMove);
    pvExact = PvNode && ttHit && tte->bound() == BOUND_EXACT;

    // Step 12. Loop through all pseudo-legal moves until no moves remain
    // or a beta cutoff occurs.
    while ((move = mp.next_move(skipQuiets)) != MOVE_NONE)
    {
      assert(is_ok(move));

      if (move == excludedMove)
          continue;

      // At root obey the "searchmoves" option and skip moves not listed in Root
      // Move List. As a consequence any illegal move is also skipped. In MultiPV
      // mode we also skip PV moves which have been already searched and those
      // of lower "TB rank" if we are in a TB root position.
      if (rootNode && !std::count(thisThread->rootMoves.begin() + thisThread->pvIdx,
                                  thisThread->rootMoves.begin() + thisThread->pvLast, move))
          continue;

      ss->moveCount = ++moveCount;

      if (rootNode && thisThread == Threads.main() && Time.elapsed() > 3000)
          sync_cout << "info depth " << depth / ONE_PLY
                    << " currmove " << UCI::move(move, pos.is_chess960())
                    << " currmovenumber " << moveCount + thisThread->pvIdx << sync_endl;
      if (PvNode)
          (ss+1)->pv = nullptr;

      extension = DEPTH_ZERO;
      captureOrPromotion = pos.capture_or_promotion(move);
      movedPiece = pos.moved_piece(move);
      givesCheck = gives_check(pos, move);

      moveCountPruning =   depth < 16 * ONE_PLY
                        && moveCount >= FutilityMoveCounts[improving][depth / ONE_PLY];

      // Step 13. Extensions (~70 Elo)

      // Singular extension search (~60 Elo). If all moves but one fail low on a
      // search of (alpha-s, beta-s), and just one fails high on (alpha, beta),
      // then that move is singular and should be extended. To verify this we do
      // a reduced search on all the other moves but the ttMove and if the
      // result is lower than ttValue minus a margin then we will extend the ttMove.
      if (    depth >= 8 * ONE_PLY
          &&  move == ttMove
          && !rootNode
          && !excludedMove // Recursive singular search is not allowed
          &&  ttValue != VALUE_NONE
          && (tte->bound() & BOUND_LOWER)
          &&  tte->depth() >= depth - 3 * ONE_PLY
          &&  pos.legal(move))
      {
          Value rBeta = std::max(ttValue - 2 * depth / ONE_PLY, -VALUE_MATE);
          ss->excludedMove = move;
          value = search<NonPV>(pos, ss, rBeta - 1, rBeta, depth / 2, cutNode);
          ss->excludedMove = MOVE_NONE;

          if (value < rBeta)
              extension = ONE_PLY;
      }
      else if (    givesCheck // Check extension (~2 Elo)
               &&  pos.see_ge(move))
          extension = ONE_PLY;

      // Calculate new depth for this move
      newDepth = depth - ONE_PLY + extension;

      // Step 14. Pruning at shallow depth (~170 Elo)
      if (  !PvNode
          && pos.non_pawn_material(us)
          && bestValue > VALUE_MATED_IN_MAX_PLY)
      {
          if (   !captureOrPromotion
              && !givesCheck
              && (!pos.advanced_pawn_push(move) || pos.non_pawn_material() >= Value(5000)))
          {
              // Move count based pruning (~30 Elo)
              if (moveCountPruning)
              {
                  skipQuiets = true;
                  continue;
              }

              // Reduced depth of the next LMR search
              int lmrDepth = std::max(newDepth - reduction<PvNode>(improving, depth, moveCount), DEPTH_ZERO) / ONE_PLY;

              // Countermoves based pruning (~20 Elo)
              if (   lmrDepth < 3 + ((ss-1)->statScore > 0)
                  && (*contHist[0])[movedPiece][to_sq(move)] < CounterMovePruneThreshold
                  && (*contHist[1])[movedPiece][to_sq(move)] < CounterMovePruneThreshold)
                  continue;

              // Futility pruning: parent node (~2 Elo)
              if (   lmrDepth < 7
                  && !inCheck
                  && ss->staticEval + 256 + 200 * lmrDepth <= alpha)
                  continue;

              // Prune moves with negative SEE (~10 Elo)
              if (!pos.see_ge(move, Value(-29 * lmrDepth * lmrDepth)))
                  continue;
          }
          else if (   !extension // (~20 Elo)
                   && !pos.see_ge(move, -PawnValueEg * (depth / ONE_PLY)))
                  continue;
      }

      // Speculative prefetch as early as possible
      prefetch(TT.first_entry(pos.key_after(move)));

      // Check for legality just before making the move
      if (!rootNode && !pos.legal(move))
      {
          ss->moveCount = --moveCount;
          continue;
      }

      // Update the current move (this must be done after singular extension search)
      ss->currentMove = move;
      ss->continuationHistory = &thisThread->continuationHistory[movedPiece][to_sq(move)];

      // Step 15. Make the move
      pos.do_move(move, st, givesCheck);

      // Step 16. Reduced depth search (LMR). If the move fails high it will be
      // re-searched at full depth.
      if (    depth >= 3 * ONE_PLY
          &&  moveCount > 1
          && (!captureOrPromotion || moveCountPruning)
          &&  thisThread->selDepth > depth
          && !(depth >= 16 * ONE_PLY && ss->ply < 3 * ONE_PLY))
      {
          Depth r = reduction<PvNode>(improving, depth, moveCount);

          // Decrease reduction if opponent's move count is high (~10 Elo)
          if ((ss-1)->moveCount > 15)
              r -= ONE_PLY;

          if (!captureOrPromotion)
          {
              // Decrease reduction for exact PV nodes (~0 Elo)
              if (pvExact)
                  r -= ONE_PLY;

              // Increase reduction if ttMove is a capture (~0 Elo)
              if (ttCapture)
                  r += ONE_PLY;

              // Increase reduction for cut nodes (~5 Elo)
              if (cutNode)
                  r += 2 * ONE_PLY;

              // Decrease reduction for moves that escape a capture. Filter out
              // castling moves, because they are coded as "king captures rook" and
              // hence break make_move(). (~5 Elo)
              else if (    type_of(move) == NORMAL
                       && !pos.see_ge(make_move(to_sq(move), from_sq(move))))
                  r -= 2 * ONE_PLY;

              ss->statScore =  thisThread->mainHistory[us][from_to(move)]
                             + (*contHist[0])[movedPiece][to_sq(move)]
                             + (*contHist[1])[movedPiece][to_sq(move)]
                             + (*contHist[3])[movedPiece][to_sq(move)]
                             - 4000;

              // Decrease/increase reduction by comparing opponent's stat score (~10 Elo)
              if (ss->statScore >= 0 && (ss-1)->statScore < 0)
                  r -= ONE_PLY;

              else if ((ss-1)->statScore >= 0 && ss->statScore < 0)
                  r += ONE_PLY;

              // Decrease/increase reduction for moves with a good/bad history (~30 Elo)
              r -= ss->statScore / 20000 * ONE_PLY;
          }

          if (newDepth - r + 8 * ONE_PLY < thisThread->rootDepth)
              r = std::min(r, 3 * ONE_PLY);

          Depth d = std::max(newDepth - std::max(r, DEPTH_ZERO), ONE_PLY);

          value = -search<NonPV>(pos, ss+1, -(alpha+1), -alpha, d, true);

          doFullDepthSearch = (value > alpha && d != newDepth);
      }
      else
          doFullDepthSearch = !PvNode || moveCount > 1;

      // Step 17. Full depth search when LMR is skipped or fails high
      if (doFullDepthSearch)
          value = -search<NonPV>(pos, ss+1, -(alpha+1), -alpha, newDepth, !cutNode);

      // For PV nodes only, do a full PV search on the first move or after a fail
      // high (in the latter case search only if value < beta), otherwise let the
      // parent node fail low with value <= alpha and try another move.
      if (PvNode && (moveCount == 1 || (value > alpha && (rootNode || value < beta))))
      {
          (ss+1)->pv = pv;
          (ss+1)->pv[0] = MOVE_NONE;

          value = -search<PV>(pos, ss+1, -beta, -alpha, newDepth, false);
      }

      // Step 18. Undo move
      pos.undo_move(move);

      assert(value > -VALUE_INFINITE && value < VALUE_INFINITE);

      // Step 19. Check for a new best move
      // Finished searching the move. If a stop occurred, the return value of
      // the search cannot be trusted, and we return immediately without
      // updating best move, PV and TT.
      if (Threads.stop.load(std::memory_order_relaxed))
          return VALUE_ZERO;

      if (rootNode)
      {
          RootMove& rm = *std::find(thisThread->rootMoves.begin(),
                                    thisThread->rootMoves.end(), move);

          // PV move or new best move?
          if (moveCount == 1 || value > alpha)
          {
              rm.score = value;
              rm.selDepth = thisThread->selDepth;
              rm.pv.resize(1);

              assert((ss+1)->pv);

              for (Move* m = (ss+1)->pv; *m != MOVE_NONE; ++m)
                  rm.pv.push_back(*m);

              // We record how often the best move has been changed in each
              // iteration. This information is used for time management: When
              // the best move changes frequently, we allocate some more time.
              if (moveCount > 1 && thisThread == Threads.main())
                  ++static_cast<MainThread*>(thisThread)->bestMoveChanges;
          }
          else
              // All other moves but the PV are set to the lowest value: this
              // is not a problem when sorting because the sort is stable and the
              // move position in the list is preserved - just the PV is pushed up.
              rm.score = -VALUE_INFINITE;
      }

      if (value > bestValue)
      {
          bestValue = value;

          if (value > alpha)
          {
              bestMove = move;

              if (PvNode && !rootNode) // Update pv even in fail-high case
                  update_pv(ss->pv, move, (ss+1)->pv);

              if (PvNode && value < beta) // Update alpha! Always alpha < beta
                  alpha = value;
              else
              {
                  assert(value >= beta); // Fail high
                  ss->statScore = 0;
                  break;
              }
          }
          else if (PvNode && !rootNode && value == alpha)
              update_pv(ss->pv, move, (ss+1)->pv);
      }

      if (move != bestMove)
      {
          if (captureOrPromotion && captureCount < 32)
              capturesSearched[captureCount++] = move;

          else if (!captureOrPromotion && quietCount < 64)
              quietsSearched[quietCount++] = move;
      }
    }

    // The following condition would detect a stop only after move loop has been
    // completed. But in this case bestValue is valid because we have fully
    // searched our subtree, and we can anyhow save the result in TT.
    /*
       if (Threads.stop)
        return VALUE_DRAW;
    */

    // Step 20. Check for mate and stalemate
    // All legal moves have been searched and if there are no legal moves, it
    // must be a mate or a stalemate. If we are in a singular extension search then
    // return a fail low score.

    assert(moveCount || !inCheck || excludedMove || !MoveList<LEGAL>(pos).size());

    if (!moveCount)
        bestValue = excludedMove ? alpha
                   :     inCheck ? mated_in(ss->ply) : VALUE_DRAW;
    else if (bestMove)
    {
        // Quiet best move: update move sorting heuristics
        if (!pos.capture_or_promotion(bestMove))
            update_quiet_stats(pos, ss, bestMove, quietsSearched, quietCount,
                               stat_bonus(depth + (bestValue > beta + PawnValueMg ? ONE_PLY : DEPTH_ZERO)));

        update_capture_stats(pos, bestMove, capturesSearched, captureCount, stat_bonus(depth + ONE_PLY));

        // Extra penalty for a quiet TT move in previous ply when it gets refuted
        if ((ss-1)->moveCount == 1 && !pos.captured_piece())
            update_continuation_histories(ss-1, pos.piece_on(prevSq), prevSq, -stat_bonus(depth + ONE_PLY));
    }
    // Bonus for prior countermove that caused the fail low
    else if (   (depth >= 3 * ONE_PLY || PvNode)
             && !pos.captured_piece()
             && is_ok((ss-1)->currentMove))
        update_continuation_histories(ss-1, pos.piece_on(prevSq), prevSq, stat_bonus(depth));

    if (!excludedMove)
        tte->save(posKey, value_to_tt(bestValue, ss->ply),
                  bestValue >= beta ? BOUND_LOWER :
                  PvNode && bestMove ? BOUND_EXACT : BOUND_UPPER,
                  depth, bestMove, pureStaticEval);

    assert(bestValue > -VALUE_INFINITE && bestValue < VALUE_INFINITE);

    return bestValue;
  }


  // qsearch() is the quiescence search function, which is called by the main
  // search function with depth zero, or recursively with depth less than ONE_PLY.
  template <NodeType NT>
  Value qsearch(Position& pos, Stack* ss, Value alpha, Value beta, Depth depth) {

    constexpr bool PvNode = NT == PV;

    assert(alpha >= -VALUE_INFINITE && alpha < beta && beta <= VALUE_INFINITE);
    assert(PvNode || (alpha == beta - 1));
    assert(depth <= DEPTH_ZERO);
    assert(depth / ONE_PLY * ONE_PLY == depth);

    Move pv[MAX_PLY+1];
    StateInfo st;
    TTEntry* tte;
    Key posKey;
    Move ttMove, move, bestMove;
    Depth ttDepth;
    Value bestValue, value, ttValue, futilityValue, futilityBase, oldAlpha;
    bool ttHit, inCheck, givesCheck, evasionPrunable;
    int moveCount;

    if (PvNode)
    {
        oldAlpha = alpha; // To flag BOUND_EXACT when eval above alpha and no available moves
        (ss+1)->pv = pv;
        ss->pv[0] = MOVE_NONE;
    }

    Thread* thisThread = pos.this_thread();
    (ss+1)->ply = ss->ply + 1;
    ss->currentMove = bestMove = MOVE_NONE;
    ss->continuationHistory = &thisThread->continuationHistory[NO_PIECE][0];
    inCheck = pos.checkers();
    moveCount = 0;

    // Check for an immediate draw or maximum ply reached
    if (   pos.is_draw(ss->ply)
        || ss->ply >= MAX_PLY)
        return (ss->ply >= MAX_PLY && !inCheck) ? evaluate(pos) : VALUE_DRAW;

    if (alpha >= mate_in(ss->ply+1))
        return alpha;

    assert(0 <= ss->ply && ss->ply < MAX_PLY);

    // Decide whether or not to include checks: this fixes also the type of
    // TT entry depth that we are going to use. Note that in qsearch we use
    // only two types of depth in TT: DEPTH_QS_CHECKS or DEPTH_QS_NO_CHECKS.
    ttDepth = inCheck || depth >= DEPTH_QS_CHECKS ? DEPTH_QS_CHECKS
                                                  : DEPTH_QS_NO_CHECKS;
    // Transposition table lookup
    posKey = pos.key();
    tte = TT.probe(posKey, ttHit);
    ttValue = ttHit ? value_from_tt(tte->value(), ss->ply) : VALUE_NONE;
    ttMove = ttHit ? tte->move() : MOVE_NONE;

    if (  !PvNode
        && ttHit
        && tte->depth() >= ttDepth
        && ttValue != VALUE_NONE // Only in case of TT access race
        && (ttValue >= beta ? (tte->bound() & BOUND_LOWER)
                            : (tte->bound() & BOUND_UPPER)))
        return ttValue;

    // Evaluate the position statically
    if (inCheck)
    {
        ss->staticEval = VALUE_NONE;
        bestValue = futilityBase = -VALUE_INFINITE;
    }
    else
    {
        if (ttHit)
        {
            // Never assume anything on values stored in TT
            if ((ss->staticEval = bestValue = tte->eval()) == VALUE_NONE)
                ss->staticEval = bestValue = evaluate(pos);

            // Can ttValue be used as a better position evaluation?
            if (    ttValue != VALUE_NONE
                && (tte->bound() & (ttValue > bestValue ? BOUND_LOWER : BOUND_UPPER)))
                bestValue = ttValue;
        }
        else
            ss->staticEval = bestValue =
            (ss-1)->currentMove != MOVE_NULL ? evaluate(pos)
                                             : -(ss-1)->staticEval + 2 * Eval::Tempo;

        // Stand pat. Return immediately if static value is at least beta
        if (bestValue >= beta)
        {
            if (!ttHit)
                tte->save(posKey, value_to_tt(bestValue, ss->ply), BOUND_LOWER,
                          DEPTH_NONE, MOVE_NONE, ss->staticEval);

            return bestValue;
        }

        if (PvNode && bestValue > alpha)
            alpha = bestValue;

        futilityBase = bestValue + 128;
    }

    const PieceToHistory* contHist[] = { (ss-1)->continuationHistory, (ss-2)->continuationHistory, nullptr, (ss-4)->continuationHistory };

    // Initialize a MovePicker object for the current position, and prepare
    // to search the moves. Because the depth is <= 0 here, only captures,
    // queen promotions and checks (only if depth >= DEPTH_QS_CHECKS) will
    // be generated.
    MovePicker mp(pos, ttMove, depth, &thisThread->mainHistory,
                                      &thisThread->captureHistory,
                                      contHist,
                                      to_sq((ss-1)->currentMove));

    // Loop through the moves until no moves remain or a beta cutoff occurs
    while ((move = mp.next_move()) != MOVE_NONE)
    {
      assert(is_ok(move));

      givesCheck = gives_check(pos, move);

      moveCount++;

      // Futility pruning
      if (   !inCheck
          && !givesCheck
          &&  futilityBase > -VALUE_KNOWN_WIN
          && !pos.advanced_pawn_push(move))
      {
          assert(type_of(move) != ENPASSANT); // Due to !pos.advanced_pawn_push

          futilityValue = futilityBase + PieceValue[EG][pos.piece_on(to_sq(move))];

          if (futilityValue <= alpha)
          {
              bestValue = std::max(bestValue, futilityValue);
              continue;
          }

          if (futilityBase <= alpha && !pos.see_ge(move, VALUE_ZERO + 1))
          {
              bestValue = std::max(bestValue, futilityBase);
              continue;
          }
      }

      // Detect non-capture evasions that are candidates to be pruned
      evasionPrunable =    inCheck
                       &&  (depth != DEPTH_ZERO || moveCount > 2)
                       &&  bestValue > VALUE_MATED_IN_MAX_PLY
                       && !pos.capture(move);

      // Don't search moves with negative SEE values
      if (  (!inCheck || evasionPrunable)
          && !pos.see_ge(move))
          continue;

      // Speculative prefetch as early as possible
      prefetch(TT.first_entry(pos.key_after(move)));

      // Check for legality just before making the move
      if (!pos.legal(move))
      {
          moveCount--;
          continue;
      }

      ss->currentMove = move;
      ss->continuationHistory = &thisThread->continuationHistory[pos.moved_piece(move)][to_sq(move)];

      // Make and search the move
      pos.do_move(move, st, givesCheck);
      value = -qsearch<NT>(pos, ss+1, -beta, -alpha, depth - ONE_PLY);
      pos.undo_move(move);

      assert(value > -VALUE_INFINITE && value < VALUE_INFINITE);

      // Check for a new best move
      if (value > bestValue)
      {
          bestValue = value;

          if (value > alpha)
          {
              if (PvNode) // Update pv even in fail-high case
                  update_pv(ss->pv, move, (ss+1)->pv);

              if (PvNode && value < beta) // Update alpha here!
              {
                  alpha = value;
                  bestMove = move;
              }
              else // Fail high
              {
                  tte->save(posKey, value_to_tt(value, ss->ply), BOUND_LOWER,
                            ttDepth, move, ss->staticEval);

                  return value;
              }
          }
       }
    }

    // All legal moves have been searched. A special case: If we're in check
    // and no legal moves were found, it is checkmate.
    if (inCheck && bestValue == -VALUE_INFINITE)
        return mated_in(ss->ply); // Plies to mate from the root

    tte->save(posKey, value_to_tt(bestValue, ss->ply),
              PvNode && bestValue > oldAlpha ? BOUND_EXACT : BOUND_UPPER,
              ttDepth, bestMove, ss->staticEval);

    assert(bestValue > -VALUE_INFINITE && bestValue < VALUE_INFINITE);

    return bestValue;
  }


  // value_to_tt() adjusts a mate score from "plies to mate from the root" to
  // "plies to mate from the current position". Non-mate scores are unchanged.
  // The function is called before storing a value in the transposition table.

  Value value_to_tt(Value v, int ply) {

    assert(v != VALUE_NONE);

    return  v >= VALUE_MATE_IN_MAX_PLY  ? v + ply
          : v <= VALUE_MATED_IN_MAX_PLY ? v - ply : v;
  }


  // value_from_tt() is the inverse of value_to_tt(): It adjusts a mate score
  // from the transposition table (which refers to the plies to mate/be mated
  // from current position) to "plies to mate/be mated from the root".

  Value value_from_tt(Value v, int ply) {

    return  v == VALUE_NONE             ? VALUE_NONE
          : v >= VALUE_MATE_IN_MAX_PLY  ? v - ply
          : v <= VALUE_MATED_IN_MAX_PLY ? v + ply : v;
  }


  // update_pv() adds current move and appends child pv[]

  void update_pv(Move* pv, Move move, Move* childPv) {

    for (*pv++ = move; childPv && *childPv != MOVE_NONE; )
        *pv++ = *childPv++;
    *pv = MOVE_NONE;
  }


  // update_continuation_histories() updates histories of the move pairs formed
  // by moves at ply -1, -2, and -4 with current move.

  void update_continuation_histories(Stack* ss, Piece pc, Square to, int bonus) {

    for (int i : {1, 2, 4})
        if (is_ok((ss-i)->currentMove))
            (*(ss-i)->continuationHistory)[pc][to] << bonus;
  }


  // update_capture_stats() updates move sorting heuristics when a new capture best move is found

  void update_capture_stats(const Position& pos, Move move,
                            Move* captures, int captureCnt, int bonus) {

      CapturePieceToHistory& captureHistory =  pos.this_thread()->captureHistory;
      Piece moved_piece = pos.moved_piece(move);
      PieceType captured = type_of(pos.piece_on(to_sq(move)));

      if (pos.capture_or_promotion(move))
          captureHistory[moved_piece][to_sq(move)][captured] << bonus;

      // Decrease all the other played capture moves
      for (int i = 0; i < captureCnt; ++i)
      {
          moved_piece = pos.moved_piece(captures[i]);
          captured = type_of(pos.piece_on(to_sq(captures[i])));
          captureHistory[moved_piece][to_sq(captures[i])][captured] << -bonus;
      }
  }


  // update_quiet_stats() updates move sorting heuristics when a new quiet best move is found

  void update_quiet_stats(const Position& pos, Stack* ss, Move move,
                          Move* quiets, int quietsCnt, int bonus) {

    if (ss->killers[0] != move)
    {
        ss->killers[1] = ss->killers[0];
        ss->killers[0] = move;
    }

    Color us = pos.side_to_move();
    Thread* thisThread = pos.this_thread();
    thisThread->mainHistory[us][from_to(move)] << bonus;
    update_continuation_histories(ss, pos.moved_piece(move), to_sq(move), bonus);

    if (is_ok((ss-1)->currentMove))
    {
        Square prevSq = to_sq((ss-1)->currentMove);
        thisThread->counterMoves[pos.piece_on(prevSq)][prevSq] = move;
    }

    // Decrease all the other played quiet moves
    for (int i = 0; i < quietsCnt; ++i)
    {
        thisThread->mainHistory[us][from_to(quiets[i])] << -bonus;
        update_continuation_histories(ss, pos.moved_piece(quiets[i]), to_sq(quiets[i]), -bonus);
    }
  }

  // When playing with strength handicap, choose best move among a set of RootMoves
  // using a statistical rule dependent on 'level'. Idea by Heinz van Saanen.

  Move Skill::pick_best(size_t multiPV) {

    const RootMoves& rootMoves = Threads.main()->rootMoves;
    static PRNG rng(now()); // PRNG sequence should be non-deterministic

    // RootMoves are already sorted by score in descending order
    Value topScore = rootMoves[0].score;
    int delta = std::min(topScore - rootMoves[multiPV - 1].score, PawnValueMg);
    int weakness = 120 - 2 * level;
    int maxScore = -VALUE_INFINITE;

    // Choose best move. For each move score we add two terms, both dependent on
    // weakness. One is deterministic and bigger for weaker levels, and one is
    // random. Then we choose the move with the resulting highest score.
    for (size_t i = 0; i < multiPV; ++i)
    {
        // This is our magic formula
        int push = (  weakness * int(topScore - rootMoves[i].score)
                    + delta * (rng.rand<unsigned>() % weakness)) / 128;

        if (rootMoves[i].score + push >= maxScore)
        {
            maxScore = rootMoves[i].score + push;
            best = rootMoves[i].pv[0];
        }
    }

    return best;
  }

} // namespace

/// MainThread::check_time() is used to print debug info and, more importantly,
/// to detect when we are out of available time and thus stop the search.

void MainThread::check_time() {

  if (--callsCnt > 0)
      return;

  // When using nodes, ensure checking rate is not lower than 0.1% of nodes
  callsCnt = Limits.nodes ? std::min(1024, int(Limits.nodes / 1024)) : 1024;

  static TimePoint lastInfoTime = now();

  TimePoint elapsed = Time.elapsed();
  TimePoint tick = Limits.startTime + elapsed;

  if (tick - lastInfoTime >= 1000)
  {
      lastInfoTime = tick;
      dbg_print();
  }

  // We should not stop pondering until told so by the GUI
  if (Threads.ponder)
      return;

  if (   (Limits.use_time_management() && elapsed > Time.maximum() - 10)
      || (Limits.movetime && elapsed >= Limits.movetime)
      || (Limits.nodes && Threads.nodes_searched() >= (uint64_t)Limits.nodes))
      Threads.stop = true;
}


/// UCI::pv() formats PV information according to the UCI protocol. UCI requires
/// that all (if any) unsearched PV lines are sent using a previous search score.

string UCI::pv(const Position& pos, Depth depth, Value alpha, Value beta) {

  std::stringstream ss;
  TimePoint elapsed = Time.elapsed() + 1;
  const RootMoves& rootMoves = pos.this_thread()->rootMoves;
  size_t pvIdx = pos.this_thread()->pvIdx;
  size_t multiPV = std::min((size_t)Options["MultiPV"], rootMoves.size());
  uint64_t nodesSearched = Threads.nodes_searched();
  uint64_t tbHits = Threads.tb_hits() + (TB::RootInTB ? rootMoves.size() : 0);

  for (size_t i = 0; i < multiPV; ++i)
  {
      bool updated = (i <= pvIdx && rootMoves[i].score != -VALUE_INFINITE);

      if (depth == ONE_PLY && !updated)
          continue;

      Depth d = updated ? depth : depth - ONE_PLY;
      Value v = updated ? rootMoves[i].score : rootMoves[i].previousScore;

      bool tb = TB::RootInTB && abs(v) < VALUE_TB_WIN - 5 * PawnValueEg;
      v = tb ? rootMoves[i].tbScore : v;

      if (ss.rdbuf()->in_avail()) // Not at first line
          ss << "\n";

      ss << "info"
         << " depth "    << d / ONE_PLY
         << " seldepth " << rootMoves[i].selDepth
         << " multipv "  << i + 1
         << " score "    << UCI::value(v);

      if (!tb && i == pvIdx)
          ss << (v >= beta ? " lowerbound" : v <= alpha ? " upperbound" : "");

      ss << " nodes "    << nodesSearched
         << " nps "      << nodesSearched * 1000 / elapsed;

      if (elapsed > 1000) // Earlier makes little sense
          ss << " hashfull " << TT.hashfull();

      ss << " tbhits "   << tbHits
         << " time "     << elapsed
         << " pv";

      for (Move m : rootMoves[i].pv)
          ss << " " << UCI::move(m, pos.is_chess960());
  }

  return ss.str();
}


/// RootMove::extract_ponder_from_tt() is called in case we have no ponder move
/// before exiting the search, for instance, in case we stop the search during a
/// fail high at root. We try hard to have a ponder move to return to the GUI,
/// otherwise in case of 'ponder on' we have nothing to think on.

bool RootMove::extract_ponder_from_tt(Position& pos) {

    StateInfo st;
    bool ttHit;

    assert(pv.size() == 1);

    if (!pv[0])
        return false;

    pos.do_move(pv[0], st);
    TTEntry* tte = TT.probe(pos.key(), ttHit);

    if (ttHit)
    {
        Move m = tte->move(); // Local copy to be SMP safe
        if (MoveList<LEGAL>(pos).contains(m))
            pv.push_back(m);
    }

    pos.undo_move(pv[0]);
    return pv.size() > 1;
}

void Tablebases::rank_root_moves(Position& pos, Search::RootMoves& rootMoves) {

    RootInTB = false;
    UseRule50 = bool(Options["Syzygy50MoveRule"]);
    ProbeDepth = int(Options["SyzygyProbeDepth"]) * ONE_PLY;
    Cardinality = int(Options["SyzygyProbeLimit"]);

    // Tables with fewer pieces than SyzygyProbeLimit are searched with
    // ProbeDepth == DEPTH_ZERO
    if (Cardinality > MaxCardinality)
    {
        Cardinality = MaxCardinality;
        ProbeDepth = DEPTH_ZERO;
    }

    if (Cardinality >= popcount(pos.pieces()) && !pos.can_castle(ANY_CASTLING))
    {
        // Rank moves using DTZ tables
        RootInTB = root_probe(pos, rootMoves);

        if (!RootInTB)
        {
            // DTZ tables are missing; try to rank moves using WDL tables
            RootInTB = root_probe_wdl(pos, rootMoves);
        }
    }

    if (RootInTB)
    {
        // Sort moves according to TB rank
        std::sort(rootMoves.begin(), rootMoves.end(),
                  [](const RootMove &a, const RootMove &b) { return a.tbRank > b.tbRank; } );
    }
    else
    {
        // Assign the same rank to all moves
        for (auto& m : rootMoves)
            m.tbRank = 0;
    }
}<|MERGE_RESOLUTION|>--- conflicted
+++ resolved
@@ -85,10 +85,10 @@
     return d > 17 ? 0 : 29 * d * d + 138 * d - 134;
   }
 
-  // Add a small random component to draw evaluations to keep search dynamic 
+  // Add a small random component to draw evaluations to keep search dynamic
   // and to avoid 3fold-blindness.
   Value value_draw(Depth depth, Thread* thisThread) {
-    return depth < 4 ? VALUE_DRAW 
+    return depth < 4 ? VALUE_DRAW
                      : VALUE_DRAW + Value(2 * (thisThread->nodes.load(std::memory_order_relaxed) % 2) - 1);
   }
 
@@ -535,21 +535,6 @@
     constexpr bool PvNode = NT == PV;
     const bool rootNode = PvNode && ss->ply == 0;
 
-<<<<<<< HEAD
-=======
-    // Check if we have an upcoming move which draws by repetition, or
-    // if the opponent had an alternative move earlier to this position.
-    if (   pos.rule50_count() >= 3
-        && alpha < VALUE_DRAW
-        && !rootNode
-        && pos.has_game_cycle(ss->ply))
-    {
-        alpha = value_draw(depth, pos.this_thread());
-        if (alpha >= beta)
-            return alpha;
-    }
-
->>>>>>> 542a2b39
     // Dive into quiescence search when the depth reaches zero
     if (depth < ONE_PLY)
         return qsearch<NT>(pos, ss, alpha, beta);
@@ -597,18 +582,17 @@
         // if the opponent had an alternative move earlier to this position.
         if (pos.has_game_cycle(ss->ply))
         {
-            alpha = std::max(alpha, VALUE_DRAW);
-            if (VALUE_DRAW >= beta)
+            alpha = std::max(alpha, value_draw(depth, pos.this_thread()));
+            if (alpha >= beta)
             {
-                tte->save(posKey, VALUE_DRAW, BOUND_EXACT,
+                tte->save(posKey, alpha, BOUND_EXACT,
                           depth, MOVE_NONE, VALUE_NONE);
 
-                return VALUE_DRAW;
+                return alpha;
             }
         }
 
         // Step 2. Check for aborted search and immediate draw
-<<<<<<< HEAD
         if (pos.is_draw(ss->ply))
         {
             tte->save(posKey, VALUE_DRAW, BOUND_EXACT,
@@ -618,16 +602,8 @@
         }
 
         if (Threads.stop.load(std::memory_order_relaxed) || ss->ply >= MAX_PLY)
-            return ss->ply >= MAX_PLY && !inCheck ? evaluate(pos) - 10 * ((ss-1)->statScore > 0)
+            return ss->ply >= MAX_PLY && !inCheck ? evaluate(pos)
                                                   : VALUE_DRAW;
-
-=======
-        if (   Threads.stop.load(std::memory_order_relaxed)
-            || pos.is_draw(ss->ply)
-            || ss->ply >= MAX_PLY)
-            return (ss->ply >= MAX_PLY && !inCheck) ? evaluate(pos) 
-                                                    : value_draw(depth, pos.this_thread());
->>>>>>> 542a2b39
 
         // Step 3. Mate distance pruning. Even if we mate at the next move our score
         // would be at best mate_in(ss->ply+1), but if alpha is already bigger because
