/*
  Stockfish, a UCI chess playing engine derived from Glaurung 2.1
  Copyright (C) 2004-2008 Tord Romstad (Glaurung author)
  Copyright (C) 2008-2015 Marco Costalba, Joona Kiiski, Tord Romstad
  Copyright (C) 2015-2018 Marco Costalba, Joona Kiiski, Gary Linscott, Tord Romstad

  Stockfish is free software: you can redistribute it and/or modify
  it under the terms of the GNU General Public License as published by
  the Free Software Foundation, either version 3 of the License, or
  (at your option) any later version.

  Stockfish is distributed in the hope that it will be useful,
  but WITHOUT ANY WARRANTY; without even the implied warranty of
  MERCHANTABILITY or FITNESS FOR A PARTICULAR PURPOSE.  See the
  GNU General Public License for more details.

  You should have received a copy of the GNU General Public License
  along with this program.  If not, see <http://www.gnu.org/licenses/>.
*/

#include <algorithm>
#include <cassert>
#include <cmath>
#include <cstring>   // For std::memset
#include <iostream>
#include <sstream>

#include "evaluate.h"
#include "misc.h"
#include "movegen.h"
#include "movepick.h"
#include "position.h"
#include "search.h"
#include "thread.h"
#include "timeman.h"
#include "tt.h"
#include "uci.h"
#include "syzygy/tbprobe.h"

namespace Search {

  LimitsType Limits;
}

namespace Tablebases {

  int Cardinality;
  bool RootInTB;
  bool UseRule50;
  Depth ProbeDepth;
}

namespace TB = Tablebases;

using std::string;
using Eval::evaluate;
using namespace Search;

namespace {

  // Different node types, used as a template parameter
  enum NodeType { NonPV, PV };

  // Sizes and phases of the skip-blocks, used for distributing search depths across the threads
  constexpr int SkipSize[]  = { 1, 1, 2, 2, 2, 2, 3, 3, 3, 3, 3, 3, 4, 4, 4, 4, 4, 4, 4, 4 };
  constexpr int SkipPhase[] = { 0, 1, 0, 1, 2, 3, 0, 1, 2, 3, 4, 5, 0, 1, 2, 3, 4, 5, 6, 7 };

  // Razor and futility margins
  constexpr int RazorMargin[] = {0, 590, 604};
  Value futility_margin(Depth d, bool improving) {
    return Value((175 - 50 * improving) * d / ONE_PLY);
  }

  // Margin for pruning capturing moves: almost linear in depth
  constexpr int CapturePruneMargin[] = { 0,
                                         1 * PawnValueEg * 1055 / 1000,
                                         2 * PawnValueEg * 1042 / 1000,
                                         3 * PawnValueEg * 963  / 1000,
                                         4 * PawnValueEg * 1038 / 1000,
                                         5 * PawnValueEg * 950  / 1000,
                                         6 * PawnValueEg * 930  / 1000
                                       };

  // Futility and reductions lookup tables, initialized at startup
  int FutilityMoveCounts[2][16]; // [improving][depth]
  int Reductions[2][2][128][64];  // [pv][improving][depth][moveNumber]

  template <bool PvNode> Depth reduction(bool i, Depth d, int mn) {
    return Reductions[PvNode][i][std::min(d / ONE_PLY, 127)][std::min(mn, 63)] * ONE_PLY;
  }

  // History and stats update bonus, based on depth
  int stat_bonus(Depth depth) {
    int d = depth / ONE_PLY;
    return d > 17 ? 0 : 32 * d * d + 64 * d - 64;
  }

  // Skill structure is used to implement strength limit
  struct Skill {
    explicit Skill(int l) : level(l) {}
    bool enabled() const { return level < 20; }
    bool time_to_pick(Depth depth) const { return depth / ONE_PLY == 1 + level; }
    Move pick_best(size_t multiPV);

    int level;
    Move best = MOVE_NONE;
  };

  template <NodeType NT>
  Value search(Position& pos, Stack* ss, Value alpha, Value beta, Depth depth, bool cutNode);

  template <NodeType NT>
  Value qsearch(Position& pos, Stack* ss, Value alpha, Value beta, Depth depth = DEPTH_ZERO);

  Value value_to_tt(Value v, int ply);
  Value value_from_tt(Value v, int ply);
  void update_pv(Move* pv, Move move, Move* childPv);
  void update_continuation_histories(Stack* ss, Piece pc, Square to, int bonus);
  void update_quiet_stats(const Position& pos, Stack* ss, Move move, Move* quiets, int quietsCnt, int bonus);
  void update_capture_stats(const Position& pos, Move move, Move* captures, int captureCnt, int bonus);

  inline bool gives_check(const Position& pos, Move move) {
    Color us = pos.side_to_move();
    return  type_of(move) == NORMAL && !(pos.blockers_for_king(~us) & pos.pieces(us))
          ? pos.check_squares(type_of(pos.moved_piece(move))) & to_sq(move)
          : pos.gives_check(move);
  }

  // perft() is our utility to verify move generation. All the leaf nodes up
  // to the given depth are generated and counted, and the sum is returned.
  template<bool Root>
  uint64_t perft(Position& pos, Depth depth) {

    StateInfo st;
    uint64_t cnt, nodes = 0;
    const bool leaf = (depth == 2 * ONE_PLY);

    for (const auto& m : MoveList<LEGAL>(pos))
    {
        if (Root && depth <= ONE_PLY)
            cnt = 1, nodes++;
        else
        {
            pos.do_move(m, st);
            cnt = leaf ? MoveList<LEGAL>(pos).size() : perft<false>(pos, depth - ONE_PLY);
            nodes += cnt;
            pos.undo_move(m);
        }
        if (Root)
            sync_cout << UCI::move(m, pos.is_chess960()) << ": " << cnt << sync_endl;
    }
    return nodes;
  }

} // namespace


/// Search::init() is called at startup to initialize various lookup tables

void Search::init() {

  for (int imp = 0; imp <= 1; ++imp)
      for (int d = 1; d < 128; ++d)
          for (int mc = 1; mc < 64; ++mc)
          {
              double r = 0.2 * d * (1.0 - exp(-9.0 / d)) * log(mc);

              Reductions[NonPV][imp][d][mc] = int(std::round(r));
              Reductions[PV][imp][d][mc] = std::max(Reductions[NonPV][imp][d][mc] - 1, 0);

              // Increase reduction for non-PV nodes when eval is not improving
              if (!imp && r > 1.0)
                Reductions[NonPV][imp][d][mc]++;
          }

  for (int d = 0; d < 16; ++d)
  {
      FutilityMoveCounts[0][d] = int(2.4 + 0.74 * pow(d, 1.78));
      FutilityMoveCounts[1][d] = int(5.0 + 1.00 * pow(d, 2.00));
  }
}


/// Search::clear() resets search state to its initial value

void Search::clear() {

  Threads.main()->wait_for_search_finished();

  Time.availableNodes = 0;
  TT.clear();
  Threads.clear();
}


/// MainThread::search() is called by the main thread when the program receives
/// the UCI 'go' command. It searches from the root position and outputs the "bestmove".

void MainThread::search() {

  if (Limits.perft)
  {
      nodes = perft<true>(rootPos, Limits.perft * ONE_PLY);
      sync_cout << "\nNodes searched: " << nodes << "\n" << sync_endl;
      return;
  }

  Color us = rootPos.side_to_move();
  Time.init(Limits, us, rootPos.game_ply());
  TT.new_search();

  if (rootMoves.empty())
  {
      rootMoves.emplace_back(MOVE_NONE);
      sync_cout << "info depth 0 score "
                << UCI::value(rootPos.checkers() ? -VALUE_MATE : VALUE_DRAW)
                << sync_endl;
  }
  else
  {
      for (Thread* th : Threads)
          if (th != this)
              th->start_searching();

      Thread::search(); // Let's start searching!
  }

  // When we reach the maximum depth, we can arrive here without a raise of
  // Threads.stop. However, if we are pondering or in an infinite search,
  // the UCI protocol states that we shouldn't print the best move before the
  // GUI sends a "stop" or "ponderhit" command. We therefore simply wait here
  // until the GUI sends one of those commands (which also raises Threads.stop).
  Threads.stopOnPonderhit = true;

  while (!Threads.stop && (Threads.ponder || Limits.infinite))
  {} // Busy wait for a stop or a ponder reset

  // Stop the threads if not already stopped (also raise the stop if
  // "ponderhit" just reset Threads.ponder).
  Threads.stop = true;

  // Wait until all threads have finished
  for (Thread* th : Threads)
      if (th != this)
          th->wait_for_search_finished();

  // When playing in 'nodes as time' mode, subtract the searched nodes from
  // the available ones before exiting.
  if (Limits.npmsec)
      Time.availableNodes += Limits.inc[us] - Threads.nodes_searched();

  // Check if there are threads with a better score than main thread
  Thread* bestThread = this;
  if (    Options["MultiPV"] == 1
      && !Limits.depth
      && !Skill(Options["Skill Level"]).enabled()
      &&  rootMoves[0].pv[0] != MOVE_NONE)
  {
      for (Thread* th : Threads)
      {
          Depth depthDiff = th->completedDepth - bestThread->completedDepth;
          Value scoreDiff = th->rootMoves[0].score - bestThread->rootMoves[0].score;

          // Select the thread with the best score, always if it is a mate
          if (    scoreDiff > 0
              && (depthDiff >= 0 || th->rootMoves[0].score >= VALUE_MATE_IN_MAX_PLY))
              bestThread = th;
      }
  }

  previousScore = bestThread->rootMoves[0].score;

  // Send again PV info if we have a new best thread
  if (bestThread != this)
      sync_cout << UCI::pv(bestThread->rootPos, bestThread->completedDepth, -VALUE_INFINITE, VALUE_INFINITE) << sync_endl;

  sync_cout << "bestmove " << UCI::move(bestThread->rootMoves[0].pv[0], rootPos.is_chess960());

  if (bestThread->rootMoves[0].pv.size() > 1 || bestThread->rootMoves[0].extract_ponder_from_tt(rootPos))
      std::cout << " ponder " << UCI::move(bestThread->rootMoves[0].pv[1], rootPos.is_chess960());

  std::cout << sync_endl;
}


/// Thread::search() is the main iterative deepening loop. It calls search()
/// repeatedly with increasing depth until the allocated thinking time has been
/// consumed, the user stops the search, or the maximum search depth is reached.

void Thread::search() {

  Stack stack[MAX_PLY+7], *ss = stack+4; // To reference from (ss-4) to (ss+2)
  Value bestValue, alpha, beta, delta1, delta2;
  Move  lastBestMove = MOVE_NONE;
  Depth lastBestMoveDepth = DEPTH_ZERO;
  MainThread* mainThread = (this == Threads.main() ? Threads.main() : nullptr);
  double timeReduction = 1.0;
  Color us = rootPos.side_to_move();

  std::memset(ss-4, 0, 7 * sizeof(Stack));
  for (int i = 4; i > 0; i--)
     (ss-i)->contHistory = this->contHistory[NO_PIECE][0].get(); // Use as sentinel

  bestValue = delta1 = delta2 = alpha = -VALUE_INFINITE;
  beta = VALUE_INFINITE;

  if (mainThread)
      mainThread->bestMoveChanges = 0, mainThread->failedLow = false;

  size_t multiPV = Options["MultiPV"];
  Skill skill(Options["Skill Level"]);

  // When playing with strength handicap enable MultiPV search that we will
  // use behind the scenes to retrieve a set of possible moves.
  if (skill.enabled())
      multiPV = std::max(multiPV, (size_t)4);

  multiPV = std::min(multiPV, rootMoves.size());

  int ct = int(Options["Contempt"]) * PawnValueEg / 100; // From centipawns

  // In analysis mode, adjust contempt in accordance with user preference
  if (Limits.infinite || Options["UCI_AnalyseMode"])
      ct =  Options["Analysis Contempt"] == "Off"  ? 0
          : Options["Analysis Contempt"] == "Both" ? ct
          : Options["Analysis Contempt"] == "White" && us == BLACK ? -ct
          : Options["Analysis Contempt"] == "Black" && us == WHITE ? -ct
          : ct;

  // In evaluate.cpp the evaluation is from the white point of view
  contempt = (us == WHITE ?  make_score(ct, ct / 2)
                          : -make_score(ct, ct / 2));

  // Iterative deepening loop until requested to stop or the target depth is reached
  while (   (rootDepth += ONE_PLY) < DEPTH_MAX
         && !Threads.stop
         && !(Limits.depth && mainThread && rootDepth / ONE_PLY > Limits.depth))
  {
      // Distribute search depths across the helper threads
      if (idx > 0)
      {
          int i = (idx - 1) % 20;
          if (((rootDepth / ONE_PLY + rootPos.game_ply() + SkipPhase[i]) / SkipSize[i]) % 2)
              continue;  // Retry with an incremented rootDepth
      }

      // Age out PV variability metric
      if (mainThread)
          mainThread->bestMoveChanges *= 0.517, mainThread->failedLow = false;

      // Save the last iteration's scores before first PV line is searched and
      // all the move scores except the (new) PV are set to -VALUE_INFINITE.
      for (RootMove& rm : rootMoves)
          rm.previousScore = rm.score;

      size_t pvFirst = 0;
      pvLast = 0;

      // MultiPV loop. We perform a full root search for each PV line
      for (pvIdx = 0; pvIdx < multiPV && !Threads.stop; ++pvIdx)
      {
          if (pvIdx == pvLast)
          {
              pvFirst = pvLast;
              for (pvLast++; pvLast < rootMoves.size(); pvLast++)
                  if (rootMoves[pvLast].tbRank != rootMoves[pvFirst].tbRank)
                      break;
          }

          // Reset UCI info selDepth for each depth and each PV line
          selDepth = 0;

          // Reset aspiration window starting size
          if (rootDepth >= 5 * ONE_PLY)
          {
<<<<<<< HEAD
              Value previousScore = rootMoves[pvIdx].previousScore;
              delta = Value(18);
              alpha = std::max(previousScore - delta,-VALUE_INFINITE);
              beta  = std::min(previousScore + delta, VALUE_INFINITE);
=======
              Value prevScore = rootMoves[PVIdx].previousScore;
              delta1 = (prevScore < 0) ? Value(int(8.0 + 0.1 * abs(prevScore))) : Value(18);
              delta2 = (prevScore > 0) ? Value(int(8.0 + 0.1 * abs(prevScore))) : Value(18);
              alpha = std::max(prevScore - delta1,-VALUE_INFINITE);
              beta  = std::min(prevScore + delta2, VALUE_INFINITE);
>>>>>>> aff7fc0a

              // Adjust contempt based on root move's previousScore (dynamic contempt)
              int dct = ct + (ct ? 88 * prevScore / (abs(prevScore) + 200) : 0);

              contempt = (us == WHITE ?  make_score(dct, dct / 2)
                                      : -make_score(dct, dct / 2));
          }

          // Start with a small aspiration window and, in the case of a fail
          // high/low, re-search with a bigger window until we don't fail
          // high/low anymore.
          while (true)
          {
              bestValue = ::search<PV>(rootPos, ss, alpha, beta, rootDepth, false);

              // Bring the best move to the front. It is critical that sorting
              // is done with a stable algorithm because all the values but the
              // first and eventually the new best one are set to -VALUE_INFINITE
              // and we want to keep the same order for all the moves except the
              // new PV that goes to the front. Note that in case of MultiPV
              // search the already searched PV lines are preserved.
              std::stable_sort(rootMoves.begin() + pvIdx, rootMoves.begin() + pvLast);

              // If search has been stopped, we break immediately. Sorting is
              // safe because RootMoves is still valid, although it refers to
              // the previous iteration.
              if (Threads.stop)
                  break;

              // When failing high/low give some update (without cluttering
              // the UI) before a re-search.
              if (   mainThread
                  && multiPV == 1
                  && (bestValue <= alpha || bestValue >= beta)
                  && Time.elapsed() > 3000)
                  sync_cout << UCI::pv(rootPos, rootDepth, alpha, beta) << sync_endl;

              // In case of failing low/high increase aspiration window and
              // re-search, otherwise exit the loop.
              if (bestValue <= alpha)
              {
                  beta = (alpha + beta) / 2;
                  alpha = std::max(bestValue - delta1, -VALUE_INFINITE);

                  if (mainThread)
                  {
                      mainThread->failedLow = true;
                      Threads.stopOnPonderhit = false;
                  }
              }
              else if (bestValue >= beta)
                  beta = std::min(bestValue + delta2, VALUE_INFINITE);
              else
                  break;

              delta1 += delta1 / 4 + 5;
              delta2 += delta2 / 4 + 5;

              assert(alpha >= -VALUE_INFINITE && beta <= VALUE_INFINITE);
          }

          // Sort the PV lines searched so far and update the GUI
          std::stable_sort(rootMoves.begin() + pvFirst, rootMoves.begin() + pvIdx + 1);

          if (    mainThread
              && (Threads.stop || pvIdx + 1 == multiPV || Time.elapsed() > 3000))
              sync_cout << UCI::pv(rootPos, rootDepth, alpha, beta) << sync_endl;
      }

      if (!Threads.stop)
          completedDepth = rootDepth;

      if (rootMoves[0].pv[0] != lastBestMove) {
         lastBestMove = rootMoves[0].pv[0];
         lastBestMoveDepth = rootDepth;
      }

      // Have we found a "mate in x"?
      if (   Limits.mate
          && bestValue >= VALUE_MATE_IN_MAX_PLY
          && VALUE_MATE - bestValue <= 2 * Limits.mate)
          Threads.stop = true;

      if (!mainThread)
          continue;

      // If skill level is enabled and time is up, pick a sub-optimal best move
      if (skill.enabled() && skill.time_to_pick(rootDepth))
          skill.pick_best(multiPV);

      // Do we have time for the next iteration? Can we stop searching now?
      if (    Limits.use_time_management()
          && !Threads.stop
          && !Threads.stopOnPonderhit)
          {
              const int F[] = { mainThread->failedLow,
                                bestValue - mainThread->previousScore };

              int improvingFactor = std::max(246, std::min(832, 306 + 119 * F[0] - 6 * F[1]));

              // If the bestMove is stable over several iterations, reduce time accordingly
              timeReduction = 1.0;
              for (int i : {3, 4, 5})
                  if (lastBestMoveDepth * i < completedDepth)
                     timeReduction *= 1.25;

              // Use part of the gained time from a previous stable move for the current move
              double bestMoveInstability = 1.0 + mainThread->bestMoveChanges;
              bestMoveInstability *= std::pow(mainThread->previousTimeReduction, 0.528) / timeReduction;

              // Stop the search if we have only one legal move, or if available time elapsed
              if (   rootMoves.size() == 1
                  || Time.elapsed() > Time.optimum() * bestMoveInstability * improvingFactor / 581)
              {
                  // If we are allowed to ponder do not stop the search now but
                  // keep pondering until the GUI sends "ponderhit" or "stop".
                  if (Threads.ponder)
                      Threads.stopOnPonderhit = true;
                  else
                      Threads.stop = true;
              }
          }
  }

  if (!mainThread)
      return;

  mainThread->previousTimeReduction = timeReduction;

  // If skill level is enabled, swap best PV line with the sub-optimal one
  if (skill.enabled())
      std::swap(rootMoves[0], *std::find(rootMoves.begin(), rootMoves.end(),
                skill.best ? skill.best : skill.pick_best(multiPV)));
}


namespace {

  // search<>() is the main search function for both PV and non-PV nodes

  template <NodeType NT>
  Value search(Position& pos, Stack* ss, Value alpha, Value beta, Depth depth, bool cutNode) {

    constexpr bool PvNode = NT == PV;
    const bool rootNode = PvNode && ss->ply == 0;

    // Check if we have an upcoming move which draws by repetition, or 
    // if the opponent had an alternative move earlier to this position.
    if (   pos.rule50_count() >= 3
        && alpha < VALUE_DRAW
        && !rootNode
        && pos.has_game_cycle(ss->ply))
    {
        alpha = VALUE_DRAW;
        if (alpha >= beta)
            return alpha;
    }

    // Dive into quiescence search when the depth reaches zero
    if (depth < ONE_PLY)
        return qsearch<NT>(pos, ss, alpha, beta);

    assert(-VALUE_INFINITE <= alpha && alpha < beta && beta <= VALUE_INFINITE);
    assert(PvNode || (alpha == beta - 1));
    assert(DEPTH_ZERO < depth && depth < DEPTH_MAX);
    assert(!(PvNode && cutNode));
    assert(depth / ONE_PLY * ONE_PLY == depth);

    Move pv[MAX_PLY+1], capturesSearched[32], quietsSearched[64];
    StateInfo st;
    TTEntry* tte;
    Key posKey;
    Move ttMove, move, excludedMove, bestMove;
    Depth extension, newDepth;
    Value bestValue, value, ttValue, eval, maxValue;
    bool ttHit, inCheck, givesCheck, improving;
    bool captureOrPromotion, doFullDepthSearch, moveCountPruning, skipQuiets, ttCapture, pvExact;
    Piece movedPiece;
    int moveCount, captureCount, quietCount;

    // Step 1. Initialize node
    Thread* thisThread = pos.this_thread();
    inCheck = pos.checkers();
    Color us = pos.side_to_move();
    moveCount = captureCount = quietCount = ss->moveCount = 0;
    bestValue = -VALUE_INFINITE;
    maxValue = VALUE_INFINITE;

    // Check for the available remaining time
    if (thisThread == Threads.main())
        static_cast<MainThread*>(thisThread)->check_time();

    // Used to send selDepth info to GUI (selDepth counts from 1, ply from 0)
    if (PvNode && thisThread->selDepth < ss->ply + 1)
        thisThread->selDepth = ss->ply + 1;

    if (!rootNode)
    {
        // Step 2. Check for aborted search and immediate draw
        if (   Threads.stop.load(std::memory_order_relaxed)
            || pos.is_draw(ss->ply)
            || ss->ply >= MAX_PLY)
            return (ss->ply >= MAX_PLY && !inCheck) ? evaluate(pos) : VALUE_DRAW;

        // Step 3. Mate distance pruning. Even if we mate at the next move our score
        // would be at best mate_in(ss->ply+1), but if alpha is already bigger because
        // a shorter mate was found upward in the tree then there is no need to search
        // because we will never beat the current alpha. Same logic but with reversed
        // signs applies also in the opposite condition of being mated instead of giving
        // mate. In this case return a fail-high score.
        alpha = std::max(mated_in(ss->ply), alpha);
        beta = std::min(mate_in(ss->ply+1), beta);
        if (alpha >= beta)
            return alpha;
    }

    assert(0 <= ss->ply && ss->ply < MAX_PLY);

    (ss+1)->ply = ss->ply + 1;
    ss->currentMove = (ss+1)->excludedMove = bestMove = MOVE_NONE;
    ss->contHistory = thisThread->contHistory[NO_PIECE][0].get();
    (ss+2)->killers[0] = (ss+2)->killers[1] = MOVE_NONE;
    Square prevSq = to_sq((ss-1)->currentMove);

    // Initialize statScore to zero for the grandchildren of the current position.
    // So statScore is shared between all grandchildren and only the first grandchild
    // starts with statScore = 0. Later grandchildren start with the last calculated
    // statScore of the previous grandchild. This influences the reduction rules in
    // LMR which are based on the statScore of parent position.
    (ss+2)->statScore = 0;

    // Step 4. Transposition table lookup. We don't want the score of a partial
    // search to overwrite a previous full search TT value, so we use a different
    // position key in case of an excluded move.
    excludedMove = ss->excludedMove;
    posKey = pos.key() ^ Key(excludedMove << 16); // Isn't a very good hash
    tte = TT.probe(posKey, ttHit);
    ttValue = ttHit ? value_from_tt(tte->value(), ss->ply) : VALUE_NONE;
    ttMove =  rootNode ? thisThread->rootMoves[thisThread->pvIdx].pv[0]
            : ttHit    ? tte->move() : MOVE_NONE;

    // At non-PV nodes we check for an early TT cutoff
    if (  !PvNode
        && ttHit
        && tte->depth() >= depth
        && ttValue != VALUE_NONE // Possible in case of TT access race
        && (ttValue >= beta ? (tte->bound() & BOUND_LOWER)
                            : (tte->bound() & BOUND_UPPER)))
    {
        // If ttMove is quiet, update move sorting heuristics on TT hit
        if (ttMove)
        {
            if (ttValue >= beta)
            {
                if (!pos.capture_or_promotion(ttMove))
                    update_quiet_stats(pos, ss, ttMove, nullptr, 0, stat_bonus(depth));

                // Extra penalty for a quiet TT move in previous ply when it gets refuted
                if ((ss-1)->moveCount == 1 && !pos.captured_piece())
                    update_continuation_histories(ss-1, pos.piece_on(prevSq), prevSq, -stat_bonus(depth + ONE_PLY));
            }
            // Penalty for a quiet ttMove that fails low
            else if (!pos.capture_or_promotion(ttMove))
            {
                int penalty = -stat_bonus(depth);
                thisThread->mainHistory[us][from_to(ttMove)] << penalty;
                update_continuation_histories(ss, pos.moved_piece(ttMove), to_sq(ttMove), penalty);
            }
        }
        return ttValue;
    }

    // Step 5. Tablebases probe
    if (!rootNode && TB::Cardinality)
    {
        int piecesCount = pos.count<ALL_PIECES>();

        if (    piecesCount <= TB::Cardinality
            && (piecesCount <  TB::Cardinality || depth >= TB::ProbeDepth)
            &&  pos.rule50_count() == 0
            && !pos.can_castle(ANY_CASTLING))
        {
            TB::ProbeState err;
            TB::WDLScore wdl = Tablebases::probe_wdl(pos, &err);

            if (err != TB::ProbeState::FAIL)
            {
                thisThread->tbHits.fetch_add(1, std::memory_order_relaxed);

                int drawScore = TB::UseRule50 ? 1 : 0;

                value =  wdl < -drawScore ? -VALUE_MATE + MAX_PLY + ss->ply + 1
                       : wdl >  drawScore ?  VALUE_MATE - MAX_PLY - ss->ply - 1
                                          :  VALUE_DRAW + 2 * wdl * drawScore;

                Bound b =  wdl < -drawScore ? BOUND_UPPER
                         : wdl >  drawScore ? BOUND_LOWER : BOUND_EXACT;

                if (    b == BOUND_EXACT
                    || (b == BOUND_LOWER ? value >= beta : value <= alpha))
                {
                    tte->save(posKey, value_to_tt(value, ss->ply), b,
                              std::min(DEPTH_MAX - ONE_PLY, depth + 6 * ONE_PLY),
                              MOVE_NONE, VALUE_NONE, TT.generation());

                    return value;
                }

                if (PvNode)
                {
                    if (b == BOUND_LOWER)
                        bestValue = value, alpha = std::max(alpha, bestValue);
                    else
                        maxValue = value;
                }
            }
        }
    }

    // Step 6. Static evaluation of the position
    if (inCheck)
    {
        ss->staticEval = eval = VALUE_NONE;
        improving = false;
        goto moves_loop;  // Skip early pruning when in check
    }
    else if (ttHit)
    {
        // Never assume anything on values stored in TT
        if ((ss->staticEval = eval = tte->eval()) == VALUE_NONE)
            eval = ss->staticEval = evaluate(pos);

        // Can ttValue be used as a better position evaluation?
        if (    ttValue != VALUE_NONE
            && (tte->bound() & (ttValue > eval ? BOUND_LOWER : BOUND_UPPER)))
            eval = ttValue;
    }
    else
    {
        ss->staticEval = eval =
        (ss-1)->currentMove != MOVE_NULL ? evaluate(pos)
                                         : -(ss-1)->staticEval + 2 * Eval::Tempo;

        tte->save(posKey, VALUE_NONE, BOUND_NONE, DEPTH_NONE, MOVE_NONE,
                  ss->staticEval, TT.generation());
    }

    // Step 7. Razoring (~2 Elo)
    if (  !PvNode
        && depth < 3 * ONE_PLY
        && eval <= alpha - RazorMargin[depth / ONE_PLY])
    {
        Value ralpha = alpha - (depth >= 2 * ONE_PLY) * RazorMargin[depth / ONE_PLY];
        Value v = qsearch<NonPV>(pos, ss, ralpha, ralpha+1);
        if (depth < 2 * ONE_PLY || v <= ralpha)
            return v;
    }

    improving =   ss->staticEval >= (ss-2)->staticEval
               || (ss-2)->staticEval == VALUE_NONE;

    // Step 8. Futility pruning: child node (~30 Elo)
    if (   !rootNode
        &&  depth < 7 * ONE_PLY
        &&  eval - futility_margin(depth, improving) >= beta
        &&  eval < VALUE_KNOWN_WIN) // Do not return unproven wins
        return eval;

    // Step 9. Null move search with verification search (~40 Elo)
    if (   !PvNode
        && (ss-1)->currentMove != MOVE_NULL
        && (ss-1)->statScore < 22500
        &&  eval >= beta
        &&  ss->staticEval >= beta - int(320 * log(depth / ONE_PLY)) + 500
        && !excludedMove
<<<<<<< HEAD
        &&  pos.non_pawn_material(us)
        && (ss->ply >= thisThread->nmpMinPly || us != thisThread->nmpColor))
=======
        &&  thisThread->selDepth + 5 > thisThread->rootDepth / ONE_PLY
        &&  pos.non_pawn_material(us) > BishopValueMg
        && (ss->ply > thisThread->nmp_min_ply || us != thisThread->nmp_color))
>>>>>>> aff7fc0a
    {
        assert(eval - beta >= 0);

        // Null move dynamic reduction based on depth and value
        Depth R = std::max(1, int(2.6 * log(depth / ONE_PLY)) + std::min((eval - beta) / Value(170), 3)) * ONE_PLY; 

        ss->currentMove = MOVE_NULL;
        ss->contHistory = thisThread->contHistory[NO_PIECE][0].get();

        pos.do_null_move(st);

        Value nullValue = -search<NonPV>(pos, ss+1, -beta, -beta+1, depth-R, !cutNode);

        pos.undo_null_move();

        if (nullValue >= beta)
        {
            // Do not return unproven mate scores
            if (nullValue >= VALUE_MATE_IN_MAX_PLY)
                nullValue = beta;

            if (thisThread->nmpMinPly || (abs(beta) < VALUE_KNOWN_WIN && depth < 12 * ONE_PLY))
                return nullValue;

            assert(!thisThread->nmpMinPly); // Recursive verification is not allowed

            // Do verification search at high depths, with null move pruning disabled
            // for us, until ply exceeds nmpMinPly.
            thisThread->nmpMinPly = ss->ply + 3 * (depth-R) / 4;
            thisThread->nmpColor = us;

            Value v = search<NonPV>(pos, ss, beta-1, beta, depth-R, false);

            thisThread->nmpMinPly = 0;

            if (v >= beta)
                return nullValue;
        }
    }

    // Step 10. ProbCut (~10 Elo)
    // If we have a good enough capture and a reduced search returns a value
    // much above beta, we can (almost) safely prune the previous move.
    if (   !PvNode
        &&  depth >= 5 * ONE_PLY
        &&  abs(beta) < VALUE_MATE_IN_MAX_PLY)
    {
        Value rbeta = std::min(beta + 216 - 48 * improving, VALUE_INFINITE);
        MovePicker mp(pos, ttMove, rbeta - ss->staticEval, &thisThread->captureHistory);
        int probCutCount = 0;

        while (  (move = mp.next_move()) != MOVE_NONE
               && probCutCount < 3)
            if (pos.legal(move))
            {
                probCutCount++;

                ss->currentMove = move;
                ss->contHistory = thisThread->contHistory[pos.moved_piece(move)][to_sq(move)].get();

                assert(depth >= 5 * ONE_PLY);

                pos.do_move(move, st);

                // Perform a preliminary qsearch to verify that the move holds
                value = -qsearch<NonPV>(pos, ss+1, -rbeta, -rbeta+1);

                // If the qsearch held perform the regular search
                if (value >= rbeta)
                    value = -search<NonPV>(pos, ss+1, -rbeta, -rbeta+1, depth - 4 * ONE_PLY, !cutNode);

                pos.undo_move(move);

                if (value >= rbeta)
                    return value;
            }
    }

    // Step 11. Internal iterative deepening (~2 Elo)
    if (    depth >= 8 * ONE_PLY
        && !ttMove)
    {
        search<NT>(pos, ss, alpha, beta, depth - 7 * ONE_PLY, cutNode);

        tte = TT.probe(posKey, ttHit);
        ttValue = ttHit ? value_from_tt(tte->value(), ss->ply) : VALUE_NONE;
        ttMove = ttHit ? tte->move() : MOVE_NONE;
    }

moves_loop: // When in check, search starts from here

    const PieceToHistory* contHist[] = { (ss-1)->contHistory, (ss-2)->contHistory, nullptr, (ss-4)->contHistory };
    Move countermove = thisThread->counterMoves[pos.piece_on(prevSq)][prevSq];

    MovePicker mp(pos, ttMove, depth, &thisThread->mainHistory,
                                      &thisThread->captureHistory,
                                      contHist,
                                      countermove,
                                      ss->killers);
    value = bestValue; // Workaround a bogus 'uninitialized' warning under gcc

    skipQuiets = false;
    ttCapture = false;
    pvExact = PvNode && ttHit && tte->bound() == BOUND_EXACT;

    // Step 12. Loop through all pseudo-legal moves until no moves remain
    // or a beta cutoff occurs.
    while ((move = mp.next_move(skipQuiets)) != MOVE_NONE)
    {
      assert(is_ok(move));

      if (move == excludedMove)
          continue;

      // At root obey the "searchmoves" option and skip moves not listed in Root
      // Move List. As a consequence any illegal move is also skipped. In MultiPV
      // mode we also skip PV moves which have been already searched and those
      // of lower "TB rank" if we are in a TB root position.
      if (rootNode && !std::count(thisThread->rootMoves.begin() + thisThread->pvIdx,
                                  thisThread->rootMoves.begin() + thisThread->pvLast, move))
          continue;

      ss->moveCount = ++moveCount;

      if (rootNode && thisThread == Threads.main() && Time.elapsed() > 3000)
          sync_cout << "info depth " << depth / ONE_PLY
                    << " currmove " << UCI::move(move, pos.is_chess960())
                    << " currmovenumber " << moveCount + thisThread->pvIdx << sync_endl;
      if (PvNode)
          (ss+1)->pv = nullptr;

      extension = DEPTH_ZERO;
      captureOrPromotion = pos.capture_or_promotion(move);
      movedPiece = pos.moved_piece(move);
      givesCheck = gives_check(pos, move);

      moveCountPruning =   depth < 16 * ONE_PLY
                        && moveCount >= FutilityMoveCounts[improving][depth / ONE_PLY];

      // Step 13. Extensions (~70 Elo)

      // Singular extension search (~60 Elo). If all moves but one fail low on a
      // search of (alpha-s, beta-s), and just one fails high on (alpha, beta),
      // then that move is singular and should be extended. To verify this we do
      // a reduced search on on all the other moves but the ttMove and if the
      // result is lower than ttValue minus a margin then we will extend the ttMove.
      if (    depth >= 8 * ONE_PLY
          &&  move == ttMove
          && !rootNode
          && !excludedMove // Recursive singular search is not allowed
          &&  ttValue != VALUE_NONE
          && (tte->bound() & BOUND_LOWER)
          &&  tte->depth() >= depth - 3 * ONE_PLY
          &&  pos.legal(move))
      {
          Value rBeta = std::max(ttValue - 2 * depth / ONE_PLY, -VALUE_MATE);
          ss->excludedMove = move;
          value = search<NonPV>(pos, ss, rBeta - 1, rBeta, depth / 2, cutNode);
          ss->excludedMove = MOVE_NONE;

          if (value < rBeta)
              extension = ONE_PLY;
      }
      else if (    givesCheck // Check extension (~2 Elo)
               && !moveCountPruning
               &&  pos.see_ge(move))
          extension = ONE_PLY;

      // Calculate new depth for this move
      newDepth = depth - ONE_PLY + extension;

      // Step 14. Pruning at shallow depth (~170 Elo)
      if (  !rootNode
          && pos.non_pawn_material(us)
          && bestValue > VALUE_MATED_IN_MAX_PLY)
      {
          if (   !captureOrPromotion
              && !givesCheck
              && (!pos.advanced_pawn_push(move) || pos.non_pawn_material() >= Value(5000)))
          {
              // Move count based pruning (~30 Elo)
              if (moveCountPruning)
              {
                  skipQuiets = true;
                  continue;
              }

              // Reduced depth of the next LMR search
              int lmrDepth = std::max(newDepth - reduction<PvNode>(improving, depth, moveCount), DEPTH_ZERO) / ONE_PLY;

              // Countermoves based pruning (~20 Elo)
              if (   lmrDepth < 3
                  && (*contHist[0])[movedPiece][to_sq(move)] < CounterMovePruneThreshold
                  && (*contHist[1])[movedPiece][to_sq(move)] < CounterMovePruneThreshold)
                  continue;

              // Futility pruning: parent node (~2 Elo)
              if (   lmrDepth < 7
                  && !inCheck
                  && ss->staticEval + 256 + 200 * lmrDepth <= alpha)
                  continue;

              // Prune moves with negative SEE (~10 Elo)
              if (   lmrDepth < 8
                  && !pos.see_ge(move, Value(-35 * lmrDepth * lmrDepth)))
                  continue;
          }
          else if (    depth < 7 * ONE_PLY // (~20 Elo)
                   && !extension
                   && !pos.see_ge(move, -Value(CapturePruneMargin[depth / ONE_PLY])))
                  continue;
      }

      // Speculative prefetch as early as possible
      prefetch(TT.first_entry(pos.key_after(move)));

      // Check for legality just before making the move
      if (!rootNode && !pos.legal(move))
      {
          ss->moveCount = --moveCount;
          continue;
      }

      if (move == ttMove && captureOrPromotion)
          ttCapture = true;

      // Update the current move (this must be done after singular extension search)
      ss->currentMove = move;
      ss->contHistory = thisThread->contHistory[movedPiece][to_sq(move)].get();

      // Step 15. Make the move
      pos.do_move(move, st, givesCheck);

      // Step 16. Reduced depth search (LMR). If the move fails high it will be
      // re-searched at full depth.
      if (    depth >= 3 * ONE_PLY
          &&  moveCount > 1
          && (!captureOrPromotion || moveCountPruning))
      {
          Depth r = reduction<PvNode>(improving, depth, moveCount);

          if (captureOrPromotion) // (~5 Elo)
          {
              // Increase reduction by comparing opponent's stat score
              if ((ss-1)->statScore >= 0)
                  r += ONE_PLY;

              r -= r ? ONE_PLY : DEPTH_ZERO;
          }
          else
          {
              // Decrease reduction if opponent's move count is high (~5 Elo)
              if ((ss-1)->moveCount > 15)
                  r -= ONE_PLY;

              // Decrease reduction for exact PV nodes (~0 Elo)
              if (pvExact)
                  r -= ONE_PLY;

              // Increase reduction if ttMove is a capture (~0 Elo)
              if (ttCapture)
                  r += ONE_PLY;

              // Increase reduction for cut nodes (~5 Elo)
              if (cutNode)
                  r += 2 * ONE_PLY;

              // Decrease reduction for moves that escape a capture. Filter out
              // castling moves, because they are coded as "king captures rook" and
              // hence break make_move(). (~5 Elo)
              else if (    type_of(move) == NORMAL
                       && !pos.see_ge(make_move(to_sq(move), from_sq(move))))
                  r -= 2 * ONE_PLY;

              ss->statScore =  thisThread->mainHistory[us][from_to(move)]
                             + (*contHist[0])[movedPiece][to_sq(move)]
                             + (*contHist[1])[movedPiece][to_sq(move)]
                             + (*contHist[3])[movedPiece][to_sq(move)]
                             - 4000;

              // Decrease/increase reduction by comparing opponent's stat score (~10 Elo)
              if (ss->statScore >= 0 && (ss-1)->statScore < 0)
                  r -= ONE_PLY;

              else if ((ss-1)->statScore >= 0 && ss->statScore < 0)
                  r += ONE_PLY;

              // Decrease/increase reduction for moves with a good/bad history (~30 Elo)
              r = std::max(DEPTH_ZERO, (r / ONE_PLY - ss->statScore / 20000) * ONE_PLY);
          }

          Depth d = std::max(newDepth - r, ONE_PLY);

          value = -search<NonPV>(pos, ss+1, -(alpha+1), -alpha, d, true);

          doFullDepthSearch = (value > alpha && d != newDepth);
      }
      else
          doFullDepthSearch = !PvNode || moveCount > 1;

      // Step 17. Full depth search when LMR is skipped or fails high
      if (doFullDepthSearch)
          value = -search<NonPV>(pos, ss+1, -(alpha+1), -alpha, newDepth, !cutNode);

      // For PV nodes only, do a full PV search on the first move or after a fail
      // high (in the latter case search only if value < beta), otherwise let the
      // parent node fail low with value <= alpha and try another move.
      if (PvNode && (moveCount == 1 || (value > alpha && (rootNode || value < beta))))
      {
          (ss+1)->pv = pv;
          (ss+1)->pv[0] = MOVE_NONE;

          value = -search<PV>(pos, ss+1, -beta, -alpha, newDepth, false);
      }

      // Step 18. Undo move
      pos.undo_move(move);

      assert(value > -VALUE_INFINITE && value < VALUE_INFINITE);

      // Step 19. Check for a new best move
      // Finished searching the move. If a stop occurred, the return value of
      // the search cannot be trusted, and we return immediately without
      // updating best move, PV and TT.
      if (Threads.stop.load(std::memory_order_relaxed))
          return VALUE_ZERO;

      if (rootNode)
      {
          RootMove& rm = *std::find(thisThread->rootMoves.begin(),
                                    thisThread->rootMoves.end(), move);

          // PV move or new best move?
          if (moveCount == 1 || value > alpha)
          {
              rm.score = value;
              rm.selDepth = thisThread->selDepth;
              rm.pv.resize(1);

              assert((ss+1)->pv);

              for (Move* m = (ss+1)->pv; *m != MOVE_NONE; ++m)
                  rm.pv.push_back(*m);

              // We record how often the best move has been changed in each
              // iteration. This information is used for time management: When
              // the best move changes frequently, we allocate some more time.
              if (moveCount > 1 && thisThread == Threads.main())
                  ++static_cast<MainThread*>(thisThread)->bestMoveChanges;
          }
          else
              // All other moves but the PV are set to the lowest value: this
              // is not a problem when sorting because the sort is stable and the
              // move position in the list is preserved - just the PV is pushed up.
              rm.score = -VALUE_INFINITE;
      }

      if (value > bestValue)
      {
          bestValue = value;

          if (value > alpha)
          {
              bestMove = move;

              if (PvNode && !rootNode) // Update pv even in fail-high case
                  update_pv(ss->pv, move, (ss+1)->pv);

              if (PvNode && value < beta) // Update alpha! Always alpha < beta
                  alpha = value;
              else
              {
                  assert(value >= beta); // Fail high
                  ss->statScore = 0;
                  break;
              }
          }
      }

      if (move != bestMove)
      {
          if (captureOrPromotion && captureCount < 32)
              capturesSearched[captureCount++] = move;

          else if (!captureOrPromotion && quietCount < 64)
              quietsSearched[quietCount++] = move;
      }
    }

    // The following condition would detect a stop only after move loop has been
    // completed. But in this case bestValue is valid because we have fully
    // searched our subtree, and we can anyhow save the result in TT.
    /*
       if (Threads.stop)
        return VALUE_DRAW;
    */

    // Step 20. Check for mate and stalemate
    // All legal moves have been searched and if there are no legal moves, it
    // must be a mate or a stalemate. If we are in a singular extension search then
    // return a fail low score.

    assert(moveCount || !inCheck || excludedMove || !MoveList<LEGAL>(pos).size());

    if (!moveCount)
        bestValue = excludedMove ? alpha
                   :     inCheck ? mated_in(ss->ply) : VALUE_DRAW;
    else if (bestMove)
    {
        // Quiet best move: update move sorting heuristics
        if (!pos.capture_or_promotion(bestMove))
            update_quiet_stats(pos, ss, bestMove, quietsSearched, quietCount, stat_bonus(depth));
        else
            update_capture_stats(pos, bestMove, capturesSearched, captureCount,
                                 stat_bonus(depth + (bestValue > beta + KnightValueMg ? ONE_PLY : DEPTH_ZERO)));

        // Extra penalty for a quiet TT move in previous ply when it gets refuted
        if ((ss-1)->moveCount == 1 && !pos.captured_piece())
            update_continuation_histories(ss-1, pos.piece_on(prevSq), prevSq, -stat_bonus(depth + ONE_PLY));
    }
    // Bonus for prior countermove that caused the fail low
    else if (   (depth >= 3 * ONE_PLY || PvNode)
             && !pos.captured_piece()
             && is_ok((ss-1)->currentMove))
        update_continuation_histories(ss-1, pos.piece_on(prevSq), prevSq, stat_bonus(depth));

    if (PvNode)
        bestValue = std::min(bestValue, maxValue);

    if (!excludedMove)
        tte->save(posKey, value_to_tt(bestValue, ss->ply),
                  bestValue >= beta ? BOUND_LOWER :
                  PvNode && bestMove ? BOUND_EXACT : BOUND_UPPER,
                  depth, bestMove, ss->staticEval, TT.generation());

    assert(bestValue > -VALUE_INFINITE && bestValue < VALUE_INFINITE);

    return bestValue;
  }


  // qsearch() is the quiescence search function, which is called by the main
  // search function with depth zero, or recursively with depth less than ONE_PLY.
  template <NodeType NT>
  Value qsearch(Position& pos, Stack* ss, Value alpha, Value beta, Depth depth) {

    constexpr bool PvNode = NT == PV;

    assert(alpha >= -VALUE_INFINITE && alpha < beta && beta <= VALUE_INFINITE);
    assert(PvNode || (alpha == beta - 1));
    assert(depth <= DEPTH_ZERO);
    assert(depth / ONE_PLY * ONE_PLY == depth);

    Move pv[MAX_PLY+1];
    StateInfo st;
    TTEntry* tte;
    Key posKey;
    Move ttMove, move, bestMove;
    Depth ttDepth;
    Value bestValue, value, ttValue, futilityValue, futilityBase, oldAlpha;
    bool ttHit, inCheck, givesCheck, evasionPrunable;
    int moveCount;

    if (PvNode)
    {
        oldAlpha = alpha; // To flag BOUND_EXACT when eval above alpha and no available moves
        (ss+1)->pv = pv;
        ss->pv[0] = MOVE_NONE;
    }

    (ss+1)->ply = ss->ply + 1;
    ss->currentMove = bestMove = MOVE_NONE;
    inCheck = pos.checkers();
    moveCount = 0;

    // Check for an immediate draw or maximum ply reached
    if (   pos.is_draw(ss->ply)
        || ss->ply >= MAX_PLY)
        return (ss->ply >= MAX_PLY && !inCheck) ? evaluate(pos) : VALUE_DRAW;

    assert(0 <= ss->ply && ss->ply < MAX_PLY);

    // Decide whether or not to include checks: this fixes also the type of
    // TT entry depth that we are going to use. Note that in qsearch we use
    // only two types of depth in TT: DEPTH_QS_CHECKS or DEPTH_QS_NO_CHECKS.
    ttDepth = inCheck || depth >= DEPTH_QS_CHECKS ? DEPTH_QS_CHECKS
                                                  : DEPTH_QS_NO_CHECKS;
    // Transposition table lookup
    posKey = pos.key();
    tte = TT.probe(posKey, ttHit);
    ttValue = ttHit ? value_from_tt(tte->value(), ss->ply) : VALUE_NONE;
    ttMove = ttHit ? tte->move() : MOVE_NONE;

    if (  !PvNode
        && ttHit
        && tte->depth() >= ttDepth
        && ttValue != VALUE_NONE // Only in case of TT access race
        && (ttValue >= beta ? (tte->bound() &  BOUND_LOWER)
                            : (tte->bound() &  BOUND_UPPER)))
        return ttValue;

    // Evaluate the position statically
    if (inCheck)
    {
        ss->staticEval = VALUE_NONE;
        bestValue = futilityBase = -VALUE_INFINITE;
    }
    else
    {
        if (ttHit)
        {
            // Never assume anything on values stored in TT
            if ((ss->staticEval = bestValue = tte->eval()) == VALUE_NONE)
                ss->staticEval = bestValue = evaluate(pos);

            // Can ttValue be used as a better position evaluation?
            if (   ttValue != VALUE_NONE
                && (tte->bound() & (ttValue > bestValue ? BOUND_LOWER : BOUND_UPPER)))
                bestValue = ttValue;
        }
        else
            ss->staticEval = bestValue =
            (ss-1)->currentMove != MOVE_NULL ? evaluate(pos)
                                             : -(ss-1)->staticEval + 2 * Eval::Tempo;

        // Stand pat. Return immediately if static value is at least beta
        if (bestValue >= beta)
        {
            if (!ttHit)
                tte->save(posKey, value_to_tt(bestValue, ss->ply), BOUND_LOWER,
                          DEPTH_NONE, MOVE_NONE, ss->staticEval, TT.generation());

            return bestValue;
        }

        if (PvNode && bestValue > alpha)
            alpha = bestValue;

        futilityBase = bestValue + 128;
    }

    // Initialize a MovePicker object for the current position, and prepare
    // to search the moves. Because the depth is <= 0 here, only captures,
    // queen promotions and checks (only if depth >= DEPTH_QS_CHECKS) will
    // be generated.
    MovePicker mp(pos, ttMove, depth, &pos.this_thread()->mainHistory,
                                      &pos.this_thread()->captureHistory,
                                      to_sq((ss-1)->currentMove));

    // Loop through the moves until no moves remain or a beta cutoff occurs
    while ((move = mp.next_move()) != MOVE_NONE)
    {
      assert(is_ok(move));

      givesCheck = gives_check(pos, move);

      moveCount++;

      // Futility pruning
      if (   !inCheck
          && !givesCheck
          &&  futilityBase > -VALUE_KNOWN_WIN
          && !pos.advanced_pawn_push(move))
      {
          assert(type_of(move) != ENPASSANT); // Due to !pos.advanced_pawn_push

          futilityValue = futilityBase + PieceValue[EG][pos.piece_on(to_sq(move))];

          if (futilityValue <= alpha)
          {
              bestValue = std::max(bestValue, futilityValue);
              continue;
          }

          if (futilityBase <= alpha && !pos.see_ge(move, VALUE_ZERO + 1))
          {
              bestValue = std::max(bestValue, futilityBase);
              continue;
          }
      }

      // Detect non-capture evasions that are candidates to be pruned
      evasionPrunable =    inCheck
                       &&  (depth != DEPTH_ZERO || moveCount > 2)
                       &&  bestValue > VALUE_MATED_IN_MAX_PLY
                       && !pos.capture(move);

      // Don't search moves with negative SEE values
      if (  (!inCheck || evasionPrunable)
          && !pos.see_ge(move))
          continue;

      // Speculative prefetch as early as possible
      prefetch(TT.first_entry(pos.key_after(move)));

      // Check for legality just before making the move
      if (!pos.legal(move))
      {
          moveCount--;
          continue;
      }

      ss->currentMove = move;

      // Make and search the move
      pos.do_move(move, st, givesCheck);
      value = -qsearch<NT>(pos, ss+1, -beta, -alpha, depth - ONE_PLY);
      pos.undo_move(move);

      assert(value > -VALUE_INFINITE && value < VALUE_INFINITE);

      // Check for a new best move
      if (value > bestValue)
      {
          bestValue = value;

          if (value > alpha)
          {
              if (PvNode) // Update pv even in fail-high case
                  update_pv(ss->pv, move, (ss+1)->pv);

              if (PvNode && value < beta) // Update alpha here!
              {
                  alpha = value;
                  bestMove = move;
              }
              else // Fail high
              {
                  tte->save(posKey, value_to_tt(value, ss->ply), BOUND_LOWER,
                            ttDepth, move, ss->staticEval, TT.generation());

                  return value;
              }
          }
       }
    }

    // All legal moves have been searched. A special case: If we're in check
    // and no legal moves were found, it is checkmate.
    if (inCheck && bestValue == -VALUE_INFINITE)
        return mated_in(ss->ply); // Plies to mate from the root

    tte->save(posKey, value_to_tt(bestValue, ss->ply),
              PvNode && bestValue > oldAlpha ? BOUND_EXACT : BOUND_UPPER,
              ttDepth, bestMove, ss->staticEval, TT.generation());

    assert(bestValue > -VALUE_INFINITE && bestValue < VALUE_INFINITE);

    return bestValue;
  }


  // value_to_tt() adjusts a mate score from "plies to mate from the root" to
  // "plies to mate from the current position". Non-mate scores are unchanged.
  // The function is called before storing a value in the transposition table.

  Value value_to_tt(Value v, int ply) {

    assert(v != VALUE_NONE);

    return  v >= VALUE_MATE_IN_MAX_PLY  ? v + ply
          : v <= VALUE_MATED_IN_MAX_PLY ? v - ply : v;
  }


  // value_from_tt() is the inverse of value_to_tt(): It adjusts a mate score
  // from the transposition table (which refers to the plies to mate/be mated
  // from current position) to "plies to mate/be mated from the root".

  Value value_from_tt(Value v, int ply) {

    return  v == VALUE_NONE             ? VALUE_NONE
          : v >= VALUE_MATE_IN_MAX_PLY  ? v - ply
          : v <= VALUE_MATED_IN_MAX_PLY ? v + ply : v;
  }


  // update_pv() adds current move and appends child pv[]

  void update_pv(Move* pv, Move move, Move* childPv) {

    for (*pv++ = move; childPv && *childPv != MOVE_NONE; )
        *pv++ = *childPv++;
    *pv = MOVE_NONE;
  }


  // update_continuation_histories() updates histories of the move pairs formed
  // by moves at ply -1, -2, and -4 with current move.

  void update_continuation_histories(Stack* ss, Piece pc, Square to, int bonus) {

    for (int i : {1, 2, 4})
        if (is_ok((ss-i)->currentMove))
            (*(ss-i)->contHistory)[pc][to] << bonus;
  }


  // update_capture_stats() updates move sorting heuristics when a new capture best move is found

  void update_capture_stats(const Position& pos, Move move,
                            Move* captures, int captureCnt, int bonus) {

      CapturePieceToHistory& captureHistory =  pos.this_thread()->captureHistory;
      Piece moved_piece = pos.moved_piece(move);
      PieceType captured = type_of(pos.piece_on(to_sq(move)));
      captureHistory[moved_piece][to_sq(move)][captured] << bonus;

      // Decrease all the other played capture moves
      for (int i = 0; i < captureCnt; ++i)
      {
          moved_piece = pos.moved_piece(captures[i]);
          captured = type_of(pos.piece_on(to_sq(captures[i])));
          captureHistory[moved_piece][to_sq(captures[i])][captured] << -bonus;
      }
  }


  // update_quiet_stats() updates move sorting heuristics when a new quiet best move is found

  void update_quiet_stats(const Position& pos, Stack* ss, Move move,
                          Move* quiets, int quietsCnt, int bonus) {

    if (ss->killers[0] != move)
    {
        ss->killers[1] = ss->killers[0];
        ss->killers[0] = move;
    }

    Color us = pos.side_to_move();
    Thread* thisThread = pos.this_thread();
    thisThread->mainHistory[us][from_to(move)] << bonus;
    update_continuation_histories(ss, pos.moved_piece(move), to_sq(move), bonus);

    if (is_ok((ss-1)->currentMove))
    {
        Square prevSq = to_sq((ss-1)->currentMove);
        thisThread->counterMoves[pos.piece_on(prevSq)][prevSq] = move;
    }

    // Decrease all the other played quiet moves
    for (int i = 0; i < quietsCnt; ++i)
    {
        thisThread->mainHistory[us][from_to(quiets[i])] << -bonus;
        update_continuation_histories(ss, pos.moved_piece(quiets[i]), to_sq(quiets[i]), -bonus);
    }
  }

  // When playing with strength handicap, choose best move among a set of RootMoves
  // using a statistical rule dependent on 'level'. Idea by Heinz van Saanen.

  Move Skill::pick_best(size_t multiPV) {

    const RootMoves& rootMoves = Threads.main()->rootMoves;
    static PRNG rng(now()); // PRNG sequence should be non-deterministic

    // RootMoves are already sorted by score in descending order
    Value topScore = rootMoves[0].score;
    int delta = std::min(topScore - rootMoves[multiPV - 1].score, PawnValueMg);
    int weakness = 120 - 2 * level;
    int maxScore = -VALUE_INFINITE;

    // Choose best move. For each move score we add two terms, both dependent on
    // weakness. One is deterministic and bigger for weaker levels, and one is
    // random. Then we choose the move with the resulting highest score.
    for (size_t i = 0; i < multiPV; ++i)
    {
        // This is our magic formula
        int push = (  weakness * int(topScore - rootMoves[i].score)
                    + delta * (rng.rand<unsigned>() % weakness)) / 128;

        if (rootMoves[i].score + push >= maxScore)
        {
            maxScore = rootMoves[i].score + push;
            best = rootMoves[i].pv[0];
        }
    }

    return best;
  }

} // namespace

/// MainThread::check_time() is used to print debug info and, more importantly,
/// to detect when we are out of available time and thus stop the search.

void MainThread::check_time() {

  if (--callsCnt > 0)
      return;

  // When using nodes, ensure checking rate is not lower than 0.1% of nodes
  callsCnt = Limits.nodes ? std::min(1024, int(Limits.nodes / 1024)) : 1024;

  static TimePoint lastInfoTime = now();

  TimePoint elapsed = Time.elapsed();
  TimePoint tick = Limits.startTime + elapsed;

  if (tick - lastInfoTime >= 1000)
  {
      lastInfoTime = tick;
      dbg_print();
  }

  // We should not stop pondering until told so by the GUI
  if (Threads.ponder)
      return;

  if (   (Limits.use_time_management() && elapsed > Time.maximum() - 10)
      || (Limits.movetime && elapsed >= Limits.movetime)
      || (Limits.nodes && Threads.nodes_searched() >= (uint64_t)Limits.nodes))
      Threads.stop = true;
}


/// UCI::pv() formats PV information according to the UCI protocol. UCI requires
/// that all (if any) unsearched PV lines are sent using a previous search score.

string UCI::pv(const Position& pos, Depth depth, Value alpha, Value beta) {

  std::stringstream ss;
  TimePoint elapsed = Time.elapsed() + 1;
  const RootMoves& rootMoves = pos.this_thread()->rootMoves;
  size_t pvIdx = pos.this_thread()->pvIdx;
  size_t multiPV = std::min((size_t)Options["MultiPV"], rootMoves.size());
  uint64_t nodesSearched = Threads.nodes_searched();
  uint64_t tbHits = Threads.tb_hits() + (TB::RootInTB ? rootMoves.size() : 0);

  for (size_t i = 0; i < multiPV; ++i)
  {
      bool updated = (i <= pvIdx && rootMoves[i].score != -VALUE_INFINITE);

      if (depth == ONE_PLY && !updated)
          continue;

      Depth d = updated ? depth : depth - ONE_PLY;
      Value v = updated ? rootMoves[i].score : rootMoves[i].previousScore;

      bool tb = TB::RootInTB && abs(v) < VALUE_MATE - MAX_PLY;
      v = tb ? rootMoves[i].tbScore : v;

      if (ss.rdbuf()->in_avail()) // Not at first line
          ss << "\n";

      ss << "info"
         << " depth "    << d / ONE_PLY
         << " seldepth " << rootMoves[i].selDepth
         << " multipv "  << i + 1
         << " score "    << UCI::value(v);

      if (!tb && i == pvIdx)
          ss << (v >= beta ? " lowerbound" : v <= alpha ? " upperbound" : "");

      ss << " nodes "    << nodesSearched
         << " nps "      << nodesSearched * 1000 / elapsed;

      if (elapsed > 1000) // Earlier makes little sense
          ss << " hashfull " << TT.hashfull();

      ss << " tbhits "   << tbHits
         << " time "     << elapsed
         << " pv";

      for (Move m : rootMoves[i].pv)
          ss << " " << UCI::move(m, pos.is_chess960());
  }

  return ss.str();
}


/// RootMove::extract_ponder_from_tt() is called in case we have no ponder move
/// before exiting the search, for instance, in case we stop the search during a
/// fail high at root. We try hard to have a ponder move to return to the GUI,
/// otherwise in case of 'ponder on' we have nothing to think on.

bool RootMove::extract_ponder_from_tt(Position& pos) {

    StateInfo st;
    bool ttHit;

    assert(pv.size() == 1);

    if (!pv[0])
        return false;

    pos.do_move(pv[0], st);
    TTEntry* tte = TT.probe(pos.key(), ttHit);

    if (ttHit)
    {
        Move m = tte->move(); // Local copy to be SMP safe
        if (MoveList<LEGAL>(pos).contains(m))
            pv.push_back(m);
    }

    pos.undo_move(pv[0]);
    return pv.size() > 1;
}

void Tablebases::rank_root_moves(Position& pos, Search::RootMoves& rootMoves) {

    RootInTB = false;
    UseRule50 = bool(Options["Syzygy50MoveRule"]);
    ProbeDepth = int(Options["SyzygyProbeDepth"]) * ONE_PLY;
    Cardinality = int(Options["SyzygyProbeLimit"]);
    bool dtz_available = true;

    // Tables with fewer pieces than SyzygyProbeLimit are searched with
    // ProbeDepth == DEPTH_ZERO
    if (Cardinality > MaxCardinality)
    {
        Cardinality = MaxCardinality;
        ProbeDepth = DEPTH_ZERO;
    }

    if (Cardinality >= popcount(pos.pieces()) && !pos.can_castle(ANY_CASTLING))
    {
        // Rank moves using DTZ tables
        RootInTB = root_probe(pos, rootMoves);

        if (!RootInTB)
        {
            // DTZ tables are missing; try to rank moves using WDL tables
            dtz_available = false;
            RootInTB = root_probe_wdl(pos, rootMoves);
        }
    }

    if (RootInTB)
    {
        // Sort moves according to TB rank
        std::sort(rootMoves.begin(), rootMoves.end(),
                  [](const RootMove &a, const RootMove &b) { return a.tbRank > b.tbRank; } );

        // Probe during search only if DTZ is not available and we are winning
        if (dtz_available || rootMoves[0].tbScore <= VALUE_DRAW)
            Cardinality = 0;
    }
    else
    {
        // Assign the same rank to all moves
        for (auto& m : rootMoves)
            m.tbRank = 0;
    }
}<|MERGE_RESOLUTION|>--- conflicted
+++ resolved
@@ -373,18 +373,11 @@
           // Reset aspiration window starting size
           if (rootDepth >= 5 * ONE_PLY)
           {
-<<<<<<< HEAD
-              Value previousScore = rootMoves[pvIdx].previousScore;
-              delta = Value(18);
-              alpha = std::max(previousScore - delta,-VALUE_INFINITE);
-              beta  = std::min(previousScore + delta, VALUE_INFINITE);
-=======
-              Value prevScore = rootMoves[PVIdx].previousScore;
+              Value prevScore = rootMoves[pvIdx].previousScore;
               delta1 = (prevScore < 0) ? Value(int(8.0 + 0.1 * abs(prevScore))) : Value(18);
               delta2 = (prevScore > 0) ? Value(int(8.0 + 0.1 * abs(prevScore))) : Value(18);
               alpha = std::max(prevScore - delta1,-VALUE_INFINITE);
               beta  = std::min(prevScore + delta2, VALUE_INFINITE);
->>>>>>> aff7fc0a
 
               // Adjust contempt based on root move's previousScore (dynamic contempt)
               int dct = ct + (ct ? 88 * prevScore / (abs(prevScore) + 200) : 0);
@@ -760,14 +753,9 @@
         &&  eval >= beta
         &&  ss->staticEval >= beta - int(320 * log(depth / ONE_PLY)) + 500
         && !excludedMove
-<<<<<<< HEAD
-        &&  pos.non_pawn_material(us)
-        && (ss->ply >= thisThread->nmpMinPly || us != thisThread->nmpColor))
-=======
         &&  thisThread->selDepth + 5 > thisThread->rootDepth / ONE_PLY
         &&  pos.non_pawn_material(us) > BishopValueMg
-        && (ss->ply > thisThread->nmp_min_ply || us != thisThread->nmp_color))
->>>>>>> aff7fc0a
+        && (ss->ply >= thisThread->nmpMinPly || us != thisThread->nmpColor))
     {
         assert(eval - beta >= 0);
 
