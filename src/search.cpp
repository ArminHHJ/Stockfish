/*
 Honey, a UCI chess playing engine derived from Stockfish and Glaurung 2.1
 Copyright (C) 2004-2008 Tord Romstad (Glaurung author)
 Copyright (C) 2008-2015 Marco Costalba, Joona Kiiski, Tord Romstad (Stockfish Authors)
 Copyright (C) 2015-2016 Marco Costalba, Joona Kiiski, Gary Linscott, Tord Romstad (Stockfish Authors)
 Copyright (C) 2017-2019 Michael Byrne, Marco Costalba, Joona Kiiski, Gary Linscott, Tord Romstad (Honey Authors)

 Honey is free software: you can redistribute it and/or modify
 it under the terms of the GNU General Public License as published by
 the Free Software Foundation, either version 3 of the License, or
 (at your option) any later version.

 Honey is distributed in the hope that it will be useful,
 but WITHOUT ANY WARRANTY; without even the implied warranty of
 MERCHANTABILITY or FITNESS FOR A PARTICULAR PURPOSE.  See the
 GNU General Public License for more details.

 You should have received a copy of the GNU General Public License
 along with this program.  If not, see <http://www.gnu.org/licenses/>.
 */

#include <algorithm>
#include <cassert>
#include <cmath>
#include <cstring>   // For std::memset
#include <iostream>
#include <sstream>

#ifdef Add_Features
#include <fstream>
#include <unistd.h> //for sleep //MichaelB7
#include <random> // ELO MichaelB7
#endif

#include "evaluate.h"
#include "misc.h"
#include "movegen.h"
#include "movepick.h"
#include "position.h"
#include "search.h"
#include "thread.h"
#include "timeman.h"
#include "tt.h"
#include "uci.h"
#include "syzygy/tbprobe.h"

#ifdef Add_Features
#include "polybook.h" // Cerebellum
#endif
namespace Search {

  LimitsType Limits;
  bool adaptive;
  bool ctempt;
  int  userDrawScore;
}

namespace Tablebases {

  int Cardinality;
  bool RootInTB;
  bool UseRule50;
  Depth ProbeDepth;
#ifdef Add_Features
  bool SevenManProbe; //MichaelB7
#endif
}

namespace TB = Tablebases;

using std::string;
using Eval::evaluate;
using namespace Search;

namespace {

  // Different node types, used as a template parameter
  enum NodeType { NonPV, PV };

  // Razor and futility margins
  constexpr int RazorMargin = 661;
  Value futility_margin(Depth d, bool improving) {
    return Value(198 * (d - improving));
  }

  // Reductions lookup table, initialized at startup
  int Reductions[MAX_MOVES]; // [depth or moveNumber]
  Depth reduction(bool i, Depth d, int mn) {
    int r = Reductions[d] * Reductions[mn];
    return (r + 520) / 1024 + (!i && r > 999);
  }

  constexpr int futility_move_count(bool improving, Depth depth) {
    return (5 + depth * depth) * (1 + improving) / 2;
  }

  // History and stats update bonus, based on depth
  int stat_bonus(Depth d) {
    return d > 17 ? -8 : 22 * d * d + 151 * d - 140;
  }

  // Add a small random component to draw evaluations to avoid 3fold-blindness
#ifdef Sullivan
  Value value_draw(Depth depth, Thread* thisThread) {
    return depth < 4 ? VALUE_DRAW
                   : VALUE_DRAW + Value(2 * (thisThread->nodes & 1) - 1);
#else
  Value value_draw(Thread* thisThread) {
    return VALUE_DRAW + Value(2 * (thisThread->nodes & 1) - 1);
#endif
  }

  // Skill structure is used to implement strength limit
  struct Skill {
    explicit Skill(int l) : level(l) {}
    bool enabled() const { return level < 40; }
    bool time_to_pick(Depth depth) const { return depth == 1 + level; }
    Move pick_best(size_t multiPV);

    int level;
    Move best = MOVE_NONE;
  };

#ifdef Add_Features
bool  bruteForce, fide, jekyll, minOutput, uci_sleep, noNULL;
bool limitStrength = false;
int  intLevel = 40, tactical, uci_elo;
#else
int intLevel = 40;
#endif

  // Breadcrumbs are used to mark nodes as being searched by a given thread
  struct Breadcrumb {
    std::atomic<Thread*> thread;
    std::atomic<Key> key;
  };
  std::array<Breadcrumb, 1024> breadcrumbs;

  // ThreadHolding structure keeps track of which thread left breadcrumbs at the given
  // node for potential reductions. A free node will be marked upon entering the moves
  // loop by the constructor, and unmarked upon leaving that loop by the destructor.
  struct ThreadHolding {
    explicit ThreadHolding(Thread* thisThread, Key posKey, int ply) {
       location = ply < 8 ? &breadcrumbs[posKey & (breadcrumbs.size() - 1)] : nullptr;
       otherThread = false;
       owning = false;
       if (location)
       {
          // See if another already marked this location, if not, mark it ourselves
          Thread* tmp = (*location).thread.load(std::memory_order_relaxed);
          if (tmp == nullptr)
          {
              (*location).thread.store(thisThread, std::memory_order_relaxed);
              (*location).key.store(posKey, std::memory_order_relaxed);
              owning = true;
          }
          else if (   tmp != thisThread
                   && (*location).key.load(std::memory_order_relaxed) == posKey)
              otherThread = true;
       }
    }

    ~ThreadHolding() {
       if (owning) // Free the marked location
           (*location).thread.store(nullptr, std::memory_order_relaxed);
    }

    bool marked() { return otherThread; }

    private:
    Breadcrumb* location;
    bool otherThread, owning;
  };

  template <NodeType NT>
  Value search(Position& pos, Stack* ss, Value alpha, Value beta, Depth depth, bool cutNode);

  template <NodeType NT>
  Value qsearch(Position& pos, Stack* ss, Value alpha, Value beta, Depth depth = 0);

  Value value_to_tt(Value v, int ply);

#if defined (Sullivan) || (Blau) || (Fortress)
  Value value_from_tt(Value v, int ply, int r50c);
#else
  Value value_from_tt(Value v, int ply);
#endif
  void update_pv(Move* pv, Move move, Move* childPv);
  void update_continuation_histories(Stack* ss, Piece pc, Square to, int bonus);
  void update_quiet_stats(const Position& pos, Stack* ss, Move move, int bonus);
  void update_all_stats(const Position& pos, Stack* ss, Move bestMove, Value bestValue, Value beta, Square prevSq,
                        Move* quietsSearched, int quietCount, Move* capturesSearched, int captureCount, Depth depth);

  // perft() is our utility to verify move generation. All the leaf nodes up
  // to the given depth are generated and counted, and the sum is returned.
  template<bool Root>
  uint64_t perft(Position& pos, Depth depth) {

    StateInfo st;
    uint64_t cnt, nodes = 0;
    const bool leaf = (depth == 2);

    for (const auto& m : MoveList<LEGAL>(pos))
    {
        if (Root && depth <= 1)
            cnt = 1, nodes++;
        else
        {
            pos.do_move(m, st);
            cnt = leaf ? MoveList<LEGAL>(pos).size() : perft<false>(pos, depth - 1);
            nodes += cnt;
            pos.undo_move(m);
        }
        if (Root)
            sync_cout << UCI::move(m, pos.is_chess960()) << ": " << cnt << sync_endl;
    }
    return nodes;
  }

} // namespace


/// Search::init() is called at startup to initialize various lookup tables

void Search::init() {
	
  for (int i = 1; i < MAX_MOVES; ++i)
      Reductions[i] = int((23.4 + std::log(Threads.size()) / 2) * std::log(i));
}
/// Search::clear() resets search state to its initial value

void Search::clear() {

  Threads.main()->wait_for_search_finished();

  Time.availableNodes = 0;
  TT.clear();
  Threads.clear();
  Tablebases::init(Options["SyzygyPath"]); // Free mapped files
}


/// MainThread::search() is started when the program receives the UCI 'go'
/// command. It searches from the root position and outputs the "bestmove".

void MainThread::search() {

  if (Limits.perft)
  {
      nodes = perft<true>(rootPos, Limits.perft);
      sync_cout << "\nNodes searched: " << nodes << "\n" << sync_endl;
      return;
  }
#ifdef Add_Features
    PRNG rng(now());
    double floatLevel   = 0;
    int shallowBlue_adjust = 135; //to roughly anchor 1712 rating to CCRL Shallow BLue 2.0 rating of 1712
	// Dowm from teh intial  setting of 300 ina just a few monnths
 /* Reset on 10/02/2019
    500 game(s) loaded
    Rank Name                Rating   Δ     +    -     #     Σ    Σ%     W    L    D   W%    =%   OppR
    ---------------------------------------------------------------------------------------------------------
    1 Honey-CCRL-1712      1059   0.0   29   29   500  256.5  51.3  235  222   43  47.0   8.6  1049
    2 Shallow Blue 2.0.0   1049   9.5   29   29   500  243.5  48.7  222  235   43  44.4   8.6  1059
    ---------------------------------------------------------------------------------------------------------*/
	adaptive            = Options["Adaptive_Play"];
    bruteForce          = Options["BruteForce"];
    jekyll              = Options["Variety"];
    minOutput           = Options["Minimal_Output"];
    noNULL              = Options["No_Null_Moves"];
    tactical            = Options["Tactical"];
    uci_elo             = Options["Engine_Elo"];
    uci_sleep           = Options["UCI_Sleep"];
	fide                = Options["FIDE_Ratings"];
	
#endif

  Color us = rootPos.side_to_move();
  Time.init(Limits, us, rootPos.game_ply());
  TT.new_search();

  if (rootMoves.empty())
  {
      rootMoves.emplace_back(MOVE_NONE);
      sync_cout << "info depth 0 score "
                << UCI::value(rootPos.checkers() ? -VALUE_MATE : VALUE_DRAW)
                << sync_endl;
  }
  else
  {
#ifdef Add_Features
      Move bookMove = MOVE_NONE;

      if (bool(Options["Use_Book_1"]) && !Limits.infinite && !Limits.mate)
          bookMove = polybook1.probe(rootPos);
      if (bool(Options["Use_Book_2"]) && !bookMove && !Limits.infinite && !Limits.mate)
          bookMove = polybook2.probe(rootPos);
      if (bool(Options["Use_Book_3"]) && !bookMove && !Limits.infinite && !Limits.mate)
          bookMove = polybook3.probe(rootPos);
      if (bool(Options["Use_Book_4"]) && !bookMove && !Limits.infinite && !Limits.mate)
          bookMove = polybook4.probe(rootPos);

      if (bookMove && std::count(rootMoves.begin(), rootMoves.end(), bookMove))
      {
          for (Thread* th : Threads)
              std::swap(th->rootMoves[0], *std::find(th->rootMoves.begin(), th->rootMoves.end(), bookMove));
      }
      else
      {
		 if (Options["UCI_LimitStrength"] && Options["Engine_Level"] == "None")
		 {
			 uci_elo = (Options["UCI_Elo"]);
             limitStrength = true;
             goto skipLevels;
		 }
		 if (Options["Engine_Level"] == "None")
         {
             limitStrength = false;
		     goto skipLevels;
         }
         else limitStrength = true;
		  
         if (Options["Engine_Level"] == "World_Champion")
                uci_elo = 2900;
         else if (Options["Engine_Level"] == "Super_GM")
                uci_elo = 2800;
         else if (Options["Engine_Level"] == "GM")
                uci_elo = 2650;
         else if (Options["Engine_Level"] == "Deep_Thought")
                uci_elo = 2500;
         else if (Options["Engine_Level"] == "SIM")
                uci_elo = 2400;
		 else if (Options["Engine_Level"] == "IM")
                uci_elo = 2300;
         else if (Options["Engine_Level"] == "Cray_Blitz")
                uci_elo = 2200;
         else if (Options["Engine_Level"] == "Master")
                uci_elo = 2100;
         else if (Options["Engine_Level"] == "Expert")
                uci_elo = 1950;
         else if (Options["Engine_Level"] == "Class_A")
                uci_elo = 1800;
         else if (Options["Engine_Level"] == "Class_B")
                uci_elo = 1650;
         else if (Options["Engine_Level"] == "Class_C")
                uci_elo = 1500;
         else if (Options["Engine_Level"] == "Class_D")
                uci_elo = 1350;
         else if (Options["Engine_Level"] == "Boris")
                uci_elo = 1200;
         else if (Options["Engine_Level"] == "Novice")
                uci_elo = 1000;
skipLevels:
         if (limitStrength)
         {  //note varietry strength is capped around ~2150-2200 due to its robustness
             int benchKnps = 1000 * (Options["Bench_KNPS"]);
             std::mt19937 gen(now());
             std::uniform_int_distribution<int> dis(-10, 10);
             int rand = dis(gen);
             uci_elo = uci_elo + rand + shallowBlue_adjust;
             //sync_cout << "Elo " << uci_elo << sync_endl;// for debug
             int ccrlELo = uci_elo;
			 if (fide)
				 uci_elo = (((uci_elo * 10) / 7) - 1200);  //shallowBlue adj was only required to get CCRL rating correct
			 if (jekyll && uci_elo >= 1500)  //note varietry strength is capped around ~2150-2200 due to its robustness
				 uci_elo += 50 + std::max((uci_elo - 1500)/3,0); // so to use variety without a huge amount of Elo
			 if  (adaptive &&  uci_elo >= 1500)  // this brings adaptive play to within 150 of desired Elo strength
				 uci_elo += 100 + std::max((uci_elo - 1500)/3,0);
			 uci_elo = std::min(uci_elo, 3200);
			 //sync_cout << "Elo " << uci_elo << sync_endl;//for debug
             int NodesToSearch  =  pow(1.0072, (std::min(uci_elo - 1199,  351 ))) * 48
                                 + pow(1.0050, (std::min(uci_elo - 1199,  851 ))) * 48
                                 - pow(1.0050, (std::min(uci_elo - 1199,  351 ))) * 48
                                 + pow(1.0042, (std::min(uci_elo - 1199, 1351 ))) * 48
                                 - pow(1.0042, (std::min(uci_elo - 1199,  851 ))) * 48
                                 + pow(1.0039, (std::min(uci_elo - 1199, 1426 ))) * 48
                                 - pow(1.0039, (std::min(uci_elo - 1199, 1351 ))) * 48
                                 + pow(1.0040, (std::max(uci_elo - 1199,    0 ))) * 48
			                     - pow(1.0040, (std::min(uci_elo - 1199, 1426 ))) * 48;
			 

             Limits.nodes = NodesToSearch;
             Limits.nodes *= Time.optimum()/1000 + 1 ;
             if (uci_sleep)
                 std::this_thread::sleep_for (std::chrono::milliseconds(Time.optimum()) * double(1 - Limits.nodes/benchKnps));
             uci_elo =  ccrlELo - shallowBlue_adjust;
             if (uci_elo < 1500 )
             {
                 floatLevel = Options["UCI_LimitStrength"] ?
                              clamp(std::pow((uci_elo - 970 )  / 13.16, 1), 0.0, 40.0):
                              double(Options["Skill Level"]);
                 intLevel = int(floatLevel);
                 //sync_cout << "Level " << intLevel  << sync_endl;// for debug
             }
         }
#endif
      for (Thread* th : Threads)
      {
          th->bestMoveChanges = 0;
          if (th != this)
              th->start_searching();
      }

      Thread::search(); // Let's start searching!
#ifdef Add_Features
    }
#endif
  }

  // When we reach the maximum depth, we can arrive here without a raise of
  // Threads.stop. However, if we are pondering or in an infinite search,
  // the UCI protocol states that we shouldn't print the best move before the
  // GUI sends a "stop" or "ponderhit" command. We therefore simply wait here
  // until the GUI sends one of those commands.

  while (!Threads.stop && (ponder || Limits.infinite))
  {} // Busy wait for a stop or a ponder reset

  // Stop the threads if not already stopped (also raise the stop if
  // "ponderhit" just reset Threads.ponder).
  Threads.stop = true;

  // Wait until all threads have finished
  for (Thread* th : Threads)
      if (th != this)
          th->wait_for_search_finished();

  // When playing in 'nodes as time' mode, subtract the searched nodes from
  // the available ones before exiting.
  if (Limits.npmsec)
      Time.availableNodes += Limits.inc[us] - Threads.nodes_searched();

  Thread* bestThread = this;

  // Check if there are threads with a better score than main thread
#ifdef Sullivan  //joergoster 3240f204 - check all threads of rmate -in -x
  if (   (Options["MultiPV"] == 1 || Limits.mate)
#else
  if (    Options["MultiPV"] == 1
#endif
      && !Limits.depth
      && !(Skill(Options["Skill Level"]).enabled() || Options["UCI_LimitStrength"] || limitStrength)
      &&  rootMoves[0].pv[0] != MOVE_NONE)
  {
      std::map<Move, int64_t> votes;
      Value minScore = this->rootMoves[0].score;

      // Find out minimum score
      for (Thread* th: Threads)
          minScore = std::min(minScore, th->rootMoves[0].score);

      // Vote according to score and depth, and select the best thread
      for (Thread* th : Threads)
      {
          votes[th->rootMoves[0].pv[0]] +=
              (th->rootMoves[0].score - minScore + 14) * int(th->completedDepth);

          if (bestThread->rootMoves[0].score >= VALUE_MATE_IN_MAX_PLY)
          {
              // Make sure we pick the shortest mate
              if (th->rootMoves[0].score > bestThread->rootMoves[0].score)
                  bestThread = th;
          }
          else if (   th->rootMoves[0].score >= VALUE_MATE_IN_MAX_PLY
                   || votes[th->rootMoves[0].pv[0]] > votes[bestThread->rootMoves[0].pv[0]])
              bestThread = th;
      }
  }
      previousScore = bestThread->rootMoves[0].score;

  // Send again PV info if we have a new best thread
  if (bestThread != this || Skill(Options["Skill Level"]).enabled())
      sync_cout << UCI::pv(bestThread->rootPos, bestThread->completedDepth, -VALUE_INFINITE, VALUE_INFINITE) << sync_endl;

  if  (adaptive)
  {
      size_t i = 0;
      if ( previousScore >= -PawnValueMg && previousScore <= PawnValueMg * 4 )
	  {
          while (i+1 < rootMoves.size() && bestThread->rootMoves[i+1].score > previousScore)
          ++i;
          previousScore = bestThread->rootMoves[i].score;
          sync_cout << UCI::pv(bestThread->rootPos, bestThread->completedDepth, -VALUE_INFINITE, VALUE_INFINITE) << sync_endl;
          sync_cout << "bestmove " << UCI::move(bestThread->rootMoves[i].pv[0], rootPos.is_chess960());
	  }
      else if ( previousScore > PawnValueMg * 4  && previousScore <  PawnValueMg * 7 )
      {
          while (i+1 < rootMoves.size() && bestThread->rootMoves[i+1].score < previousScore
                && previousScore + PawnValueMg/2  > bestThread->rootMoves[i+1].score)
		  {
              ++i;
              break;
          }
          previousScore = bestThread->rootMoves[i].score;
          while (i+1 < rootMoves.size() && bestThread->rootMoves[i+1].score > previousScore
                && previousScore + PawnValueMg/2  < bestThread->rootMoves[i+1].score)
          {
              ++i;
              previousScore = bestThread->rootMoves[i-1].score;

          }
          previousScore = bestThread->rootMoves[i].score;
          sync_cout << UCI::pv(bestThread->rootPos, bestThread->completedDepth, -VALUE_INFINITE, VALUE_INFINITE) << sync_endl;
          sync_cout << "bestmove " << UCI::move(bestThread->rootMoves[i].pv[0], rootPos.is_chess960());
      }
      else
      {
          sync_cout << "bestmove " << UCI::move(bestThread->rootMoves[0].pv[0], rootPos.is_chess960());
          if (bestThread->rootMoves[0].pv.size() > 1 || bestThread->rootMoves[0].extract_ponder_from_tt(rootPos))
              std::cout << " ponder " << UCI::move(bestThread->rootMoves[0].pv[1], rootPos.is_chess960());
      }
  }
  else
  {
  sync_cout << "bestmove " << UCI::move(bestThread->rootMoves[0].pv[0], rootPos.is_chess960());

  if (bestThread->rootMoves[0].pv.size() > 1 || bestThread->rootMoves[0].extract_ponder_from_tt(rootPos))
      std::cout << " ponder " << UCI::move(bestThread->rootMoves[0].pv[1], rootPos.is_chess960());
  }
  std::cout << sync_endl;
}


/// Thread::search() is the main iterative deepening loop. It calls search()
/// repeatedly with increasing depth until the allocated thinking time has been
/// consumed, the user stops the search, or the maximum search depth is reached.

void Thread::search() {

  // To allow access to (ss-7) up to (ss+2), the stack must be oversized.
  // The former is needed to allow update_continuation_histories(ss-1, ...),
  // which accesses its argument at ss-6, also near the root.
  // The latter is needed for statScores and killer initialization.
  Stack stack[MAX_PLY+10], *ss = stack+7;
  Move  pv[MAX_PLY+1];
  Value bestValue, alpha, beta, delta;
  Move  lastBestMove = MOVE_NONE;
  Depth lastBestMoveDepth = 0;
  MainThread* mainThread = (this == Threads.main() ? Threads.main() : nullptr);
  double timeReduction = 1, totBestMoveChanges = 0;
  Color us = rootPos.side_to_move();
  ctempt= Options["Contempt"];
  userDrawScore = int(Options["Draw_Score"]) * PawnValueEg;


#ifdef Add_Features
  TB::SevenManProbe = Options["7 Man Probing"];
#endif

  std::memset(ss-7, 0, 10 * sizeof(Stack));
  for (int i = 7; i > 0; i--)

      (ss-i)->continuationHistory = &this->continuationHistory[0][0][NO_PIECE][0]; // Use as a sentinel

  ss->pv = pv;

  bestValue = delta = alpha = -VALUE_INFINITE;
  beta = VALUE_INFINITE;

  size_t multiPV = Options["MultiPV"];

#ifndef Add_Features
  // Pick integer skill levels, but non-deterministically round up or down
  // such that the average integer skill corresponds to the input floating point one.
  // UCI_Elo is converted to a suitable fractional skill level, using anchoring
  // to CCRL Elo (goldfish 1.13 = 2000) and a fit through Ordo derived Elo
  // for match (TC 60+0.6) results spanning a wide range of k values.
  PRNG rng(now());
  double floatLevel = Options["UCI_LimitStrength"] ?
                      clamp(std::pow((Options["UCI_Elo"] - 1346.6) / 71.7, 1 / 0.806), 0.0, 40.0) :
                      double(Options["Skill Level"]);
  intLevel = int(floatLevel) +
             ((floatLevel - int(floatLevel)) * 1024 > rng.rand<unsigned>() % 1024  ? 1 : 0);
#endif

	Skill skill(intLevel);

#ifdef Add_Features
    if (tactical) multiPV = pow(2, tactical);
#endif

  // When playing with strength handicap enable MultiPV search that we will
  // use behind the scenes to retrieve a set of possible moves.
  if (skill.enabled())
      multiPV = std::max(multiPV, (size_t)4);
  else
      multiPV = std::min(multiPV, rootMoves.size());

  int ct = int(ctempt) * (24 * PawnValueEg / 100); // From centipawns

  // In analysis mode, adjust contempt in accordance with user preference
  if (Limits.infinite || Options["UCI_AnalyseMode"])
      ct =  Options["Analysis_Contempt"] == "Off"  ? 0
          : Options["Analysis_Contempt"] == "Both" ? ct
          : Options["Analysis_Contempt"] == "White" && us == BLACK ? -ct
          : Options["Analysis_Contempt"] == "Black" && us == WHITE ? -ct
          : ct;

  // Evaluation score is from the white point of view
  contempt = (us == WHITE ?  make_score(ct, ct / 2)
                          : -make_score(ct, ct / 2));

  // Iterative deepening loop until requested to stop or the target depth is reached
  while (   ++rootDepth < MAX_PLY
         && !Threads.stop
         && !(Limits.depth && mainThread && rootDepth > Limits.depth))
  {
      // Age out PV variability metric
      if (mainThread)
          totBestMoveChanges /= 2;

      // Save the last iteration's scores before first PV line is searched and
      // all the move scores except the (new) PV are set to -VALUE_INFINITE.
      for (RootMove& rm : rootMoves)
          rm.previousScore = rm.score;

      size_t pvFirst = 0;
      pvLast = 0;

      // MultiPV loop. We perform a full root search for each PV line
      for (pvIdx = 0; pvIdx < multiPV && !Threads.stop; ++pvIdx)
      {
          if (pvIdx == pvLast)
          {
              pvFirst = pvLast;
              for (pvLast++; pvLast < rootMoves.size(); pvLast++)
                  if (rootMoves[pvLast].tbRank != rootMoves[pvFirst].tbRank)
                      break;
          }

          // Reset UCI info selDepth for each depth and each PV line
          selDepth = 0;

          // Reset aspiration window starting size
          if (rootDepth >= 4)
          {
              Value previousScore = rootMoves[pvIdx].previousScore;
#if defined (Sullivan) || (Blau) || (Fortress)
              delta = Value(20 + abs(previousScore) / 64);
#else
              delta = Value(21 + abs(previousScore) / 128);
#endif
              alpha = std::max(previousScore - delta,-VALUE_INFINITE);
              beta  = std::min(previousScore + delta, VALUE_INFINITE);

		// Adjust contempt based on root move's previousScore (dynamic contempt)
              int dct = ctempt * (ct + (111 - ct / 2) * previousScore / (abs(previousScore) + 176)) + userDrawScore;

              contempt = (us == WHITE ?  make_score(dct, dct / 2)
                       : -make_score(dct, dct / 2));
       }

          // Start with a small aspiration window and, in the case of a fail
          // high/low, re-search with a bigger window until we don't fail
          // high/low anymore.
          int failedHighCnt = 0;
          while (true )
          {
              Depth adjustedDepth = std::max(1, rootDepth - failedHighCnt);
              bestValue = ::search<PV>(rootPos, ss, alpha, beta, adjustedDepth, false);

              // Bring the best move to the front. It is critical that sorting
              // is done with a stable algorithm because all the values but the
              // first and eventually the new best one are set to -VALUE_INFINITE
              // and we want to keep the same order for all the moves except the
              // new PV that goes to the front. Note that in case of MultiPV
              // search the already searched PV lines are preserved.
              std::stable_sort(rootMoves.begin() + pvIdx, rootMoves.begin() + pvLast);

              // If search has been stopped, we break immediately. Sorting is
              // safe because RootMoves is still valid, although it refers to
              // the previous iteration.
              if (Threads.stop)
                  break;

                // When failing high/low give some update (without cluttering
                // the UI) before a re-search.
                if (
#ifdef Add_Features
                    !minOutput &&
#endif
                    mainThread
                    && multiPV == 1
                    && (bestValue <= alpha || bestValue >= beta)
                    && Time.elapsed() > 3000)
                    sync_cout << UCI::pv(rootPos, rootDepth, alpha, beta) << sync_endl;

              // In case of failing low/high increase aspiration window and
              // re-search, otherwise exit the loop.

              if (bestValue <= alpha)
              {
                  beta = (alpha + beta) / 2;
                  alpha = std::max(bestValue - delta, -VALUE_INFINITE);

                  failedHighCnt = 0;
                  if (mainThread)
                      mainThread->stopOnPonderhit = false;
              }
              else if (bestValue >= beta)
              {
                  beta = std::min(bestValue + delta, VALUE_INFINITE);
                  ++failedHighCnt;
              }
              else
			  {
#ifndef Sullivan  // commit 8fec88347 Tweak Late Move Reduction at root
                  ++rootMoves[pvIdx].bestMoveCount;
#endif
				  break;
              }
              delta += delta / 4 + 5;

              assert(alpha >= -VALUE_INFINITE && beta <= VALUE_INFINITE);
          }

          // Sort the PV lines searched so far and update the GUI
          std::stable_sort(rootMoves.begin() + pvFirst, rootMoves.begin() + pvIdx + 1);

          if (    mainThread
              && (Threads.stop || pvIdx + 1 == multiPV || Time.elapsed() > 3000))
              sync_cout << UCI::pv(rootPos, rootDepth, alpha, beta) << sync_endl;
      }

        if (!Threads.stop)
          completedDepth = rootDepth;
      if (rootMoves[0].pv[0] != lastBestMove) {
         lastBestMove = rootMoves[0].pv[0];
         lastBestMoveDepth = rootDepth;
      }

      // Have we found a "mate in x"?
      if (   Limits.mate
             && bestValue >= VALUE_MATE_IN_MAX_PLY
             && VALUE_MATE - bestValue <= 2 * Limits.mate)
         Threads.stop = true;

	  if (!mainThread)
		  continue;

#ifdef Add_Features
        if (Options["FastPlay"])
        {
            if ( Time.elapsed() > Time.optimum() / 256
                 && ( abs(bestValue) > 12300 ||  abs(bestValue) >= VALUE_MATE_IN_MAX_PLY ))
                 Threads.stop = true;
        }
#endif
      // If skill level is enabled and time is up, pick a sub-optimal best move
      if (skill.enabled() && skill.time_to_pick(rootDepth))
          skill.pick_best(multiPV);

      // Do we have time for the next iteration? Can we stop searching now?
      if (    Limits.use_time_management()
          && !Threads.stop
          && !mainThread->stopOnPonderhit)
      {
          double fallingEval = (354 + 10 * (mainThread->previousScore - bestValue)) / 692.0;
          fallingEval = clamp(fallingEval, 0.5, 1.5);

          // If the bestMove is stable over several iterations, reduce time accordingly
          timeReduction = lastBestMoveDepth + 9 < completedDepth ? 1.97 : 0.98;
          double reduction = (1.36 + mainThread->previousTimeReduction) / (2.29 * timeReduction);

          // Use part of the gained time from a previous stable move for the current move
          for (Thread* th : Threads)
          {
              totBestMoveChanges += th->bestMoveChanges;
              th->bestMoveChanges = 0;
          }
          double bestMoveInstability = 1 + totBestMoveChanges / Threads.size();

          // Stop the search if we have only one legal move, or if available time elapsed
          if (   rootMoves.size() == 1
              || Time.elapsed() > Time.optimum() * fallingEval * reduction * bestMoveInstability)
          {
              // If we are allowed to ponder do not stop the search now but
              // keep pondering until the GUI sends "ponderhit" or "stop".
              if (mainThread->ponder)
                  mainThread->stopOnPonderhit = true;
              else
                  Threads.stop = true;
          }
      }
  }

  if (!mainThread)
      return;

  mainThread->previousTimeReduction = timeReduction;

  // If skill level is enabled, swap best PV line with the sub-optimal one
  if (skill.enabled())
      std::swap(rootMoves[0], *std::find(rootMoves.begin(), rootMoves.end(),
                skill.best ? skill.best : skill.pick_best(multiPV)));
}


namespace {
#if defined (Sullivan) || (Blau) || (Fortress)
  static TTEntry *probeTT(const Position &pos, Stack* ss, Key posKey,
                          bool &ttHit, Value &ttValue, Move &ttMove) {

    TTEntry *tte = TT.probe(posKey, ttHit);
    ttValue = tte->value();
    // Disregard TT hit if mate score is shorter than remaining 50 MR plies.
    if (   ttHit
        && ttValue != VALUE_NONE
        && std::abs(ttValue) >= VALUE_MATE_IN_MAX_PLY
        && VALUE_MATE - std::abs(ttValue) >= 100 - pos.rule50_count())
        ttHit = false;
    if (   ttHit
        && ttValue != VALUE_NONE
		&& std::abs(ttValue) >= VALUE_MATE_IN_MAX_PLY
        && pos.count<ALL_PIECES>() < 8)
        ttHit = true;
    ttValue = ttHit ? value_from_tt(tte->value(), ss->ply, pos.rule50_count()) : VALUE_NONE;
    ttMove = ttHit ? tte->move() : MOVE_NONE;
    return tte;
  }
#endif
  // search<>() is the main search function for both PV and non-PV nodes

  template <NodeType NT>
  Value search(Position& pos, Stack* ss, Value alpha, Value beta, Depth depth, bool cutNode) {

    constexpr bool PvNode = NT == PV;
    const bool rootNode = PvNode && ss->ply == 0;
#ifndef Fortress
    // Check if we have an upcoming move which draws by repetition, or
    // if the opponent had an alternative move earlier to this position.
#if defined (Sullivan) || (Blau) || (Fortress)
    if (   pos.rule50_count() >= 5
#else
    if (   pos.rule50_count() >= 3
#endif
        && alpha < VALUE_DRAW
        && !rootNode
        && pos.has_game_cycle(ss->ply))
    {
#ifdef Sullivan
        alpha = value_draw(depth, pos.this_thread());
#else
        alpha = value_draw(pos.this_thread());
#endif
        if (alpha >= beta)
            return alpha;
    }
#endif
    // Dive into quiescence search when the depth reaches zero
    if (depth <= 0)
        return qsearch<NT>(pos, ss, alpha, beta);

    assert(-VALUE_INFINITE <= alpha && alpha < beta && beta <= VALUE_INFINITE);
    assert(PvNode || (alpha == beta - 1));
    assert(0 < depth && depth < MAX_PLY);
    assert(!(PvNode && cutNode));

    Move pv[MAX_PLY+1], capturesSearched[32], quietsSearched[64];
	  StateInfo st;
    TTEntry* tte;
    Key posKey;
    Move ttMove, move, excludedMove, bestMove;
    Depth extension, newDepth;
    Value bestValue, value, ttValue, eval, maxValue;
#ifdef Fortress
    bool ttHit, ttPv, inCheck, givesCheck, improving, didLMR, priorCapture, gameCycle;
#else
    bool ttHit, ttPv, inCheck, givesCheck, improving, didLMR, priorCapture;
#endif
    bool captureOrPromotion, doFullDepthSearch, moveCountPruning, ttCapture, singularLMR;
    Piece movedPiece;
    int moveCount, captureCount, quietCount;

    // Step 1. Initialize node
    Thread* thisThread = pos.this_thread();
    inCheck = pos.checkers();
    priorCapture = pos.captured_piece();
    Color us = pos.side_to_move();
    moveCount = captureCount = quietCount = ss->moveCount = 0;
    bestValue = -VALUE_INFINITE;
    maxValue = VALUE_INFINITE;
#ifdef Fortress
    gameCycle = false;
#endif
    // Check for the available remaining time
    if (thisThread == Threads.main())
        static_cast<MainThread*>(thisThread)->check_time();

    // Used to send selDepth info to GUI (selDepth counts from 1, ply from 0)
    if (PvNode && thisThread->selDepth < ss->ply + 1)
        thisThread->selDepth = ss->ply + 1;

#ifdef Fortress
	  excludedMove = ss->excludedMove;
	  posKey = pos.key() ^ Key(excludedMove << 16); // Isn't a very good hash
	  tte = TT.probe(posKey, ttHit);
      ttValue = ttHit ? value_from_tt(tte->value(), ss->ply, pos.rule50_count()) : VALUE_NONE;
	  ttMove =  rootNode ? thisThread->rootMoves[thisThread->pvIdx].pv[0]
	  : ttHit    ? tte->move() : MOVE_NONE;
	  ttPv = PvNode || (ttHit && tte->is_pv());
#endif
    if (!rootNode)
    {
#ifdef Fortress
		// Check if we have an upcoming move which draws by repetition, or
		// if the opponent had an alternative move earlier to this position.
		if (pos.has_game_cycle(ss->ply))
		{
			if (VALUE_DRAW >= beta)
			{
				tte->save(posKey, VALUE_DRAW, ttPv, BOUND_EXACT,
						  depth, MOVE_NONE, VALUE_NONE);
				
				return VALUE_DRAW;
			}
			gameCycle = true;
			alpha = std::max(alpha, VALUE_DRAW);
		}
		
		if (pos.is_draw(ss->ply))
		return VALUE_DRAW;
#endif
		
        // Step 2. Check for aborted search and immediate draw
#ifdef Fortress
if (   Threads.stop.load(std::memory_order_relaxed) || ss->ply >= MAX_PLY)
#else
        if (   Threads.stop.load(std::memory_order_relaxed)
            || pos.is_draw(ss->ply)
            || ss->ply >= MAX_PLY)
#endif
            return (ss->ply >= MAX_PLY && !inCheck) ? evaluate(pos)
#ifdef Sullivan
                                                    : value_draw(depth, pos.this_thread());
#else
                                                    : value_draw(pos.this_thread());
#endif
        // Step 3. Mate distance pruning. Even if we mate at the next move our score
        // would be at best mate_in(ss->ply+1), but if alpha is already bigger because
        // a shorter mate was found upward in the tree then there is no need to search
        // because we will never beat the current alpha. Same logic but with reversed
        // signs applies also in the opposite condition of being mated instead of giving
        // mate. In this case return a fail-high score.

        alpha = std::max(mated_in(ss->ply), alpha);
        beta = std::min(mate_in(ss->ply+1), beta);
        if (alpha >= beta)

            return alpha;
    }

    assert(0 <= ss->ply && ss->ply < MAX_PLY);

    (ss+1)->ply = ss->ply + 1;
    (ss+1)->excludedMove = bestMove = MOVE_NONE;
    (ss+2)->killers[0] = (ss+2)->killers[1] = MOVE_NONE;
    Square prevSq = to_sq((ss-1)->currentMove);

    // Initialize statScore to zero for the grandchildren of the current position.
    // So statScore is shared between all grandchildren and only the first grandchild
    // starts with statScore = 0. Later grandchildren start with the last calculated
    // statScore of the previous grandchild. This influences the reduction rules in
    // LMR which are based on the statScore of parent position.
    if (rootNode)
        (ss+4)->statScore = 0;
    else
        (ss+2)->statScore = 0;

    // Step 4. Transposition table lookup. We don't want the score of a partial
    // search to overwrite a previous full search TT value, so we use a different
    // position key in case of an excluded move.
    int piecesCount = pos.count<ALL_PIECES>();

#ifndef Fortress
    excludedMove = ss->excludedMove;
    posKey = pos.key() ^ Key(excludedMove << 16); // Isn't a very good hash
#if defined (Sullivan) || (Blau) || (Fortress)
    tte = probeTT(pos, ss, posKey, ttHit, ttValue, ttMove);
#else
    tte = TT.probe(posKey, ttHit);
#endif
#if defined (Sullivan) || (Blau) || (Fortress)
    ttValue = ttHit ? value_from_tt(tte->value(), ss->ply, pos.rule50_count()) : VALUE_NONE;
#else
    ttValue = ttHit ? value_from_tt(tte->value(), ss->ply) : VALUE_NONE;
#endif
    ttMove =  rootNode ? thisThread->rootMoves[thisThread->pvIdx].pv[0]
            : ttHit    ? tte->move() : MOVE_NONE;

    ttPv = PvNode || (ttHit && tte->is_pv());
#endif

    // At non-PV nodes we check for an early TT cutoff
    if (  !PvNode
        && ttHit
#if defined (Sullivan) || (Blau) || (Fortress)
		&& (pos.rule50_count() < 92 || (piecesCount < 8  && TB::Cardinality ))
#endif
#ifdef Fortress
        && !gameCycle
#endif
        && tte->depth() >= depth
        && ttValue != VALUE_NONE // Possible in case of TT access race
        && (ttValue >= beta ? (tte->bound() & BOUND_LOWER)
                            : (tte->bound() & BOUND_UPPER)))
    {
        // If ttMove is quiet, update move sorting heuristics on TT hit
        if (ttMove)
        {
            if (ttValue >= beta)
            {
                if (!pos.capture_or_promotion(ttMove))
                    update_quiet_stats(pos, ss, ttMove, stat_bonus(depth));

                // Extra penalty for early quiet moves of the previous ply
                if ((ss-1)->moveCount <= 2 && !priorCapture)
                    update_continuation_histories(ss-1, pos.piece_on(prevSq), prevSq, -stat_bonus(depth + 1));
            }
            // Penalty for a quiet ttMove that fails low
            else if (!pos.capture_or_promotion(ttMove))
            {
                int penalty = -stat_bonus(depth);
                thisThread->mainHistory[us][from_to(ttMove)] << penalty;
                update_continuation_histories(ss, pos.moved_piece(ttMove), to_sq(ttMove), penalty);
            }
        }
        return ttValue;
    }

    // Step 5. Tablebases probe
    if (!rootNode && TB::Cardinality)
    {
        piecesCount = pos.count<ALL_PIECES>();

        if (    piecesCount <= TB::Cardinality
#if defined (Add_Features) || (Sullivan) || (Blau) //MB less probing with 7 MAN EGTB
		&&  (piecesCount < TB::Cardinality
		|| (depth >= TB::ProbeDepth && (TB::Cardinality < 7 || TB::SevenManProbe)))
#else
		&& (piecesCount < TB::Cardinality || depth >= TB::ProbeDepth)
#endif
            &&  pos.rule50_count() == 0
            && !pos.can_castle(ANY_CASTLING))
        {
            TB::ProbeState err;
            TB::WDLScore wdl = Tablebases::probe_wdl(pos, &err);

            // Force check of time on the next occasion
            if (thisThread == Threads.main())
                static_cast<MainThread*>(thisThread)->callsCnt = 0;

            if (err != TB::ProbeState::FAIL)
            {
                thisThread->tbHits.fetch_add(1, std::memory_order_relaxed);

                int drawScore = TB::UseRule50 ? 1 : 0;

                value =  wdl < -drawScore ? -VALUE_MATE + MAX_PLY + ss->ply + 1
                       : wdl >  drawScore ?  VALUE_MATE - MAX_PLY - ss->ply - 1
                                          :  VALUE_DRAW + 2 * wdl * drawScore;

                Bound b =  wdl < -drawScore ? BOUND_UPPER
                         : wdl >  drawScore ? BOUND_LOWER : BOUND_EXACT;

                if (    b == BOUND_EXACT
                    || (b == BOUND_LOWER ? value >= beta : value <= alpha))
                {
                    tte->save(posKey, value_to_tt(value, ss->ply), ttPv, b,
                              std::min(MAX_PLY - 1, depth + 6),
                              MOVE_NONE, VALUE_NONE);
                    return value;
                }

                if (PvNode)
                {
                    if (b == BOUND_LOWER)
                        bestValue = value, alpha = std::max(alpha, bestValue);
                    else
                        maxValue = value;
                }
            }
        }
    }

    // Step 6. Static evaluation of the position
    if (inCheck)

    {
        ss->staticEval = eval = VALUE_NONE;
        improving = false;
        goto moves_loop;  // Skip early pruning when in check
    }
    else if (ttHit)
    {
        // Never assume anything about values stored in TT
        ss->staticEval = eval = tte->eval();
        if (eval == VALUE_NONE)
            ss->staticEval = eval = evaluate(pos);

        if (eval == VALUE_DRAW)
#ifdef Sullivan
            eval = value_draw(depth, thisThread);
#else
            eval = value_draw(thisThread);
#endif
        // Can ttValue be used as a better position evaluation?
        if (    ttValue != VALUE_NONE
            && (tte->bound() & (ttValue > eval ? BOUND_LOWER : BOUND_UPPER)))
            eval = ttValue;
    }
    else
    {
        if ((ss-1)->currentMove != MOVE_NULL)
        {
            int bonus = -(ss-1)->statScore / 512;

            ss->staticEval = eval = evaluate(pos) + bonus;
        }
        else
            ss->staticEval = eval = -(ss-1)->staticEval + 2 * Eval::Tempo;

        tte->save(posKey, VALUE_NONE, ttPv, BOUND_NONE, DEPTH_NONE, MOVE_NONE, eval);
    }
#ifdef Fortress
      if (gameCycle)
          ss->staticEval = eval = ss->staticEval * std::max(0, (100 - pos.rule50_count())) / 100;
#endif
    // Step 7. Razoring (~2 Elo)
    if (   !rootNode // The required rootNode PV handling is not available in qsearch
#ifdef Add_Features
        && !bruteForce
#endif
        &&  depth < 2
#ifdef Fortress
        &&  !gameCycle
#endif
        &&  eval <= alpha - RazorMargin)
        return qsearch<NT>(pos, ss, alpha, beta);

    improving =   ss->staticEval >= (ss-2)->staticEval
               || (ss-2)->staticEval == VALUE_NONE;

    // Step 8. Futility pruning: child node (~30 Elo)
    if (   !PvNode
#ifdef Add_Features
        && !bruteForce
#endif
        &&  depth < 7
#ifdef Fortress
        &&  !gameCycle
#endif
        &&  eval - futility_margin(depth, improving) >= beta
        &&  eval < VALUE_KNOWN_WIN) // Do not return unproven wins
        return eval;

    // Step 9. Null move search with verification search (~40 Elo)
#ifdef Add_Features
    if (   !noNULL && !PvNode
#else
    if (   !PvNode
#endif
        && (ss-1)->currentMove != MOVE_NULL
        && (ss-1)->statScore < 22661
        &&  eval >= beta
#ifdef Sullivan
        &&  ss->staticEval >= beta - 33 * depth + 299
#else  /// commit 0e295feev NMP Tweaks by VoyageOne
        &&  eval >= ss->staticEval
        &&  ss->staticEval >= beta - 33 * depth + 299 - improving * 30

#endif
        && !excludedMove
#ifdef Sullivan  //authored by Jörg Oster originally, in corchess by Ivan Ilvec
        && thisThread->selDepth + 3 > thisThread->rootDepth
#endif
        &&  pos.non_pawn_material(us)
        && (ss->ply >= thisThread->nmpMinPly || us != thisThread->nmpColor))
    {
        assert(eval - beta >= 0);

        // Null move dynamic reduction based on depth and value
        Depth R = (835 + 70 * depth) / 256 + std::min(int(eval - beta) / 185, 3);

        ss->currentMove = MOVE_NULL;
        ss->continuationHistory = &thisThread->continuationHistory[0][0][NO_PIECE][0];

        pos.do_null_move(st);
        Value nullValue = -search<NonPV>(pos, ss+1, -beta, -beta+1, depth-R, !cutNode);
        pos.undo_null_move();

        if (nullValue >= beta)
        {
            // Do not return unproven mate scores
            if (nullValue >= VALUE_MATE_IN_MAX_PLY)
                nullValue = beta;

            if (thisThread->nmpMinPly || (abs(beta) < VALUE_KNOWN_WIN && depth < 13))
                return nullValue;

            assert(!thisThread->nmpMinPly); // Recursive verification is not allowed

            // Do verification search at high depths, with null move pruning disabled
            // for us, until ply exceeds nmpMinPly.
            thisThread->nmpMinPly = ss->ply + 3 * (depth-R) / 4;
            thisThread->nmpColor = us;

            Value v = search<NonPV>(pos, ss, beta-1, beta, depth-R, false);

            thisThread->nmpMinPly = 0;

            if (v >= beta)
                return nullValue;
        }
    }

    // Step 10. ProbCut (~10 Elo)
    // If we have a good enough capture and a reduced search returns a value
    // much above beta, we can (almost) safely prune the previous move.
    if (   !PvNode
#ifdef Add_Features
        && !bruteForce
#endif
        &&  depth >= 5
        &&  abs(beta) < VALUE_MATE_IN_MAX_PLY)
    {
        Value raisedBeta = std::min(beta + 191 - 46 * improving, VALUE_INFINITE);
        MovePicker mp(pos, ttMove, raisedBeta - ss->staticEval, &thisThread->captureHistory);
        int probCutCount = 0;

        while (  (move = mp.next_move()) != MOVE_NONE
               && probCutCount < 2 + 2 * cutNode)
            if (move != excludedMove && pos.legal(move))
            {
                assert(pos.capture_or_promotion(move));
                assert(depth >= 5);

                captureOrPromotion = true;
                probCutCount++;

                ss->currentMove = move;
                ss->continuationHistory = &thisThread->continuationHistory[inCheck]
                                                                          [captureOrPromotion]
                                                                          [pos.moved_piece(move)]
                                                                          [to_sq(move)];

                pos.do_move(move, st);

                // Perform a preliminary qsearch to verify that the move holds
                value = -qsearch<NonPV>(pos, ss+1, -raisedBeta, -raisedBeta+1);

                // If the qsearch held, perform the regular search
                if (value >= raisedBeta)
                    value = -search<NonPV>(pos, ss+1, -raisedBeta, -raisedBeta+1, depth - 4, !cutNode);

                pos.undo_move(move);

                if (value >= raisedBeta)
                    return value;
        }
    }

    // Step 11. Internal iterative deepening (~2 Elo)
    if (depth >= 7 && !ttMove)
    {
        search<NT>(pos, ss, alpha, beta, depth - 7, cutNode);

#if defined (Sullivan) || (Blau) || (Fortress)
        tte = probeTT(pos, ss, posKey, ttHit, ttValue, ttMove);
#else
        tte = TT.probe(posKey, ttHit);
#endif
#if defined (Sullivan) || (Blau) || (Fortress)
		ttValue = ttHit ? value_from_tt(tte->value(), ss->ply, pos.rule50_count()) : VALUE_NONE;
#else
        ttValue = ttHit ? value_from_tt(tte->value(), ss->ply) : VALUE_NONE;
#endif
        ttMove = ttHit ? tte->move() : MOVE_NONE;
    }

moves_loop: // When in check, search starts from here

    const PieceToHistory* contHist[] = { (ss-1)->continuationHistory, (ss-2)->continuationHistory,
                                          nullptr                   , (ss-4)->continuationHistory,
                                          nullptr                   , (ss-6)->continuationHistory };

    Move countermove = thisThread->counterMoves[pos.piece_on(prevSq)][prevSq];

    MovePicker mp(pos, ttMove, depth, &thisThread->mainHistory,
                                      &thisThread->captureHistory,
                                      contHist,
                                      countermove,
                                      ss->killers);

    value = bestValue;
    singularLMR = moveCountPruning = false;
    ttCapture = ttMove && pos.capture_or_promotion(ttMove);

    // Mark this node as being searched
    ThreadHolding th(thisThread, posKey, ss->ply);

    // Step 12. Loop through all pseudo-legal moves until no moves remain
    // or a beta cutoff occurs.
    while ((move = mp.next_move(moveCountPruning)) != MOVE_NONE)
    {
      assert(is_ok(move));

      if (move == excludedMove)
          continue;

      // At root obey the "searchmoves" option and skip moves not listed in Root
      // Move List. As a consequence any illegal move is also skipped. In MultiPV
      // mode we also skip PV moves which have been already searched and those
      // of lower "TB rank" if we are in a TB root position.
      if (rootNode && !std::count(thisThread->rootMoves.begin() + thisThread->pvIdx,
                                  thisThread->rootMoves.begin() + thisThread->pvLast, move))
          continue;

      ss->moveCount = ++moveCount;

#ifdef Add_Features
      if (!minOutput && rootNode && thisThread == Threads.main() && Time.elapsed() > 3000)
#else
      if (rootNode && thisThread == Threads.main() && Time.elapsed() > 3000)
#endif
          sync_cout << "info depth " << depth
                    << " currmove " << UCI::move(move, pos.is_chess960())
                    << " currmovenumber " << moveCount + thisThread->pvIdx << sync_endl;
      if (PvNode)
          (ss+1)->pv = nullptr;

      extension = 0;
      captureOrPromotion = pos.capture_or_promotion(move);
      movedPiece = pos.moved_piece(move);
      givesCheck = pos.gives_check(move);

      // Step 13. Extensions (~70 Elo)

#ifdef Fortress
		if (   gameCycle
                       && (depth < 5 || PvNode))
		extension = (2 - (ss->ply % 2 == 0 && !PvNode));
#endif
      // Singular extension search (~60 Elo). If all moves but one fail low on a
      // search of (alpha-s, beta-s), and just one fails high on (alpha, beta),
      // then that move is singular and should be extended. To verify this we do
      // a reduced search on all the other moves but the ttMove and if the
      // result is lower than ttValue minus a margin then we will extend the ttMove.
      if (    depth >= 6
          &&  move == ttMove
          && !rootNode
#ifdef Fortress
          &&  !gameCycle
#endif
          && !excludedMove // Avoid recursive singular search
       /* &&  ttValue != VALUE_NONE Already implicit in the next condition */
          &&  abs(ttValue) < VALUE_KNOWN_WIN
          && (tte->bound() & BOUND_LOWER)
          &&  tte->depth() >= depth - 3
          &&  pos.legal(move))
      {
          Value singularBeta = ttValue - 2 * depth;
          Depth halfDepth = depth / 2;
          ss->excludedMove = move;
          value = search<NonPV>(pos, ss, singularBeta - 1, singularBeta, halfDepth, cutNode);
          ss->excludedMove = MOVE_NONE;
          if (value < singularBeta)
          {
              extension = 1;
              singularLMR = true;
          }

          // Multi-cut pruning
          // Our ttMove is assumed to fail high, and now we failed high also on a reduced
          // search without the ttMove. So we assume this expected Cut-node is not singular,

          // that multiple moves fail high, and we can prune the whole subtree by returning
          // a soft bound.
          else if (   eval >= beta
                   && singularBeta >= beta)
              return singularBeta;
      }

      // Check extension (~2 Elo)

#if defined (Sullivan) || (Blau) || (Fortress)

       else if (    givesCheck
               && (pos.is_discovery_check_on_king(~us, move) || pos.see_ge(move))
               && ++thisThread->extension < thisThread->nodes.load(std::memory_order_relaxed) / 4 ) //MichaelB7
		  extension = 1;

     // MichaelB7 Passed pawn extension
      else if ( move == ss->killers[0] && !extension
			  && (pos.promotion_pawn_push(move)
                          || (pos.advanced_pawn_push(move)
                          && pos.pawn_passed(us, to_sq(move)))))
          extension = 1;
		  
#else
      else if (    givesCheck
               && (pos.is_discovery_check_on_king(~us, move) || pos.see_ge(move)))
          extension = 1;

<<<<<<< HEAD
#endif

      // Shuffle extension
/*#if defined (Sullivan) || (Blau) || (Fortress)
      else if (   PvNode && piecesCount > 15
               && pos.rule50_count() > 24
#else*/
#ifndef Sullivan
#ifndef Blau
#ifndef Fortress
      else if (   PvNode
               && pos.rule50_count() > 18
//#endif
               && depth < 3
/*#if defined (Sullivan) || (Blau) || (Fortress)
               && thisThread->selDepth < 102
               && ++thisThread->shuffleExts < thisThread->nodes.load(std::memory_order_relaxed) / 4)
#else*/
               && ++thisThread->shuffleExts < thisThread->nodes.load(std::memory_order_relaxed) / 4)  // To avoid too many extensions
//#endif
          extension = 1;
#endif
#endif
#endif
#ifdef Sullivan  //see above for Passed pawn extension
#else
=======
>>>>>>> 3804effb
      // Passed pawn extension
      else if (   move == ss->killers[0]
               && pos.advanced_pawn_push(move)
               && pos.pawn_passed(us, to_sq(move)))
          extension = 1;

#endif

      // Castling extension
      if (type_of(move) == CASTLING)
          extension = 1;

      // Calculate new depth for this move
      newDepth = depth - 1 + extension;

      // Step 14. Pruning at shallow depth (~170 Elo)
      if (  !rootNode
#ifdef Add_Features
          && !bruteForce
#endif			
          && pos.non_pawn_material(us)
          && bestValue > VALUE_MATED_IN_MAX_PLY)
      {
          // Skip quiet moves if movecount exceeds our FutilityMoveCount threshold
          moveCountPruning = moveCount >= futility_move_count(improving, depth);

          if (
#ifdef Sullivan
              !extension  //Michael B7
              && !captureOrPromotion
#else
              !captureOrPromotion
#endif

              && !givesCheck
              && (!pos.advanced_pawn_push(move) || pos.non_pawn_material(~us) > BishopValueMg))
          {
              // Move count based pruning
              if (moveCountPruning)
                  continue;

              // Reduced depth of the next LMR search
              int lmrDepth = std::max(newDepth - reduction(improving, depth, moveCount), 0);

              // Countermoves based pruning (~20 Elo)
              if (   lmrDepth < 4 + ((ss-1)->statScore > 0 || (ss-1)->moveCount == 1)
                  && (*contHist[0])[movedPiece][to_sq(move)] < CounterMovePruneThreshold
                  && (*contHist[1])[movedPiece][to_sq(move)] < CounterMovePruneThreshold)
                  continue;

              // Futility pruning: parent node (~2 Elo)
              if (   lmrDepth < 6
                  && !inCheck
                  && ss->staticEval + 250 + 211 * lmrDepth <= alpha)
                  continue;
              // Prune moves with negative SEE (~10 Elo)
              if (!pos.see_ge(move, Value(-(31 - std::min(lmrDepth, 18)) * lmrDepth * lmrDepth)))
                  continue;
          }
          else if (  !(givesCheck && extension)
                   && !pos.see_ge(move, Value(-199) * depth)) // (~20 Elo)
                  continue;
      }

      // Speculative prefetch as early as possible
      prefetch(TT.first_entry(pos.key_after(move)));

      // Check for legality just before making the move
      if (!rootNode && !pos.legal(move))
      {
          ss->moveCount = --moveCount;
          continue;
      }

      // Update the current move (this must be done after singular extension search)
      ss->currentMove = move;
      ss->continuationHistory = &thisThread->continuationHistory[inCheck]
                                                                [captureOrPromotion]
                                                                [movedPiece]
                                                                [to_sq(move)];

      // Step 15. Make the move
      pos.do_move(move, st, givesCheck);

      // Step 16. Reduced depth search (LMR). If the move fails high it will be
      // re-searched at full depth..
#ifdef Add_Features
      if (    !bruteForce && depth >= 3
#else
      if (    depth >= 3
#endif
#ifdef Fortress
          &&  !gameCycle
#endif
#ifdef Sullivan
          &&  moveCount > 1 + 3 * rootNode
#else  // commit 8fec88347 Tweak Late Move Reduction at root by @locutus2
          &&  moveCount > 1 + 2 * rootNode
          && (!rootNode || thisThread->best_move_count(move) == 0)
#endif
          && (  !captureOrPromotion
              || moveCountPruning
              || ss->staticEval + PieceValue[EG][pos.captured_piece()] <= alpha
              || cutNode))
      {
          Depth r = reduction(improving, depth, moveCount);

          // Reduction if other threads are searching this position.
          if (th.marked())
              r++;

          // Decrease reduction if position is or has been on the PV
          if (ttPv)
              r -= 2;

          // Decrease reduction if opponent's move count is high (~10 Elo)
          if ((ss-1)->moveCount > 15)
              r--;

          // Decrease reduction if ttMove has been singularly extended
          if (singularLMR)
              r -= 2;

          if (!captureOrPromotion)
          {
              // Increase reduction if ttMove is a capture (~0 Elo)
              if (ttCapture)
                  r++;

              // Increase reduction for cut nodes (~5 Elo)
              if (cutNode)
                  r += 2;

              // Decrease reduction for moves that escape a capture. Filter out
              // castling moves, because they are coded as "king captures rook" and
              // hence break make_move(). (~5 Elo)
              else if (    type_of(move) == NORMAL
                       && !pos.see_ge(reverse_move(move)))
                  r -= 2;

              ss->statScore =  thisThread->mainHistory[us][from_to(move)]
                             + (*contHist[0])[movedPiece][to_sq(move)]
                             + (*contHist[1])[movedPiece][to_sq(move)]
                             + (*contHist[3])[movedPiece][to_sq(move)]
                             - 4729;

              // Reset statScore to zero if negative and most stats shows >= 0
              if (    ss->statScore < 0
                  && (*contHist[0])[movedPiece][to_sq(move)] >= 0
                  && (*contHist[1])[movedPiece][to_sq(move)] >= 0
                  && thisThread->mainHistory[us][from_to(move)] >= 0)
                  ss->statScore = 0;

              // Decrease/increase reduction by comparing opponent's stat score (~10 Elo)
              if (ss->statScore >= -99 && (ss-1)->statScore < -116)
                  r--;

              else if ((ss-1)->statScore >= -117 && ss->statScore < -144)
                  r++;

              // Decrease/increase reduction for moves with a good/bad history (~30 Elo)
              r -= ss->statScore / 16384;
          }

          Depth d = clamp(newDepth - r, 1, newDepth);

          value = -search<NonPV>(pos, ss+1, -(alpha+1), -alpha, d, true);

          doFullDepthSearch = (value > alpha && d != newDepth), didLMR = true;
      }
      else
          doFullDepthSearch = !PvNode || moveCount > 1, didLMR = false;

      // Step 17. Full depth search when LMR is skipped or fails high
      if (doFullDepthSearch)
      {
          value = -search<NonPV>(pos, ss+1, -(alpha+1), -alpha, newDepth, !cutNode);

          if (didLMR && !captureOrPromotion)
          {
              int bonus = value > alpha ?  stat_bonus(newDepth)
                                        : -stat_bonus(newDepth);

              if (move == ss->killers[0])
                  bonus += bonus / 4;

              update_continuation_histories(ss, movedPiece, to_sq(move), bonus);
          }
      }

      // For PV nodes only, do a full PV search on the first move or after a fail
      // high (in the latter case search only if value < beta), otherwise let the
      // parent node fail low with value <= alpha and try another move.
      if (PvNode && (moveCount == 1 || (value > alpha && (rootNode || value < beta))))
      {
          (ss+1)->pv = pv;
          (ss+1)->pv[0] = MOVE_NONE;

          value = -search<PV>(pos, ss+1, -beta, -alpha, newDepth, false);
      }

      // Step 18. Undo move
      pos.undo_move(move);

      assert(value > -VALUE_INFINITE && value < VALUE_INFINITE);

      // Step 19. Check for a new best move
      // Finished searching the move. If a stop occurred, the return value of
      // the search cannot be trusted, and we return immediately without
      // updating best move, PV and TT.
      if (Threads.stop.load(std::memory_order_relaxed))
          return VALUE_ZERO;

      if (rootNode)
      {
          RootMove& rm = *std::find(thisThread->rootMoves.begin(),
                                    thisThread->rootMoves.end(), move);

          // PV move or new best move?
          if (moveCount == 1 || value > alpha)
          {
              rm.score = value;
              rm.selDepth = thisThread->selDepth;
              rm.pv.resize(1);

              assert((ss+1)->pv);

              for (Move* m = (ss+1)->pv; *m != MOVE_NONE; ++m)
                  rm.pv.push_back(*m);

              // We record how often the best move has been changed in each
              // iteration. This information is used for time management: When
              // the best move changes frequently, we allocate some more time.

			  if (moveCount > 1)
				  ++thisThread->bestMoveChanges;

          }
          else
              // All other moves but the PV are set to the lowest value: this
              // is not a problem when sorting because the sort is stable and the
              // move position in the list is preserved - just the PV is pushed up.
              rm.score = -VALUE_INFINITE;
      }

      if (value > bestValue)
      {
          bestValue = value;

          if (value > alpha)
          {
              bestMove = move;

              if (PvNode && !rootNode) // Update pv even in fail-high case
                  update_pv(ss->pv, move, (ss+1)->pv);

              if (PvNode && value < beta) // Update alpha! Always alpha < beta
                  alpha = value;
              else
              {
                  assert(value >= beta); // Fail high
                  ss->statScore = 0;
				   break;
              }
          }
      }

      if (move != bestMove)
      {
          if (captureOrPromotion && captureCount < 32)
              capturesSearched[captureCount++] = move;

          else if (!captureOrPromotion && quietCount < 64)
              quietsSearched[quietCount++] = move;
      }
    }

    // The following condition would detect a stop only after move loop has been
    // completed. But in this case bestValue is valid because we have fully
    // searched our subtree, and we can anyhow save the result in TT.
    /*
       if (Threads.stop)
        return VALUE_DRAW;
    */

    // Step 20. Check for mate and stalemate
    // All legal moves have been searched and if there are no legal moves, it
    // must be a mate or a stalemate. If we are in a singular extension search then
    // return a fail low score.

    assert(moveCount || !inCheck || excludedMove || !MoveList<LEGAL>(pos).size());

    if (!moveCount)
        bestValue = excludedMove ? alpha
                   :     inCheck ? mated_in(ss->ply) : VALUE_DRAW;

    else if (bestMove)
        update_all_stats(pos, ss, bestMove, bestValue, beta, prevSq,
                         quietsSearched, quietCount, capturesSearched, captureCount, depth);

    // Bonus for prior countermove that caused the fail low
    else if (   (depth >= 3 || PvNode)
             && !priorCapture)
        update_continuation_histories(ss-1, pos.piece_on(prevSq), prevSq, stat_bonus(depth));

    if (PvNode)
        bestValue = std::min(bestValue, maxValue);

    if (!excludedMove)
        tte->save(posKey, value_to_tt(bestValue, ss->ply), ttPv,
                  bestValue >= beta ? BOUND_LOWER :
                  PvNode && bestMove ? BOUND_EXACT : BOUND_UPPER,
#if defined (Sullivan) || (Blau) || (Fortress)
                  std::min(depth + 6 * int(pos.rule50_count() > 90), MAX_PLY - 1),
                       bestMove, ss->staticEval); // joergoster patch
#else
                  depth, bestMove, ss->staticEval);
#endif
    assert(bestValue > -VALUE_INFINITE && bestValue < VALUE_INFINITE);
			
    assert(bestValue > -VALUE_INFINITE && bestValue < VALUE_INFINITE);

    return bestValue;
  }

  // qsearch() is the quiescence search function, which is called by the main search
  // function with zero depth, or recursively with further decreasing depth per call.
  template <NodeType NT>
  Value qsearch(Position& pos, Stack* ss, Value alpha, Value beta, Depth depth) {

    constexpr bool PvNode = NT == PV;

    assert(alpha >= -VALUE_INFINITE && alpha < beta && beta <= VALUE_INFINITE);
    assert(PvNode || (alpha == beta - 1));
    assert(depth <= 0);

    Move pv[MAX_PLY+1];
    StateInfo st;
    TTEntry* tte;
    Key posKey;
    Move ttMove, move, bestMove;
    Depth ttDepth;
    Value bestValue, value, ttValue, futilityValue, futilityBase, oldAlpha;

#ifdef Fortress
    bool ttHit, pvHit, inCheck, givesCheck, captureOrPromotion, evasionPrunable, gameCycle;
#else
    bool ttHit, pvHit, inCheck, givesCheck, captureOrPromotion, evasionPrunable;
#endif

    int moveCount;

    if (PvNode)
    {
        oldAlpha = alpha; // To flag BOUND_EXACT when eval above alpha and no available moves
        (ss+1)->pv = pv;
        ss->pv[0] = MOVE_NONE;
    }

    Thread* thisThread = pos.this_thread();
    (ss+1)->ply = ss->ply + 1;
    bestMove = MOVE_NONE;
    inCheck = pos.checkers();
    moveCount = 0;
	  
#ifdef Fortress
    gameCycle = false;

    if (pos.has_game_cycle(ss->ply))
        {
            if (VALUE_DRAW >= beta)
                return VALUE_DRAW;
		  
            alpha = std::max(alpha, VALUE_DRAW);
            gameCycle = true;
        }

    if (pos.is_draw(ss->ply))
        return VALUE_DRAW;
#endif

    // Check for an immediate draw or maximum ply reached
#ifdef Fortress
	if (ss->ply >= MAX_PLY)
#else
    if (   pos.is_draw(ss->ply)
        || ss->ply >= MAX_PLY)
#endif
        return (ss->ply >= MAX_PLY && !inCheck) ? evaluate(pos) : VALUE_DRAW;

    assert(0 <= ss->ply && ss->ply < MAX_PLY);

    // Decide whether or not to include checks: this fixes also the type of
    // TT entry depth that we are going to use. Note that in qsearch we use
    // only two types of depth in TT: DEPTH_QS_CHECKS or DEPTH_QS_NO_CHECKS.
    ttDepth = inCheck || depth >= DEPTH_QS_CHECKS ? DEPTH_QS_CHECKS
                                                  : DEPTH_QS_NO_CHECKS;
    // Transposition table lookup
    posKey = pos.key();
#if defined (Sullivan) || (Blau) || (Fortress)
   tte = probeTT(pos, ss, posKey, ttHit, ttValue, ttMove);
   int piecesCountqs = pos.count<ALL_PIECES>();
#else
    tte = TT.probe(posKey, ttHit);
#endif
#if defined (Sullivan) || (Blau) || (Fortress)
    ttValue = ttHit ? value_from_tt(tte->value(), ss->ply, pos.rule50_count()) : VALUE_NONE;
#else
    ttValue = ttHit ? value_from_tt(tte->value(), ss->ply) : VALUE_NONE;
#endif
    ttMove = ttHit ? tte->move() : MOVE_NONE;
    pvHit = ttHit && tte->is_pv();

    if (  !PvNode
        && ttHit
#if defined (Sullivan) || (Blau) || (Fortress)
        && (pos.rule50_count() < 92 || (piecesCountqs < 8  && TB::Cardinality ))
#endif
#ifdef Fortress
        &&  !gameCycle
#endif
        && tte->depth() >= ttDepth
        && ttValue != VALUE_NONE // Only in case of TT access race
        && (ttValue >= beta ? (tte->bound() & BOUND_LOWER)
                            : (tte->bound() & BOUND_UPPER)))
        return ttValue;

    // Evaluate the position statically
    if (inCheck)
    {
        ss->staticEval = VALUE_NONE;
        bestValue = futilityBase = -VALUE_INFINITE;
    }
    else
    {
        if (ttHit)
        {
            // Never assume anything about values stored in TT
            if ((ss->staticEval = bestValue = tte->eval()) == VALUE_NONE)
                ss->staticEval = bestValue = evaluate(pos);

            // Can ttValue be used as a better position evaluation?
            if (    ttValue != VALUE_NONE
                && (tte->bound() & (ttValue > bestValue ? BOUND_LOWER : BOUND_UPPER)))
                bestValue = ttValue;
        }
        else
            ss->staticEval = bestValue =
            (ss-1)->currentMove != MOVE_NULL ? evaluate(pos)
                                             : -(ss-1)->staticEval + 2 * Eval::Tempo;

        // Stand pat. Return immediately if static value is at least beta
        if (bestValue >= beta)
        {
            if (!ttHit)
                tte->save(posKey, value_to_tt(bestValue, ss->ply), pvHit, BOUND_LOWER,
                          DEPTH_NONE, MOVE_NONE, ss->staticEval);

            return bestValue;
        }

        if (PvNode && bestValue > alpha)
            alpha = bestValue;

        futilityBase = bestValue + 153;
    }
#ifdef Fortress
    if (gameCycle && !inCheck)
        ss->staticEval = bestValue = ss->staticEval * std::max(0, (100 - pos.rule50_count())) / 100;
#endif
    const PieceToHistory* contHist[] = { (ss-1)->continuationHistory, (ss-2)->continuationHistory,
                                          nullptr                   , (ss-4)->continuationHistory,
                                          nullptr                   , (ss-6)->continuationHistory };

    // Initialize a MovePicker object for the current position, and prepare
    // to search the moves. Because the depth is <= 0 here, only captures,
    // queen promotions and checks (only if depth >= DEPTH_QS_CHECKS) will
    // be generated.
    MovePicker mp(pos, ttMove, depth, &thisThread->mainHistory,
                                      &thisThread->captureHistory,
                                      contHist,
                                      to_sq((ss-1)->currentMove));

    // Loop through the moves until no moves remain or a beta cutoff occurs
    while ((move = mp.next_move()) != MOVE_NONE)
    {
      assert(is_ok(move));

      givesCheck = pos.gives_check(move);
      captureOrPromotion = pos.capture_or_promotion(move);

      moveCount++;

      // Futility pruning
      if (   !inCheck
          && !givesCheck
          &&  futilityBase > -VALUE_KNOWN_WIN
          && !pos.advanced_pawn_push(move))
      {
          assert(type_of(move) != ENPASSANT); // Due to !pos.advanced_pawn_push

          futilityValue = futilityBase + PieceValue[EG][pos.piece_on(to_sq(move))];

          if (futilityValue <= alpha)
          {
              bestValue = std::max(bestValue, futilityValue);
              continue;
          }

          if (futilityBase <= alpha && !pos.see_ge(move, VALUE_ZERO + 1))
          {
              bestValue = std::max(bestValue, futilityBase);
              continue;
          }
      }

      // Detect non-capture evasions that are candidates to be pruned
      evasionPrunable =    inCheck
                       &&  (depth != 0 || moveCount > 2)
                       &&  bestValue > VALUE_MATED_IN_MAX_PLY
                       && !pos.capture(move);

      // Don't search moves with negative SEE values
      if (  (!inCheck || evasionPrunable)
          && !(givesCheck && pos.is_discovery_check_on_king(~pos.side_to_move(), move))
          && !pos.see_ge(move))
          continue;

      // Speculative prefetch as early as possible
      prefetch(TT.first_entry(pos.key_after(move)));

      // Check for legality just before making the move
      if (!pos.legal(move))
      {
          moveCount--;
          continue;
      }

      ss->currentMove = move;
      ss->continuationHistory = &thisThread->continuationHistory[inCheck]
                                                                [captureOrPromotion]
                                                                [pos.moved_piece(move)]
                                                                [to_sq(move)];

      // Make and search the move
      pos.do_move(move, st, givesCheck);
      value = -qsearch<NT>(pos, ss+1, -beta, -alpha, depth - 1);
      pos.undo_move(move);

      assert(value > -VALUE_INFINITE && value < VALUE_INFINITE);

      // Check for a new best move
      if (value > bestValue)
      {
          bestValue = value;

          if (value > alpha)
          {
              bestMove = move;

              if (PvNode) // Update pv even in fail-high case
                  update_pv(ss->pv, move, (ss+1)->pv);

              if (PvNode && value < beta) // Update alpha here!
                  alpha = value;
              else
                  break; // Fail high
          }
       }
    }
#ifdef Add_Features //variety play
	  if (!adaptive && jekyll && uci_elo >= 1500 && (bestValue + (255 * PawnValueEg / (std::min(uci_elo,3500)/10)) >= 0 ))
		  {
//            int o_value = bestValue;// for debug
//            sync_cout << "Value " << bestValue << sync_endl;// for debug
              bestValue += (rand() % 64 * 2000/uci_elo);
//            sync_cout << "Random Value " << bestValue << sync_endl;// for debug
//            sync_cout << "Change " << bestValue - o_value << sync_endl;// for debug
		  }
#endif

    // All legal moves have been searched. A special case: If we're in check
    // and no legal moves were found, it is checkmate.
    if (inCheck && bestValue == -VALUE_INFINITE)
        return mated_in(ss->ply); // Plies to mate from the root

    tte->save(posKey, value_to_tt(bestValue, ss->ply), pvHit,
              bestValue >= beta ? BOUND_LOWER :
              PvNode && bestValue > oldAlpha  ? BOUND_EXACT : BOUND_UPPER,
              ttDepth, bestMove, ss->staticEval);

    assert(bestValue > -VALUE_INFINITE && bestValue < VALUE_INFINITE);

    return bestValue;
  }


  // value_to_tt() adjusts a mate score from "plies to mate from the root" to
  // "plies to mate from the current position". Non-mate scores are unchanged.
  // The function is called before storing a value in the transposition table.

  Value value_to_tt(Value v, int ply) {

    assert(v != VALUE_NONE);

    return  v >= VALUE_MATE_IN_MAX_PLY  ? v + ply
          : v <= VALUE_MATED_IN_MAX_PLY ? v - ply : v;
  }


  // value_from_tt() is the inverse of value_to_tt(): It adjusts a mate score
  // from the transposition table (which refers to the plies to mate/be mated
  // from current position) to "plies to mate/be mated from the root".
#if defined (Sullivan) || (Blau) || (Fortress)
  Value value_from_tt(Value v, int ply, int r50c) {
#else
  Value value_from_tt(Value v, int ply) {
#endif
#if defined (Sullivan) || (Blau) || (Fortress)
    return  v == VALUE_NONE             ? VALUE_NONE
          : v >= VALUE_MATE_IN_MAX_PLY  ? VALUE_MATE - v > 99 - r50c ? VALUE_MATE_IN_MAX_PLY  : v - ply
          : v <= VALUE_MATED_IN_MAX_PLY ? VALUE_MATE + v > 99 - r50c ? VALUE_MATED_IN_MAX_PLY : v + ply : v;
#else
    return  v == VALUE_NONE             ? VALUE_NONE
          : v >= VALUE_MATE_IN_MAX_PLY  ? v - ply
          : v <= VALUE_MATED_IN_MAX_PLY ? v + ply : v;
#endif
  }


  // update_pv() adds current move and appends child pv[]

  void update_pv(Move* pv, Move move, Move* childPv) {

    for (*pv++ = move; childPv && *childPv != MOVE_NONE; )
        *pv++ = *childPv++;
    *pv = MOVE_NONE;
  }


  // update_all_stats() updates stats at the end of search() when a bestMove is found

  void update_all_stats(const Position& pos, Stack* ss, Move bestMove, Value bestValue, Value beta, Square prevSq,
                        Move* quietsSearched, int quietCount, Move* capturesSearched, int captureCount, Depth depth) {

    int bonus1, bonus2;
    Color us = pos.side_to_move();
    Thread* thisThread = pos.this_thread();
    CapturePieceToHistory& captureHistory = thisThread->captureHistory;
    Piece moved_piece = pos.moved_piece(bestMove);
    PieceType captured = type_of(pos.piece_on(to_sq(bestMove)));

    bonus1 = stat_bonus(depth + 1);
    bonus2 = bestValue > beta + PawnValueMg ? bonus1               // larger bonus
                                            : stat_bonus(depth);   // smaller bonus

    if (!pos.capture_or_promotion(bestMove))
    {
        update_quiet_stats(pos, ss, bestMove, bonus2);

        // Decrease all the non-best quiet moves
        for (int i = 0; i < quietCount; ++i)
        {
            thisThread->mainHistory[us][from_to(quietsSearched[i])] << -bonus2;
            update_continuation_histories(ss, pos.moved_piece(quietsSearched[i]), to_sq(quietsSearched[i]), -bonus2);
        }
    }
    else
        captureHistory[moved_piece][to_sq(bestMove)][captured] << bonus1;

    // Extra penalty for a quiet TT or main killer move in previous ply when it gets refuted
    if (   ((ss-1)->moveCount == 1 || ((ss-1)->currentMove == (ss-1)->killers[0]))
        && !pos.captured_piece())
            update_continuation_histories(ss-1, pos.piece_on(prevSq), prevSq, -bonus1);

    // Decrease all the non-best capture moves
    for (int i = 0; i < captureCount; ++i)
    {
        moved_piece = pos.moved_piece(capturesSearched[i]);
        captured = type_of(pos.piece_on(to_sq(capturesSearched[i])));
        captureHistory[moved_piece][to_sq(capturesSearched[i])][captured] << -bonus1;
    }
  }


  // update_continuation_histories() updates histories of the move pairs formed
  // by moves at ply -1, -2, and -4 with current move.

  void update_continuation_histories(Stack* ss, Piece pc, Square to, int bonus) {

    for (int i : {1, 2, 4, 6})
        if (is_ok((ss-i)->currentMove))
            (*(ss-i)->continuationHistory)[pc][to] << bonus;
  }


  // update_quiet_stats() updates move sorting heuristics

  void update_quiet_stats(const Position& pos, Stack* ss, Move move, int bonus) {

    if (ss->killers[0] != move)
    {
        ss->killers[1] = ss->killers[0];
        ss->killers[0] = move;
    }

    Color us = pos.side_to_move();
    Thread* thisThread = pos.this_thread();
    thisThread->mainHistory[us][from_to(move)] << bonus;
    update_continuation_histories(ss, pos.moved_piece(move), to_sq(move), bonus);

    if (type_of(pos.moved_piece(move)) != PAWN)
        thisThread->mainHistory[us][from_to(reverse_move(move))] << -bonus;

    if (is_ok((ss-1)->currentMove))
    {
        Square prevSq = to_sq((ss-1)->currentMove);
        thisThread->counterMoves[pos.piece_on(prevSq)][prevSq] = move;
    }
  }

  // When playing with strength handicap, choose best move among a set of RootMoves
  // using a statistical rule dependent on 'level'. Idea by Heinz van Saanen.

  Move Skill::pick_best(size_t multiPV) {

    const RootMoves& rootMoves = Threads.main()->rootMoves;
    static PRNG rng(now()); // PRNG sequence should be non-deterministic

    // RootMoves are already sorted by score in descending order
    Value topScore = rootMoves[0].score;
    int delta = std::min(topScore - rootMoves[multiPV - 1].score, PawnValueMg);
    int weakness = 120 - level;
    int maxScore = -VALUE_INFINITE;

    // Choose best move. For each move score we add two terms, both dependent on
    // weakness. One is deterministic and bigger for weaker levels, and one is
    // random. Then we choose the move with the resulting highest score.
    for (size_t i = 0; i < multiPV; ++i)
    {
        // This is our magic formula
        int push = (  weakness * int(topScore - rootMoves[i].score)
                    + delta * (rng.rand<unsigned>() % weakness)) / 128;

        if (rootMoves[i].score + push >= maxScore)
        {
            maxScore = rootMoves[i].score + push;
            best = rootMoves[i].pv[0];
        }
    }

    return best;
  }

} // namespace

/// MainThread::check_time() is used to print debug info and, more importantly,
/// to detect when we are out of available time and thus stop the search.

void MainThread::check_time() {

  if (--callsCnt > 0)
      return;

  // When using nodes, ensure checking rate is not lower than 0.1% of nodes
  callsCnt = Limits.nodes ? std::min(1024, int(Limits.nodes / 1024)) : 1024;

  static TimePoint lastInfoTime = now();

  TimePoint elapsed = Time.elapsed();
  TimePoint tick = Limits.startTime + elapsed;

  if (tick - lastInfoTime >= 1000)
  {
      lastInfoTime = tick;
      dbg_print();
  }

  // We should not stop pondering until told so by the GUI
  if (ponder)
      return;

  if (   (Limits.use_time_management() && (elapsed > Time.maximum() - 10 || stopOnPonderhit))
      || (Limits.movetime && elapsed >= Limits.movetime)
      || (Limits.nodes && Threads.nodes_searched() >= (uint64_t)Limits.nodes))
      Threads.stop = true;
}


/// UCI::pv() formats PV information according to the UCI protocol. UCI requires
/// that all (if any) unsearched PV lines are sent using a previous search score.

string UCI::pv(const Position& pos, Depth depth, Value alpha, Value beta) {

  std::stringstream ss;
  TimePoint elapsed = Time.elapsed() + 1;
  const RootMoves& rootMoves = pos.this_thread()->rootMoves;
  size_t pvIdx = pos.this_thread()->pvIdx;
  size_t multiPV = std::min((size_t)Options["MultiPV"], rootMoves.size());
  uint64_t nodesSearched = Threads.nodes_searched();
  uint64_t tbHits = Threads.tb_hits() + (TB::RootInTB ? rootMoves.size() : 0);

  for (size_t i = 0; i < multiPV; ++i)
  {
      bool updated = (i <= pvIdx && rootMoves[i].score != -VALUE_INFINITE);

      if (depth == 1 && !updated)
          continue;

      Depth d = updated ? depth : depth - 1;
      Value v = updated ? rootMoves[i].score : rootMoves[i].previousScore;

      bool tb = TB::RootInTB && abs(v) < VALUE_MATE - MAX_PLY;
      v = tb ? rootMoves[i].tbScore : v;

      if (ss.rdbuf()->in_avail()) // Not at first line
          ss << "\n";

      ss << "info"
         << " depth "    << d
         << " seldepth " << rootMoves[i].selDepth
         << " multipv "  << i + 1
         << " score "    << UCI::value(v);

      if (!tb && i == pvIdx)
          ss << (v >= beta ? " lowerbound" : v <= alpha ? " upperbound" : "");

      ss << " nodes "    << nodesSearched
         << " nps "      << nodesSearched * 1000 / elapsed;

      if (elapsed > 1000) // Earlier makes little sense
          ss << " hashfull " << TT.hashfull();

      ss << " tbhits "   << tbHits
         << " time "     << elapsed
         << " pv";

      for (Move m : rootMoves[i].pv)
          ss << " " << UCI::move(m, pos.is_chess960());
  }

  return ss.str();
}


/// RootMove::extract_ponder_from_tt() is called in case we have no ponder move
/// before exiting the search, for instance, in case we stop the search during a
/// fail high at root. We try hard to have a ponder move to return to the GUI,
/// otherwise in case of 'ponder on' we have nothing to think on.

bool RootMove::extract_ponder_from_tt(Position& pos) {

    StateInfo st;
    bool ttHit;

    assert(pv.size() == 1);

    if (pv[0] == MOVE_NONE)
        return false;

    pos.do_move(pv[0], st);
    TTEntry* tte = TT.probe(pos.key(), ttHit);

    if (ttHit)
    {
        Move m = tte->move(); // Local copy to be SMP safe
        if (MoveList<LEGAL>(pos).contains(m))
            pv.push_back(m);
    }

    pos.undo_move(pv[0]);
    return pv.size() > 1;
}

void Tablebases::rank_root_moves(Position& pos, Search::RootMoves& rootMoves) {

    RootInTB = false;
    UseRule50 = bool(Options["Syzygy50MoveRule"]);
    ProbeDepth = int(Options["SyzygyProbeDepth"]);
    Cardinality = int(Options["SyzygyProbeLimit"]);
    bool dtz_available = true;

    // Tables with fewer pieces than SyzygyProbeLimit are searched with
    // ProbeDepth == DEPTH_ZERO
    if (Cardinality > MaxCardinality)
    {
        Cardinality = MaxCardinality;
        ProbeDepth = 0;
    }

    if (Cardinality >= popcount(pos.pieces()) && !pos.can_castle(ANY_CASTLING))
    {
        // Rank moves using DTZ tables
        RootInTB = root_probe(pos, rootMoves);

        if (!RootInTB)
        {
            // DTZ tables are missing; try to rank moves using WDL tables
            dtz_available = false;
            RootInTB = root_probe_wdl(pos, rootMoves);
        }
    }

    if (RootInTB)
    {
        // Sort moves according to TB rank
        std::sort(rootMoves.begin(), rootMoves.end(),
                  [](const RootMove &a, const RootMove &b) { return a.tbRank > b.tbRank; } );

        // Probe during search only if DTZ is not available and we are winning
        if (dtz_available || rootMoves[0].tbScore <= VALUE_DRAW)
            Cardinality = 0;
    }

    else
    {
        // Clean up if root_probe() and root_probe_wdl() have failed
        for (auto& m : rootMoves)
            m.tbRank = 0;
    }
}<|MERGE_RESOLUTION|>--- conflicted
+++ resolved
@@ -1402,35 +1402,6 @@
                && (pos.is_discovery_check_on_king(~us, move) || pos.see_ge(move)))
           extension = 1;
 
-<<<<<<< HEAD
-#endif
-
-      // Shuffle extension
-/*#if defined (Sullivan) || (Blau) || (Fortress)
-      else if (   PvNode && piecesCount > 15
-               && pos.rule50_count() > 24
-#else*/
-#ifndef Sullivan
-#ifndef Blau
-#ifndef Fortress
-      else if (   PvNode
-               && pos.rule50_count() > 18
-//#endif
-               && depth < 3
-/*#if defined (Sullivan) || (Blau) || (Fortress)
-               && thisThread->selDepth < 102
-               && ++thisThread->shuffleExts < thisThread->nodes.load(std::memory_order_relaxed) / 4)
-#else*/
-               && ++thisThread->shuffleExts < thisThread->nodes.load(std::memory_order_relaxed) / 4)  // To avoid too many extensions
-//#endif
-          extension = 1;
-#endif
-#endif
-#endif
-#ifdef Sullivan  //see above for Passed pawn extension
-#else
-=======
->>>>>>> 3804effb
       // Passed pawn extension
       else if (   move == ss->killers[0]
                && pos.advanced_pawn_push(move)
