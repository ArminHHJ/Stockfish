--- conflicted
+++ resolved
@@ -74,30 +74,22 @@
   Value futility_margin(Depth d, bool improving) {
     return Value((175 - 50 * improving) * d / ONE_PLY);
   }
-<<<<<<< HEAD
+
 #ifdef Maverick
     // Reductions lookup table, initialized at startup
 	int Reductions[2][32][80];  // [improving][depth][moveNumber]
 #else
-	int Reductions[64]; // [imp or moveNumber]
+	// Reductions lookup table, initialized at startup
+	int Reductions[MAX_MOVES]; // [depth or moveNumber]
 #endif
 #ifdef Maverick // MichaelB7
 	template <bool PvNode> Depth reduction(bool i, Depth d, int mn) {
 		return (Reductions[i][std::min(d / ONE_PLY, 31)][mn] - PvNode ) * ONE_PLY;
 #else
   template <bool PvNode> Depth reduction(bool i, Depth d, int mn) {
-    int r = Reductions[std::min(d / ONE_PLY, 63)] * Reductions[std::min(mn, 63)] / 1024;
-    return ((r + 512) / 1024 + (!i && r > 1024) - PvNode ) * ONE_PLY;
-#endif
-=======
-
-  // Reductions lookup table, initialized at startup
-  int Reductions[MAX_MOVES]; // [depth or moveNumber]
-
-  template <bool PvNode> Depth reduction(bool i, Depth d, int mn) {
     int r = Reductions[d / ONE_PLY] * Reductions[mn] / 1024;
     return ((r + 512) / 1024 + (!i && r > 1024) - PvNode) * ONE_PLY;
->>>>>>> bdeb01de
+#endif
   }
 			 
   constexpr int futility_move_count(bool improving, int depth) {
@@ -176,7 +168,6 @@
 /// Search::init() is called at startup to initialize various lookup tables
 
 void Search::init() {
-<<<<<<< HEAD
 	
 #ifdef Maverick   // MichaelB7
 	for (int imp = 0; imp <= 1; ++imp)
@@ -191,16 +182,10 @@
 					Reductions[imp][d][mc]++;
 			 }
 #else
-	for (int i = 1; i < 64; ++i)
-		Reductions[i] = int(1024 * std::log(i) / std::sqrt(1.95));
-#endif
-=======
-
   for (int i = 1; i < MAX_MOVES; ++i)
       Reductions[i] = int(1024 * std::log(i) / std::sqrt(1.95));
->>>>>>> bdeb01de
+#endif
 }
-
 /// Search::clear() resets search state to its initial value
 
 void Search::clear() {
