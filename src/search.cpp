/*
  Stockfish, a UCI chess playing engine derived from Glaurung 2.1
  Copyright (C) 2004-2008 Tord Romstad (Glaurung author)
  Copyright (C) 2008-2015 Marco Costalba, Joona Kiiski, Tord Romstad
  Copyright (C) 2015-2020 Marco Costalba, Joona Kiiski, Gary Linscott, Tord Romstad

  Stockfish is free software: you can redistribute it and/or modify
  it under the terms of the GNU General Public License as published by
  the Free Software Foundation, either version 3 of the License, or
  (at your option) any later version.

  Stockfish is distributed in the hope that it will be useful,
  but WITHOUT ANY WARRANTY; without even the implied warranty of
  MERCHANTABILITY or FITNESS FOR A PARTICULAR PURPOSE.  See the
  GNU General Public License for more details.

  You should have received a copy of the GNU General Public License
  along with this program.  If not, see <http://www.gnu.org/licenses/>.
*/

#include <algorithm>
#include <cassert>
#include <cmath>
#include <cstring>   // For std::memset
#include <iostream>
#include <sstream>

#include "evaluate.h"
#include "misc.h"
#include "movegen.h"
#include "movepick.h"
#include "position.h"
#include "search.h"
#include "thread.h"
#include "timeman.h"
#include "tt.h"
#include "uci.h"
#include "syzygy/tbprobe.h"

namespace Search {

  LimitsType Limits;
}

namespace Tablebases {

  int Cardinality;
  bool RootInTB;
  bool UseRule50;
  Depth ProbeDepth;
}

namespace TB = Tablebases;

using std::string;
using Eval::evaluate;
using namespace Search;

namespace {

  // Different node types, used as a template parameter
  enum NodeType { NonPV, PV };

  constexpr uint64_t ttHitAverageWindow     = 4096;
  constexpr uint64_t ttHitAverageResolution = 1024;

  // Futility margin
  Value futility_margin(Depth d, bool improving) {
    return Value(217 * (d - improving));
  }

  // Reductions lookup table, initialized at startup
  int Reductions[MAX_MOVES]; // [depth or moveNumber]

  Depth reduction(bool i, Depth d, int mn) {
    int r = Reductions[d] * Reductions[mn];
    return (r + 511) / 1024 + (!i && r > 1007);
  }

  constexpr int futility_move_count(bool improving, Depth depth) {
    return (4 + depth * depth) / (2 - improving);
  }

  // History and stats update bonus, based on depth
  int stat_bonus(Depth d) {
    return d > 15 ? -8 : 19 * d * d + 155 * d - 132;
  }

  // Breadcrumbs are used to mark nodes as being searched by a given thread
  struct Breadcrumb {
    std::atomic<Thread*> thread;
    std::atomic<Key> key;
  };
  std::array<Breadcrumb, 1024> breadcrumbs;

  // ThreadHolding structure keeps track of which thread left breadcrumbs at the given
  // node for potential reductions. A free node will be marked upon entering the moves
  // loop by the constructor, and unmarked upon leaving that loop by the destructor.
  struct ThreadHolding {
    explicit ThreadHolding(Thread* thisThread, Key posKey, int ply) {
       location = ply < 8 ? &breadcrumbs[posKey & (breadcrumbs.size() - 1)] : nullptr;
       otherThread = false;
       owning = false;
       if (location)
       {
          // See if another already marked this location, if not, mark it ourselves
          Thread* tmp = (*location).thread.load(std::memory_order_relaxed);
          if (tmp == nullptr)
          {
              (*location).thread.store(thisThread, std::memory_order_relaxed);
              (*location).key.store(posKey, std::memory_order_relaxed);
              owning = true;
          }
          else if (   tmp != thisThread
                   && (*location).key.load(std::memory_order_relaxed) == posKey)
              otherThread = true;
       }
    }

    ~ThreadHolding() {
       if (owning) // Free the marked location
           (*location).thread.store(nullptr, std::memory_order_relaxed);
    }

    bool marked() { return otherThread; }

    private:
    Breadcrumb* location;
    bool otherThread, owning;
  };

  template <NodeType NT>
  Value search(Position& pos, Stack* ss, Value alpha, Value beta, Depth depth, bool cutNode);

  template <NodeType NT>
  Value qsearch(Position& pos, Stack* ss, Value alpha, Value beta, Depth depth = 0);

  Value value_to_tt(Value v, int ply);
  Value value_from_tt(Value v, int ply, int r50c);
  void update_pv(Move* pv, Move move, Move* childPv);
  void update_continuation_histories(Stack* ss, Piece pc, Square to, int bonus);
  void update_quiet_stats(const Position& pos, Stack* ss, Move move, int bonus, int depth);
  void update_all_stats(const Position& pos, Stack* ss, Move bestMove, Value bestValue, Value beta, Square prevSq,
                        Move* quietsSearched, int quietCount, Move* capturesSearched, int captureCount, Depth depth);

  // perft() is our utility to verify move generation. All the leaf nodes up
  // to the given depth are generated and counted, and the sum is returned.
  template<bool Root>
  uint64_t perft(Position& pos, Depth depth) {

    StateInfo st;
    uint64_t cnt, nodes = 0;
    const bool leaf = (depth == 2);

    for (const auto& m : MoveList<LEGAL>(pos))
    {
        if (Root && depth <= 1)
            cnt = 1, nodes++;
        else
        {
            pos.do_move(m, st);
            cnt = leaf ? MoveList<LEGAL>(pos).size() : perft<false>(pos, depth - 1);
            nodes += cnt;
            pos.undo_move(m);
        }
        if (Root)
            sync_cout << UCI::move(m, pos.is_chess960()) << ": " << cnt << sync_endl;
    }
    return nodes;
  }

} // namespace


/// Search::init() is called at startup to initialize various lookup tables

void Search::init() {

  for (int i = 1; i < MAX_MOVES; ++i)
      Reductions[i] = int((24.8 + std::log(Threads.size())) * std::log(i));
}


/// Search::clear() resets search state to its initial value

void Search::clear() {

  Threads.main()->wait_for_search_finished();

  Time.availableNodes = 0;
  TT.clear();
  Threads.clear();
  Tablebases::init(Options["SyzygyPath"]); // Free mapped files
}


/// MainThread::search() is started when the program receives the UCI 'go'
/// command. It searches from the root position and outputs the "bestmove".

void MainThread::search() {

  if (Limits.perft)
  {
      nodes = perft<true>(rootPos, Limits.perft);
      sync_cout << "\nNodes searched: " << nodes << "\n" << sync_endl;
      return;
  }

  Color us = rootPos.side_to_move();
  Time.init(Limits, us, rootPos.game_ply());
  TT.new_search();

  if (rootMoves.empty())
  {
      rootMoves.emplace_back(MOVE_NONE);
      sync_cout << "info depth 0 score "
                << UCI::value(rootPos.checkers() ? -VALUE_MATE, -VALUE_MATE : VALUE_DRAW, VALUE_DRAW)
                << sync_endl;
  }
  else
  {
      for (Thread* th : Threads)
      {
          th->bestMoveChanges = 0;
          if (th != this)
              th->start_searching();
      }

      Thread::search(); // Let's start searching!
  }

  // When we reach the maximum depth, we can arrive here without a raise of
  // Threads.stop. However, if we are pondering or in an infinite search,
  // the UCI protocol states that we shouldn't print the best move before the
  // GUI sends a "stop" or "ponderhit" command. We therefore simply wait here
  // until the GUI sends one of those commands.

  while (!Threads.stop && (ponder || Limits.infinite))
  {} // Busy wait for a stop or a ponder reset

  // Stop the threads if not already stopped (also raise the stop if
  // "ponderhit" just reset Threads.ponder).
  Threads.stop = true;

  // Wait until all threads have finished
  for (Thread* th : Threads)
      if (th != this)
          th->wait_for_search_finished();

  // When playing in 'nodes as time' mode, subtract the searched nodes from
  // the available ones before exiting.
  if (Limits.npmsec)
      Time.availableNodes += Limits.inc[us] - Threads.nodes_searched();

  Thread* bestThread = this;

  // Check if there are threads with a better score than main thread
  if (    int(Options["MultiPV"]) == 1
      && !Limits.depth
      &&  rootMoves[0].pv[0] != MOVE_NONE)
  {
      std::map<Move, int64_t> votes;
      Value minScore = this->rootMoves[0].score;

      // Find minimum score
      for (Thread* th: Threads)
          minScore = std::min(minScore, th->rootMoves[0].score);

      // Vote according to score and depth, and select the best thread
      for (Thread* th : Threads)
      {
          votes[th->rootMoves[0].pv[0]] +=
              (th->rootMoves[0].score - minScore + 14) * int(th->completedDepth);

          if (abs(bestThread->rootMoves[0].score) >= VALUE_TB_WIN_IN_MAX_PLY)
          {
              // Make sure we pick the shortest mate / TB conversion or stave off mate the longest
              if (th->rootMoves[0].score > bestThread->rootMoves[0].score)
                  bestThread = th;
          }
          else if (   th->rootMoves[0].score >= VALUE_TB_WIN_IN_MAX_PLY
                   || (   th->rootMoves[0].score > VALUE_TB_LOSS_IN_MAX_PLY
                       && votes[th->rootMoves[0].pv[0]] > votes[bestThread->rootMoves[0].pv[0]]))
              bestThread = th;
      }
  }

  bestPreviousScore = bestThread->rootMoves[0].score;

  // Send again PV info if we have a new best thread
  if (bestThread != this)
      sync_cout << UCI::pv(bestThread->rootPos, bestThread->completedDepth, -VALUE_INFINITE, VALUE_INFINITE) << sync_endl;

  sync_cout << "bestmove " << UCI::move(bestThread->rootMoves[0].pv[0], rootPos.is_chess960());

  if (bestThread->rootMoves[0].pv.size() > 1 || bestThread->rootMoves[0].extract_ponder_from_tt(rootPos))
      std::cout << " ponder " << UCI::move(bestThread->rootMoves[0].pv[1], rootPos.is_chess960());

  std::cout << sync_endl;
}


/// Thread::search() is the main iterative deepening loop. It calls search()
/// repeatedly with increasing depth until the allocated thinking time has been
/// consumed, the user stops the search, or the maximum search depth is reached.

void Thread::search() {

  // To allow access to (ss-7) up to (ss+2), the stack must be oversized.
  // The former is needed to allow update_continuation_histories(ss-1, ...),
  // which accesses its argument at ss-6, also near the root.
  // The latter is needed for statScores and killer initialization.
  Stack stack[MAX_PLY+10], *ss = stack+7;
  Move  pv[MAX_PLY+1];
  Value bestValue, alpha, beta, delta;
  Move  lastBestMove = MOVE_NONE;
  Depth lastBestMoveDepth = 0;
  MainThread* mainThread = (this == Threads.main() ? Threads.main() : nullptr);
  double timeReduction = 1, totBestMoveChanges = 0;
  Color us = rootPos.side_to_move();
  int iterIdx = 0;

  std::memset(ss-7, 0, 10 * sizeof(Stack));
  for (int i = 7; i > 0; i--)
      (ss-i)->continuationHistory = &this->continuationHistory[0][0][NO_PIECE][0]; // Use as a sentinel

  ss->pv = pv;

  bestValue = delta = alpha = -VALUE_INFINITE;
  beta = VALUE_INFINITE;

  if (mainThread)
  {
      if (mainThread->bestPreviousScore == VALUE_INFINITE)
          for (int i = 0; i < 4; ++i)
              mainThread->iterValue[i] = VALUE_ZERO;
      else
          for (int i = 0; i < 4; ++i)
              mainThread->iterValue[i] = mainThread->bestPreviousScore;
  }

  std::copy(&lowPlyHistory[2][0], &lowPlyHistory.back().back() + 1, &lowPlyHistory[0][0]);
  std::fill(&lowPlyHistory[MAX_LPH - 2][0], &lowPlyHistory.back().back() + 1, 0);

  size_t multiPV = size_t(Options["MultiPV"]);

  multiPV = std::min(multiPV, rootMoves.size());
  ttHitAverage = ttHitAverageWindow * ttHitAverageResolution / 2;

  int ct = int(Options["Contempt"]) * PawnValueEg / 100; // From centipawns

  // In analysis mode, adjust contempt in accordance with user preference
  if (Limits.infinite || Options["UCI_AnalyseMode"])
      ct =  Options["Analysis Contempt"] == "Off"  ? 0
          : Options["Analysis Contempt"] == "Both" ? ct
          : Options["Analysis Contempt"] == "White" && us == BLACK ? -ct
          : Options["Analysis Contempt"] == "Black" && us == WHITE ? -ct
          : ct;

  // Evaluation score is from the white point of view
  contempt = (us == WHITE ?  make_score(ct, ct / 2)
                          : -make_score(ct, ct / 2));

  int searchAgainCounter = 0;

  // Iterative deepening loop until requested to stop or the target depth is reached
  while (   ++rootDepth < MAX_PLY
         && !Threads.stop
         && !(Limits.depth && mainThread && rootDepth > Limits.depth))
  {
      // Age out PV variability metric
      if (mainThread)
          totBestMoveChanges /= 2;

      // Save the last iteration's scores before first PV line is searched and
      // all the move scores except the (new) PV are set to -VALUE_INFINITE.
      for (RootMove& rm : rootMoves)
          rm.previousScore = rm.score;

      size_t pvFirst = 0;
      pvLast = 0;

      if (!Threads.increaseDepth)
         searchAgainCounter++;

      // MultiPV loop. We perform a full root search for each PV line
      for (pvIdx = 0; pvIdx < multiPV && !Threads.stop; ++pvIdx)
      {
          if (pvIdx == pvLast)
          {
              pvFirst = pvLast;
              for (pvLast++; pvLast < rootMoves.size(); pvLast++)
                  if (rootMoves[pvLast].tbRank != rootMoves[pvFirst].tbRank)
                      break;
          }

          // Reset UCI info selDepth for each depth and each PV line
          selDepth = 0;

          // Reset aspiration window starting size
          if (rootDepth >= 4)
          {
              Value prev = rootMoves[pvIdx].previousScore;
              delta = Value(21);
              alpha = std::max(prev - delta,-VALUE_INFINITE);
              beta  = std::min(prev + delta, VALUE_INFINITE);

              // Adjust contempt based on root move's previousScore (dynamic contempt)
              int dt = int8_t(Options["Dynamic Contempt"]);
              int dct = ct + dt * ((102 - ct / 2) * prev / (abs(prev) + 157));

              contempt = (us == WHITE ?  make_score(dct, dct / 2)
                                      : -make_score(dct, dct / 2));
          }

          // Start with a small aspiration window and, in the case of a fail
          // high/low, re-search with a bigger window until we don't fail
          // high/low anymore.
          while (true)
          {
              bestValue = ::search<PV>(rootPos, ss, alpha, beta, rootDepth - searchAgainCounter, false);

              // Bring the best move to the front. It is critical that sorting
              // is done with a stable algorithm because all the values but the
              // first and eventually the new best one are set to -VALUE_INFINITE
              // and we want to keep the same order for all the moves except the
              // new PV that goes to the front. Note that in case of MultiPV
              // search the already searched PV lines are preserved.
              std::stable_sort(rootMoves.begin() + pvIdx, rootMoves.begin() + pvLast);

              // If search has been stopped, we break immediately. Sorting is
              // safe because RootMoves is still valid, although it refers to
              // the previous iteration.
              if (Threads.stop)
                  break;

              // When failing high/low give some update (without cluttering
              // the UI) before a re-search.
              if (   mainThread
                  && multiPV == 1
                  && (bestValue <= alpha || bestValue >= beta)
                  && Time.elapsed() > 3000)
                  sync_cout << UCI::pv(rootPos, rootDepth, alpha, beta) << sync_endl;

              // In case of failing low/high increase aspiration window and
              // re-search, otherwise exit the loop.
              if (bestValue <= alpha)
              {
                  beta = (alpha + beta) / 2;
                  alpha = std::max(bestValue - delta, -VALUE_INFINITE);

                  if (mainThread)
                      mainThread->stopOnPonderhit = false;
              }
              else if (bestValue >= beta)
                  beta = std::min(bestValue + delta, VALUE_INFINITE);

              else
              {
                  ++rootMoves[pvIdx].bestMoveCount;
                  break;
              }

              delta += delta / 4 + 5;

              assert(alpha >= -VALUE_INFINITE && beta <= VALUE_INFINITE);
          }

          // Sort the PV lines searched so far and update the GUI
          std::stable_sort(rootMoves.begin() + pvFirst, rootMoves.begin() + pvIdx + 1);

          if (    mainThread
              && (Threads.stop || pvIdx + 1 == multiPV || Time.elapsed() > 3000))
              sync_cout << UCI::pv(rootPos, rootDepth, alpha, beta) << sync_endl;
      }

      if (!Threads.stop)
          completedDepth = rootDepth;

      if (rootMoves[0].pv[0] != lastBestMove) {
         lastBestMove = rootMoves[0].pv[0];
         lastBestMoveDepth = rootDepth;
      }

      // Have we found a "mate in x"?
      if (   Limits.mate
          && bestValue >= VALUE_MATE_IN_MAX_PLY
          && VALUE_MATE - bestValue <= 2 * Limits.mate)
          Threads.stop = true;

      if (!mainThread)
          continue;

      // Do we have time for the next iteration? Can we stop searching now?
      if (    Limits.use_time_management()
          && !Threads.stop
          && !mainThread->stopOnPonderhit)
      {
          double fallingEval = (332 + 6 * (mainThread->bestPreviousScore - bestValue)
                                    + 6 * (mainThread->iterValue[iterIdx] - bestValue)) / 704.0;
          fallingEval = Utility::clamp(fallingEval, 0.5, 1.5);

          // If the bestMove is stable over several iterations, reduce time accordingly
          timeReduction = lastBestMoveDepth + 9 < completedDepth ? 1.94 : 0.91;
          double reduction = (1.41 + mainThread->previousTimeReduction) / (2.27 * timeReduction);

          // Use part of the gained time from a previous stable move for the current move
          for (Thread* th : Threads)
          {
              totBestMoveChanges += th->bestMoveChanges;
              th->bestMoveChanges = 0;
          }
          double bestMoveInstability = 1 + totBestMoveChanges / Threads.size();

<<<<<<< HEAD
          TimePoint elapsedT = Time.elapsed();
          TimePoint optimumT = Time.optimum();

          // Stop the search if we have only one legal move, or if available time elapsed
          if (   (rootMoves.size() == 1 && (elapsedT > optimumT / 16))
              || elapsedT > optimumT * fallingEval * reduction * bestMoveInstability)
=======
          double totalTime = rootMoves.size() == 1 ? 0 :
                             Time.optimum() * fallingEval * reduction * bestMoveInstability;

          // Stop the search if we have exceeded the totalTime, at least 1ms search.
          if (Time.elapsed() > totalTime)
>>>>>>> 15e190e9
          {
              // If we are allowed to ponder do not stop the search now but
              // keep pondering until the GUI sends "ponderhit" or "stop".
              if (mainThread->ponder)
                  mainThread->stopOnPonderhit = true;
              else
                  Threads.stop = true;
          }
          else if (   Threads.increaseDepth
                   && !mainThread->ponder
<<<<<<< HEAD
                   && elapsedT > optimumT * fallingEval * reduction * bestMoveInstability * 0.6)
=======
                   && Time.elapsed() > totalTime * 0.6)
>>>>>>> 15e190e9
                   Threads.increaseDepth = false;
          else
                   Threads.increaseDepth = true;
      }

      mainThread->iterValue[iterIdx] = bestValue;
      iterIdx = (iterIdx + 1) & 3;
  }

  if (!mainThread)
      return;

  mainThread->previousTimeReduction = timeReduction;
}


namespace {

  // search<>() is the main search function for both PV and non-PV nodes

  template <NodeType NT>
  Value search(Position& pos, Stack* ss, Value alpha, Value beta, Depth depth, bool cutNode) {

    constexpr bool PvNode = NT == PV;
    const bool rootNode = PvNode && ss->ply == 0;

    // Dive into quiescence search when the depth reaches zero
    if (depth <= 0)
        return qsearch<NT>(pos, ss, alpha, beta);

    assert(-VALUE_INFINITE <= alpha && alpha < beta && beta <= VALUE_INFINITE);
    assert(PvNode || (alpha == beta - 1));
    assert(0 < depth && depth < MAX_PLY);
    assert(!(PvNode && cutNode));

    Move pv[MAX_PLY+1], capturesSearched[32], quietsSearched[64];
    StateInfo st;
    TTEntry* tte;
    Key posKey;
    Move ttMove, move, excludedMove, bestMove;
<<<<<<< HEAD
    Depth extension, newDepth, ttDepth;
    Bound ttBound;
    Value bestValue, value, ttValue, eval;
    bool ttHit, ttPv, formerPv, givesCheck, improving, didLMR, priorCapture, isMate, gameCycle;
    bool captureOrPromotion, doFullDepthSearch, moveCountPruning, ttCapture, singularLMR, kingDanger;
=======
    Depth extension, newDepth;
    Value bestValue, value, ttValue, eval, maxValue;
    bool ttHit, ttPv, formerPv, givesCheck, improving, didLMR, priorCapture;
    bool captureOrPromotion, doFullDepthSearch, moveCountPruning,
         ttCapture, singularQuietLMR;
>>>>>>> 15e190e9
    Piece movedPiece;
    int moveCount, captureCount, quietCount, rootDepth;

    // Step 1. Initialize node
    Thread* thisThread = pos.this_thread();
    ss->inCheck = pos.checkers();
    priorCapture = pos.captured_piece();
    Color us = pos.side_to_move();
    moveCount = captureCount = quietCount = ss->moveCount = 0;
    bestValue = -VALUE_INFINITE;
    gameCycle = kingDanger = false;
    rootDepth = thisThread->rootDepth;

    // Check for the available remaining time
    if (thisThread == Threads.main())
        static_cast<MainThread*>(thisThread)->check_time();

    // Used to send selDepth info to GUI (selDepth counts from 1, ply from 0)
    if (PvNode && thisThread->selDepth < ss->ply + 1)
        thisThread->selDepth = ss->ply + 1;

    // Transposition table lookup. We don't want the score of a partial
    // search to overwrite a previous full search TT value, so we use a different
    // position key in case of an excluded move.
    excludedMove = ss->excludedMove;
    posKey = pos.key() ^ Key(excludedMove);
    tte = TT.probe(posKey, ttHit);
    ttValue = ttHit ? value_from_tt(tte->value(), ss->ply, pos.rule50_count()) : VALUE_NONE;
    ttDepth = tte->depth();
    ttBound = tte->bound();
    ttMove =  rootNode ? thisThread->rootMoves[thisThread->pvIdx].pv[0]
            : ttHit    ? tte->move() : MOVE_NONE;
    ttPv = PvNode || (ttHit && tte->is_pv());
    formerPv = ttPv && !PvNode;

    if (ttPv && depth > 12 && ss->ply - 1 < MAX_LPH && !pos.captured_piece() && is_ok((ss-1)->currentMove))
    thisThread->lowPlyHistory[ss->ply - 1][from_to((ss-1)->currentMove)] << stat_bonus(depth - 5);

    // thisThread->ttHitAverage can be used to approximate the running average of ttHit
    thisThread->ttHitAverage =   (ttHitAverageWindow - 1) * thisThread->ttHitAverage / ttHitAverageWindow
                                + ttHitAverageResolution * ttHit;

    if (!rootNode)
    {
        // Check if we have an upcoming move which draws by repetition, or
        // if the opponent had an alternative move earlier to this position.
        if (pos.has_game_cycle(ss->ply))
        {
            if (VALUE_DRAW >= beta)
            {
                tte->save(posKey, VALUE_DRAW, ttPv, BOUND_EXACT,
                          depth, MOVE_NONE, VALUE_NONE);

                return VALUE_DRAW;
            }
            gameCycle = true;
            alpha = std::max(alpha, VALUE_DRAW);
        }

        // Step 2. Check for aborted search and immediate draw
        if (pos.is_draw(ss->ply))
            return VALUE_DRAW;

        if (Threads.stop.load(std::memory_order_relaxed) || ss->ply >= MAX_PLY)
            return ss->ply >= MAX_PLY && !ss->inCheck ? evaluate(pos)
                                                      : VALUE_DRAW;

        // Step 3. Mate distance pruning. Even if we mate at the next move our score
        // would be at best mate_in(ss->ply+1), but if alpha is already bigger because
        // a shorter mate was found upward in the tree then there is no need to search
        // because we will never beat the current alpha. Same logic but with reversed
        // signs applies also in the opposite condition of being mated instead of giving
        // mate. In this case return a fail-high score.
        if (alpha >= mate_in(ss->ply+1))
            return alpha;
    }

    assert(0 <= ss->ply && ss->ply < MAX_PLY);

    (ss+1)->ply = ss->ply + 1;
    (ss+1)->excludedMove = bestMove = MOVE_NONE;
    (ss+2)->killers[0] = (ss+2)->killers[1] = MOVE_NONE;
    Square prevSq = to_sq((ss-1)->currentMove);

    // Initialize statScore to zero for the grandchildren of the current position.
    // So statScore is shared between all grandchildren and only the first grandchild
    // starts with statScore = 0. Later grandchildren start with the last calculated
    // statScore of the previous grandchild. This influences the reduction rules in
    // LMR which are based on the statScore of parent position.
    if (rootNode)
        (ss+4)->statScore = 0;
    else
        (ss+2)->statScore = 0;

    // At non-PV nodes we check for an early TT cutoff
    if (  !PvNode
        && ttHit
        && !gameCycle
        && pos.rule50_count() < 88
        && ttDepth >= depth
        && ttValue != VALUE_NONE // Possible in case of TT access race
        && (ttValue != VALUE_DRAW || VALUE_DRAW >= beta)
        && (ttValue >= beta ? (ttBound & BOUND_LOWER)
                            : (ttBound & BOUND_UPPER)))
    {
        // If ttMove is quiet, update move sorting heuristics on TT hit
        if (ttMove)
        {
            if (ttValue >= beta)
            {
                if (!pos.capture_or_promotion(ttMove))
                    update_quiet_stats(pos, ss, ttMove, stat_bonus(depth), depth);

                // Extra penalty for early quiet moves of the previous ply
                if ((ss-1)->moveCount <= 2 && !priorCapture)
                    update_continuation_histories(ss-1, pos.piece_on(prevSq), prevSq, -stat_bonus(depth + 1));
            }
            // Penalty for a quiet ttMove that fails low
            else if (!pos.capture_or_promotion(ttMove))
            {
                int penalty = -stat_bonus(depth);
                thisThread->mainHistory[us][from_to(ttMove)] << penalty;
                update_continuation_histories(ss, pos.moved_piece(ttMove), to_sq(ttMove), penalty);
            }
        }

        return ttValue;
    }

    // Step 5. Tablebases probe
    if (!rootNode && TB::Cardinality)
    {
        int piecesCount = popcount(pos.pieces());

        if (    piecesCount <= TB::Cardinality
            && (piecesCount <  TB::Cardinality || depth >= TB::ProbeDepth)
            &&  pos.rule50_count() == 0
            && !pos.can_castle(ANY_CASTLING))
        {
            TB::ProbeState err;
            TB::WDLScore v = Tablebases::probe_wdl(pos, &err);

            // Force check of time on the next occasion
            if (thisThread == Threads.main())
                static_cast<MainThread*>(thisThread)->callsCnt = 0;

            if (err != TB::ProbeState::FAIL)
            {
                thisThread->tbHits.fetch_add(1, std::memory_order_relaxed);

                int drawScore = TB::UseRule50 ? 1 : 0;

                int centiPly = PawnValueEg * ss->ply / 100;

                Value tbValue =    v < -drawScore ? -VALUE_TB_WIN + centiPly + PawnValueEg * popcount(pos.pieces( pos.side_to_move()))
                                 : v >  drawScore ?  VALUE_TB_WIN - centiPly - PawnValueEg * popcount(pos.pieces(~pos.side_to_move()))
                                 : v < 0 ? -2 * Tempo : VALUE_DRAW;

                if (    abs(v) <= drawScore
                    || !ttHit
                    || (v < -drawScore && beta  > tbValue)
                    || (v >  drawScore && alpha < tbValue))
                {
                    tte->save(posKey, tbValue, ttPv, v > drawScore ? BOUND_LOWER : v < -drawScore ? BOUND_UPPER : BOUND_EXACT,
                              depth, MOVE_NONE, VALUE_NONE);

                    return tbValue;
                }
            }
        }
    }

    CapturePieceToHistory& captureHistory = thisThread->captureHistory;

    // Step 6. Static evaluation of the position
    if (ss->inCheck)
    {
        ss->staticEval = eval = VALUE_NONE;
        improving = false;
    }
    else
    {
    if (ttHit)
    {
        // Never assume anything about values stored in TT
        ss->staticEval = eval = tte->eval();
        if (eval == VALUE_NONE)
            ss->staticEval = eval = evaluate(pos);

        // Can ttValue be used as a better position evaluation?
        if (    ttValue != VALUE_NONE
            && (ttBound & (ttValue > eval ? BOUND_LOWER : BOUND_UPPER)))
            eval = ttValue;
    }
    else
    {
        if ((ss-1)->currentMove != MOVE_NULL)
        {
            int bonus = -(ss-1)->statScore / 512;

            ss->staticEval = eval = evaluate(pos) + bonus;
        }
        else
            ss->staticEval = eval = -(ss-1)->staticEval + 2 * Tempo;

        tte->save(posKey, VALUE_NONE, ttPv, BOUND_NONE, DEPTH_NONE, MOVE_NONE, eval);
    }

    if (gameCycle)
        ss->staticEval = eval = ss->staticEval * std::max(0, (100 - pos.rule50_count())) / 100;

    improving =  (ss-2)->staticEval == VALUE_NONE ? (ss->staticEval > (ss-4)->staticEval
              || (ss-4)->staticEval == VALUE_NONE) : ss->staticEval > (ss-2)->staticEval;

    // Begin early pruning.
    if (   !PvNode
        && !excludedMove
        && !gameCycle
        && !thisThread->nmpGuard
        &&  abs(eval) < 2 * VALUE_KNOWN_WIN)
    {
       if (rootDepth > 10)
           kingDanger = pos.king_danger();

       // Step 8. Futility pruning: child node (~30 Elo)
       if (    depth < 6
           && !kingDanger
           &&  eval - futility_margin(depth, improving) >= beta
           &&  eval < VALUE_KNOWN_WIN) // Do not return unproven wins
           return eval;

       // Step 9. Null move search with verification search (~40 Elo)
       if (   (ss-1)->currentMove != MOVE_NULL
           && (ss-1)->statScore < 23397
           &&  eval >= beta
           &&  eval >= ss->staticEval
           &&  ss->staticEval >= beta - 32 * depth - 30 * improving + 120 * ttPv + 292
           &&  pos.non_pawn_material(us)
           && !kingDanger
           && !(rootDepth > 10 && MoveList<LEGAL>(pos).size() < 6))
       {
           assert(eval - beta >= 0);

           // Null move dynamic reduction based on depth and value
           Depth R = ((854 + 68 * depth) / 258 + std::min(int(eval - beta) / 192, 3));

           if (   depth < 11
               || ttValue >= beta
               || ttDepth < depth-R
               || !(ttBound & BOUND_UPPER))
           {
           ss->currentMove = MOVE_NULL;
           ss->continuationHistory = &thisThread->continuationHistory[0][0][NO_PIECE][0];

           pos.do_null_move(st);

           Value nullValue = -search<NonPV>(pos, ss+1, -beta, -beta+1, depth-R, !cutNode);

           pos.undo_null_move();

           if (nullValue >= beta)
           {
               // Do not return unproven mate or TB scores
               if (nullValue >= VALUE_TB_WIN_IN_MAX_PLY)
                   nullValue = beta;

               if (abs(beta) < VALUE_KNOWN_WIN && depth < 11 && beta <= qsearch<NonPV>(pos, ss, beta-1, beta))
                   return nullValue;

               // Do verification search at high depths
               thisThread->nmpGuard = true;

               Value v = search<NonPV>(pos, ss, beta-1, beta, depth-R, false);

               thisThread->nmpGuard = false;

               if (v >= beta)
                   return nullValue;
           }
           }
       }

       // Step 10. ProbCut (~10 Elo)
       // If we have a good enough capture and a reduced search returns a value
       // much above beta, we can (almost) safely prune the previous move.
       if (    depth >= 5
           &&  abs(beta) < VALUE_TB_WIN_IN_MAX_PLY)
       {
           Value raisedBeta = std::min(beta + 189 - 45 * improving, VALUE_INFINITE);
           MovePicker mp(pos, ttMove, raisedBeta - ss->staticEval, &captureHistory);
           int probCutCount = 0;

           while (  (move = mp.next_move()) != MOVE_NONE
                  && probCutCount < 2 + 2 * cutNode
                  && !(   move == ttMove
                       && ttDepth >= depth - 4
                       && ttValue < raisedBeta))
               if (move != excludedMove)
               {
                   assert(pos.capture_or_promotion(move));
                   assert(depth >= 5);

                   captureOrPromotion = true;
                   probCutCount++;

                   ss->currentMove = move;
                   ss->continuationHistory = &thisThread->continuationHistory[ss->inCheck]
                                                                             [captureOrPromotion]
                                                                             [pos.moved_piece(move)]
                                                                             [to_sq(move)];

                   pos.do_move(move, st);

                   // Perform a preliminary qsearch to verify that the move holds
                   value = -qsearch<NonPV>(pos, ss+1, -raisedBeta, -raisedBeta+1);

                   // If the qsearch held perform the regular search
                   if (value >= raisedBeta)
                       value = -search<NonPV>(pos, ss+1, -raisedBeta, -raisedBeta+1, depth - 4, !cutNode);

                   pos.undo_move(move);

                   if (value >= raisedBeta)
                       return std::min(value, VALUE_TB_WIN_IN_MAX_PLY);
               }
       }
    } //End early Pruning

    // Step 11. Internal iterative deepening (~1 Elo)
    if (depth >= 7 && !ttMove)
    {
        search<NT>(pos, ss, alpha, beta, depth - 7, cutNode);

        tte = TT.probe(posKey, ttHit);
        ttValue = ttHit ? value_from_tt(tte->value(), ss->ply, pos.rule50_count()) : VALUE_NONE;
        ttMove = ttHit ? tte->move() : MOVE_NONE;
    }
    } // In check search starts here

    const PieceToHistory* contHist[] = { (ss-1)->continuationHistory, (ss-2)->continuationHistory,
                                          nullptr                   , (ss-4)->continuationHistory,
                                          nullptr                   , (ss-6)->continuationHistory };

    Move countermove = thisThread->counterMoves[pos.piece_on(prevSq)][prevSq];

    MovePicker mp(pos, ttMove, depth, &thisThread->mainHistory,
                                      &thisThread->lowPlyHistory,
                                      &captureHistory,
                                      contHist,
                                      countermove,
                                      ss->killers,
                                      ss->ply);

    value = bestValue;
    singularQuietLMR = moveCountPruning = false;
    ttCapture = ttMove && pos.capture_or_promotion(ttMove);

    // Mark this node as being searched
    ThreadHolding th(thisThread, posKey, ss->ply);

    // Step 12. Loop through all pseudo-legal moves until no moves remain
    // or a beta cutoff occurs.
    while ((move = mp.next_move(moveCountPruning)) != MOVE_NONE)
    {
      assert(is_ok(move));

      if (move == excludedMove)
          continue;

      // At root obey the "searchmoves" option and skip moves not listed in Root
      // Move List. As a consequence any illegal move is also skipped. In MultiPV
      // mode we also skip PV moves which have been already searched and those
      // of lower "TB rank" if we are in a TB root position.
      if (rootNode && !std::count(thisThread->rootMoves.begin() + thisThread->pvIdx,
                                  thisThread->rootMoves.begin() + thisThread->pvLast, move))
          continue;

      ss->moveCount = ++moveCount;

      if (rootNode && thisThread == Threads.main() && Time.elapsed() > 3000)
          sync_cout << "info depth " << depth
                    << " currmove " << UCI::move(move, pos.is_chess960())
                    << " currmovenumber " << moveCount + thisThread->pvIdx << sync_endl;
      if (PvNode)
          (ss+1)->pv = nullptr;

      extension = 0;
      captureOrPromotion = pos.capture_or_promotion(move);
      movedPiece = pos.moved_piece(move);
      givesCheck = pos.gives_check(move);
      isMate = false;

      if (givesCheck)
      {
          pos.do_move(move, st, givesCheck);
          isMate = MoveList<LEGAL>(pos).size() == 0;
          pos.undo_move(move);

          if (!isMate) // Don't double count nodes
              thisThread->nodes.fetch_sub(1, std::memory_order_relaxed);
      }

      if (isMate)
      {
          ss->currentMove = move;
          ss->continuationHistory = &thisThread->continuationHistory[ss->inCheck][priorCapture][movedPiece][to_sq(move)];
          value = mate_in(ss->ply+1);

          if (PvNode && (moveCount == 1 || (value > alpha && (rootNode || value < beta))))
          {
              (ss+1)->pv = pv;
              (ss+1)->pv[0] = MOVE_NONE;
          }
      }
      else
      {

      // Calculate new depth for this move
      newDepth = depth - 1;

      // Step 13. Pruning at shallow depth (~200 Elo)
      if (  !PvNode
          && pos.non_pawn_material(us)
          && bestValue > VALUE_TB_LOSS_IN_MAX_PLY)
      {
          // Skip quiet moves if movecount exceeds our FutilityMoveCount threshold
          moveCountPruning = moveCount >= futility_move_count(improving, depth);

          // Reduced depth of the next LMR search
          int lmrDepth = std::max(newDepth - reduction(improving, depth, moveCount), 0);

          if (   !captureOrPromotion
              && !givesCheck)
          {
              // Countermoves based pruning (~20 Elo)
              if (   lmrDepth < 4 + ((ss-1)->statScore > 0 || (ss-1)->moveCount == 1)
                  && (*contHist[0])[movedPiece][to_sq(move)] < CounterMovePruneThreshold
                  && (*contHist[1])[movedPiece][to_sq(move)] < CounterMovePruneThreshold)
                  continue;

              // Futility pruning: parent node (~5 Elo)
              if (   lmrDepth < 3
                  && !ss->inCheck
                  && ss->staticEval + 235 + 172 * lmrDepth <= alpha
                  &&  (*contHist[0])[movedPiece][to_sq(move)]
                    + (*contHist[1])[movedPiece][to_sq(move)]
                    + (*contHist[3])[movedPiece][to_sq(move)] < 27400)
                  continue;

              // Prune moves with negative SEE (~20 Elo)
              if (!pos.see_ge(move, Value(-(32 - std::min(lmrDepth, 18)) * lmrDepth * lmrDepth)))
                  continue;
          }
          else
          {
              // Capture history based pruning when the move doesn't give check
              if (   !givesCheck
                  && lmrDepth < 1
                  && captureHistory[movedPiece][to_sq(move)][type_of(pos.piece_on(to_sq(move)))] < 0)
                  continue;

              // Futility pruning for captures
              if (   !givesCheck
                  && lmrDepth < 6
                  && !ss->inCheck
                  && ss->staticEval + 270 + 384 * lmrDepth + PieceValue[MG][type_of(pos.piece_on(to_sq(move)))] <= alpha)
                  continue;

              // See based pruning
              if (!pos.see_ge(move, Value(-194) * depth)) // (~25 Elo)
                  continue;
          }
      }

      // Step 14. Extensions (~75 Elo)
      if (   gameCycle
          && (depth < 5 || PvNode))
          extension = 2;

      // Singular extension search (~70 Elo). If all moves but one fail low on a
      // search of (alpha-s, beta-s), and just one fails high on (alpha, beta),
      // then that move is singular and should be extended. To verify this we do
      // a reduced search on all the other moves but the ttMove and if the
      // result is lower than ttValue minus a margin then we will extend the ttMove.
      else if (    depth >= 6
          &&  move == ttMove
          && !gameCycle
          && !rootNode
          && !excludedMove // Avoid recursive singular search
          &&  ttValue != VALUE_NONE
          &&  abs(beta) < VALUE_TB_WIN_IN_MAX_PLY
          && (tte->bound() & BOUND_LOWER)
          &&  tte->depth() >= depth - 3)
      {
          Value singularBeta = std::max(ttValue - ((formerPv + 4) * depth) / 2, VALUE_TB_LOSS_IN_MAX_PLY);
          Depth singularDepth = (depth - 1 + 3 * formerPv) / 2;

          ss->excludedMove = move;
          value = search<NonPV>(pos, ss, singularBeta - 1, singularBeta, singularDepth, cutNode);
          ss->excludedMove = MOVE_NONE;

          if (value < singularBeta)
          {
              extension = 1;
              singularQuietLMR = !ttCapture;
          }

          // Multi-cut pruning
          // Our ttMove is assumed to fail high, and now we failed high also on a reduced
          // search without the ttMove. So we assume this expected Cut-node is not singular,
          // that multiple moves fail high, and we can prune the whole subtree by returning
          // a soft bound.
          else if (!PvNode)
          {
            if (singularBeta >= beta)
                return std::min(singularBeta, VALUE_TB_WIN_IN_MAX_PLY);

            // If the eval of ttMove is greater than beta we try also if there is an other move that
            // pushes it over beta, if so also produce a cutoff
            else if (ttValue >= beta)
            {
                ss->excludedMove = move;
                value = search<NonPV>(pos, ss, beta - 1, beta, (depth + 3) / 2, cutNode);
                ss->excludedMove = MOVE_NONE;

                if (value >= beta)
                    return beta;
            }
          }
      }

      // Late irreversible move extension
      if (   move == ttMove
          && pos.rule50_count() > 80
          && (captureOrPromotion || type_of(movedPiece) == PAWN))
          extension = 2;

      // Check extension (~2 Elo)
      else if (!extension)
      {
        if (    givesCheck
            && (pos.is_discovery_check_on_king(~us, move) || pos.see_ge(move)))
            extension = 1;

        // Passed pawn extension
        else if (   move == ss->killers[0]
                 && pos.advanced_pawn_push(move)
                 && pos.pawn_passed(us, to_sq(move)))
            extension = 1;

        // Last captures extension
        else if (   PieceValue[EG][pos.captured_piece()] > PawnValueEg
                 && pos.non_pawn_material() <= 2 * RookValueMg)
            extension = 1;

        // Castling extension
        else if (type_of(move) == CASTLING)
            extension = 1;
      }

      // Add extension to new depth
      newDepth += extension;

      // Speculative prefetch as early as possible
      prefetch(TT.first_entry(pos.key_after(move)));

      // Update the current move (this must be done after singular extension search)
      ss->currentMove = move;
      ss->continuationHistory = &thisThread->continuationHistory[ss->inCheck]
                                                                [captureOrPromotion]
                                                                [movedPiece]
                                                                [to_sq(move)];

      // Step 15. Make the move
      pos.do_move(move, st, givesCheck);

      // Step 16. Reduced depth search (LMR, ~200 Elo). If the move fails high it will be
      // re-searched at full depth.
      if (    depth >= 3
          && !gameCycle
          &&  moveCount > 1 + 2 * rootNode
          && (!rootNode || thisThread->best_move_count(move) == 0)
          &&  thisThread->selDepth > depth
          && (  !captureOrPromotion
              || moveCountPruning
              || ss->staticEval + PieceValue[EG][pos.captured_piece()] <= alpha
              || cutNode
              || thisThread->ttHitAverage < 375 * ttHitAverageResolution * ttHitAverageWindow / 1024))
      {
          Depth r = reduction(improving, depth, moveCount);

          // Decrease reduction if the ttHit running average is large
          if (thisThread->ttHitAverage > 500 * ttHitAverageResolution * ttHitAverageWindow / 1024)
              r--;

          // Reduction if other threads are searching this position.
          if (th.marked())
              r++;

          // Decrease reduction if position is or has been on the PV (~10 Elo)
          if (ttPv)
              r -= 2;

          if (rootDepth > 10 && pos.king_danger())
              r -= 1;

          if (moveCountPruning && !formerPv)
              r++;

          // Decrease reduction if opponent's move count is high (~5 Elo)
          if ((ss-1)->moveCount > 14)
              r--;

          // Decrease reduction if ttMove has been singularly extended (~3 Elo)
          if (singularQuietLMR)
              r -= 1 + formerPv;

          if (!PvNode && !captureOrPromotion)
          {
              // Increase reduction if ttMove is a capture (~5 Elo)
              if (ttCapture)
                  r++;

              // Increase reduction for cut nodes (~10 Elo)
              if (cutNode)
                  r += 2;

              // Decrease reduction for moves that escape a capture. Filter out
              // castling moves, because they are coded as "king captures rook" and
              // hence break make_move(). (~2 Elo)
              else if (    type_of(move) == NORMAL
                       && !pos.see_ge(reverse_move(move)))
                  r -= 2 + ttPv;

              ss->statScore =  thisThread->mainHistory[us][from_to(move)]
                             + (*contHist[0])[movedPiece][to_sq(move)]
                             + (*contHist[1])[movedPiece][to_sq(move)]
                             + (*contHist[3])[movedPiece][to_sq(move)]
                             - 4926;

              // Decrease/increase reduction by comparing opponent's stat score (~10 Elo)
              if (ss->statScore >= -102 && (ss-1)->statScore < -114)
                  r--;

              else if ((ss-1)->statScore >= -116 && ss->statScore < -154)
                  r++;

              // Decrease/increase reduction for moves with a good/bad history (~30 Elo)
              r -= ss->statScore / 16434;
          }
          else
          {
            // Increase reduction for captures/promotions if late move and at low depth
            if (depth < 8 && moveCount > 2)
                r++;

            // Unless giving check, this capture is likely bad
            if (   !givesCheck
                && ss->staticEval + PieceValue[EG][pos.captured_piece()] + 200 * depth <= alpha)
                r++;
          }

          Depth rr = newDepth / (2 + ss->ply / 3);

          r -= rr;

          Depth d = Utility::clamp(newDepth - r, 1, newDepth);

          value = -search<NonPV>(pos, ss+1, -(alpha+1), -alpha, d, true);

          doFullDepthSearch = value > alpha && d != newDepth;

          didLMR = true;
      }
      else
      {
          doFullDepthSearch = !PvNode || moveCount > 1;

          didLMR = false;
      }

      // Step 17. Full depth search when LMR is skipped or fails high
      if (doFullDepthSearch)
      {
          value = -search<NonPV>(pos, ss+1, -(alpha+1), -alpha, newDepth, !cutNode);

          if (didLMR && !captureOrPromotion)
          {
              int bonus = value > alpha ?  stat_bonus(newDepth)
                                        : -stat_bonus(newDepth);

              if (move == ss->killers[0])
                  bonus += bonus / 4;

              update_continuation_histories(ss, movedPiece, to_sq(move), bonus);
          }
      }

      // For PV nodes only, do a full PV search on the first move or after a fail
      // high (in the latter case search only if value < beta), otherwise let the
      // parent node fail low with value <= alpha and try another move.
      if (PvNode && (moveCount == 1 || (value > alpha && (rootNode || value < beta))))
      {
          (ss+1)->pv = pv;
          (ss+1)->pv[0] = MOVE_NONE;

          value = -search<PV>(pos, ss+1, -beta, -alpha, newDepth, false);
      }

      // Step 18. Undo move
      pos.undo_move(move);
      }

      assert(value > -VALUE_INFINITE && value < VALUE_INFINITE);

      // Step 19. Check for a new best move
      // Finished searching the move. If a stop occurred, the return value of
      // the search cannot be trusted, and we return immediately without
      // updating best move, PV and TT.
      if (Threads.stop.load(std::memory_order_relaxed))
          return VALUE_ZERO;

      if (rootNode)
      {
          RootMove& rm = *std::find(thisThread->rootMoves.begin(),
                                    thisThread->rootMoves.end(), move);

          // PV move or new best move?
          if (moveCount == 1 || value > alpha)
          {
              rm.score = value;
              rm.selDepth = thisThread->selDepth;
              rm.pv.resize(1);

              assert((ss+1)->pv);

              for (Move* m = (ss+1)->pv; *m != MOVE_NONE; ++m)
                  rm.pv.push_back(*m);

              // We record how often the best move has been changed in each
              // iteration. This information is used for time management: When
              // the best move changes frequently, we allocate some more time.
              if (moveCount > 1)
                  ++thisThread->bestMoveChanges;
          }
          else
              // All other moves but the PV are set to the lowest value: this
              // is not a problem when sorting because the sort is stable and the
              // move position in the list is preserved - just the PV is pushed up.
              rm.score = -VALUE_INFINITE;
      }

      if (value > bestValue)
      {
          bestValue = value;

          if (value > alpha)
          {
              bestMove = move;

              if (PvNode && !rootNode) // Update pv even in fail-high case
                  update_pv(ss->pv, move, (ss+1)->pv);

              if (PvNode && value < beta) // Update alpha! Always alpha < beta
                  alpha = value;
              else
              {
                  assert(value >= beta); // Fail high
                  ss->statScore = 0;
                  break;
              }
          }
      }

      if (move != bestMove)
      {
          if (captureOrPromotion && captureCount < 32)
              capturesSearched[captureCount++] = move;

          else if (!captureOrPromotion && quietCount < 64)
              quietsSearched[quietCount++] = move;
      }
    }

    // The following condition would detect a stop only after move loop has been
    // completed. But in this case bestValue is valid because we have fully
    // searched our subtree, and we can anyhow save the result in TT.
    /*
       if (Threads.stop)
        return VALUE_DRAW;
    */

    // Step 20. Check for mate and stalemate
    // All legal moves have been searched and if there are no legal moves, it
    // must be a mate or a stalemate. If we are in a singular extension search then
    // return a fail low score.

    assert(moveCount || !ss->inCheck || excludedMove || !MoveList<LEGAL>(pos).size());

    if (!moveCount)
        bestValue = excludedMove ? alpha
                   :     ss->inCheck ? mated_in(ss->ply) : VALUE_DRAW;

    else if (bestMove)
        update_all_stats(pos, ss, bestMove, bestValue, beta, prevSq,
                         quietsSearched, quietCount, capturesSearched, captureCount, depth);

    // Bonus for prior countermove that caused the fail low
    else if (   (depth >= 3 || PvNode)
             && !priorCapture)
        update_continuation_histories(ss-1, pos.piece_on(prevSq), prevSq, stat_bonus(depth));

    if (!excludedMove && !(rootNode && thisThread->pvIdx))
        tte->save(posKey, value_to_tt(bestValue, ss->ply), ttPv,
                  bestValue >= beta ? BOUND_LOWER :
                  PvNode && bestMove ? BOUND_EXACT : BOUND_UPPER,
                  depth, bestMove, ss->staticEval);

    assert(bestValue > -VALUE_INFINITE && bestValue < VALUE_INFINITE);

    return bestValue;
  }


  // qsearch() is the quiescence search function, which is called by the main search
  // function with zero depth, or recursively with further decreasing depth per call.
  template <NodeType NT>
  Value qsearch(Position& pos, Stack* ss, Value alpha, Value beta, Depth depth) {

    constexpr bool PvNode = NT == PV;

    assert(alpha >= -VALUE_INFINITE && alpha < beta && beta <= VALUE_INFINITE);
    assert(PvNode || (alpha == beta - 1));
    assert(depth <= 0);

    Move pv[MAX_PLY+1];
    StateInfo st;
    TTEntry* tte;
    Key posKey;
    Move ttMove, move, bestMove;
    Depth ttDepth;
    Value bestValue, value, ttValue, futilityValue, futilityBase, oldAlpha;
    bool ttHit, pvHit, givesCheck, captureOrPromotion, gameCycle;
    int moveCount;

    if (PvNode)
    {
        oldAlpha = alpha; // To flag BOUND_EXACT when eval above alpha and no available moves
        (ss+1)->pv = pv;
        ss->pv[0] = MOVE_NONE;
    }

    Thread* thisThread = pos.this_thread();
    (ss+1)->ply = ss->ply + 1;
    bestMove = MOVE_NONE;
    ss->inCheck = pos.checkers();
    moveCount = 0;
    gameCycle = false;

    if (pos.has_game_cycle(ss->ply))
    {
       if (VALUE_DRAW >= beta)
           return VALUE_DRAW;

       alpha = std::max(alpha, VALUE_DRAW);
       gameCycle = true;
    }

    if (pos.is_draw(ss->ply))
        return VALUE_DRAW;

    // Check for an immediate draw or maximum ply reached
    if (ss->ply >= MAX_PLY)
        return !ss->inCheck ? evaluate(pos) : VALUE_DRAW;

    if (alpha >= mate_in(ss->ply+1))
        return alpha;

    assert(0 <= ss->ply && ss->ply < MAX_PLY);

    // Decide whether or not to include checks: this fixes also the type of
    // TT entry depth that we are going to use. Note that in qsearch we use
    // only two types of depth in TT: DEPTH_QS_CHECKS or DEPTH_QS_NO_CHECKS.
    ttDepth = ss->inCheck || depth >= DEPTH_QS_CHECKS ? DEPTH_QS_CHECKS
                                                  : DEPTH_QS_NO_CHECKS;
    // Transposition table lookup
    posKey = pos.key();
    tte = TT.probe(posKey, ttHit);
    ttValue = ttHit ? value_from_tt(tte->value(), ss->ply, pos.rule50_count()) : VALUE_NONE;
    ttMove = ttHit ? tte->move() : MOVE_NONE;
    pvHit = ttHit && tte->is_pv();

    if (  !PvNode
        && ttHit
        && !gameCycle
        && pos.rule50_count() < 88
        && tte->depth() >= ttDepth
        && ttValue != VALUE_NONE // Only in case of TT access race
        && (ttValue != VALUE_DRAW || VALUE_DRAW >= beta)
        && (ttValue >= beta ? (tte->bound() & BOUND_LOWER)
                            : (tte->bound() & BOUND_UPPER)))
        return ttValue;

    // Evaluate the position statically
    if (ss->inCheck)
    {
        ss->staticEval = VALUE_NONE;
        bestValue = futilityBase = -VALUE_INFINITE;
    }
    else
    {
        if (ttHit)
        {
            // Never assume anything about values stored in TT
            if ((ss->staticEval = bestValue = tte->eval()) == VALUE_NONE)
                ss->staticEval = bestValue = evaluate(pos);

            // Can ttValue be used as a better position evaluation?
            if (    ttValue != VALUE_NONE
                && (tte->bound() & (ttValue > bestValue ? BOUND_LOWER : BOUND_UPPER)))
                bestValue = ttValue;
        }
        else
            ss->staticEval = bestValue =
            (ss-1)->currentMove != MOVE_NULL ? evaluate(pos)
                                             : -(ss-1)->staticEval + 2 * Tempo;

        // Stand pat. Return immediately if static value is at least beta
        if (bestValue >= beta)
        {
            if (!ttHit)
                tte->save(posKey, value_to_tt(bestValue, ss->ply), false, BOUND_LOWER,
                          DEPTH_NONE, MOVE_NONE, ss->staticEval);

            return bestValue;
        }

        if (PvNode && bestValue > alpha)
            alpha = bestValue;

        futilityBase = bestValue + 154;
    }

    if (gameCycle && !ss->inCheck)
        ss->staticEval = bestValue = ss->staticEval * std::max(0, (100 - pos.rule50_count())) / 100;

    const PieceToHistory* contHist[] = { (ss-1)->continuationHistory, (ss-2)->continuationHistory,
                                          nullptr                   , (ss-4)->continuationHistory,
                                          nullptr                   , (ss-6)->continuationHistory };

    // Initialize a MovePicker object for the current position, and prepare
    // to search the moves. Because the depth is <= 0 here, only captures,
    // queen promotions and checks (only if depth >= DEPTH_QS_CHECKS) will
    // be generated.
    MovePicker mp(pos, ttMove, depth, &thisThread->mainHistory,
                                      &thisThread->captureHistory,
                                      contHist,
                                      to_sq((ss-1)->currentMove));

    // Loop through the moves until no moves remain or a beta cutoff occurs
    while ((move = mp.next_move()) != MOVE_NONE)
    {
      assert(is_ok(move));

      givesCheck = pos.gives_check(move);
      captureOrPromotion = pos.capture_or_promotion(move);

      moveCount++;

      if (!PvNode)
      {
         // Futility pruning
         if (   !ss->inCheck
             && !givesCheck
             &&  futilityBase > -VALUE_KNOWN_WIN
             && !pos.advanced_pawn_push(move))
         {
             assert(type_of(move) != ENPASSANT); // Due to !pos.advanced_pawn_push

             futilityValue = futilityBase + PieceValue[EG][pos.piece_on(to_sq(move))];

             if (futilityValue <= alpha)
             {
                 bestValue = std::max(bestValue, futilityValue);
                 continue;
             }

             if (futilityBase <= alpha && !pos.see_ge(move, VALUE_ZERO + 1))
             {
                 bestValue = std::max(bestValue, futilityBase);
                 continue;
             }
         }

         // Don't search moves with negative SEE values
         if (!ss->inCheck && !pos.see_ge(move))
             continue;
      }

      // Speculative prefetch as early as possible
      prefetch(TT.first_entry(pos.key_after(move)));

      ss->currentMove = move;
      ss->continuationHistory = &thisThread->continuationHistory[ss->inCheck]
                                                                [captureOrPromotion]
                                                                [pos.moved_piece(move)]
                                                                [to_sq(move)];

      // Make and search the move
      pos.do_move(move, st, givesCheck);
      value = -qsearch<NT>(pos, ss+1, -beta, -alpha, depth - 1);
      pos.undo_move(move);

      assert(value > -VALUE_INFINITE && value < VALUE_INFINITE);

      // Check for a new best move
      if (value > bestValue)
      {
          bestValue = value;

          if (value > alpha)
          {
              bestMove = move;

              if (PvNode) // Update pv even in fail-high case
                  update_pv(ss->pv, move, (ss+1)->pv);

              if (PvNode && value < beta) // Update alpha here!
                  alpha = value;
              else
                  break; // Fail high
          }
       }
    }

    // All legal moves have been searched. A special case: If we're in check
    // and no legal moves were found, it is checkmate.
    if (ss->inCheck && bestValue == -VALUE_INFINITE)
        return mated_in(ss->ply); // Plies to mate from the root

    tte->save(posKey, value_to_tt(bestValue, ss->ply), pvHit,
              bestValue >= beta ? BOUND_LOWER :
              PvNode && bestValue > oldAlpha  ? BOUND_EXACT : BOUND_UPPER,
              ttDepth, bestMove, ss->staticEval);

    assert(bestValue > -VALUE_INFINITE && bestValue < VALUE_INFINITE);

    return bestValue;
  }


  // value_to_tt() adjusts a mate or TB score from "plies to mate from the root" to
  // "plies to mate from the current position". standard scores are unchanged.
  // The function is called before storing a value in the transposition table.

  Value value_to_tt(Value v, int ply) {

    assert(v != VALUE_NONE);

    return  v >= VALUE_TB_WIN_IN_MAX_PLY  ? v + ply
          : v <= VALUE_TB_LOSS_IN_MAX_PLY ? v - ply : v;
  }


  // value_from_tt() is the inverse of value_to_tt(): It adjusts a mate or TB score
  // from the transposition table (which refers to the plies to mate/be mated
  // from current position) to "plies to mate/be mated (TB win/loss) from the root".
  // However, for mate scores, to avoid potentially false mate scores related to the 50 moves rule,
  // and the graph history interaction, return an optimal TB score instead.

  Value value_from_tt(Value v, int ply, int r50c) {

    /*return  v == VALUE_NONE             ? VALUE_NONE
          : v >= VALUE_MATE_IN_MAX_PLY  ? v - ply
          : v <= VALUE_MATED_IN_MAX_PLY ? v + ply : v; */

    if (v == VALUE_NONE)
        return VALUE_NONE;

    if (v >= VALUE_TB_WIN_IN_MAX_PLY)  // TB win or better
    {
        if (v >= VALUE_MATE_IN_MAX_PLY && VALUE_MATE - v > 99 - r50c)
            return VALUE_MATE_IN_MAX_PLY - 1; // do not return a potentially false mate score

        return v - ply;
    }

    if (v <= VALUE_TB_LOSS_IN_MAX_PLY) // TB loss or worse
    {
        if (v <= VALUE_MATED_IN_MAX_PLY && VALUE_MATE + v > 99 - r50c)
            return VALUE_MATED_IN_MAX_PLY + 1; // do not return a potentially false mate score

        return v + ply;
    }

    return v;

  }


  // update_pv() adds current move and appends child pv[]

  void update_pv(Move* pv, Move move, Move* childPv) {

    for (*pv++ = move; childPv && *childPv != MOVE_NONE; )
        *pv++ = *childPv++;
    *pv = MOVE_NONE;
  }


  // update_all_stats() updates stats at the end of search() when a bestMove is found

  void update_all_stats(const Position& pos, Stack* ss, Move bestMove, Value bestValue, Value beta, Square prevSq,
                        Move* quietsSearched, int quietCount, Move* capturesSearched, int captureCount, Depth depth) {

    int bonus1, bonus2;
    Color us = pos.side_to_move();
    Thread* thisThread = pos.this_thread();
    CapturePieceToHistory& captureHistory = thisThread->captureHistory;
    Piece moved_piece = pos.moved_piece(bestMove);
    PieceType captured = type_of(pos.piece_on(to_sq(bestMove)));

    bonus1 = stat_bonus(depth + 1);
    bonus2 = bestValue > beta + PawnValueMg ? bonus1               // larger bonus
                                            : stat_bonus(depth);   // smaller bonus

    if (!pos.capture_or_promotion(bestMove))
    {
        update_quiet_stats(pos, ss, bestMove, bonus2, depth);

        // Decrease all the non-best quiet moves
        for (int i = 0; i < quietCount; ++i)
        {
            thisThread->mainHistory[us][from_to(quietsSearched[i])] << -bonus2;
            update_continuation_histories(ss, pos.moved_piece(quietsSearched[i]), to_sq(quietsSearched[i]), -bonus2);
        }
    }
    else
        captureHistory[moved_piece][to_sq(bestMove)][captured] << bonus1;

    // Extra penalty for a quiet TT or main killer move in previous ply when it gets refuted
    if (   ((ss-1)->moveCount == 1 || ((ss-1)->currentMove == (ss-1)->killers[0]))
        && !pos.captured_piece())
            update_continuation_histories(ss-1, pos.piece_on(prevSq), prevSq, -bonus1);

    // Decrease all the non-best capture moves
    for (int i = 0; i < captureCount; ++i)
    {
        moved_piece = pos.moved_piece(capturesSearched[i]);
        captured = type_of(pos.piece_on(to_sq(capturesSearched[i])));
        captureHistory[moved_piece][to_sq(capturesSearched[i])][captured] << -bonus1;
    }
  }


  // update_continuation_histories() updates histories of the move pairs formed
  // by moves at ply -1, -2, -4, and -6 with current move.

  void update_continuation_histories(Stack* ss, Piece pc, Square to, int bonus) {

    for (int i : {1, 2, 4, 6})
    {
        if (ss->inCheck && i > 2)
            break;
        if (is_ok((ss-i)->currentMove))
            (*(ss-i)->continuationHistory)[pc][to] << bonus;
    }
  }


  // update_quiet_stats() updates move sorting heuristics

  void update_quiet_stats(const Position& pos, Stack* ss, Move move, int bonus, int depth) {

    if (ss->killers[0] != move)
    {
        ss->killers[1] = ss->killers[0];
        ss->killers[0] = move;
    }

    Color us = pos.side_to_move();
    Thread* thisThread = pos.this_thread();
    thisThread->mainHistory[us][from_to(move)] << bonus;
    update_continuation_histories(ss, pos.moved_piece(move), to_sq(move), bonus);

    if (type_of(pos.moved_piece(move)) != PAWN)
        thisThread->mainHistory[us][from_to(reverse_move(move))] << -bonus;

    if (is_ok((ss-1)->currentMove))
    {
        Square prevSq = to_sq((ss-1)->currentMove);
        thisThread->counterMoves[pos.piece_on(prevSq)][prevSq] = move;
    }

    if (depth > 12 && ss->ply < MAX_LPH)
        thisThread->lowPlyHistory[ss->ply][from_to(move)] << stat_bonus(depth - 7);
  }

} // namespace

/// MainThread::check_time() is used to print debug info and, more importantly,
/// to detect when we are out of available time and thus stop the search.

void MainThread::check_time() {

  if (--callsCnt > 0)
      return;

  // When using nodes, ensure checking rate is not lower than 0.1% of nodes
  callsCnt = Limits.nodes ? std::min(1024, int(Limits.nodes / 1024)) : 1024;

  static TimePoint lastInfoTime = now();

  TimePoint elapsed = Time.elapsed();
  TimePoint tick = Limits.startTime + elapsed;

  if (tick - lastInfoTime >= 1000)
  {
      lastInfoTime = tick;
      dbg_print();
  }

  // We should not stop pondering until told so by the GUI
  if (ponder)
      return;

  if (   (Limits.use_time_management() && (elapsed > Time.maximum() - 10 || stopOnPonderhit))
      || (Limits.movetime && elapsed >= Limits.movetime)
      || (Limits.nodes && Threads.nodes_searched() >= (uint64_t)Limits.nodes))
      Threads.stop = true;
}


/// UCI::pv() formats PV information according to the UCI protocol. UCI requires
/// that all (if any) unsearched PV lines are sent using a previous search score.

string UCI::pv(const Position& pos, Depth depth, Value alpha, Value beta) {

  std::stringstream ss;
  TimePoint elapsed = Time.elapsed() + 1;
  const RootMoves& rootMoves = pos.this_thread()->rootMoves;
  size_t pvIdx = pos.this_thread()->pvIdx;
  size_t multiPV = std::min((size_t)Options["MultiPV"], rootMoves.size());
  uint64_t nodesSearched = Threads.nodes_searched();
  uint64_t tbHits = Threads.tb_hits() + (TB::RootInTB ? rootMoves.size() : 0);

  for (size_t i = 0; i < multiPV; ++i)
  {
      bool updated = rootMoves[i].score != -VALUE_INFINITE;

      if (depth == 1 && !updated)
          continue;

      Depth d = updated ? depth : depth - 1;
      Value v = updated ? rootMoves[i].score : rootMoves[i].previousScore;
      Value v2 = rootMoves[i].previousScore;

      bool tb = TB::RootInTB && abs(v) < VALUE_TB_WIN - 6 * PawnValueEg;
      v = tb ? rootMoves[i].tbScore : v;

      if (ss.rdbuf()->in_avail()) // Not at first line
          ss << "\n";

      ss << "info"
         << " depth "    << d
         << " seldepth " << rootMoves[i].selDepth
         << " multipv "  << i + 1
         << " score "    << UCI::value(v, v2);

      if (!tb && i == pvIdx)
          ss << (v >= beta ? " lowerbound" : v <= alpha ? " upperbound" : "");

      ss << " nodes "    << nodesSearched
         << " nps "      << nodesSearched * 1000 / elapsed;

      if (elapsed > 1000) // Earlier makes little sense
          ss << " hashfull " << TT.hashfull();

      ss << " tbhits "   << tbHits
         << " time "     << elapsed
         << " pv";

      for (Move m : rootMoves[i].pv)
          ss << " " << UCI::move(m, pos.is_chess960());
  }

  return ss.str();
}


/// RootMove::extract_ponder_from_tt() is called in case we have no ponder move
/// before exiting the search, for instance, in case we stop the search during a
/// fail high at root. We try hard to have a ponder move to return to the GUI,
/// otherwise in case of 'ponder on' we have nothing to think on.

bool RootMove::extract_ponder_from_tt(Position& pos) {

    StateInfo st;
    bool ttHit;

    assert(pv.size() == 1);

    if (pv[0] == MOVE_NONE)
        return false;

    pos.do_move(pv[0], st);
    TTEntry* tte = TT.probe(pos.key(), ttHit);

    if (ttHit)
    {
        Move m = tte->move(); // Local copy to be SMP safe
        if (MoveList<LEGAL>(pos).contains(m))
            pv.push_back(m);
    }

    pos.undo_move(pv[0]);
    return pv.size() > 1;
}

void Tablebases::rank_root_moves(Position& pos, Search::RootMoves& rootMoves) {

    RootInTB = false;
    UseRule50 = bool(Options["Syzygy50MoveRule"]);
    ProbeDepth = int(Options["SyzygyProbeDepth"]);
    Cardinality = int(Options["SyzygyProbeLimit"]);

    // Tables with fewer pieces than SyzygyProbeLimit are searched with
    // ProbeDepth == DEPTH_ZERO
    if (Cardinality > MaxCardinality)
    {
        Cardinality = MaxCardinality;
        ProbeDepth = 0;
    }

    if (Cardinality >= popcount(pos.pieces()) && !pos.can_castle(ANY_CASTLING))
    {
        // Rank moves using DTZ tables
        RootInTB = root_probe(pos, rootMoves);

        if (!RootInTB)
        {
            // DTZ tables are missing; try to rank moves using WDL tables
            RootInTB = root_probe_wdl(pos, rootMoves);
        }
    }

    if (RootInTB)
    {
        // Sort moves according to TB rank
        std::sort(rootMoves.begin(), rootMoves.end(),
                  [](const RootMove &a, const RootMove &b) { return a.tbRank > b.tbRank; } );
    }
    else
    {
        // Clean up if root_probe() and root_probe_wdl() have failed
        for (auto& m : rootMoves)
            m.tbRank = 0;
    }
}<|MERGE_RESOLUTION|>--- conflicted
+++ resolved
@@ -512,20 +512,12 @@
           }
           double bestMoveInstability = 1 + totBestMoveChanges / Threads.size();
 
-<<<<<<< HEAD
           TimePoint elapsedT = Time.elapsed();
           TimePoint optimumT = Time.optimum();
 
           // Stop the search if we have only one legal move, or if available time elapsed
           if (   (rootMoves.size() == 1 && (elapsedT > optimumT / 16))
               || elapsedT > optimumT * fallingEval * reduction * bestMoveInstability)
-=======
-          double totalTime = rootMoves.size() == 1 ? 0 :
-                             Time.optimum() * fallingEval * reduction * bestMoveInstability;
-
-          // Stop the search if we have exceeded the totalTime, at least 1ms search.
-          if (Time.elapsed() > totalTime)
->>>>>>> 15e190e9
           {
               // If we are allowed to ponder do not stop the search now but
               // keep pondering until the GUI sends "ponderhit" or "stop".
@@ -536,11 +528,7 @@
           }
           else if (   Threads.increaseDepth
                    && !mainThread->ponder
-<<<<<<< HEAD
                    && elapsedT > optimumT * fallingEval * reduction * bestMoveInstability * 0.6)
-=======
-                   && Time.elapsed() > totalTime * 0.6)
->>>>>>> 15e190e9
                    Threads.increaseDepth = false;
           else
                    Threads.increaseDepth = true;
@@ -581,19 +569,11 @@
     TTEntry* tte;
     Key posKey;
     Move ttMove, move, excludedMove, bestMove;
-<<<<<<< HEAD
     Depth extension, newDepth, ttDepth;
     Bound ttBound;
     Value bestValue, value, ttValue, eval;
     bool ttHit, ttPv, formerPv, givesCheck, improving, didLMR, priorCapture, isMate, gameCycle;
-    bool captureOrPromotion, doFullDepthSearch, moveCountPruning, ttCapture, singularLMR, kingDanger;
-=======
-    Depth extension, newDepth;
-    Value bestValue, value, ttValue, eval, maxValue;
-    bool ttHit, ttPv, formerPv, givesCheck, improving, didLMR, priorCapture;
-    bool captureOrPromotion, doFullDepthSearch, moveCountPruning,
-         ttCapture, singularQuietLMR;
->>>>>>> 15e190e9
+    bool captureOrPromotion, doFullDepthSearch, moveCountPruning, ttCapture, singularQuietLMR, kingDanger;
     Piece movedPiece;
     int moveCount, captureCount, quietCount, rootDepth;
 
