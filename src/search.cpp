--- conflicted
+++ resolved
@@ -986,14 +986,9 @@
 #endif
 
     // Step 7. Razoring (~2 Elo)
-<<<<<<< HEAD
-    if (   depth < 2 * ONE_PLY
-        && eval <= alpha - RazorMargin[pos.variant()])
-=======
     if (   !rootNode // The required rootNode PV handling is not available in qsearch
         &&  depth < 2 * ONE_PLY
-        &&  eval <= alpha - RazorMargin)
->>>>>>> 7240a90b
+        &&  eval <= alpha - RazorMargin[pos.variant()])
         return qsearch<NT>(pos, ss, alpha, beta);
 
     improving =   ss->staticEval >= (ss-2)->staticEval
@@ -1228,22 +1223,13 @@
       {
           if (   !captureOrPromotion
               && !givesCheck
-<<<<<<< HEAD
 #ifdef ANTI
               && (!pos.is_anti() || !(pos.attackers_to(to_sq(move)) & pos.pieces(~pos.side_to_move())))
 #endif
 #ifdef LOSERS
               && (!pos.is_losers() || !(pos.attackers_to(to_sq(move)) & pos.pieces(~pos.side_to_move())))
 #endif
-#ifdef HORDE
-              && (pos.is_horde() || !pos.advanced_pawn_push(move) || pos.non_pawn_material() >= Value(5000))
-#else
-              && (!pos.advanced_pawn_push(move) || pos.non_pawn_material() >= Value(5000))
-#endif
-          )
-=======
               && !pos.advanced_pawn_push(move))
->>>>>>> 7240a90b
           {
               // Move count based pruning (~30 Elo)
               if (moveCountPruning)
