/*
 Honey, a UCI chess playing engine derived from Stockfish and Glaurung 2.1
 Copyright (C) 2004-2008 Tord Romstad (Glaurung author)
 Copyright (C) 2008-2015 Marco Costalba, Joona Kiiski, Tord Romstad (Stockfish Authors)
 Copyright (C) 2015-2016 Marco Costalba, Joona Kiiski, Gary Linscott, Tord Romstad (Stockfish Authors)
 Copyright (C) 2017-2019 Michael Byrne, Marco Costalba, Joona Kiiski, Gary Linscott, Tord Romstad (Honey Authors)

 Honey is free software: you can redistribute it and/or modify
 it under the terms of the GNU General Public License as published by
 the Free Software Foundation, either version 3 of the License, or
 (at your option) any later version.

 Honey is distributed in the hope that it will be useful,
 but WITHOUT ANY WARRANTY; without even the implied warranty of
 MERCHANTABILITY or FITNESS FOR A PARTICULAR PURPOSE.  See the
 GNU General Public License for more details.

 You should have received a copy of the GNU General Public License
 along with this program.  If not, see <http://www.gnu.org/licenses/>.
 */

#include <algorithm>
#include <cassert>
#include <cmath>
#include <cstring>   // For std::memset
#include <iostream>
#include <sstream>

#ifdef Add_Features
#include <fstream>
#include <unistd.h> //for sleep //MichaelB7
#include <random> // ELO MichaelB7
#endif

#include "evaluate.h"
#include "misc.h"
#include "movegen.h"
#include "movepick.h"
#include "position.h"
#include "search.h"
#include "thread.h"
#include "timeman.h"
#include "tt.h"
#include "uci.h"
#include "syzygy/tbprobe.h"

#ifdef Add_Features
#include "polybook.h" // Cerebellum
#endif
namespace Search {

  LimitsType Limits;
}

namespace Tablebases {

  int Cardinality;
  bool RootInTB;
  bool UseRule50;
  Depth ProbeDepth;
#ifdef Add_Features
  bool SevenManProbe; //MichaelB7
#endif
}

namespace TB = Tablebases;

using std::string;
using Eval::evaluate;
using namespace Search;

namespace {

  // Different node types, used as a template parameter
  enum NodeType { NonPV, PV };

  // Razor and futility margins
  constexpr int RazorMargin = 661;
  Value futility_margin(Depth d, bool improving) {
    return Value(198 * (d / ONE_PLY - improving));
  }

  // Reductions lookup table, initialized at startup
  int Reductions[MAX_MOVES]; // [depth or moveNumber]
  Depth reduction(bool i, Depth d, int mn) {
    int r = Reductions[d / ONE_PLY] * Reductions[mn];
    return ((r + 520) / 1024 + (!i && r > 999)) * ONE_PLY;
  }

  constexpr int futility_move_count(bool improving, int depth) {
    return (5 + depth * depth) * (1 + improving) / 2;
  }

  // History and stats update bonus, based on depth
  int stat_bonus(Depth depth) {
    int d = depth / ONE_PLY;
    return d > 17 ? -8 : 22 * d * d + 151 * d - 140;
  }

  // Skill structure is used to implement strength limit
  struct Skill {
    explicit Skill(int l) : level(l) {}
    bool enabled() const { return level < 40; }
    bool time_to_pick(Depth depth) const { return depth / ONE_PLY == 1 + level; }
    Move pick_best(size_t multiPV);

    int level;
    Move best = MOVE_NONE;
  };
#ifdef Add_Features
bool  bruteForce, cleanSearch, minOutput, uci_sleep, noNULL;
bool limitStrength = false;
int   aggressiveness, attack, jekyll,  intLevel = 40, tactical, uci_elo, variety;
#else
int intLevel = 40;
#endif

  // Breadcrumbs are used to mark nodes as being searched by a given thread
  struct Breadcrumb {
    std::atomic<Thread*> thread;
    std::atomic<Key> key;
  };
  std::array<Breadcrumb, 1024> breadcrumbs;

  // ThreadHolding structure keeps track of which thread left breadcrumbs at the given
  // node for potential reductions. A free node will be marked upon entering the moves
  // loop by the constructor, and unmarked upon leaving that loop by the destructor.
  struct ThreadHolding {
    explicit ThreadHolding(Thread* thisThread, Key posKey, int ply) {
       location = ply < 8 ? &breadcrumbs[posKey & (breadcrumbs.size() - 1)] : nullptr;
       otherThread = false;
       owning = false;
       if (location)
       {
          // See if another already marked this location, if not, mark it ourselves
          Thread* tmp = (*location).thread.load(std::memory_order_relaxed);
          if (tmp == nullptr)
          {
              (*location).thread.store(thisThread, std::memory_order_relaxed);
              (*location).key.store(posKey, std::memory_order_relaxed);
              owning = true;
          }
          else if (   tmp != thisThread
                   && (*location).key.load(std::memory_order_relaxed) == posKey)
              otherThread = true;
       }
    }

    ~ThreadHolding() {
       if (owning) // Free the marked location
           (*location).thread.store(nullptr, std::memory_order_relaxed);
    }

    bool marked() { return otherThread; }

    private:
    Breadcrumb* location;
    bool otherThread, owning;
  };

  template <NodeType NT>
  Value search(Position& pos, Stack* ss, Value alpha, Value beta, Depth depth, bool cutNode);

  template <NodeType NT>
  Value qsearch(Position& pos, Stack* ss, Value alpha, Value beta, Depth depth = DEPTH_ZERO);

  Value value_to_tt(Value v, int ply);
  Value value_from_tt(Value v, int ply);
  void update_pv(Move* pv, Move move, Move* childPv);
  void update_continuation_histories(Stack* ss, Piece pc, Square to, int bonus);
  void update_quiet_stats(const Position& pos, Stack* ss, Move move, Move* quiets, int quietCount, int bonus);
  void update_capture_stats(const Position& pos, Move move, Move* captures, int captureCount, int bonus);

  // perft() is our utility to verify move generation. All the leaf nodes up
  // to the given depth are generated and counted, and the sum is returned.
  template<bool Root>
  uint64_t perft(Position& pos, Depth depth) {

    StateInfo st;
    uint64_t cnt, nodes = 0;
    const bool leaf = (depth == 2 * ONE_PLY);

    for (const auto& m : MoveList<LEGAL>(pos))
    {
        if (Root && depth <= ONE_PLY)
            cnt = 1, nodes++;
        else
        {
            pos.do_move(m, st);
            cnt = leaf ? MoveList<LEGAL>(pos).size() : perft<false>(pos, depth - ONE_PLY);
            nodes += cnt;
            pos.undo_move(m);
        }
        if (Root)
            sync_cout << UCI::move(m, pos.is_chess960()) << ": " << cnt << sync_endl;
    }
    return nodes;
  }

} // namespace


/// Search::init() is called at startup to initialize various lookup tables

void Search::init() {
	
  for (int i = 1; i < MAX_MOVES; ++i)
      Reductions[i] = int(23.4 * std::log(i));
}
/// Search::clear() resets search state to its initial value

void Search::clear() {

  Threads.main()->wait_for_search_finished();

  Time.availableNodes = 0;
  TT.clear();
  Threads.clear();
  Tablebases::init(Options["SyzygyPath"]); // Free mapped files
}


/// MainThread::search() is started when the program receives the UCI 'go'
/// command. It searches from the root position and outputs the "bestmove".

void MainThread::search() {

  if (Limits.perft)
  {
      nodes = perft<true>(rootPos, Limits.perft * ONE_PLY);
      sync_cout << "\nNodes searched: " << nodes << "\n" << sync_endl;
      return;
  }
#ifdef Add_Features
    PRNG rng(now());
    double floatLevel   = 0;
    aggressiveness      = Options["DC_Slider"];
    bruteForce          = Options["BruteForce"];
    cleanSearch         = Options["Clean Search"];
    jekyll              = Options["Jekyll_&_Hyde"];
    minOutput           = Options["Minimal_Output"];
    noNULL              = Options["No_Null_Moves"];
    tactical            = Options["Tactical"];
    uci_elo             = Options["Engine_Elo"];
    uci_sleep           = Options["UCI_Sleep"];
    variety             = Options["Variety"];
#endif

  Color us = rootPos.side_to_move();
  Time.init(Limits, us, rootPos.game_ply());
  TT.new_search();

  if (rootMoves.empty())
  {
      rootMoves.emplace_back(MOVE_NONE);
      sync_cout << "info depth 0 score "
                << UCI::value(rootPos.checkers() ? -VALUE_MATE : VALUE_DRAW)
                << sync_endl;
  }
  else
  {
#ifdef Add_Features
      Move bookMove = MOVE_NONE;

      if (bool(Options["Use_Book_1"]) && !Limits.infinite && !Limits.mate)
          bookMove = polybook1.probe(rootPos);
      if (bool(Options["Use_Book_2"]) && !bookMove && !Limits.infinite && !Limits.mate)
          bookMove = polybook2.probe(rootPos);
      if (bool(Options["Use_Book_3"]) && !bookMove && !Limits.infinite && !Limits.mate)
          bookMove = polybook3.probe(rootPos);
      if (bool(Options["Use_Book_4"]) && !bookMove && !Limits.infinite && !Limits.mate)
          bookMove = polybook4.probe(rootPos);

      if (bookMove && std::count(rootMoves.begin(), rootMoves.end(), bookMove))
      {
          for (Thread* th : Threads)
              std::swap(th->rootMoves[0], *std::find(th->rootMoves.begin(), th->rootMoves.end(), bookMove));
      }
      else
      {
         if (Options["Adaptive_Play"] == "Adapt_2000+")
		 {
			 uci_elo = 2600;
             limitStrength = true;
             goto skipLevels;
		 }
		  if (Options["Adaptive_Play"] == "Adapt_2000-")
		  {
			  uci_elo = 2000;
			  limitStrength = true;
			  goto skipLevels;
		  }
		 if (Options["UCI_LimitStrength"] && Options["Engine_Level"] == "None")
		 {
             uci_elo = (Options["UCI_Elo"]) ;
             limitStrength = true;
             goto skipLevels;
		 }
		 if (Options["Engine_Level"] == "None")
         {
             limitStrength = false;
		     goto skipLevels;
         }
         else limitStrength = true;
		  
         if (Options["Engine_Level"] == "World_Champion")
                uci_elo = 2900;
         else if (Options["Engine_Level"] == "Super_GM")
                uci_elo = 2700;
         else if (Options["Engine_Level"] == "GM")
                uci_elo = 2600;
         else if (Options["Engine_Level"] == "Deep_Thought")
                uci_elo = 2500;
         else if (Options["Engine_Level"] == "SIM")
                uci_elo = 2400;
		 else if (Options["Engine_Level"] == "IM")
                uci_elo = 2300;
         else if (Options["Engine_Level"] == "Cray_Blitz")
                uci_elo = 2200;
         else if (Options["Engine_Level"] == "Master")
                uci_elo = 2125;
         else if (Options["Engine_Level"] == "Expert")
                uci_elo = 1975;
         else if (Options["Engine_Level"] == "Class_A")
                uci_elo = 1825;
         else if (Options["Engine_Level"] == "Class_B")
                uci_elo = 1675;
         else if (Options["Engine_Level"] == "Class_C")
                uci_elo = 1525;
         else if (Options["Engine_Level"] == "Class_D")
                uci_elo = 1375;
         else if (Options["Engine_Level"] == "Boris")
                uci_elo = 1225;
         else if (Options["Engine_Level"] == "Novice")
                uci_elo = 1000;
skipLevels:
         if (limitStrength)
         {
             int benchKnps = 1000 * (Options["Bench_KNPS"]);
             std::mt19937 gen(now());
             std::uniform_int_distribution<int> dis(-5, 5);
             int rand = dis(gen);
             uci_elo += rand;
			 
			 int NodesToSearch  = pow(1.0065, (std::min(std::max(uci_elo, 1000) - 999, 751))) * 8
								+ pow(1.0052, (std::min(std::max(uci_elo, 1000) - 999, 1051))) * 8
								- pow(1.0052, (std::min(std::max(uci_elo, 1000) - 999, 751))) * 8
								+ pow(1.0048, (std::min(std::max(uci_elo, 1000) - 999, 1551))) * 8
								- pow(1.0048, (std::min(std::max(uci_elo, 1000) - 999, 1051))) * 8
                                + pow(1.0044, (std::min(std::max(uci_elo, 1000) - 999, 1651))) * 8
                                - pow(1.0044, (std::min(std::max(uci_elo, 1000) - 999, 1551))) * 8
                                + pow(1.0046, (std::min(std::max(uci_elo, 1000) - 999, 1751))) * 8
                                - pow(1.0046, (std::min(std::max(uci_elo, 1000) - 999, 1651))) * 8
                                + pow(1.0043, (std::min(std::max(uci_elo, 1000) - 999, 1851))) * 8
			                    - pow(1.0043, (std::min(std::max(uci_elo, 1000) - 999, 1751))) * 8
								+ pow(1.0046, (std::min(std::max(uci_elo, 1000) - 999, 2006))) * 8
								- pow(1.0046, (std::min(std::max(uci_elo, 1000) - 999, 1851))) * 8
                                + pow(1.0040, (std::max(std::max(uci_elo, 1000) - 999, 0))) * 8
                                - pow(1.0040, (std::min(std::max(uci_elo, 1000) - 999, 2006))) * 8;

             Limits.nodes = NodesToSearch;
             Limits.nodes *= Time.optimum()/1000 + 1 ;
             if (uci_sleep)
                 std::this_thread::sleep_for (std::chrono::milliseconds(Time.optimum()) * double(1 - Limits.nodes/benchKnps));
			 if (uci_elo < 1800)
			 {
             floatLevel = Options["UCI_LimitStrength"] ?
				          clamp(std::pow((uci_elo - 796) / 25.42, 1 ), 0.0, 40.0):
                          double(Options["Skill Level"]);
             intLevel = int(floatLevel) +
                        ((floatLevel - int(floatLevel)) * 1024 > rng.rand<unsigned>() % 1024  ? 1 : 0);
             }
         }
#endif
      for (Thread* th : Threads)
      {
          th->bestMoveChanges = 0;
          if (th != this)
              th->start_searching();
      }

      Thread::search(); // Let's start searching!
#ifdef Add_Features
    }
#endif
  }

  // When we reach the maximum depth, we can arrive here without a raise of
  // Threads.stop. However, if we are pondering or in an infinite search,
  // the UCI protocol states that we shouldn't print the best move before the
  // GUI sends a "stop" or "ponderhit" command. We therefore simply wait here
  // until the GUI sends one of those commands.

  while (!Threads.stop && (ponder || Limits.infinite))
  {} // Busy wait for a stop or a ponder reset

  // Stop the threads if not already stopped (also raise the stop if
  // "ponderhit" just reset Threads.ponder).
  Threads.stop = true;

  // Wait until all threads have finished
  for (Thread* th : Threads)
      if (th != this)
          th->wait_for_search_finished();

  // When playing in 'nodes as time' mode, subtract the searched nodes from
  // the available ones before exiting.
  if (Limits.npmsec)
      Time.availableNodes += Limits.inc[us] - Threads.nodes_searched();

  Thread* bestThread = this;

  // Check if there are threads with a better score than main thread
  if (    Options["MultiPV"] == 1
      && !Limits.depth
      && !(Skill(Options["Skill Level"]).enabled() || Options["UCI_LimitStrength"] || (Options["Adaptive_Play"]))
      &&  rootMoves[0].pv[0] != MOVE_NONE)
  {
      std::map<Move, int64_t> votes;
      Value minScore = this->rootMoves[0].score;

      // Find out minimum score
      for (Thread* th: Threads)
          minScore = std::min(minScore, th->rootMoves[0].score);

      // Vote according to score and depth, and select the best thread
      for (Thread* th : Threads)
      {
          votes[th->rootMoves[0].pv[0]] +=
              (th->rootMoves[0].score - minScore + 14) * int(th->completedDepth);

          if (bestThread->rootMoves[0].score >= VALUE_MATE_IN_MAX_PLY)
          {
              // Make sure we pick the shortest mate
              if (th->rootMoves[0].score > bestThread->rootMoves[0].score)
                  bestThread = th;
          }
          else if (   th->rootMoves[0].score >= VALUE_MATE_IN_MAX_PLY
                   || votes[th->rootMoves[0].pv[0]] > votes[bestThread->rootMoves[0].pv[0]])
              bestThread = th;
      }
  }
      previousScore = bestThread->rootMoves[0].score;

  // Send again PV info if we have a new best thread
  if (bestThread != this || Skill(Options["Skill Level"]).enabled())
      sync_cout << UCI::pv(bestThread->rootPos, bestThread->completedDepth, -VALUE_INFINITE, VALUE_INFINITE) << sync_endl;

      if (Options["Adaptive_Play"] == "Adapt_2000-") //designed for under 2000 , will make bigger blunders
  {
      limitStrength = true;
      uci_elo = 2000;
	  size_t i = 0;
	  if ( previousScore > -PawnValueMg/2)
	  {
          while (i+1 < rootMoves.size() && bestThread->rootMoves[i+1].score > previousScore)
              ++i;
          previousScore = bestThread->rootMoves[i].score;
          sync_cout << "bestmove " << UCI::move(bestThread->rootMoves[i].pv[0], rootPos.is_chess960());
	  }
	  else if ( previousScore > PawnValueMg/2  && previousScore < QueenValueMg )
	  {
		  while (i+1 < rootMoves.size() && bestThread->rootMoves[i+1].score < previousScore)
		  {
			  ++i;
			  break;
		  }
		  previousScore = bestThread->rootMoves[i+1].score;
		  i = 0;
		  while (i+1 < rootMoves.size() && bestThread->rootMoves[i+1].score > previousScore)
		  {
			  ++i;
			  break;
		  }
		  previousScore = bestThread->rootMoves[i].score;
		  sync_cout << "bestmove " << UCI::move(bestThread->rootMoves[i].pv[0], rootPos.is_chess960());
	  }
	  else
      {
			  sync_cout << "bestmove " << UCI::move(bestThread->rootMoves[0].pv[0], rootPos.is_chess960());
			  if (bestThread->rootMoves[0].pv.size() > 1 || bestThread->rootMoves[0].extract_ponder_from_tt(rootPos))
			  std::cout << " ponder " << UCI::move(bestThread->rootMoves[0].pv[1], rootPos.is_chess960());
       }
  }
	else if (Options["Adaptive_Play"] == "Adapt_2000+") ////designed for over 2000 , not as many or as big blunders
	{
		limitStrength = true;
        uci_elo = 2600;
		size_t j = 0;
		if ( previousScore > -PawnValueMg/2)
		{
			while (j+1 < rootMoves.size() && bestThread->rootMoves[j+1].score > previousScore)
			++j;
			previousScore = bestThread->rootMoves[j].score;
			sync_cout << "bestmove " << UCI::move(bestThread->rootMoves[j].pv[0], rootPos.is_chess960());
		}
		else if ( previousScore > PawnValueMg/2   && previousScore < RookValueMg )
		{
			while (j+1 < rootMoves.size() && bestThread->rootMoves[j+1].score < previousScore)
			{
				++j;
				break;
			}
			previousScore = bestThread->rootMoves[j].score;
			j = 0;
			while (j+1 < rootMoves.size() && bestThread->rootMoves[j+1].score > previousScore)
			{
				++j;
				break;
			}
			previousScore = bestThread->rootMoves[j].score;
			sync_cout << "bestmove " << UCI::move(bestThread->rootMoves[j].pv[0], rootPos.is_chess960());
		}
		else
		{
			sync_cout << "bestmove " << UCI::move(bestThread->rootMoves[0].pv[0], rootPos.is_chess960());
			if (bestThread->rootMoves[0].pv.size() > 1 || bestThread->rootMoves[0].extract_ponder_from_tt(rootPos))
			std::cout << " ponder " << UCI::move(bestThread->rootMoves[0].pv[1], rootPos.is_chess960());
		}
	}
  else
  {
  sync_cout << "bestmove " << UCI::move(bestThread->rootMoves[0].pv[0], rootPos.is_chess960());

  if (bestThread->rootMoves[0].pv.size() > 1 || bestThread->rootMoves[0].extract_ponder_from_tt(rootPos))
      std::cout << " ponder " << UCI::move(bestThread->rootMoves[0].pv[1], rootPos.is_chess960());
  }
  std::cout << sync_endl;
}


/// Thread::search() is the main iterative deepening loop. It calls search()
/// repeatedly with increasing depth until the allocated thinking time has been
/// consumed, the user stops the search, or the maximum search depth is reached.

void Thread::search() {

  // To allow access to (ss-7) up to (ss+2), the stack must be oversized.
  // The former is needed to allow update_continuation_histories(ss-1, ...),
  // which accesses its argument at ss-6, also near the root.
  // The latter is needed for statScores and killer initialization.
  Stack stack[MAX_PLY+10], *ss = stack+7;
  Move  pv[MAX_PLY+1];
  Value bestValue, alpha, beta, delta;
  beta = VALUE_INFINITE;
  Move  lastBestMove = MOVE_NONE;
  Depth lastBestMoveDepth = DEPTH_ZERO;
  MainThread* mainThread = (this == Threads.main() ? Threads.main() : nullptr);
  double timeReduction = 1, totBestMoveChanges = 0;
  Color us = rootPos.side_to_move();

#ifdef Add_Features
  TB::SevenManProbe = Options["7 Man Probing"];

#endif

  std::memset(ss-7, 0, 10 * sizeof(Stack));
  for (int i = 7; i > 0; i--)

     (ss-i)->continuationHistory = &this->continuationHistory[NO_PIECE][0]; // Use as sentinel
ss->pv = pv;

#ifdef Add_Features
  if (cleanSearch)
	  Search::clear();
#endif
  bestValue = delta = alpha = -VALUE_INFINITE;


  size_t multiPV = Options["MultiPV"];
#ifndef Add_Features
  // Pick integer skill levels, but non-deterministically round up or down
  // such that the average integer skill corresponds to the input floating point one.
  // UCI_Elo is converted to a suitable fractional skill level, using anchoring
  // to CCRL Elo (goldfish 1.13 = 2000) and a fit through Ordo derived Elo
  // for match (TC 60+0.6) results spanning a wide range of k values.
  PRNG rng(now());
  double floatLevel = Options["UCI_LimitStrength"] ?
                      clamp(std::pow((Options["UCI_Elo"] - 1346.6) / 71.7, 1 / 0.806), 0.0, 40.0) :
                      double(Options["Skill Level"]);
  intLevel = int(floatLevel) +
             ((floatLevel - int(floatLevel)) * 1024 > rng.rand<unsigned>() % 1024  ? 1 : 0);
#endif
	Skill skill(intLevel);

#ifdef Add_Features
    if (tactical) multiPV = pow(2, tactical);
	if (aggressiveness) attack = aggressiveness;
#endif
  // When playing with strength handicap enable MultiPV search that we will
  // use behind the scenes to retrieve a set of possible moves.
  if (skill.enabled())
      multiPV = std::max(multiPV, (size_t)4);
  if ((Options["Adaptive_Play"]) && !skill.enabled())
	  multiPV = rootMoves.size();
  else
      multiPV = std::min(multiPV, rootMoves.size());
#ifdef Sullivan  //MichaelB7
  int w_ct = int(Options["W_Contempt"]) * PawnValueEg / 100; // From centipawns
  int b_ct = int(Options["B_Contempt"]) * PawnValueEg / 100; // From centipawns
  int ct = (us == WHITE ) ? w_ct : b_ct ;
#else
  int ct = int(Options["Contempt"]) * PawnValueEg / 100; // From centipawns
#endif
  // In analysis mode, adjust contempt in accordance with user preference
  if (Limits.infinite || Options["UCI_AnalyseMode"])
      ct =  Options["Analysis_Contempt"] == "Off"  ? 0
          : Options["Analysis_Contempt"] == "Both" ? ct
          : Options["Analysis_Contempt"] == "White" && us == BLACK ? -ct
          : Options["Analysis_Contempt"] == "Black" && us == WHITE ? -ct
          : ct;

  // Evaluation score is from the white point of view
  contempt = (us == WHITE ?  make_score(ct, ct / 2)
                          : -make_score(ct, ct / 2));

  // Iterative deepening loop until requested to stop or the target depth is reached
  while (   (rootDepth += ONE_PLY) < DEPTH_MAX
         && !Threads.stop
         && !(Limits.depth && mainThread && rootDepth / ONE_PLY > Limits.depth))
  {
      // Age out PV variability metric
      if (mainThread)
          totBestMoveChanges /= 2;

      // Save the last iteration's scores before first PV line is searched and
      // all the move scores except the (new) PV are set to -VALUE_INFINITE.
      for (RootMove& rm : rootMoves)
          rm.previousScore = rm.score;

      size_t pvFirst = 0;
      pvLast = 0;

      // MultiPV loop. We perform a full root search for each PV line
      for (pvIdx = 0; pvIdx < multiPV && !Threads.stop; ++pvIdx)
      {
          if (pvIdx == pvLast)
          {
              pvFirst = pvLast;
              for (pvLast++; pvLast < rootMoves.size(); pvLast++)
                  if (rootMoves[pvLast].tbRank != rootMoves[pvFirst].tbRank)
                      break;
          }

          // Reset UCI info selDepth for each depth and each PV line
          selDepth = 0;

          // Reset aspiration window starting size
          if (rootDepth >= 4 * ONE_PLY)
          {
              Value previousScore = rootMoves[pvIdx].previousScore;
              delta = Value(23);
              alpha = std::max(previousScore - delta,-VALUE_INFINITE);
              beta  = std::min(previousScore + delta, VALUE_INFINITE);

<<<<<<< HEAD
		// Adjust contempt based on root move's previousScore (dynamic contempt)
		int dct;
#ifdef Add_Features
		bool dc = Options["Dynamic_Contempt"];
		if (!dc)
		{
			dct = 0;
			contempt = Score(0);
		}
		else
#endif
                {
#ifdef Add_Features
                    dct = ct + 86 * previousScore / (abs(previousScore) + 176)
                          + (attack * (ct + 88 * previousScore / (abs(previousScore) + 176)))/1000;
#else
                    dct = ct + 86 * previousScore / (abs(previousScore) + 176);
#endif
                    contempt = (us == WHITE ?  make_score(dct, dct / 2)
                                : -make_score(dct, dct / 2));
               }
       }
=======
              // Adjust contempt based on root move's previousScore (dynamic contempt)
              int dt = Options["Dynamic Contempt"];
              int dct = ct + dt * (86 * previousScore / (abs(previousScore) + 176));
>>>>>>> 07cdcfc9


          // Start with a small aspiration window and, in the case of a fail
          // high/low, re-search with a bigger window until we don't fail
          // high/low anymore.
<<<<<<< HEAD
          int failedHighCnt = 0;
          while (true )
          {

              Depth adjustedDepth = std::max(ONE_PLY, rootDepth - failedHighCnt * ONE_PLY);

              bestValue = ::search<PV>(rootPos, ss, alpha, beta, adjustedDepth, false);
=======
          while (true)
          {
              bestValue = ::search<PV>(rootPos, ss, alpha, beta, rootDepth, false);
>>>>>>> 07cdcfc9

              // Bring the best move to the front. It is critical that sorting
              // is done with a stable algorithm because all the values but the
              // first and eventually the new best one are set to -VALUE_INFINITE
              // and we want to keep the same order for all the moves except the
              // new PV that goes to the front. Note that in case of MultiPV
              // search the already searched PV lines are preserved.
              std::stable_sort(rootMoves.begin() + pvIdx, rootMoves.begin() + pvLast);

              // If search has been stopped, we break immediately. Sorting is
              // safe because RootMoves is still valid, although it refers to
              // the previous iteration.
              if (Threads.stop)
                  break;

                // When failing high/low give some update (without cluttering
                // the UI) before a re-search.
                if (
#ifdef Add_Features
                    !minOutput &&
#endif
                    mainThread
                    && multiPV == 1
                    && (bestValue <= alpha || bestValue >= beta)
                    && Time.elapsed() > 3000)
                    sync_cout << UCI::pv(rootPos, rootDepth, alpha, beta) << sync_endl;

              // In case of failing low/high increase aspiration window and
              // re-search, otherwise exit the loop.

              if (bestValue <= alpha)
              {
                  beta = (alpha + beta) / 2;
                  alpha = std::max(bestValue - delta, -VALUE_INFINITE);
<<<<<<< HEAD
                  failedHighCnt = 0;
=======
>>>>>>> 07cdcfc9

                  if (mainThread)
                      mainThread->stopOnPonderhit = false;
              }
              else if (bestValue >= beta)
                  beta = std::min(bestValue + delta, VALUE_INFINITE);
<<<<<<< HEAD
=======

>>>>>>> 07cdcfc9
              else
              {
                  ++rootMoves[pvIdx].bestMoveCount;
                  break;
              }

              delta += delta / 4 + 5;

              assert(alpha >= -VALUE_INFINITE && beta <= VALUE_INFINITE);
          }

          // Sort the PV lines searched so far and update the GUI
          std::stable_sort(rootMoves.begin() + pvFirst, rootMoves.begin() + pvIdx + 1);

          if (    mainThread
              && (Threads.stop || pvIdx + 1 == multiPV || Time.elapsed() > 3000))
              sync_cout << UCI::pv(rootPos, rootDepth, alpha, beta) << sync_endl;
      }

        if (!Threads.stop)
          completedDepth = rootDepth;
      if (rootMoves[0].pv[0] != lastBestMove) {
         lastBestMove = rootMoves[0].pv[0];
         lastBestMoveDepth = rootDepth;
      }

      if (!mainThread)
          continue;
      // Have we found a "mate in x"?
      if (   Limits.mate
          && rootMoves[0].score >= VALUE_MATE_IN_MAX_PLY
          && VALUE_MATE - rootMoves[0].score <= 2 * Limits.mate)
          Threads.stop = true;
#ifdef Add_Features
        if (Options["FastPlay"])
        {
            if ( Time.elapsed() > Time.optimum() / 256
                 && ( abs(bestValue) > 12300 ||  abs(bestValue) >= VALUE_MATE_IN_MAX_PLY ))
                 Threads.stop = true;
        }
#endif
      // If skill level is enabled and time is up, pick a sub-optimal best move
      if (skill.enabled() && skill.time_to_pick(rootDepth))
          skill.pick_best(multiPV);

      // Do we have time for the next iteration? Can we stop searching now?
      if (    Limits.use_time_management()
          && !Threads.stop
          && !mainThread->stopOnPonderhit)
      {
          double fallingEval = (354 + 10 * (mainThread->previousScore - bestValue)) / 692.0;
          fallingEval = clamp(fallingEval, 0.5, 1.5);

          timeReduction = lastBestMoveDepth + 9 * ONE_PLY < completedDepth ? 1.97 : 0.98;
          double reduction = (1.36 + mainThread->previousTimeReduction) / (2.29 * timeReduction);

          // Use part of the gained time from a previous stable move for the current move
          for (Thread* th : Threads)
          {
              totBestMoveChanges += th->bestMoveChanges;
              th->bestMoveChanges = 0;
          }
          double bestMoveInstability = 1 + totBestMoveChanges / Threads.size();

          // Stop the search if we have only one legal move, or if available time elapsed
          if (   rootMoves.size() == 1
              || Time.elapsed() > Time.optimum() * fallingEval * reduction * bestMoveInstability)
          {
              // If we are allowed to ponder do not stop the search now but
              // keep pondering until the GUI sends "ponderhit" or "stop".
              if (mainThread->ponder)
                  mainThread->stopOnPonderhit = true;
              else
                  Threads.stop = true;
          }
      }
  }

  if (!mainThread)
      return;

  mainThread->previousTimeReduction = timeReduction;

  // If skill level is enabled, swap best PV line with the sub-optimal one
  if (skill.enabled())
      std::swap(rootMoves[0], *std::find(rootMoves.begin(), rootMoves.end(),
                skill.best ? skill.best : skill.pick_best(multiPV)));
}


namespace {

  // search<>() is the main search function for both PV and non-PV nodes

  template <NodeType NT>
  Value search(Position& pos, Stack* ss, Value alpha, Value beta, Depth depth, bool cutNode) {

    constexpr bool PvNode = NT == PV;
    const bool rootNode = PvNode && ss->ply == 0;

<<<<<<< HEAD

=======
>>>>>>> 07cdcfc9
    // Dive into quiescence search when the depth reaches zero
    if (depth < ONE_PLY)
        return qsearch<NT>(pos, ss, alpha, beta);

    assert(-VALUE_INFINITE <= alpha && alpha < beta && beta <= VALUE_INFINITE);
    //  assert(PvNode || (alpha == beta - 1));
    assert(DEPTH_ZERO < depth && depth < DEPTH_MAX);
    assert(!(PvNode && cutNode));
    assert(depth / ONE_PLY * ONE_PLY == depth);
    Move pv[MAX_PLY+1], capturesSearched[32], quietsSearched[64];
	  StateInfo st;
    TTEntry* tte;
    Key posKey;
    Move ttMove, move, excludedMove, bestMove;
    Depth extension, newDepth;
    Value bestValue, value, ttValue, eval;
<<<<<<< HEAD
    bool ttHit, ttPv, inCheck, givesCheck, improving, doLMR, isMate;
=======
    bool ttHit, ttPv, inCheck, givesCheck, improving, doLMR, isMate, gameCycle;
>>>>>>> 07cdcfc9
    bool captureOrPromotion, doFullDepthSearch, moveCountPruning, ttCapture;

    Piece movedPiece;
    int moveCount, captureCount, quietCount, singularLMR;

    // Step 1. Initialize node
    Thread* thisThread = pos.this_thread();
    inCheck = pos.checkers();
    Color us = pos.side_to_move();
    moveCount = captureCount = quietCount = singularLMR = ss->moveCount = 0;
    bestValue = -VALUE_INFINITE;
<<<<<<< HEAD
=======
    gameCycle = false;
>>>>>>> 07cdcfc9

    // Check for the available remaining time
    if (thisThread == Threads.main())
        static_cast<MainThread*>(thisThread)->check_time();

    // Used to send selDepth info to GUI (selDepth counts from 1, ply from 0)
    if (PvNode && thisThread->selDepth < ss->ply + 1)
        thisThread->selDepth = ss->ply + 1;

    excludedMove = ss->excludedMove;
    posKey = pos.key() ^ Key(excludedMove);
    tte = TT.probe(posKey, ttHit);
    ttPv = PvNode || (ttHit && tte->is_pv());

    if (!rootNode)
    {
        // Check if we have an upcoming move which draws by repetition, or
        // if the opponent had an alternative move earlier to this position.
        if (pos.has_game_cycle(ss->ply))
        {
            if (VALUE_DRAW >= beta)
            {
                tte->save(posKey, VALUE_DRAW, ttPv, BOUND_EXACT,
                          depth, MOVE_NONE, VALUE_NONE);

                return VALUE_DRAW;
            }
<<<<<<< HEAD
            alpha = std::max(alpha, VALUE_DRAW);
        }

		// Step 2. Check for aborted search and immediate draw
		if (pos.is_draw(ss->ply))
			return VALUE_DRAW;
		
		if (Threads.stop.load(std::memory_order_relaxed) || ss->ply >= MAX_PLY)
			return ss->ply >= MAX_PLY && !inCheck ? evaluate(pos)
			: VALUE_DRAW;
=======
            gameCycle = true;
            alpha = std::max(alpha, VALUE_DRAW);
        }

        // Step 2. Check for aborted search and immediate draw
        if (pos.is_draw(ss->ply))
            return VALUE_DRAW;

        if (Threads.stop.load(std::memory_order_relaxed) || ss->ply >= MAX_PLY)
            return ss->ply >= MAX_PLY && !inCheck ? evaluate(pos)
                                                  : VALUE_DRAW;
>>>>>>> 07cdcfc9

        // Step 3. Mate distance pruning. Even if we mate at the next move our score
        // would be at best mate_in(ss->ply+1), but if alpha is already bigger because
        // a shorter mate was found upward in the tree then there is no need to search
        // because we will never beat the current alpha. Same logic but with reversed
        // signs applies also in the opposite condition of being mated instead of giving
        // mate. In this case return a fail-high score.
<<<<<<< HEAD

=======
>>>>>>> 07cdcfc9
        if (alpha >= mate_in(ss->ply+1))
            return alpha;
    }

    assert(0 <= ss->ply && ss->ply < MAX_PLY);

    (ss+1)->ply = ss->ply + 1;
    (ss+1)->excludedMove = bestMove = MOVE_NONE;
    (ss+2)->killers[0] = (ss+2)->killers[1] = MOVE_NONE;
    Square prevSq = to_sq((ss-1)->currentMove);

    // Initialize statScore to zero for the grandchildren of the current position.
    // So statScore is shared between all grandchildren and only the first grandchild
    // starts with statScore = 0. Later grandchildren start with the last calculated
    // statScore of the previous grandchild. This influences the reduction rules in
    // LMR which are based on the statScore of parent position.
    if (rootNode)
        (ss+4)->statScore = 0;
    else
        (ss+2)->statScore = 0;

    // Step 4. Transposition table lookup. We don't want the score of a partial
    // search to overwrite a previous full search TT value, so we use a different
    // position key in case of an excluded move.
    ttValue = ttHit ? value_from_tt(tte->value(), ss->ply) : VALUE_NONE;
    ttMove =  rootNode ? thisThread->rootMoves[thisThread->pvIdx].pv[0]
            : ttHit    ? tte->move() : MOVE_NONE;

    // At non-PV nodes we check for an early TT cutoff
    if (  !PvNode
        && ttHit
        && !gameCycle
        && tte->depth() >= depth
        && ttValue != VALUE_NONE // Possible in case of TT access race
        && (ttValue != VALUE_DRAW || VALUE_DRAW >= beta)
        && (ttValue >= beta ? (tte->bound() & BOUND_LOWER)
                            : (tte->bound() & BOUND_UPPER)))
    {
        // If ttMove is quiet, update move sorting heuristics on TT hit
        if (ttMove)
        {
            if (ttValue >= beta)
            {
                if (!pos.capture_or_promotion(ttMove))
                    update_quiet_stats(pos, ss, ttMove, nullptr, 0, stat_bonus(depth));

                // Extra penalty for early quiet moves of the previous ply
                if ((ss-1)->moveCount <= 2 && !pos.captured_piece())
                    update_continuation_histories(ss-1, pos.piece_on(prevSq), prevSq, -stat_bonus(depth + ONE_PLY));
            }
            // Penalty for a quiet ttMove that fails low
            else if (!pos.capture_or_promotion(ttMove))
            {
                int penalty = -stat_bonus(depth);
                thisThread->mainHistory[us][from_to(ttMove)] << penalty;
                update_continuation_histories(ss, pos.moved_piece(ttMove), to_sq(ttMove), penalty);
            }
        }
        return ttValue;
    }

    // Step 5. Tablebases probe
    if (!rootNode && TB::Cardinality)
    {
        int piecesCount = popcount(pos.pieces());

        if (    piecesCount <= TB::Cardinality
#if defined (Add_Features) || (Sullivan) //MB less probing with 7 MAN EGTB
		&&  (piecesCount < TB::Cardinality
		|| (depth >= TB::ProbeDepth && (TB::Cardinality < 7 || TB::SevenManProbe)))
#else
		&& (piecesCount < TB::Cardinality || depth >= TB::ProbeDepth)
#endif
            &&  pos.rule50_count() == 0
            && !pos.can_castle(ANY_CASTLING))
        {
            TB::ProbeState err;
            TB::WDLScore v = Tablebases::probe_wdl(pos, &err);

            // Force check of time on the next occasion
            if (thisThread == Threads.main())
                static_cast<MainThread*>(thisThread)->callsCnt = 0;

            if (err != TB::ProbeState::FAIL)
            {
                thisThread->tbHits.fetch_add(1, std::memory_order_relaxed);

                int drawScore = TB::UseRule50 ? 1 : 0;

                int centiPly = PawnValueEg * ss->ply / 100;

                if (    abs(v) <= drawScore
                    || !ttHit
                    || (v < -drawScore && ttValue > -VALUE_TB_WIN + centiPly + PawnValueEg * popcount(pos.pieces( pos.side_to_move())))
                    || (v >  drawScore && ttValue <  VALUE_TB_WIN - centiPly - PawnValueEg * popcount(pos.pieces(~pos.side_to_move()))))
                {
                    value =  v < -drawScore ? -VALUE_TB_WIN + centiPly + PawnValueEg * popcount(pos.pieces( pos.side_to_move()))
                           : v >  drawScore ?  VALUE_TB_WIN - centiPly - PawnValueEg * popcount(pos.pieces(~pos.side_to_move()))
                                            :  VALUE_DRAW - v < 0 ? 2 * Eval::Tempo : VALUE_ZERO;

                    tte->save(posKey, value, ttPv,
                              v > drawScore ? BOUND_LOWER : v < -drawScore ? BOUND_UPPER : BOUND_EXACT,
                              depth, MOVE_NONE, VALUE_NONE);

                    if (abs(v) <= drawScore)
                        return value;
                }
            }
        }
    }

    // Step 6. Static evaluation of the position
    if (inCheck)

    {
        ss->staticEval = eval = VALUE_NONE;
        improving = false;
        goto moves_loop;  // Skip early pruning when in check
    }
    else if (ttHit)
    {
        // Never assume anything about values stored in TT
        ss->staticEval = eval = tte->eval();
        if (eval == VALUE_NONE)
            ss->staticEval = eval = evaluate(pos);

        // Can ttValue be used as a better position evaluation?
        if (    ttValue != VALUE_NONE
            && (tte->bound() & (ttValue > eval ? BOUND_LOWER : BOUND_UPPER)))
            eval = ttValue;
    }
    else
    {
        if ((ss-1)->currentMove != MOVE_NULL)
        {
            int bonus = -(ss-1)->statScore / 512;

            ss->staticEval = eval = evaluate(pos) + bonus;
        }
        else
            ss->staticEval = eval = -(ss-1)->staticEval + 2 * Eval::Tempo;

        tte->save(posKey, VALUE_NONE, ttPv, BOUND_NONE, DEPTH_NONE, MOVE_NONE, eval);
    }

<<<<<<< HEAD
=======
    if (gameCycle)
        ss->staticEval = eval = ss->staticEval * std::max(0, (100 - pos.rule50_count())) / 100;

>>>>>>> 07cdcfc9
    improving =   ss->staticEval >= (ss-2)->staticEval
               || (ss-2)->staticEval == VALUE_NONE;

    // Begin early pruning.
    if (   !PvNode
        && !excludedMove
<<<<<<< HEAD
=======
        && !gameCycle
>>>>>>> 07cdcfc9
        &&  abs(eval) < 2 * VALUE_KNOWN_WIN)
    {
       // Step 7. Razoring (~2 Elo)
       if (   depth < 2 * ONE_PLY
<<<<<<< HEAD
=======
           &&  ss->ply > 2 * thisThread->rootDepth / 3
>>>>>>> 07cdcfc9
           && eval <= alpha - RazorMargin)
       {
           Value q = qsearch<NonPV>(pos, ss, alpha, beta);

           if (q <= alpha)
               return q;
       }

       // Step 8. Futility pruning: child node (~30 Elo)
       if (    depth < 7 * ONE_PLY
<<<<<<< HEAD
=======
           &&  !thisThread->nmpGuard
>>>>>>> 07cdcfc9
           &&  eval - futility_margin(depth, improving) >= beta
           &&  eval < VALUE_KNOWN_WIN) // Do not return unproven wins
           return eval;

       // Step 9. Null move search with verification search (~40 Elo)
       if (   (ss-1)->currentMove != MOVE_NULL
           && (ss-1)->statScore < 22661
           &&  eval >= beta
           &&  ss->staticEval >= beta - 33 * depth / ONE_PLY + 299
<<<<<<< HEAD
           && thisThread->selDepth + 3 > thisThread->rootDepth / ONE_PLY
=======
>>>>>>> 07cdcfc9
           &&  pos.non_pawn_material(us)
           && !thisThread->nmpGuard
           && !(depth > 4 * ONE_PLY && (MoveList<LEGAL, KING>(pos).size() < 1 || MoveList<LEGAL>(pos).size() < 6)))
       {
           assert(eval - beta >= 0);

           // Null move dynamic reduction based on depth and value
           Depth R = ((835 + 70 * depth / ONE_PLY) / 256 + std::min(int(eval - beta) / 185, 3)) * ONE_PLY;

           ss->currentMove = MOVE_NULL;
           ss->continuationHistory = &thisThread->continuationHistory[NO_PIECE][0];

           pos.do_null_move(st);

           Value nullValue = -search<NonPV>(pos, ss+1, -beta, -beta+1, depth-R, !cutNode);

           pos.undo_null_move();

           if (nullValue >= beta)
           {
               // Do not return unproven mate scores
               if (nullValue >= VALUE_MATE_IN_MAX_PLY)
                   nullValue = beta;

<<<<<<< HEAD
               if (abs(beta) < VALUE_KNOWN_WIN && depth < 13 * ONE_PLY)
=======
               if (abs(beta) < VALUE_KNOWN_WIN && depth < 11 * ONE_PLY)
>>>>>>> 07cdcfc9
                   return nullValue;

               // Do verification search at high depths
               thisThread->nmpGuard = true;

               Value v = search<NonPV>(pos, ss, beta-1, beta, depth-R, false);

               thisThread->nmpGuard = false;

               if (v >= beta)
                   return nullValue;
           }
       }

       // Step 10. ProbCut (~10 Elo)
       // If we have a good enough capture and a reduced search returns a value
       // much above beta, we can (almost) safely prune the previous move.
       if (    depth >= 5 * ONE_PLY
           &&  ss->ply % 2 == 0
<<<<<<< HEAD
=======
           &&  !thisThread->nmpGuard
>>>>>>> 07cdcfc9
           &&  abs(beta) < VALUE_MATE_IN_MAX_PLY)
       {
           Value raisedBeta = std::min(beta + 191 - 46 * improving, VALUE_INFINITE);
           MovePicker mp(pos, ttMove, raisedBeta - ss->staticEval, &thisThread->captureHistory);
           int probCutCount = 0;

           while (  (move = mp.next_move()) != MOVE_NONE
                  && probCutCount < 2 + 2 * cutNode)
               if (move != excludedMove)
               {
                   probCutCount++;

                   ss->currentMove = move;
                   ss->continuationHistory = &thisThread->continuationHistory[pos.moved_piece(move)][to_sq(move)];

                   assert(depth >= 5 * ONE_PLY);

                   pos.do_move(move, st);

                   // Perform a preliminary qsearch to verify that the move holds
                   value = -qsearch<NonPV>(pos, ss+1, -raisedBeta, -raisedBeta+1);

                   // If the qsearch held perform the regular search
                   if (value >= raisedBeta)
                       value = -search<NonPV>(pos, ss+1, -raisedBeta, -raisedBeta+1, depth - 4 * ONE_PLY, !cutNode);

                   pos.undo_move(move);

                   if (value >= raisedBeta)
                       return value;
               }
       }
    } //End early Pruning

    // Step 11. Internal iterative deepening (~2 Elo)
    if (depth >= 7 * ONE_PLY && !ttMove)
    {
        search<NT>(pos, ss, alpha, beta, depth - 7 * ONE_PLY, cutNode);

        tte = TT.probe(posKey, ttHit);
        ttValue = ttHit ? value_from_tt(tte->value(), ss->ply) : VALUE_NONE;
        ttMove = ttHit ? tte->move() : MOVE_NONE;
    }

moves_loop: // When in check, search starts from here

    const PieceToHistory* contHist[] = { (ss-1)->continuationHistory, (ss-2)->continuationHistory,
                                          nullptr, (ss-4)->continuationHistory,
                                          nullptr, (ss-6)->continuationHistory };

    Move countermove = thisThread->counterMoves[pos.piece_on(prevSq)][prevSq];

    MovePicker mp(pos, ttMove, depth, &thisThread->mainHistory,
                                      &thisThread->captureHistory,
                                      contHist,
                                      countermove,
                                      ss->killers);

    value = bestValue; // Workaround a bogus 'uninitialized' warning under gcc
    moveCountPruning = false;
    ttCapture = ttMove && pos.capture_or_promotion(ttMove);

    // Mark this node as being searched
    ThreadHolding th(thisThread, posKey, ss->ply);

    // Step 12. Loop through all pseudo-legal moves until no moves remain
    // or a beta cutoff occurs.
    while ((move = mp.next_move(moveCountPruning)) != MOVE_NONE)
    {
      assert(is_ok(move));

      if (move == excludedMove)
          continue;

      // At root obey the "searchmoves" option and skip moves not listed in Root
      // Move List. As a consequence any illegal move is also skipped. In MultiPV
      // mode we also skip PV moves which have been already searched and those
      // of lower "TB rank" if we are in a TB root position.
      if (rootNode && !std::count(thisThread->rootMoves.begin() + thisThread->pvIdx,
                                  thisThread->rootMoves.begin() + thisThread->pvLast, move))
          continue;

      ss->moveCount = ++moveCount;

#ifdef Add_Features
      if (!minOutput && rootNode && thisThread == Threads.main() && Time.elapsed() > 3000)
#else
      if (rootNode && thisThread == Threads.main() && Time.elapsed() > 3000)
#endif
          sync_cout << "info depth " << depth / ONE_PLY
                    << " currmove " << UCI::move(move, pos.is_chess960())
                    << " currmovenumber " << moveCount + thisThread->pvIdx << sync_endl;
      if (PvNode)
          (ss+1)->pv = nullptr;

      extension = DEPTH_ZERO;
      captureOrPromotion = pos.capture_or_promotion(move);
      movedPiece = pos.moved_piece(move);
      givesCheck = pos.gives_check(move);
      isMate = false;

      if (givesCheck)
      {
          pos.do_move(move, st, givesCheck);
          isMate = MoveList<LEGAL>(pos).size() == 0;
          pos.undo_move(move);

          if (!isMate) // Don't double count nodes
              thisThread->nodes.fetch_sub(1, std::memory_order_relaxed);
      }

      if (isMate)
      {
          ss->currentMove = move;
          ss->continuationHistory = &thisThread->continuationHistory[movedPiece][to_sq(move)];
          value = mate_in(ss->ply+1);

          if (PvNode && (moveCount == 1 || (value > alpha && (rootNode || value < beta))))
          {
              (ss+1)->pv = pv;
              (ss+1)->pv[0] = MOVE_NONE;
          }
      }
      else
      {

      // Step 13. Extensions (~70 Elo)
      if (   gameCycle
          && (alpha > VALUE_DRAW || (ss->ply % 2 == 0))
          && (depth < 5 * ONE_PLY || PvNode))
          extension = (2 - (ss->ply % 2 == 0 && !PvNode)) * ONE_PLY;

      // Singular extension search (~60 Elo). If all moves but one fail low on a
      // search of (alpha-s, beta-s), and just one fails high on (alpha, beta),
      // then that move is singular and should be extended. To verify this we do
      // a reduced search on all the other moves but the ttMove and if the
      // result is lower than ttValue minus a margin then we will extend the ttMove.
      else if (    depth >= 6 * ONE_PLY
          &&  move == ttMove
          && !gameCycle
          && !rootNode
          && !excludedMove // Avoid recursive singular search
          &&  ttValue != VALUE_NONE
          && (tte->bound() & BOUND_LOWER)
          &&  tte->depth() >= depth - 3 * ONE_PLY)
      {
          Value singularBeta = std::max(ttValue - 2 * depth / ONE_PLY, mated_in(ss->ply));
          Depth halfDepth = depth / (2 * ONE_PLY) * ONE_PLY; // ONE_PLY invariant
          ss->excludedMove = move;
          value = search<NonPV>(pos, ss, singularBeta - 1, singularBeta, halfDepth, cutNode);
          ss->excludedMove = MOVE_NONE;
          if (value < singularBeta)
          {
              extension = ONE_PLY;
              singularLMR++;
              if (value < singularBeta - std::min(4 * depth / ONE_PLY, 36))
                  singularLMR++;
          }

          // Multi-cut pruning
          // Our ttMove is assumed to fail high, and now we failed high also on a reduced
          // search without the ttMove. So we assume this expected Cut-node is not singular,

          // that multiple moves fail high, and we can prune the whole subtree by returning
          // a soft bound.
          else if (   eval >= beta
                   && singularBeta >= beta)
              return singularBeta;
      }

      // Check extension (~2 Elo)
#ifdef Sullivan
      else if (    givesCheck)  //MichaelB7
		  extension = ONE_PLY;

     // MichaelB7 Passed pawn extension
     else if ( move == ss->killers[0]
			  && (pos.promotion_pawn_push(move)
				  || (pos.advanced_pawn_push(move)
				  && pos.pawn_passed(us, to_sq(move)))))
		  extension = ONE_PLY;
		  
#else
      else if (    givesCheck
               && (pos.is_discovery_check_on_king(~us, move) || pos.see_ge(move)))
          extension = ONE_PLY;
#endif

      // Castling extension
      else if (type_of(move) == CASTLING)
          extension = ONE_PLY;

<<<<<<< HEAD
      // Shuffle extension
      else if (   PvNode
               && pos.rule50_count() > 18
               && depth < 3 * ONE_PLY
               && thisThread->selDepth < 102
               && ++thisThread->shuffleExts < thisThread->nodes.load(std::memory_order_relaxed) / 4)  // To avoid too many extensions
          extension = ONE_PLY;

#ifdef Sullivan  //see above for Passed pawn extension
#else
=======
>>>>>>> 07cdcfc9
      // Passed pawn extension
      else if (   move == ss->killers[0]
               && pos.advanced_pawn_push(move)
               && pos.pawn_passed(us, to_sq(move)))
          extension = ONE_PLY;
#endif
		
      // Calculate new depth for this move
      newDepth = depth - ONE_PLY + extension;

      // Step 14. Pruning at shallow depth (~170 Elo)
<<<<<<< HEAD
      if (  !PvNode && !rootNode
#ifdef Add_Features
          && !bruteForce
#endif
=======
      if (  !PvNode
>>>>>>> 07cdcfc9
          && pos.non_pawn_material(us)
          && bestValue > VALUE_MATED_IN_MAX_PLY)
      {
          // Skip quiet moves if movecount exceeds our FutilityMoveCount threshold

          moveCountPruning = moveCount >= futility_move_count(improving, depth / ONE_PLY);

          if (
#ifdef Sullivan
              !extension  //Michael B7
              && !captureOrPromotion
#else
              !captureOrPromotion
#endif
              && !givesCheck
              && (!pos.advanced_pawn_push(move) || pos.non_pawn_material(~us) > BishopValueMg))
          {
              // Move count based pruning
              if (moveCountPruning)
                  continue;

              // Reduced depth of the next LMR search

              int lmrDepth = std::max(newDepth - reduction(improving, depth, moveCount), DEPTH_ZERO);

              lmrDepth /= ONE_PLY;

              // Countermoves based pruning (~20 Elo)
              if (   lmrDepth < 4 + ((ss-1)->statScore > 0 || (ss-1)->moveCount == 1)
                  && (*contHist[0])[movedPiece][to_sq(move)] < CounterMovePruneThreshold
                  && (*contHist[1])[movedPiece][to_sq(move)] < CounterMovePruneThreshold)
                  continue;

              // Futility pruning: parent node (~2 Elo)
              if (   lmrDepth < 3
                  && !inCheck
                  && ss->staticEval + 250 + 211 * lmrDepth <= alpha)
                  continue;
              // Prune moves with negative SEE (~10 Elo)
              if (!pos.see_ge(move, Value(-(31 - std::min(lmrDepth, 18)) * lmrDepth * lmrDepth)))
                  continue;
          }
          else if (  (!givesCheck || !extension)
                   && !pos.see_ge(move, Value(-199) * (depth / ONE_PLY))) // (~20 Elo)
                  continue;
      }

      // Speculative prefetch as early as possible
      prefetch(TT.first_entry(pos.key_after(move)));

      // Update the current move (this must be done after singular extension search)
      ss->currentMove = move;
      ss->continuationHistory = &thisThread->continuationHistory[movedPiece][to_sq(move)];

      // Step 15. Make the move
      pos.do_move(move, st, givesCheck);

      // Step 16. Reduced depth search (LMR). If the move fails high it will be
<<<<<<< HEAD
      // re-searched at full depth..
#ifdef Add_Features
        if (    !bruteForce && depth >= 3 * ONE_PLY
#else
        if (    depth >= 3 * ONE_PLY
#endif
          &&  moveCount > 1 + 3 * rootNode

          && (!captureOrPromotion || moveCountPruning || ss->staticEval + PieceValue[EG][pos.captured_piece()] <= alpha
          || cutNode)
=======
      // re-searched at full depth.
      if (    depth >= 3 * ONE_PLY
          && !gameCycle
          &&  moveCount > 1 + 3 * rootNode
          &&  thisThread->selDepth * ONE_PLY > depth
          &&  moveCount > 1 + 2 * rootNode
          && (!rootNode || thisThread->best_move_count(move) == 0)
          && (  !captureOrPromotion
              || moveCountPruning
              || ss->staticEval + PieceValue[EG][pos.captured_piece()] <= alpha
              || cutNode)
>>>>>>> 07cdcfc9
          &&  thisThread->selDepth * ONE_PLY > depth) // needs to be tested at VLTC

      {
          Depth r = reduction(improving, depth, moveCount);

          // Reduction if other threads are searching this position.
          if (th.marked())
              r += ONE_PLY;
          // Decrease reduction if position is or has been on the PV
          if (ttPv)
              r -= 2 * ONE_PLY;
          // Decrease reduction if opponent's move count is high (~10 Elo)
          if ((ss-1)->moveCount > 15)
              r -= ONE_PLY;

          // Decrease reduction if move has been singularly extended
          r -= singularLMR * ONE_PLY;

<<<<<<< HEAD
          if (!PvNode && !rootNode && !captureOrPromotion)
=======
          if (!PvNode && !captureOrPromotion)
>>>>>>> 07cdcfc9
          {
              // Increase reduction if ttMove is a capture (~0 Elo)
              if (ttCapture)
                  r += ONE_PLY;

              // Increase reduction for cut nodes (~5 Elo)
              if (cutNode)
                  r += 2 * ONE_PLY;

              // Decrease reduction for moves that escape a capture. Filter out
              // castling moves, because they are coded as "king captures rook" and
              // hence break make_move(). (~5 Elo)
              else if (type_of(move) == NORMAL
                       && !pos.see_ge(make_move(to_sq(move), from_sq(move))))
                  r -= 2 * ONE_PLY;
              ss->statScore =  thisThread->mainHistory[us][from_to(move)]
                             + (*contHist[0])[movedPiece][to_sq(move)]
                             + (*contHist[1])[movedPiece][to_sq(move)]
                             + (*contHist[3])[movedPiece][to_sq(move)]
                             - 4729;

              // Reset statScore to zero if negative and most stats shows >= 0
              if (    ss->statScore < 0
                  && (*contHist[0])[movedPiece][to_sq(move)] >= 0
                  && (*contHist[1])[movedPiece][to_sq(move)] >= 0
                  && thisThread->mainHistory[us][from_to(move)] >= 0)
                  ss->statScore = 0;

              // Reset statScore to 0 if negative and most stats shows >= 0
              if (ss->statScore < 0 && (*contHist[0])[movedPiece][to_sq(move)] >= 0 && (*contHist[1])[movedPiece][to_sq(move)] >= 0 && thisThread->mainHistory[us][from_to(move)] >= 0)
                  ss->statScore = 0;

              // Decrease/increase reduction by comparing opponent's stat score (~10 Elo)
              if (ss->statScore >= -99 && (ss-1)->statScore < -116)
                  r -= ONE_PLY;

              else if ((ss-1)->statScore >= -117 && ss->statScore < -144)
                  r += ONE_PLY;

              // Decrease/increase reduction for moves with a good/bad history (~30 Elo)
              r -= ss->statScore / 16384 * ONE_PLY;
          }

<<<<<<< HEAD
          Depth rr = newDepth / (3 * ONE_PLY + ss->ply);
=======
          Depth rr = newDepth / (2 * ONE_PLY + ss->ply / 3);
>>>>>>> 07cdcfc9

          r -= rr;

          Depth d = clamp(newDepth - r, ONE_PLY, newDepth);


          value = -search<NonPV>(pos, ss+1, -(alpha+1), -alpha, d, true);

          doFullDepthSearch = (value > alpha && d != newDepth), doLMR = true;
      }
      else
          doFullDepthSearch = !PvNode || moveCount > 1, doLMR = false;

      // Step 17. Full depth search when LMR is skipped or fails high
      if (doFullDepthSearch)
      {
          value = -search<NonPV>(pos, ss+1, -(alpha+1), -alpha, newDepth, !cutNode);

          if (doLMR && !captureOrPromotion)
          {
              int bonus = value > alpha ?  stat_bonus(newDepth)
                                        : -stat_bonus(newDepth);

              if (move == ss->killers[0])
                  bonus += bonus / 4;

              update_continuation_histories(ss, movedPiece, to_sq(move), bonus);
          }
      }

      // For PV nodes only, do a full PV search on the first move or after a fail
      // high (in the latter case search only if value < beta), otherwise let the
      // parent node fail low with value <= alpha and try another move.
      if (PvNode && (moveCount == 1 || (value > alpha && (rootNode || value < beta))))
      {
          (ss+1)->pv = pv;
          (ss+1)->pv[0] = MOVE_NONE;

          value = -search<PV>(pos, ss+1, -beta, -alpha, newDepth, false);
      }

      // Step 18. Undo move
      pos.undo_move(move);
      }

      assert(value > -VALUE_INFINITE && value < VALUE_INFINITE);

      // Step 19. Check for a new best move
      // Finished searching the move. If a stop occurred, the return value of
      // the search cannot be trusted, and we return immediately without
      // updating best move, PV and TT.
      if (Threads.stop.load(std::memory_order_relaxed))
          return VALUE_ZERO;

      if (rootNode)
      {
          RootMove& rm = *std::find(thisThread->rootMoves.begin(),
                                    thisThread->rootMoves.end(), move);

          // PV move or new best move?
          if (moveCount == 1 || value > alpha)
          {
              rm.score = value;
              rm.selDepth = thisThread->selDepth;
              rm.pv.resize(1);

              assert((ss+1)->pv);

              for (Move* m = (ss+1)->pv; *m != MOVE_NONE; ++m)
                  rm.pv.push_back(*m);

              // We record how often the best move has been changed in each
              // iteration. This information is used for time management: When
              // the best move changes frequently, we allocate some more time.

			  if (moveCount > 1)
				  ++thisThread->bestMoveChanges;

          }
          else
              // All other moves but the PV are set to the lowest value: this
              // is not a problem when sorting because the sort is stable and the
              // move position in the list is preserved - just the PV is pushed up.
              rm.score = -VALUE_INFINITE;
      }

      if (value > bestValue)
      {
          bestValue = value;

          if (value > alpha)
          {
              bestMove = move;

              if (PvNode && !rootNode) // Update pv even in fail-high case
                  update_pv(ss->pv, move, (ss+1)->pv);

              if (PvNode && value < beta) // Update alpha! Always alpha < beta
                  alpha = value;
              else
              {
                 //assert(value >= beta); // Fail high
                  ss->statScore = 0;
				   break;
              }
          }
      }

      if (move != bestMove)
      {
          if (captureOrPromotion && captureCount < 32)
              capturesSearched[captureCount++] = move;

          else if (!captureOrPromotion && quietCount < 64)
              quietsSearched[quietCount++] = move;
      }
    }

    // The following condition would detect a stop only after move loop has been
    // completed. But in this case bestValue is valid because we have fully
    // searched our subtree, and we can anyhow save the result in TT.
    /*
       if (Threads.stop)
        return VALUE_DRAW;
    */

    // Step 20. Check for mate and stalemate
    // All legal moves have been searched and if there are no legal moves, it
    // must be a mate or a stalemate. If we are in a singular extension search then
    // return a fail low score.

    assert(moveCount || !inCheck || excludedMove || !MoveList<LEGAL>(pos).size());

    if (!moveCount)
        bestValue = excludedMove ? alpha
                   :     inCheck ? mated_in(ss->ply) : VALUE_DRAW;
    else if (bestMove)
    {
        // Quiet best move: update move sorting heuristics
        if (!pos.capture_or_promotion(bestMove))
            update_quiet_stats(pos, ss, bestMove, quietsSearched, quietCount,
                               stat_bonus(depth + (bestValue > beta + PawnValueMg ? ONE_PLY : DEPTH_ZERO)));

        update_capture_stats(pos, bestMove, capturesSearched, captureCount, stat_bonus(depth + ONE_PLY));

        // Extra penalty for a quiet TT or main killer move in previous ply when it gets refuted
        if (   ((ss-1)->moveCount == 1 || ((ss-1)->currentMove == (ss-1)->killers[0]))
            && !pos.captured_piece())
                update_continuation_histories(ss-1, pos.piece_on(prevSq), prevSq, -stat_bonus(depth + ONE_PLY));

    }
    // Bonus for prior countermove that caused the fail low
    else if (   (depth >= 3 * ONE_PLY || PvNode)
             && !pos.captured_piece())
        update_continuation_histories(ss-1, pos.piece_on(prevSq), prevSq, stat_bonus(depth));

    if (!excludedMove)
        tte->save(posKey, value_to_tt(bestValue, ss->ply), ttPv,
                  bestValue >= beta ? BOUND_LOWER :
                  PvNode && bestMove ? BOUND_EXACT : BOUND_UPPER,
                  depth, bestMove, ss->staticEval);

    assert(bestValue > -VALUE_INFINITE && bestValue < VALUE_INFINITE);
			
#ifdef Add_Features
			if (jekyll && variety && bestValue > 100 && popcount(pos.pieces()) > 10)
			{
				std::mt19937 gen2(now());
				std::uniform_int_distribution<int> dis(0, 2 * variety * jekyll);
				bestValue -= dis(gen2);
			}
#endif
			
    assert(bestValue > -VALUE_INFINITE && bestValue < VALUE_INFINITE);

    return bestValue;
  }


  // qsearch() is the quiescence search function, which is called by the main search
  // function with zero depth, or recursively with further decreasing depth per call.
  template <NodeType NT>
  Value qsearch(Position& pos, Stack* ss, Value alpha, Value beta, Depth depth) {

    constexpr bool PvNode = NT == PV;

    assert(alpha >= -VALUE_INFINITE && alpha < beta && beta <= VALUE_INFINITE);
    assert(PvNode || (alpha == beta - 1));
    assert(depth <= DEPTH_ZERO);
    assert(depth / ONE_PLY * ONE_PLY == depth);

    Move pv[MAX_PLY+1];
    StateInfo st;
    TTEntry* tte;
    Key posKey;
    Move ttMove, move, bestMove;
    Depth ttDepth;
    Value bestValue, value, ttValue, futilityValue, futilityBase, oldAlpha;
    bool ttHit, pvHit, inCheck, givesCheck, evasionPrunable, gameCycle;
    int moveCount;

    if (PvNode)
    {
        oldAlpha = alpha; // To flag BOUND_EXACT when eval above alpha and no available moves
        (ss+1)->pv = pv;
        ss->pv[0] = MOVE_NONE;
    }

    Thread* thisThread = pos.this_thread();
    (ss+1)->ply = ss->ply + 1;
    bestMove = MOVE_NONE;
    inCheck = pos.checkers();
    moveCount = 0;
    gameCycle = false;

    if (pos.has_game_cycle(ss->ply))
    {
       if (VALUE_DRAW >= beta)
           return VALUE_DRAW;

       alpha = std::max(alpha, VALUE_DRAW);
       gameCycle = true;
    }

    if (pos.is_draw(ss->ply))
        return VALUE_DRAW;

    if (pos.has_game_cycle(ss->ply))
    {
       if (VALUE_DRAW >= beta)
           return VALUE_DRAW;

       alpha = std::max(alpha, VALUE_DRAW);
    }

    if (pos.is_draw(ss->ply))
        return VALUE_DRAW;

    // Check for an immediate draw or maximum ply reached
    if (ss->ply >= MAX_PLY)
        return !inCheck ? evaluate(pos) : VALUE_DRAW;

    if (alpha >= mate_in(ss->ply+1))
        return alpha;

    assert(0 <= ss->ply && ss->ply < MAX_PLY);

    // Decide whether or not to include checks: this fixes also the type of
    // TT entry depth that we are going to use. Note that in qsearch we use
    // only two types of depth in TT: DEPTH_QS_CHECKS or DEPTH_QS_NO_CHECKS.
    ttDepth = inCheck || depth >= DEPTH_QS_CHECKS ? DEPTH_QS_CHECKS
                                                  : DEPTH_QS_NO_CHECKS;
    // Transposition table lookup
    posKey = pos.key();
    tte = TT.probe(posKey, ttHit);
    ttValue = ttHit ? value_from_tt(tte->value(), ss->ply) : VALUE_NONE;
    ttMove = ttHit ? tte->move() : MOVE_NONE;
    pvHit = ttHit && tte->is_pv();

    if (  !PvNode
        && ttHit
        && !gameCycle
        && tte->depth() >= ttDepth
        && ttValue != VALUE_NONE // Only in case of TT access race
        && (ttValue != VALUE_DRAW || VALUE_DRAW >= beta)
        && (ttValue >= beta ? (tte->bound() & BOUND_LOWER)
                            : (tte->bound() & BOUND_UPPER)))
        return ttValue;

    // Evaluate the position statically
    if (inCheck)
    {
        ss->staticEval = VALUE_NONE;
        bestValue = futilityBase = -VALUE_INFINITE;
    }
    else
    {
        if (ttHit)
        {
            // Never assume anything about values stored in TT
            if ((ss->staticEval = bestValue = tte->eval()) == VALUE_NONE)
                ss->staticEval = bestValue = evaluate(pos);

            // Can ttValue be used as a better position evaluation?
            if (    ttValue != VALUE_NONE
                && (tte->bound() & (ttValue > bestValue ? BOUND_LOWER : BOUND_UPPER)))
                bestValue = ttValue;
        }
        else
            ss->staticEval = bestValue =
            (ss-1)->currentMove != MOVE_NULL ? evaluate(pos)
                                             : -(ss-1)->staticEval + 2 * Eval::Tempo;

        // Stand pat. Return immediately if static value is at least beta
        if (bestValue >= beta)
        {
            if (!ttHit)
                tte->save(posKey, value_to_tt(bestValue, ss->ply), pvHit, BOUND_LOWER,
                          DEPTH_NONE, MOVE_NONE, ss->staticEval);
			
#ifdef Add_Features
            if (jekyll && variety && bestValue > 100 && popcount(pos.pieces()) > 10)
			{
                          std::mt19937 gen3(now());
                          std::uniform_int_distribution<int> dis(0, 2 * variety * jekyll);
                          bestValue -= dis(gen3);
			}
#endif

            return bestValue;
        }

        if (PvNode && bestValue > alpha)
            alpha = bestValue;

        futilityBase = bestValue + 153;
    }

    if (gameCycle && !inCheck)
        ss->staticEval = bestValue = ss->staticEval * std::max(0, (100 - pos.rule50_count())) / 100;

    const PieceToHistory* contHist[] = { (ss-1)->continuationHistory, (ss-2)->continuationHistory,
                                          nullptr, (ss-4)->continuationHistory,
                                          nullptr, (ss-6)->continuationHistory };

    // Initialize a MovePicker object for the current position, and prepare
    // to search the moves. Because the depth is <= 0 here, only captures,
    // queen promotions and checks (only if depth >= DEPTH_QS_CHECKS) will
    // be generated.
    MovePicker mp(pos, ttMove, depth, &thisThread->mainHistory,
                                      &thisThread->captureHistory,
                                      contHist,
                                      to_sq((ss-1)->currentMove));

    // Loop through the moves until no moves remain or a beta cutoff occurs
    while ((move = mp.next_move()) != MOVE_NONE)
    {
      assert(is_ok(move));

      givesCheck = pos.gives_check(move);

      moveCount++;

      if (!PvNode)
      {
         // Futility pruning
         if (   !inCheck
             && !givesCheck
             &&  futilityBase > -VALUE_KNOWN_WIN
             && !pos.advanced_pawn_push(move))
         {
             assert(type_of(move) != ENPASSANT); // Due to !pos.advanced_pawn_push

             futilityValue = futilityBase + PieceValue[EG][pos.piece_on(to_sq(move))];

             if (futilityValue <= alpha)
             {
                 bestValue = std::max(bestValue, futilityValue);
                 continue;
             }

             if (futilityBase <= alpha && !pos.see_ge(move, VALUE_ZERO + 1))
             {
                 bestValue = std::max(bestValue, futilityBase);
                 continue;
             }
         }

         // Detect non-capture evasions that are candidates to be pruned
         evasionPrunable =    inCheck
                          &&  (depth != DEPTH_ZERO || moveCount > 2)
                          &&  bestValue > VALUE_MATED_IN_MAX_PLY
                          && !pos.capture(move);

         // Don't search moves with negative SEE values
         if (  (!inCheck || evasionPrunable)
             && (!givesCheck || !(pos.blockers_for_king(~pos.side_to_move()) & from_sq(move)))
             && !pos.see_ge(move))
             continue;
      }

      // Speculative prefetch as early as possible
      prefetch(TT.first_entry(pos.key_after(move)));

      ss->currentMove = move;
      ss->continuationHistory = &thisThread->continuationHistory[pos.moved_piece(move)][to_sq(move)];

      // Make and search the move
      pos.do_move(move, st, givesCheck);
      value = -qsearch<NT>(pos, ss+1, -beta, -alpha, depth - ONE_PLY);
      pos.undo_move(move);

      assert(value > -VALUE_INFINITE && value < VALUE_INFINITE);

      // Check for a new best move
      if (value > bestValue)
      {
          bestValue = value;

          if (value > alpha)
          {
              bestMove = move;

              if (PvNode) // Update pv even in fail-high case
                  update_pv(ss->pv, move, (ss+1)->pv);

              if (PvNode && value < beta) // Update alpha here!
                  alpha = value;
              else
                  break; // Fail high
          }
       }
    }

    // All legal moves have been searched. A special case: If we're in check
    // and no legal moves were found, it is checkmate.
    if (inCheck && bestValue == -VALUE_INFINITE)
        return mated_in(ss->ply); // Plies to mate from the root

    tte->save(posKey, value_to_tt(bestValue, ss->ply), pvHit,
              bestValue >= beta ? BOUND_LOWER :
              PvNode && bestValue > oldAlpha  ? BOUND_EXACT : BOUND_UPPER,
              ttDepth, bestMove, ss->staticEval);

    assert(bestValue > -VALUE_INFINITE && bestValue < VALUE_INFINITE);
	  
#ifdef Add_Features
	if (jekyll && variety && bestValue > 100 && popcount(pos.pieces()) > 10)
	  {
              std::mt19937 gen4(now());
              std::uniform_int_distribution<int> dis(0, 2 * variety * jekyll);
              bestValue -= dis(gen4);
	  }
#endif

    return bestValue;
  }


  // value_to_tt() adjusts a mate score from "plies to mate from the root" to
  // "plies to mate from the current position". Non-mate scores are unchanged.
  // The function is called before storing a value in the transposition table.

  Value value_to_tt(Value v, int ply) {

    assert(v != VALUE_NONE);

    return  v >= VALUE_MATE_IN_MAX_PLY  ? v + ply
          : v <= VALUE_MATED_IN_MAX_PLY ? v - ply : v;
  }


  // value_from_tt() is the inverse of value_to_tt(): It adjusts a mate score
  // from the transposition table (which refers to the plies to mate/be mated
  // from current position) to "plies to mate/be mated from the root".

  Value value_from_tt(Value v, int ply) {

    return  v == VALUE_NONE             ? VALUE_NONE
          : v >= VALUE_MATE_IN_MAX_PLY  ? v - ply
          : v <= VALUE_MATED_IN_MAX_PLY ? v + ply : v;
  }


  // update_pv() adds current move and appends child pv[]

  void update_pv(Move* pv, Move move, Move* childPv) {

    for (*pv++ = move; childPv && *childPv != MOVE_NONE; )
        *pv++ = *childPv++;
    *pv = MOVE_NONE;
  }


  // update_continuation_histories() updates histories of the move pairs formed
  // by moves at ply -1, -2, and -4 with current move.

  void update_continuation_histories(Stack* ss, Piece pc, Square to, int bonus) {

    for (int i : {1, 2, 4, 6})
        if (is_ok((ss-i)->currentMove))
            (*(ss-i)->continuationHistory)[pc][to] << bonus;
  }


  // update_capture_stats() updates move sorting heuristics when a new capture best move is found

  void update_capture_stats(const Position& pos, Move move,
                            Move* captures, int captureCount, int bonus) {

      CapturePieceToHistory& captureHistory = pos.this_thread()->captureHistory;
      Piece moved_piece = pos.moved_piece(move);
      PieceType captured = type_of(pos.piece_on(to_sq(move)));

      if (pos.capture_or_promotion(move))
          captureHistory[moved_piece][to_sq(move)][captured] << bonus;

      // Decrease all the other played capture moves
      for (int i = 0; i < captureCount; ++i)
      {
          moved_piece = pos.moved_piece(captures[i]);
          captured = type_of(pos.piece_on(to_sq(captures[i])));
          captureHistory[moved_piece][to_sq(captures[i])][captured] << -bonus;
      }
  }


  // update_quiet_stats() updates move sorting heuristics when a new quiet best move is found

  void update_quiet_stats(const Position& pos, Stack* ss, Move move,
                          Move* quiets, int quietCount, int bonus) {

    if (ss->killers[0] != move)
    {
        ss->killers[1] = ss->killers[0];
        ss->killers[0] = move;
    }

    Color us = pos.side_to_move();
    Thread* thisThread = pos.this_thread();
    thisThread->mainHistory[us][from_to(move)] << bonus;
    update_continuation_histories(ss, pos.moved_piece(move), to_sq(move), bonus);

    if (is_ok((ss-1)->currentMove))
    {
        Square prevSq = to_sq((ss-1)->currentMove);
        thisThread->counterMoves[pos.piece_on(prevSq)][prevSq] = move;
    }

    // Decrease all the other played quiet moves
    for (int i = 0; i < quietCount; ++i)
    {
        thisThread->mainHistory[us][from_to(quiets[i])] << -bonus;
        update_continuation_histories(ss, pos.moved_piece(quiets[i]), to_sq(quiets[i]), -bonus);
    }
  }

  // When playing with strength handicap, choose best move among a set of RootMoves
  // using a statistical rule dependent on 'level'. Idea by Heinz van Saanen.

  Move Skill::pick_best(size_t multiPV) {

    const RootMoves& rootMoves = Threads.main()->rootMoves;
    static PRNG rng(now()); // PRNG sequence should be non-deterministic

    // RootMoves are already sorted by score in descending order
    Value topScore = rootMoves[0].score;
    int delta = std::min(topScore - rootMoves[multiPV - 1].score, PawnValueMg);
    int weakness = 120 - level;
    int maxScore = -VALUE_INFINITE;

    // Choose best move. For each move score we add two terms, both dependent on
    // weakness. One is deterministic and bigger for weaker levels, and one is
    // random. Then we choose the move with the resulting highest score.
    for (size_t i = 0; i < multiPV; ++i)
    {
        // This is our magic formula
        int push = (  weakness * int(topScore - rootMoves[i].score)
                    + delta * (rng.rand<unsigned>() % weakness)) / 128;

        if (rootMoves[i].score + push >= maxScore)
        {
            maxScore = rootMoves[i].score + push;
            best = rootMoves[i].pv[0];
        }
    }

    return best;
  }

} // namespace

/// MainThread::check_time() is used to print debug info and, more importantly,
/// to detect when we are out of available time and thus stop the search.

void MainThread::check_time() {

  if (--callsCnt > 0)
      return;

  // When using nodes, ensure checking rate is not lower than 0.1% of nodes
  callsCnt = Limits.nodes ? std::min(1024, int(Limits.nodes / 1024)) : 1024;

  static TimePoint lastInfoTime = now();

  TimePoint elapsed = Time.elapsed();
  TimePoint tick = Limits.startTime + elapsed;

  if (tick - lastInfoTime >= 1000)
  {
      lastInfoTime = tick;
      dbg_print();
  }

  // We should not stop pondering until told so by the GUI
  if (ponder)
      return;

  if (   (Limits.use_time_management() && (elapsed > Time.maximum() - 10 || stopOnPonderhit))
      || (Limits.movetime && elapsed >= Limits.movetime)
      || (Limits.nodes && Threads.nodes_searched() >= (uint64_t)Limits.nodes))
      Threads.stop = true;
}


/// UCI::pv() formats PV information according to the UCI protocol. UCI requires
/// that all (if any) unsearched PV lines are sent using a previous search score.

string UCI::pv(const Position& pos, Depth depth, Value alpha, Value beta) {

  std::stringstream ss;
  TimePoint elapsed = Time.elapsed() + 1;
  const RootMoves& rootMoves = pos.this_thread()->rootMoves;
  size_t pvIdx = pos.this_thread()->pvIdx;
  size_t multiPV = std::min((size_t)Options["MultiPV"], rootMoves.size());
  uint64_t nodesSearched = Threads.nodes_searched();
  uint64_t tbHits = Threads.tb_hits() + (TB::RootInTB ? rootMoves.size() : 0);

  for (size_t i = 0; i < multiPV; ++i)
  {
      bool updated = (i <= pvIdx && rootMoves[i].score != -VALUE_INFINITE);

      if (depth == ONE_PLY && !updated)
          continue;

      Depth d = updated ? depth : depth - ONE_PLY;
      Value v = updated ? rootMoves[i].score : rootMoves[i].previousScore;

      bool tb = TB::RootInTB && abs(v) < VALUE_TB_WIN - 5 * PawnValueEg;
      v = tb ? rootMoves[i].tbScore : v;

      if (ss.rdbuf()->in_avail()) // Not at first line
          ss << "\n";

      ss << "info"
         << " depth "    << d / ONE_PLY
         << " seldepth " << rootMoves[i].selDepth
         << " multipv "  << i + 1
         << " score "    << UCI::value(v);

      if (!tb && i == pvIdx)
          ss << (v >= beta ? " lowerbound" : v <= alpha ? " upperbound" : "");

      ss << " nodes "    << nodesSearched
         << " nps "      << nodesSearched * 1000 / elapsed;

      if (elapsed > 1000) // Earlier makes little sense
          ss << " hashfull " << TT.hashfull();

      ss << " tbhits "   << tbHits
         << " time "     << elapsed
         << " pv";

      for (Move m : rootMoves[i].pv)
          ss << " " << UCI::move(m, pos.is_chess960());
  }

  return ss.str();
}


/// RootMove::extract_ponder_from_tt() is called in case we have no ponder move
/// before exiting the search, for instance, in case we stop the search during a
/// fail high at root. We try hard to have a ponder move to return to the GUI,
/// otherwise in case of 'ponder on' we have nothing to think on.

bool RootMove::extract_ponder_from_tt(Position& pos) {

    StateInfo st;
    bool ttHit;

    assert(pv.size() == 1);

    if (pv[0] == MOVE_NONE)
        return false;

    pos.do_move(pv[0], st);
    TTEntry* tte = TT.probe(pos.key(), ttHit);

    if (ttHit)
    {
        Move m = tte->move(); // Local copy to be SMP safe
        if (MoveList<LEGAL>(pos).contains(m))
            pv.push_back(m);
    }

    pos.undo_move(pv[0]);
    return pv.size() > 1;
}

void Tablebases::rank_root_moves(Position& pos, Search::RootMoves& rootMoves) {

    RootInTB = false;
    UseRule50 = bool(Options["Syzygy50MoveRule"]);
    ProbeDepth = int(Options["SyzygyProbeDepth"]) * ONE_PLY;
    Cardinality = int(Options["SyzygyProbeLimit"]);

    // Tables with fewer pieces than SyzygyProbeLimit are searched with
    // ProbeDepth == DEPTH_ZERO
    if (Cardinality > MaxCardinality)
    {
        Cardinality = MaxCardinality;
        ProbeDepth = DEPTH_ZERO;
    }

    if (Cardinality >= popcount(pos.pieces()) && !pos.can_castle(ANY_CASTLING))
    {
        // Rank moves using DTZ tables
        RootInTB = root_probe(pos, rootMoves);

        if (!RootInTB)
        {
            // DTZ tables are missing; try to rank moves using WDL tables
            RootInTB = root_probe_wdl(pos, rootMoves);
        }
    }

    if (RootInTB)
    {
        // Sort moves according to TB rank
        std::sort(rootMoves.begin(), rootMoves.end(),
                  [](const RootMove &a, const RootMove &b) { return a.tbRank > b.tbRank; } );
    }

    else
    {
        // Clean up if root_probe() and root_probe_wdl() have failed
        for (auto& m : rootMoves)
            m.tbRank = 0;
    }
}<|MERGE_RESOLUTION|>--- conflicted
+++ resolved
@@ -653,7 +653,6 @@
               alpha = std::max(previousScore - delta,-VALUE_INFINITE);
               beta  = std::min(previousScore + delta, VALUE_INFINITE);
 
-<<<<<<< HEAD
 		// Adjust contempt based on root move's previousScore (dynamic contempt)
 		int dct;
 #ifdef Add_Features
@@ -676,17 +675,11 @@
                                 : -make_score(dct, dct / 2));
                }
        }
-=======
-              // Adjust contempt based on root move's previousScore (dynamic contempt)
-              int dt = Options["Dynamic Contempt"];
-              int dct = ct + dt * (86 * previousScore / (abs(previousScore) + 176));
->>>>>>> 07cdcfc9
 
 
           // Start with a small aspiration window and, in the case of a fail
           // high/low, re-search with a bigger window until we don't fail
           // high/low anymore.
-<<<<<<< HEAD
           int failedHighCnt = 0;
           while (true )
           {
@@ -694,11 +687,6 @@
               Depth adjustedDepth = std::max(ONE_PLY, rootDepth - failedHighCnt * ONE_PLY);
 
               bestValue = ::search<PV>(rootPos, ss, alpha, beta, adjustedDepth, false);
-=======
-          while (true)
-          {
-              bestValue = ::search<PV>(rootPos, ss, alpha, beta, rootDepth, false);
->>>>>>> 07cdcfc9
 
               // Bring the best move to the front. It is critical that sorting
               // is done with a stable algorithm because all the values but the
@@ -733,20 +721,13 @@
               {
                   beta = (alpha + beta) / 2;
                   alpha = std::max(bestValue - delta, -VALUE_INFINITE);
-<<<<<<< HEAD
                   failedHighCnt = 0;
-=======
->>>>>>> 07cdcfc9
 
                   if (mainThread)
                       mainThread->stopOnPonderhit = false;
               }
               else if (bestValue >= beta)
                   beta = std::min(bestValue + delta, VALUE_INFINITE);
-<<<<<<< HEAD
-=======
-
->>>>>>> 07cdcfc9
               else
               {
                   ++rootMoves[pvIdx].bestMoveCount;
@@ -847,10 +828,7 @@
     constexpr bool PvNode = NT == PV;
     const bool rootNode = PvNode && ss->ply == 0;
 
-<<<<<<< HEAD
-
-=======
->>>>>>> 07cdcfc9
+
     // Dive into quiescence search when the depth reaches zero
     if (depth < ONE_PLY)
         return qsearch<NT>(pos, ss, alpha, beta);
@@ -867,11 +845,7 @@
     Move ttMove, move, excludedMove, bestMove;
     Depth extension, newDepth;
     Value bestValue, value, ttValue, eval;
-<<<<<<< HEAD
-    bool ttHit, ttPv, inCheck, givesCheck, improving, doLMR, isMate;
-=======
     bool ttHit, ttPv, inCheck, givesCheck, improving, doLMR, isMate, gameCycle;
->>>>>>> 07cdcfc9
     bool captureOrPromotion, doFullDepthSearch, moveCountPruning, ttCapture;
 
     Piece movedPiece;
@@ -883,10 +857,7 @@
     Color us = pos.side_to_move();
     moveCount = captureCount = quietCount = singularLMR = ss->moveCount = 0;
     bestValue = -VALUE_INFINITE;
-<<<<<<< HEAD
-=======
     gameCycle = false;
->>>>>>> 07cdcfc9
 
     // Check for the available remaining time
     if (thisThread == Threads.main())
@@ -914,7 +885,7 @@
 
                 return VALUE_DRAW;
             }
-<<<<<<< HEAD
+            gameCycle = true;
             alpha = std::max(alpha, VALUE_DRAW);
         }
 
@@ -925,19 +896,6 @@
 		if (Threads.stop.load(std::memory_order_relaxed) || ss->ply >= MAX_PLY)
 			return ss->ply >= MAX_PLY && !inCheck ? evaluate(pos)
 			: VALUE_DRAW;
-=======
-            gameCycle = true;
-            alpha = std::max(alpha, VALUE_DRAW);
-        }
-
-        // Step 2. Check for aborted search and immediate draw
-        if (pos.is_draw(ss->ply))
-            return VALUE_DRAW;
-
-        if (Threads.stop.load(std::memory_order_relaxed) || ss->ply >= MAX_PLY)
-            return ss->ply >= MAX_PLY && !inCheck ? evaluate(pos)
-                                                  : VALUE_DRAW;
->>>>>>> 07cdcfc9
 
         // Step 3. Mate distance pruning. Even if we mate at the next move our score
         // would be at best mate_in(ss->ply+1), but if alpha is already bigger because
@@ -945,10 +903,7 @@
         // because we will never beat the current alpha. Same logic but with reversed
         // signs applies also in the opposite condition of being mated instead of giving
         // mate. In this case return a fail-high score.
-<<<<<<< HEAD
-
-=======
->>>>>>> 07cdcfc9
+
         if (alpha >= mate_in(ss->ply+1))
             return alpha;
     }
@@ -1094,30 +1049,21 @@
         tte->save(posKey, VALUE_NONE, ttPv, BOUND_NONE, DEPTH_NONE, MOVE_NONE, eval);
     }
 
-<<<<<<< HEAD
-=======
     if (gameCycle)
         ss->staticEval = eval = ss->staticEval * std::max(0, (100 - pos.rule50_count())) / 100;
 
->>>>>>> 07cdcfc9
     improving =   ss->staticEval >= (ss-2)->staticEval
                || (ss-2)->staticEval == VALUE_NONE;
 
     // Begin early pruning.
     if (   !PvNode
         && !excludedMove
-<<<<<<< HEAD
-=======
         && !gameCycle
->>>>>>> 07cdcfc9
         &&  abs(eval) < 2 * VALUE_KNOWN_WIN)
     {
        // Step 7. Razoring (~2 Elo)
        if (   depth < 2 * ONE_PLY
-<<<<<<< HEAD
-=======
            &&  ss->ply > 2 * thisThread->rootDepth / 3
->>>>>>> 07cdcfc9
            && eval <= alpha - RazorMargin)
        {
            Value q = qsearch<NonPV>(pos, ss, alpha, beta);
@@ -1128,10 +1074,7 @@
 
        // Step 8. Futility pruning: child node (~30 Elo)
        if (    depth < 7 * ONE_PLY
-<<<<<<< HEAD
-=======
            &&  !thisThread->nmpGuard
->>>>>>> 07cdcfc9
            &&  eval - futility_margin(depth, improving) >= beta
            &&  eval < VALUE_KNOWN_WIN) // Do not return unproven wins
            return eval;
@@ -1141,10 +1084,7 @@
            && (ss-1)->statScore < 22661
            &&  eval >= beta
            &&  ss->staticEval >= beta - 33 * depth / ONE_PLY + 299
-<<<<<<< HEAD
            && thisThread->selDepth + 3 > thisThread->rootDepth / ONE_PLY
-=======
->>>>>>> 07cdcfc9
            &&  pos.non_pawn_material(us)
            && !thisThread->nmpGuard
            && !(depth > 4 * ONE_PLY && (MoveList<LEGAL, KING>(pos).size() < 1 || MoveList<LEGAL>(pos).size() < 6)))
@@ -1169,11 +1109,7 @@
                if (nullValue >= VALUE_MATE_IN_MAX_PLY)
                    nullValue = beta;
 
-<<<<<<< HEAD
-               if (abs(beta) < VALUE_KNOWN_WIN && depth < 13 * ONE_PLY)
-=======
                if (abs(beta) < VALUE_KNOWN_WIN && depth < 11 * ONE_PLY)
->>>>>>> 07cdcfc9
                    return nullValue;
 
                // Do verification search at high depths
@@ -1193,10 +1129,7 @@
        // much above beta, we can (almost) safely prune the previous move.
        if (    depth >= 5 * ONE_PLY
            &&  ss->ply % 2 == 0
-<<<<<<< HEAD
-=======
            &&  !thisThread->nmpGuard
->>>>>>> 07cdcfc9
            &&  abs(beta) < VALUE_MATE_IN_MAX_PLY)
        {
            Value raisedBeta = std::min(beta + 191 - 46 * improving, VALUE_INFINITE);
@@ -1389,7 +1322,7 @@
       else if (type_of(move) == CASTLING)
           extension = ONE_PLY;
 
-<<<<<<< HEAD
+
       // Shuffle extension
       else if (   PvNode
                && pos.rule50_count() > 18
@@ -1400,8 +1333,6 @@
 
 #ifdef Sullivan  //see above for Passed pawn extension
 #else
-=======
->>>>>>> 07cdcfc9
       // Passed pawn extension
       else if (   move == ss->killers[0]
                && pos.advanced_pawn_push(move)
@@ -1413,14 +1344,10 @@
       newDepth = depth - ONE_PLY + extension;
 
       // Step 14. Pruning at shallow depth (~170 Elo)
-<<<<<<< HEAD
       if (  !PvNode && !rootNode
 #ifdef Add_Features
           && !bruteForce
 #endif
-=======
-      if (  !PvNode
->>>>>>> 07cdcfc9
           && pos.non_pawn_material(us)
           && bestValue > VALUE_MATED_IN_MAX_PLY)
       {
@@ -1479,20 +1406,12 @@
       pos.do_move(move, st, givesCheck);
 
       // Step 16. Reduced depth search (LMR). If the move fails high it will be
-<<<<<<< HEAD
       // re-searched at full depth..
 #ifdef Add_Features
         if (    !bruteForce && depth >= 3 * ONE_PLY
 #else
         if (    depth >= 3 * ONE_PLY
 #endif
-          &&  moveCount > 1 + 3 * rootNode
-
-          && (!captureOrPromotion || moveCountPruning || ss->staticEval + PieceValue[EG][pos.captured_piece()] <= alpha
-          || cutNode)
-=======
-      // re-searched at full depth.
-      if (    depth >= 3 * ONE_PLY
           && !gameCycle
           &&  moveCount > 1 + 3 * rootNode
           &&  thisThread->selDepth * ONE_PLY > depth
@@ -1502,7 +1421,7 @@
               || moveCountPruning
               || ss->staticEval + PieceValue[EG][pos.captured_piece()] <= alpha
               || cutNode)
->>>>>>> 07cdcfc9
+
           &&  thisThread->selDepth * ONE_PLY > depth) // needs to be tested at VLTC
 
       {
@@ -1521,11 +1440,7 @@
           // Decrease reduction if move has been singularly extended
           r -= singularLMR * ONE_PLY;
 
-<<<<<<< HEAD
           if (!PvNode && !rootNode && !captureOrPromotion)
-=======
-          if (!PvNode && !captureOrPromotion)
->>>>>>> 07cdcfc9
           {
               // Increase reduction if ttMove is a capture (~0 Elo)
               if (ttCapture)
@@ -1569,11 +1484,7 @@
               r -= ss->statScore / 16384 * ONE_PLY;
           }
 
-<<<<<<< HEAD
-          Depth rr = newDepth / (3 * ONE_PLY + ss->ply);
-=======
           Depth rr = newDepth / (2 * ONE_PLY + ss->ply / 3);
->>>>>>> 07cdcfc9
 
           r -= rr;
 
@@ -1796,17 +1707,6 @@
 
        alpha = std::max(alpha, VALUE_DRAW);
        gameCycle = true;
-    }
-
-    if (pos.is_draw(ss->ply))
-        return VALUE_DRAW;
-
-    if (pos.has_game_cycle(ss->ply))
-    {
-       if (VALUE_DRAW >= beta)
-           return VALUE_DRAW;
-
-       alpha = std::max(alpha, VALUE_DRAW);
     }
 
     if (pos.is_draw(ss->ply))
