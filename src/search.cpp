/*
  Honey, a UCI chess playing engine derived from Stockfish and Glaurung 2.1
  Copyright (C) 2004-2008 Tord Romstad (Glaurung author)
  Copyright (C) 2008-2015 Marco Costalba, Joona Kiiski, Tord Romstad (Stockfish Authors)
  Copyright (C) 2015-2016 Marco Costalba, Joona Kiiski, Gary Linscott, Tord Romstad (Stockfish Authors)
  Copyright (C) 2017-2020 Michael Byrne, Marco Costalba, Joona Kiiski, Gary Linscott, Tord Romstad (Honey Authors)

  Honey is free software: you can redistribute it and/or modify
  it under the terms of the GNU General Public License as published by
  the Free Software Foundation, either version 3 of the License, or
  (at your option) any later version.

  Honey is distributed in the hope that it will be useful,
  but WITHOUT ANY WARRANTY; without even the implied warranty of
  MERCHANTABILITY or FITNESS FOR A PARTICULAR PURPOSE.  See the
  GNU General Public License for more details.

 You should have received a copy of the GNU General Public License
 along with this program.  If not, see <http://www.gnu.org/licenses/>.
*/

#include <algorithm>
#include <cassert>
#include <cmath>
#include <cstring>   // For std::memset
#include <iostream>
#include <sstream>

#include <fstream>
#include <unistd.h> //for sleep //MichaelB7
#include "evaluate.h"
#include "misc.h"
#include "movegen.h"
#include "movepick.h"
#include "position.h"
#include "search.h"
#include "thread.h"
#include "timeman.h"
#include "tt.h"
#include "uci.h"
#include "syzygy/tbprobe.h"
#include "polybook.h" // Cerebellum

namespace Search {

  LimitsType Limits;

  bool adaptive;
  bool ctempt;
  bool defensive;
  bool dpa;
#ifdef Weakfish
  bool weakFish = true;
  int  weakLevel;
#endif
  bool profound=false;
  int benchKnps;
  int dct;

  int defensive_v = 0;
  int mpv;
  int proValue;
  int profound_v;
}

namespace Tablebases {

  int Cardinality;
  bool RootInTB;
  bool UseRule50;
  Depth ProbeDepth;
}

namespace TB = Tablebases;

using std::string;
using Eval::evaluate;
using namespace Search;

namespace {

  // Different node types, used as a template parameter
  enum NodeType { NonPV, PV };
#ifndef Noir
  constexpr uint64_t TtHitAverageWindow     = 4096;
  constexpr uint64_t TtHitAverageResolution = 1024;
#else
  constexpr uint64_t ttHitAverageWindow     = 4096;
  constexpr uint64_t ttHitAverageResolution = 1024;
#endif
  // Razor and futility margins
#ifndef Noir
  constexpr int RazorMargin = 527;
#endif
#ifndef Weakfish
  Value futility_margin(Depth d, bool improving) {
    return Value(227 * (d - improving));
  }
#endif
  // Reductions lookup table, initialized at startup
  int Reductions[MAX_MOVES]; // [depth or moveNumber]

  Depth reduction(bool i, Depth d, int mn) {
    int r = Reductions[d] * Reductions[mn];
    return (r + 570) / 1024 + (!i && r > 1018);
  }

  constexpr int futility_move_count(bool improving, Depth depth) {
      return (3 + depth * depth) / (2 - improving);
  }

  // History and stats update bonus, based on depth
  int stat_bonus(Depth d) {
    return d > 15 ? 27 : 17 * d * d + 133 * d - 134;
  }
#ifndef Noir
  // Add a small random component to draw evaluations to avoid 3fold-blindness
  Value value_draw(Thread* thisThread) {
    return VALUE_DRAW + Value(2 * (thisThread->nodes & 1) - 1);
  }

#endif


  // Skill structure is used to implement strength limit
  struct Skill {
    explicit Skill(int l) : level(l) {}
    bool enabled() const { return level < 40; }
    bool time_to_pick(Depth depth) const { return depth == 1 + level; }
    Move pick_best(size_t multiPV);

    int level;
    Move best = MOVE_NONE;
  };

bool  fide, jekyll, minOutput, uci_sleep;
bool limitStrength = false;
int  intLevel = 40, tactical, uci_elo = 0;

  // Breadcrumbs are used to mark nodes as being searched by a given thread
  struct Breadcrumb {
    std::atomic<Thread*> thread;
    std::atomic<Key> key;
  };
  std::array<Breadcrumb, 1024> breadcrumbs;

  // ThreadHolding structure keeps track of which thread left breadcrumbs at the given
  // node for potential reductions. A free node will be marked upon entering the moves
  // loop by the constructor, and unmarked upon leaving that loop by the destructor.
  struct ThreadHolding {
    explicit ThreadHolding(Thread* thisThread, Key posKey, int ply) {
       location = ply < 8 ? &breadcrumbs[posKey & (breadcrumbs.size() - 1)] : nullptr;
       otherThread = false;
       owning = false;
       if (location)
       {
          // See if another already marked this location, if not, mark it ourselves
          Thread* tmp = (*location).thread.load(std::memory_order_relaxed);
          if (tmp == nullptr)
          {
              (*location).thread.store(thisThread, std::memory_order_relaxed);
              (*location).key.store(posKey, std::memory_order_relaxed);
              owning = true;
          }
          else if (   tmp != thisThread
                   && (*location).key.load(std::memory_order_relaxed) == posKey)
              otherThread = true;
       }
    }

    ~ThreadHolding() {
       if (owning) // Free the marked location
           (*location).thread.store(nullptr, std::memory_order_relaxed);
    }

    bool marked() { return otherThread; }

    private:
    Breadcrumb* location;
    bool otherThread, owning;
  };

  template <NodeType NT>
  Value search(Position& pos, Stack* ss, Value alpha, Value beta, Depth depth, bool cutNode);

  template <NodeType NT>
  Value qsearch(Position& pos, Stack* ss, Value alpha, Value beta, Depth depth = 0);

  Value value_to_tt(Value v, int ply);
  Value value_from_tt(Value v, int ply, int r50c);
  void update_pv(Move* pv, Move move, Move* childPv);
  void update_continuation_histories(Stack* ss, Piece pc, Square to, int bonus);
  void update_quiet_stats(const Position& pos, Stack* ss, Move move, int bonus, int depth);
  void update_all_stats(const Position& pos, Stack* ss, Move bestMove, Value bestValue, Value beta, Square prevSq,
                        Move* quietsSearched, int quietCount, Move* capturesSearched, int captureCount, Depth depth);

  // perft() is our utility to verify move generation. All the leaf nodes up
  // to the given depth are generated and counted, and the sum is returned.
  template<bool Root>
  uint64_t perft(Position& pos, Depth depth) {

    StateInfo st;
    uint64_t cnt, nodes = 0;
    const bool leaf = (depth == 2);

    for (const auto& m : MoveList<LEGAL>(pos))
    {
        if (Root && depth <= 1)
            cnt = 1, nodes++;
        else
        {
            pos.do_move(m, st);
            cnt = leaf ? MoveList<LEGAL>(pos).size() : perft<false>(pos, depth - 1);
            nodes += cnt;
            pos.undo_move(m);
        }
        if (Root)
            sync_cout << UCI::move(m, pos.is_chess960()) << ": " << cnt << sync_endl;
    }
    return nodes;
  }

} // namespace


/// Search::init() is called at startup to initialize various lookup tables

void Search::init() {

  for (int i = 1; i < MAX_MOVES; ++i)
      Reductions[i] = int((24.8 + std::log(Threads.size())) * std::log(i));
}


/// Search::clear() resets search state to its initial value

void Search::clear() {

  Threads.main()->wait_for_search_finished();

  Time.availableNodes = 0;
  TT.clear();
  Threads.clear();
  Tablebases::init(Options["SyzygyPath"]); // Free mapped files
}


/// MainThread::search() is started when the program receives the UCI 'go'
/// command. It searches from the root position and outputs the "bestmove".

void MainThread::search() {

  if (Limits.perft)
  {
      nodes = perft<true>(rootPos, Limits.perft);
      sync_cout << "\nNodes searched: " << nodes << "\n" << sync_endl;
      return;
  }
#ifdef Weakfish
    ponder = false;
#endif
    PRNG rng(now());
    int shallow_adjust = 35; //to roughly anchor 1712 rating to CCRL Shallow  2.0 rating of 1712

    adaptive            = Options["Adaptive_Play"];
    defensive           = Options["Defensive"];
    fide                = Options["FIDE_Ratings"];
    jekyll              = Options["Variety"];
    minOutput           = Options["Min Output"];
    tactical            = Options["Tactical"];
    uci_elo             = Options["Engine_Elo"];
    uci_sleep           = Options["Slow Play"];
    proValue            = Options["Pro Value"];
    profound            = Options["Pro Analysis"];
    dpa                 = Options["Deep Pro Analysis"];
    mpv                 = Options["MultiPV"];
#ifdef Weakfish
    weakLevel           = Options["Level"] - 1 ;
#endif

  Color us = rootPos.side_to_move();
  Time.init(Limits, us, rootPos.game_ply());
  TT.new_search();
#ifndef Noir
  if (rootMoves.empty())
  {
      rootMoves.emplace_back(MOVE_NONE);
      sync_cout << "info depth 0 score "
                << UCI::value(rootPos.checkers() ? -VALUE_MATE : VALUE_DRAW)
                << sync_endl;
  }
#else
   if (rootMoves.empty())
   {
       rootMoves.emplace_back(MOVE_NONE);
       sync_cout << "info depth 0 score "
                 << UCI::value(rootPos.checkers() ? -VALUE_MATE, -VALUE_MATE : VALUE_DRAW, VALUE_DRAW)
                 << sync_endl;
   }
#endif
  else
  {

      Move bookMove = MOVE_NONE;

      if (bool(Options["Use_Book_1"]) && !Limits.infinite && !Limits.mate)
          bookMove = polybook1.probe(rootPos);
      if (bool(Options["Use_Book_2"]) && !bookMove && !Limits.infinite && !Limits.mate)
          bookMove = polybook2.probe(rootPos);
      if (bool(Options["Use_Book_3"]) && !bookMove && !Limits.infinite && !Limits.mate)
          bookMove = polybook3.probe(rootPos);
      if (bool(Options["Use_Book_4"]) && !bookMove && !Limits.infinite && !Limits.mate)
          bookMove = polybook4.probe(rootPos);

      if (bookMove && std::count(rootMoves.begin(), rootMoves.end(), bookMove))
      {
          for (Thread* th : Threads)
              std::swap(th->rootMoves[0], *std::find(th->rootMoves.begin(), th->rootMoves.end(), bookMove));
      }
      else
      {
         if (Options["NPS_Level"])
         {
             benchKnps = 1000 * (Options["Bench_KNPS"]);
             sync_cout << "Bknps: " << benchKnps  << sync_endl;// for debug
             int nps = 64 * pow(1.1486, (Options["NPS_Level"] - 1 ));
             Limits.nodes = nps;
             Limits.nodes *= Time.optimum()/1000 + 1 ;
             std::this_thread::sleep_for (std::chrono::milliseconds(Time.optimum()) * double(1 - Limits.nodes/benchKnps));
         }
         else if (Options["UCI_LimitStrength"] && Options["Engine_Level"] == "None")
         {
             uci_elo = (Options["Engine_Elo"]);
             limitStrength = true;
             jekyll=true; //on with uci_elo, variety gets turned off with adaptive
             goto skipLevels;
         }
         if (Options["Engine_Level"] == "None")
         {
             limitStrength = false;
             goto skipLevels;
         }
         else
             {
              limitStrength = true;
              jekyll = true;
             }

         if (Options["Engine_Level"] == "World_Champion")
             uci_elo = 2900;
         else if (Options["Engine_Level"] == "Super_GM")
             uci_elo = 2800;
         else if (Options["Engine_Level"] == "GM")
             uci_elo = 2650;
         else if (Options["Engine_Level"] == "Deep_Thought")
             uci_elo = 2500;
         else if (Options["Engine_Level"] == "SIM")
             uci_elo = 2400;
		 else if (Options["Engine_Level"] == "IM")
             uci_elo = 2300;
         else if (Options["Engine_Level"] == "Cray_Blitz")
             uci_elo = 2200;
         else if (Options["Engine_Level"] == "Master")
             uci_elo = 2100;
         else if (Options["Engine_Level"] == "Expert")
             uci_elo = 1950;
         else if (Options["Engine_Level"] == "Class_A")
             uci_elo = 1800;
         else if (Options["Engine_Level"] == "Class_B")
             uci_elo = 1650;
         else if (Options["Engine_Level"] == "Class_C")
             uci_elo = 1500;
         else if (Options["Engine_Level"] == "Class_D")
             uci_elo = 1350;
         else if (Options["Engine_Level"] == "Boris")
             uci_elo = 1200;
         else if (Options["Engine_Level"] == "Novice")
             uci_elo = 1000;
skipLevels:
#ifdef Weakfish
         if (limitStrength || weakFish)
#else
         if (limitStrength)
#endif
         {  //note varietry strength is capped around ~2150-2200 due to its robustness
             benchKnps = 1000 * (Options["Bench_KNPS"]);
#ifdef Weakfish
            jekyll = true;
             weakLevel = 100 * weakLevel;
             if (weakFish) uci_elo = 1000 + weakLevel;
#endif
             int random = (rand() % 20 - 10);
             uci_elo = uci_elo + random + shallow_adjust;
             //sync_cout << "Elo " << uci_elo << sync_endl;// for debug

             int ccrlELo = uci_elo;
             if (fide)
                 uci_elo = (((uci_elo * 10) / 7) - 1200);  //shallow adj was only required to get CCRL rating correct
             uci_elo += 200; //  to offset Elo loss with variety
             uci_elo = std::min(uci_elo, 3200);
             int NodesToSearch  =  pow(1.00382, (uci_elo - 999)) * 48;
             //sync_cout << "Nodes To Search: " << NodesToSearch << sync_endl;//for debug
             Limits.nodes = NodesToSearch;
             Limits.nodes = (Limits.nodes * Time.optimum()/1000);
             Limits.nodes = Utility::clamp(Limits.nodes, (int64_t) 48,Limits.nodes);
             int sleepTime = Time.optimum() * double(1 - Limits.nodes/benchKnps);
             //int sleepValue = Time.optimum() * double(1 - Limits.nodes/benchKnps);
             //sync_cout << "Sleep time: " << sleepValue << sync_endl;//for debug
             //sync_cout << "Limit Nodes: " <<  Limits.nodes << sync_endl;//for debug
#ifdef Weakfish
             if (uci_sleep || weakFish)
#else
             if (uci_sleep)
#endif
                 {
                   sync_cout <<FontColor::engine << sync_endl;
                   sync_cout <<  " info game slowed down to avoid instant move: " << sleepTime << " milliseconds\n" << sync_endl;// for debug
                   sync_cout << FontColor::reset << sync_endl;
                   std::this_thread::sleep_for (std::chrono::milliseconds(Time.optimum()) * double(1 - Limits.nodes/benchKnps));
                 }
             uci_elo =  ccrlELo - shallow_adjust;
         }

      if (mpv > 1)
          profound = false;

      if (!tactical && profound)

      {

          if (proValue && !dpa)
               profound_v = proValue * (std::max(Time.optimum(),Limits.movetime));
          else if (dpa)
              {
                profound_v = proValue * 900000;
                //std::cerr << "\nPro Analysis value2: " << profound_v << "\n" << sync_endl; //debug
              }
          //std::cerr << "\nPro Analysis value: " << profound_v << "\n" << sync_endl; //debug
        }

      Threads.start_searching(); // start non-main threads
      Thread::search();          // main thread start searching
      }
  }

  // When we reach the maximum depth, we can arrive here without a raise of
  // Threads.stop. However, if we are pondering or in an infinite search,
  // the UCI protocol states that we shouldn't print the best move before the
  // GUI sends a "stop" or "ponderhit" command. We therefore simply wait here
  // until the GUI sends one of those commands.

  while (!Threads.stop && (ponder || Limits.infinite))
  {} // Busy wait for a stop or a ponder reset

  // Stop the threads if not already stopped (also raise the stop if
  // "ponderhit" just reset Threads.ponder).
  Threads.stop = true;

  // Wait until all threads have finished
  Threads.wait_for_search_finished();

  // When playing in 'nodes as time' mode, subtract the searched nodes from
  // the available ones before exiting.
  if (Limits.npmsec)
      Time.availableNodes += Limits.inc[us] - Threads.nodes_searched();

  Thread* bestThread = this;

<<<<<<< HEAD

  if (int(Options["MultiPV"]) == 1
      && !Limits.depth
      && !(Skill(Options["Skill Level"]).enabled() || (Options["UCI_LimitStrength"]) || limitStrength)
=======
  if (   int(Options["MultiPV"]) == 1
      && !Limits.depth
      && !(Skill(Options["Skill Level"]).enabled() || int(Options["UCI_LimitStrength"]))
>>>>>>> 4006f2c9
      && rootMoves[0].pv[0] != MOVE_NONE)
      bestThread = Threads.get_best_thread();

  bestPreviousScore = bestThread->rootMoves[0].score;

  // Send again PV info if we have a new best thread

  if (bestThread != this || Skill(Options["Skill Level"]).enabled())
      sync_cout << UCI::pv(bestThread->rootPos, bestThread->completedDepth, -VALUE_INFINITE, VALUE_INFINITE) << sync_endl;


  if  (adaptive ) //mutually exclusive with variety
  {

	  jekyll = false;

      size_t i = 0;
      if ( bestPreviousScore >= -PawnValueMg && bestPreviousScore <= PawnValueMg * 4 )
      {
          while (i+1 < rootMoves.size() && bestThread->rootMoves[i+1].score > bestPreviousScore)
          ++i;
          bestPreviousScore = bestThread->rootMoves[i].score;
          sync_cout << FontColor::engine << UCI::pv(bestThread->rootPos, bestThread->completedDepth, -VALUE_INFINITE, VALUE_INFINITE) << FontColor::reset << sync_endl;
          sync_cout << "bestmove " << UCI::move(bestThread->rootMoves[i].pv[0], rootPos.is_chess960());
      }
      else if ( bestPreviousScore > PawnValueMg * 4  && bestPreviousScore <  PawnValueMg * 7 )
      {
          while (i+1 < rootMoves.size() && bestThread->rootMoves[i+1].score < bestPreviousScore
                && bestPreviousScore + PawnValueMg/2  > bestThread->rootMoves[i+1].score)
          {
              ++i;
              break;
          }
          bestPreviousScore = bestThread->rootMoves[i].score;
          while (i+1 < rootMoves.size() && bestThread->rootMoves[i+1].score > bestPreviousScore
                && bestPreviousScore + PawnValueMg/2  < bestThread->rootMoves[i+1].score)
          {
              ++i;
              bestPreviousScore = bestThread->rootMoves[i-1].score;

          }
          bestPreviousScore = bestThread->rootMoves[i].score;
          sync_cout << FontColor::engine << UCI::pv(bestThread->rootPos, bestThread->completedDepth, -VALUE_INFINITE, VALUE_INFINITE) << FontColor::reset << sync_endl;
          sync_cout << "bestmove " << UCI::move(bestThread->rootMoves[i].pv[0], rootPos.is_chess960());
      }
      else
      {
          sync_cout << "bestmove " << UCI::move(bestThread->rootMoves[0].pv[0], rootPos.is_chess960());
          if (bestThread->rootMoves[0].pv.size() > 1 || bestThread->rootMoves[0].extract_ponder_from_tt(rootPos))
              std::cout << " ponder " << UCI::move(bestThread->rootMoves[0].pv[1], rootPos.is_chess960());
      }
  }
  else
  {
  sync_cout << "bestmove " << UCI::move(bestThread->rootMoves[0].pv[0], rootPos.is_chess960());

  if (bestThread->rootMoves[0].pv.size() > 1 || bestThread->rootMoves[0].extract_ponder_from_tt(rootPos))
      std::cout << " ponder " << UCI::move(bestThread->rootMoves[0].pv[1], rootPos.is_chess960());
  }
  std::cout << sync_endl;
}


/// Thread::search() is the main iterative deepening loop. It calls search()
/// repeatedly with increasing depth until the allocated thinking time has been
/// consumed, the user stops the search, or the maximum search depth is reached.

void Thread::search() {

  // To allow access to (ss-7) up to (ss+2), the stack must be oversized.
  // The former is needed to allow update_continuation_histories(ss-1, ...),
  // which accesses its argument at ss-6, also near the root.
  // The latter is needed for statScores and killer initialization.
  Stack stack[MAX_PLY+10], *ss = stack+7;
  Move  pv[MAX_PLY+1];
  Value bestValue, alpha, beta, delta;
  Move  lastBestMove = MOVE_NONE;
  Depth lastBestMoveDepth = 0;
  MainThread* mainThread = (this == Threads.main() ? Threads.main() : nullptr);
  double timeReduction = 1, totBestMoveChanges = 0;
  Color us = rootPos.side_to_move();
  ctempt= Options["Contempt"];
  if (Options["Defensive"])
      defensive_v = -34;  //about 16 cp



  int iterIdx = 0;

  std::memset(ss-7, 0, 10 * sizeof(Stack));
  for (int i = 7; i > 0; i--)
      (ss-i)->continuationHistory = &this->continuationHistory[0][0][NO_PIECE][0]; // Use as a sentinel

  ss->pv = pv;

  bestValue = delta = alpha = -VALUE_INFINITE;
  beta = VALUE_INFINITE;

  if (mainThread)
  {
      if (mainThread->bestPreviousScore == VALUE_INFINITE)
          for (int i = 0; i < 4; ++i)
              mainThread->iterValue[i] = VALUE_ZERO;
      else
          for (int i = 0; i < 4; ++i)
              mainThread->iterValue[i] = mainThread->bestPreviousScore;
  }

  std::copy(&lowPlyHistory[2][0], &lowPlyHistory.back().back() + 1, &lowPlyHistory[0][0]);
  std::fill(&lowPlyHistory[MAX_LPH - 2][0], &lowPlyHistory.back().back() + 1, 0);

  size_t multiPV = size_t(Options["MultiPV"]);
#ifdef Weakfish
  if (weakFish)  multiPV = 1;
#endif
  PRNG rng(now());

  Skill skill(intLevel);
#ifdef Weakfish
if (!weakFish)
#endif
    if (tactical) {
      multiPV = pow(2, tactical);
      profound = false;}

  // When playing with strength handicap enable MultiPV search that we will
  // use behind the scenes to retrieve a set of possible moves.
  if (skill.enabled())
      multiPV = std::max(multiPV, (size_t)4);

  multiPV = std::min(multiPV, rootMoves.size());
#ifndef Noir
  ttHitAverage = TtHitAverageWindow * TtHitAverageResolution / 2;
#else
  ttHitAverage = ttHitAverageWindow * ttHitAverageResolution / 2;
#endif
  int ct = int(ctempt) * (int(Options["Contempt_Value"]) * PawnValueEg / 100); // From centipawns
  // In analysis mode, adjust contempt in accordance with user preference
  if (Limits.infinite || Options["AnalyseMode"])
      ct =  Options["Analysis_Contempt"] == "Off"  ? 0
          : Options["Analysis_Contempt"] == "Both" ? ct
          : Options["Analysis_Contempt"] == "White" && us == BLACK ? -ct
          : Options["Analysis_Contempt"] == "Black" && us == WHITE ? -ct
          : ct;

  // Evaluation score is from the white point of view
  contempt = (us == WHITE ?  make_score(ct, ct / 2)
                          : -make_score(ct, ct / 2));

  int searchAgainCounter = 0;

  // Iterative deepening loop until requested to stop or the target depth is reached
  while (   ++rootDepth < MAX_PLY
         && !Threads.stop
         && !(Limits.depth && mainThread && rootDepth > Limits.depth))
  {
      // Age out PV variability metric
      if (mainThread)
          totBestMoveChanges /= 2;

      // Save the last iteration's scores before first PV line is searched and
      // all the move scores except the (new) PV are set to -VALUE_INFINITE.
      for (RootMove& rm : rootMoves)
          rm.previousScore = rm.score;

      size_t pvFirst = 0;
      pvLast = 0;

      if (!Threads.increaseDepth)
         searchAgainCounter++;

      // MultiPV loop. We perform a full root search for each PV line

  profound_test = false;
   //std::cerr << "\nPro Analysis value test 2: " << profound_v << "\n" << sync_endl;//debug
    size_t multiPVStore = multiPV;
    if ( profound && !tactical && multiPV == 1 && profound_v )
    {

        if (Threads.nodes_searched() <= (uint64_t)profound_v)
          {
            profound_test = true;
            multiPV = std::min(8, int(rootMoves.size()));
          }

         else if (Threads.nodes_searched() > (uint64_t)profound_v)
          {
            profound_test = false;
            multiPV = multiPVStore;//Options["MultiPV"];
          }
      }

      for (pvIdx = 0; pvIdx < multiPV && !Threads.stop; ++pvIdx)
      {
          if (pvIdx == pvLast)
          {
              pvFirst = pvLast;
              for (pvLast++; pvLast < rootMoves.size(); pvLast++)
                  if (rootMoves[pvLast].tbRank != rootMoves[pvFirst].tbRank)
                      break;
          }

          // Reset UCI info selDepth for each depth and each PV line
          selDepth = 0;

          // Reset aspiration window starting size
          if (rootDepth >= 4)
          {
              Value prev = rootMoves[pvIdx].previousScore;

#if defined (Sullivan) || (Blau)
              delta = Value(18 + abs(prev) / 64);
#else
              delta = Value(19);
#endif
              alpha = std::max(prev - delta,-VALUE_INFINITE);
              beta  = std::min(prev + delta, VALUE_INFINITE);

              // Adjust contempt based on root move's bestPreviousScore (dynamic contempt)
              dct = ctempt * (ct + (110 - ct / 2) * prev / (abs(prev) + 140)) + defensive_v;

              contempt = (us == WHITE ?  make_score(dct, dct / 2)
                                      : -make_score(dct, dct / 2));
          }
#ifndef Noir  //Noir starts at line 2270
          // Start with a small aspiration window and, in the case of a fail
          // high/low, re-search with a bigger window until we don't fail
          // high/low anymore.
          int failedHighCnt = 0;
          while (true)
          {
              Depth adjustedDepth = std::max(1, rootDepth - failedHighCnt - searchAgainCounter);
              bestValue = ::search<PV>(rootPos, ss, alpha, beta, adjustedDepth, false);

              // Bring the best move to the front. It is critical that sorting
              // is done with a stable algorithm because all the values but the
              // first and eventually the new best one are set to -VALUE_INFINITE
              // and we want to keep the same order for all the moves except the
              // new PV that goes to the front. Note that in case of MultiPV
              // search the already searched PV lines are preserved.
              std::stable_sort(rootMoves.begin() + pvIdx, rootMoves.begin() + pvLast);

              // If search has been stopped, we break immediately. Sorting is
              // safe because RootMoves is still valid, although it refers to
              // the previous iteration.
              if (Threads.stop)
                  break;

              // When failing high/low give some update (without cluttering
              // the UI) before a re-search.
              if (
                  !minOutput &&  mainThread
                  && multiPV == 1
                  && (bestValue <= alpha || bestValue >= beta)
                  && Time.elapsed() > 5000)
                  sync_cout << UCI::pv(rootPos, rootDepth, alpha, beta) << sync_endl;

              // In case of failing low/high increase aspiration window and
              // re-search, otherwise exit the loop.
              if (bestValue <= alpha)
              {
                  beta = (alpha + beta) / 2;
                  alpha = std::max(bestValue - delta, -VALUE_INFINITE);

                  failedHighCnt = 0;
                  if (mainThread)
                      mainThread->stopOnPonderhit = false;
              }

              else if (bestValue >= beta)
              {
                  beta = std::min(bestValue + delta, VALUE_INFINITE);
//#if defined  (Stockfish) || (Noir)
                  ++failedHighCnt;
//#endif
              }
              else
              {
                  ++rootMoves[pvIdx].bestMoveCount;
                  break;
              }

              delta += delta / 4 + 5;

              assert(alpha >= -VALUE_INFINITE && beta <= VALUE_INFINITE);
          }

          // Sort the PV lines searched so far and update the GUI
          std::stable_sort(rootMoves.begin() + pvFirst, rootMoves.begin() + pvIdx + 1);

          if (    mainThread
              && (Threads.stop || pvIdx + 1 == multiPV || Time.elapsed() > 3000))
              sync_cout << UCI::pv(rootPos, rootDepth, alpha, beta) << sync_endl;
              //int dctcp = dct * 100/PawnValueEg; //for debug
              //sync_cout << "Contempt MG: " << dctcp  << sync_endl;// for debug
              //sync_cout << "Contempt EG: " << dctcp/2  << "\n" << sync_endl;// for debug
      }

      if (!Threads.stop)
          completedDepth = rootDepth;

      if (rootMoves[0].pv[0] != lastBestMove) {
         lastBestMove = rootMoves[0].pv[0];
         lastBestMoveDepth = rootDepth;
      }

      // Have we found a "mate in x"?
      if (   Limits.mate
          && bestValue >= VALUE_MATE_IN_MAX_PLY
          && VALUE_MATE - bestValue <= 2 * Limits.mate)
          Threads.stop = true;

      if (!mainThread)
          continue;

      if (Options["FastPlay"])
        {   if ( Time.elapsed() > Time.optimum() / 256
          && ( abs(bestValue) > 12300 ||  abs(bestValue) >= VALUE_MATE_IN_MAX_PLY ))
          Threads.stop = true;
        }

      // If skill level is enabled and time is up, pick a sub-optimal best move
      if (skill.enabled() && skill.time_to_pick(rootDepth))
          skill.pick_best(multiPV);

      // Do we have time for the next iteration? Can we stop searching now?
      if (    Limits.use_time_management()
          && !Threads.stop
          && !mainThread->stopOnPonderhit)
      {
          double fallingEval = (296 + 6 * (mainThread->bestPreviousScore - bestValue)
                                    + 6 * (mainThread->iterValue[iterIdx] - bestValue)) / 725.0;
          fallingEval = Utility::clamp(fallingEval, 0.5, 1.5);

          // If the bestMove is stable over several iterations, reduce time accordingly
          timeReduction = lastBestMoveDepth + 10 < completedDepth ? 1.92 : 0.95;
          double reduction = (1.47 + mainThread->previousTimeReduction) / (2.22 * timeReduction);

          // Use part of the gained time from a previous stable move for the current move
          for (Thread* th : Threads)
          {
              totBestMoveChanges += th->bestMoveChanges;
              th->bestMoveChanges = 0;
          }
          double bestMoveInstability = 1 + totBestMoveChanges / Threads.size();

          double totalTime = rootMoves.size() == 1 ? 0 :
                             Time.optimum() * fallingEval * reduction * bestMoveInstability;

          // Stop the search if we have exceeded the totalTime, at least 1ms search.
#ifdef Stockfish
          if (Time.elapsed() > totalTime)
#else
          if (Time.elapsed() > totalTime || rootMoves.size() == 1)
#endif
          {
              // If we are allowed to ponder do not stop the search now but
              // keep pondering until the GUI sends "ponderhit" or "stop".
              if (mainThread->ponder)
                  mainThread->stopOnPonderhit = true;
              else
                  Threads.stop = true;
          }
          else if (   Threads.increaseDepth
                   && !mainThread->ponder
                   && Time.elapsed() > totalTime * 0.56)
                   Threads.increaseDepth = false;
          else
                   Threads.increaseDepth = true;
      }

      mainThread->iterValue[iterIdx] = bestValue;
      iterIdx = (iterIdx + 1) & 3;
  }

  if (!mainThread)
      return;

  mainThread->previousTimeReduction = timeReduction;

  // If skill level is enabled, swap best PV line with the sub-optimal one
  if (skill.enabled())
      std::swap(rootMoves[0], *std::find(rootMoves.begin(), rootMoves.end(),
                skill.best ? skill.best : skill.pick_best(multiPV)));
}


namespace {
  // search<>() is the main search function for both PV and non-PV nodes

  template <NodeType NT>
  Value search(Position& pos, Stack* ss, Value alpha, Value beta, Depth depth, bool cutNode) {

    constexpr bool PvNode = NT == PV;
    const bool rootNode = PvNode && ss->ply == 0;

    // Check if we have an upcoming move which draws by repetition, or
    // if the opponent had an alternative move earlier to this position.
    if (   pos.rule50_count() >= 3
        && alpha < VALUE_DRAW
        && !rootNode
        && pos.has_game_cycle(ss->ply))
    {
        alpha = value_draw(pos.this_thread());
        if (alpha >= beta)
            return alpha;
    }

    // Dive into quiescence search when the depth reaches zero
    if (depth <= 0)
        return qsearch<NT>(pos, ss, alpha, beta);

    assert(-VALUE_INFINITE <= alpha && alpha < beta && beta <= VALUE_INFINITE);
    assert(PvNode || (alpha == beta - 1));
    assert(0 < depth && depth < MAX_PLY);
    assert(!(PvNode && cutNode));

    Move pv[MAX_PLY+1], capturesSearched[32], quietsSearched[64];
    StateInfo st;
    TTEntry* tte;
    Key posKey;
    Move ttMove, move, excludedMove, bestMove;
    Depth extension, newDepth;
    Value bestValue, value, ttValue, eval, maxValue;
    bool ttHit, ttPv, formerPv, givesCheck, improving, didLMR, priorCapture;

#ifndef Blau
    bool captureOrPromotion, doFullDepthSearch, moveCountPruning, ttCapture, singularQuietLMR;
#else
    bool captureOrPromotion, doFullDepthSearch, moveCountPruning, ttCapture, singularQuietLMR, kingDanger;
#endif
    Piece movedPiece;
    int moveCount, captureCount, quietCount;
#ifdef Blau
    int rootDepth;
#endif
    // Step 1. Initialize node
    Thread* thisThread = pos.this_thread();
    ss->inCheck = pos.checkers();
    priorCapture = pos.captured_piece();
    Color us = pos.side_to_move();
#ifdef Blau
    kingDanger = false;
    rootDepth = thisThread->rootDepth;
#endif
    moveCount = captureCount = quietCount = ss->moveCount = 0;
    bestValue = -VALUE_INFINITE;
    maxValue = VALUE_INFINITE;
    // Check for the available remaining time
    if (thisThread == Threads.main())
        static_cast<MainThread*>(thisThread)->check_time();
    // Used to send selDepth info to GUI (selDepth counts from 1, ply from 0)
    if (PvNode && thisThread->selDepth < ss->ply + 1)
        thisThread->selDepth = ss->ply + 1;

    if (!rootNode)
    {
        // Step 2. Check for aborted search and immediate draw
        if (   Threads.stop.load(std::memory_order_relaxed)
            || pos.is_draw(ss->ply)
            || ss->ply >= MAX_PLY)
            return (ss->ply >= MAX_PLY && !ss->inCheck) ? evaluate(pos)
                                                        : value_draw(pos.this_thread());

        // Step 3. Mate distance pruning. Even if we mate at the next move our score
        // would be at best mate_in(ss->ply+1), but if alpha is already bigger because
        // a shorter mate was found upward in the tree then there is no need to search
        // because we will never beat the current alpha. Same logic but with reversed
        // signs applies also in the opposite condition of being mated instead of giving
        // mate. In this case return a fail-high score.
        alpha = std::max(mated_in(ss->ply), alpha);
        beta = std::min(mate_in(ss->ply+1), beta);
        if (alpha >= beta)
            return alpha;
    }

    assert(0 <= ss->ply && ss->ply < MAX_PLY);

    (ss+1)->ply = ss->ply + 1;
    (ss+1)->excludedMove = bestMove = MOVE_NONE;
    (ss+2)->killers[0] = (ss+2)->killers[1] = MOVE_NONE;
    Square prevSq = to_sq((ss-1)->currentMove);

    // Initialize statScore to zero for the grandchildren of the current position.
    // So statScore is shared between all grandchildren and only the first grandchild
    // starts with statScore = 0. Later grandchildren start with the last calculated
    // statScore of the previous grandchild. This influences the reduction rules in
    // LMR which are based on the statScore of parent position.
    if (rootNode)
        (ss+4)->statScore = 0;
    else
        (ss+2)->statScore = 0;

    // Step 4. Transposition table lookup. We don't want the score of a partial
    // search to overwrite a previous full search TT value, so we use a different
    // position key in case of an excluded move.
    excludedMove = ss->excludedMove;
    posKey = excludedMove == MOVE_NONE ? pos.key() : pos.key() ^ make_key(excludedMove);
    tte = TT.probe(posKey, ttHit);
    ttValue = ttHit ? value_from_tt(tte->value(), ss->ply, pos.rule50_count()) : VALUE_NONE;
    ttMove =  rootNode ? thisThread->rootMoves[thisThread->pvIdx].pv[0]
            : ttHit    ? tte->move() : MOVE_NONE;
    ttPv = PvNode || (ttHit && tte->is_pv());
    formerPv = ttPv && !PvNode;

    if (   ttPv
        && depth > 12
        && ss->ply - 1 < MAX_LPH
        && !priorCapture
        && is_ok((ss-1)->currentMove))
        thisThread->lowPlyHistory[ss->ply - 1][from_to((ss-1)->currentMove)] << stat_bonus(depth - 5);

    // thisThread->ttHitAverage can be used to approximate the running average of ttHit
    thisThread->ttHitAverage =   (TtHitAverageWindow - 1) * thisThread->ttHitAverage / TtHitAverageWindow
                                + TtHitAverageResolution * ttHit;

    // At non-PV nodes we check for an early TT cutoff
    if (  !PvNode
        && ttHit
        && tte->depth() >= depth
        && ttValue != VALUE_NONE // Possible in case of TT access race
        && (ttValue >= beta ? (tte->bound() & BOUND_LOWER)
                            : (tte->bound() & BOUND_UPPER)))
    {
        // If ttMove is quiet, update move sorting heuristics on TT hit
        if (ttMove)
        {
            if (ttValue >= beta)
            {
                if (!pos.capture_or_promotion(ttMove))
                    update_quiet_stats(pos, ss, ttMove, stat_bonus(depth), depth);

                // Extra penalty for early quiet moves of the previous ply
                if ((ss-1)->moveCount <= 2 && !priorCapture)
                    update_continuation_histories(ss-1, pos.piece_on(prevSq), prevSq, -stat_bonus(depth + 1));
            }
            // Penalty for a quiet ttMove that fails low
            else if (!pos.capture_or_promotion(ttMove))
            {
                int penalty = -stat_bonus(depth);
                thisThread->mainHistory[us][from_to(ttMove)] << penalty;
                update_continuation_histories(ss, pos.moved_piece(ttMove), to_sq(ttMove), penalty);
            }
        }

        if (pos.rule50_count() < 90)
            return ttValue;
    }

    // Step 5. Tablebases probe
    if (!rootNode && TB::Cardinality)
    {
        int piecesCount = pos.count<ALL_PIECES>();

        if (    piecesCount <= TB::Cardinality
            && (piecesCount <  TB::Cardinality || depth >= TB::ProbeDepth)
            &&  pos.rule50_count() == 0
            && !pos.can_castle(ANY_CASTLING))
        {
            TB::ProbeState err;
            TB::WDLScore wdl = Tablebases::probe_wdl(pos, &err);

            // Force check of time on the next occasion
            if (thisThread == Threads.main())
                static_cast<MainThread*>(thisThread)->callsCnt = 0;

            if (err != TB::ProbeState::FAIL)
            {
                thisThread->tbHits.fetch_add(1, std::memory_order_relaxed);

                int drawScore = TB::UseRule50 ? 1 : 0;

                // use the range VALUE_MATE_IN_MAX_PLY to VALUE_TB_WIN_IN_MAX_PLY to score
                value =  wdl < -drawScore ? VALUE_MATED_IN_MAX_PLY + ss->ply + 1
                       : wdl >  drawScore ? VALUE_MATE_IN_MAX_PLY - ss->ply - 1
                                          : VALUE_DRAW + 2 * wdl * drawScore;

                Bound b =  wdl < -drawScore ? BOUND_UPPER
                         : wdl >  drawScore ? BOUND_LOWER : BOUND_EXACT;

                if (    b == BOUND_EXACT
                    || (b == BOUND_LOWER ? value >= beta : value <= alpha))
                {
                    tte->save(posKey, value_to_tt(value, ss->ply), ttPv, b,
                              std::min(MAX_PLY - 1, depth + 6),
                              MOVE_NONE, VALUE_NONE);

                    return value;
                }

                if (PvNode)
                {
                    if (b == BOUND_LOWER)
                        bestValue = value, alpha = std::max(alpha, bestValue);
                    else
                        maxValue = value;
                }
            }
        }
    }

    CapturePieceToHistory& captureHistory = thisThread->captureHistory;

    // Step 6. Static evaluation of the position
    if (ss->inCheck)
    {
        // Skip early pruning when in check
        ss->staticEval = eval = VALUE_NONE;
        improving = false;
        goto moves_loop;
    }
    else if (ttHit)
    {
        // Never assume anything about values stored in TT
        ss->staticEval = eval = tte->eval();
        if (eval == VALUE_NONE)
            ss->staticEval = eval = evaluate(pos);

        if (eval == VALUE_DRAW)
            eval = value_draw(thisThread);

        // Can ttValue be used as a better position evaluation?
        if (    ttValue != VALUE_NONE
            && (tte->bound() & (ttValue > eval ? BOUND_LOWER : BOUND_UPPER)))
            eval = ttValue;
    }
    else
    {
        if ((ss-1)->currentMove != MOVE_NULL)
        {
            int bonus = -(ss-1)->statScore / 512;

            ss->staticEval = eval = evaluate(pos) + bonus;
        }
        else
            ss->staticEval = eval = -(ss-1)->staticEval + 2 * Tempo;

        tte->save(posKey, VALUE_NONE, ttPv, BOUND_NONE, DEPTH_NONE, MOVE_NONE, eval);
    }
#ifndef Weakfish  // no search reductons in Weakfish

    // Step 7. Razoring (~1 Elo)
    if (   !rootNode // The required rootNode PV handling is not available in qsearch
        &&  depth == 1
        &&  !(pos.this_thread()->profound_test)
        &&  eval <= alpha - RazorMargin)
        return qsearch<NT>(pos, ss, alpha, beta);
#endif
    improving =  (ss-2)->staticEval == VALUE_NONE ? (ss->staticEval > (ss-4)->staticEval
              || (ss-4)->staticEval == VALUE_NONE) : ss->staticEval > (ss-2)->staticEval;


#ifdef Blau
    if (rootDepth > 10)
        kingDanger = pos.king_danger();
#endif
#ifndef Weakfish
    // Step 8. Futility pruning: child node (~50 Elo)
    if (   !PvNode
        &&  depth < 6
#ifdef Blau
        && !kingDanger
#endif
        &&  !(pos.this_thread()->profound_test)
        &&  eval - futility_margin(depth, improving) >= beta
        &&  eval < VALUE_KNOWN_WIN) // Do not return unproven wins
        return eval;
#endif // Weakfish
    // Step 9. Null move search with verification search (~40 Elo)
    if (   !PvNode
        && (ss-1)->currentMove != MOVE_NULL
        && (ss-1)->statScore < 23824
        &&  eval >= beta
        &&  eval >= ss->staticEval
        &&  ss->staticEval >= beta - 33 * depth - 33 * improving + 112 * ttPv + 311
        && !excludedMove
#ifndef Blau
        &&  pos.non_pawn_material(us)
#else
        &&  pos.non_pawn_material(us) > BishopValueMg
        &&  thisThread->selDepth + 3 > thisThread->rootDepth
        &&  !kingDanger
#endif

        && (ss->ply >= thisThread->nmpMinPly || us != thisThread->nmpColor))
    {
        assert(eval - beta >= 0);

        // Null move dynamic reduction based on depth and value
#if defined (Stockfish)
        Depth R = (737 + 77 * depth) / 246 + std::min(int(eval - beta) / 192, 3);
#else
        Depth R = std::max(1, int(2.77 * log(depth)) + std::min(int(eval - beta) / 192, 3));
#endif

        ss->currentMove = MOVE_NULL;
        ss->continuationHistory = &thisThread->continuationHistory[0][0][NO_PIECE][0];

        pos.do_null_move(st);

        Value nullValue = -search<NonPV>(pos, ss+1, -beta, -beta+1, depth-R, !cutNode);

        pos.undo_null_move();

        if (nullValue >= beta)
        {
            // Do not return unproven mate or TB scores
            if (nullValue >= VALUE_TB_WIN_IN_MAX_PLY)
                nullValue = beta;

            if (thisThread->nmpMinPly || (abs(beta) < VALUE_KNOWN_WIN && depth < 13))
                return nullValue;

            assert(!thisThread->nmpMinPly); // Recursive verification is not allowed

            // Do verification search at high depths, with null move pruning disabled
            // for us, until ply exceeds nmpMinPly.
            thisThread->nmpMinPly = ss->ply + 3 * (depth-R) / 4;
            thisThread->nmpColor = us;

            Value v = search<NonPV>(pos, ss, beta-1, beta, depth-R, false);

            thisThread->nmpMinPly = 0;

            if (v >= beta)
                return nullValue;
        }
    }

#ifndef Weakfish // no reductions in Weakfish

    // Step 10. ProbCut (~10 Elo)
    // If we have a good enough capture and a reduced search returns a value
    // much above beta, we can (almost) safely prune the previous move.
    if (   !PvNode
        &&  depth > 4
        &&  abs(beta) < VALUE_TB_WIN_IN_MAX_PLY)
    {
        Value raisedBeta = beta + 176 - 49 * improving;
        assert(raisedBeta < VALUE_INFINITE);
        MovePicker mp(pos, ttMove, raisedBeta - ss->staticEval, &captureHistory);
        int probCutCount = 0;

        while (   (move = mp.next_move()) != MOVE_NONE
               && probCutCount < 2 + 2 * cutNode
               && !(   move == ttMove
                    && tte->depth() >= depth - 4
                    && ttValue < raisedBeta))
            if (move != excludedMove && pos.legal(move))
            {
                assert(pos.capture_or_promotion(move));
                assert(depth >= 5);

                captureOrPromotion = true;
                probCutCount++;

                ss->currentMove = move;
                ss->continuationHistory = &thisThread->continuationHistory[ss->inCheck]
                                                                          [captureOrPromotion]
                                                                          [pos.moved_piece(move)]
                                                                          [to_sq(move)];

                pos.do_move(move, st);

                // Perform a preliminary qsearch to verify that the move holds
                value = -qsearch<NonPV>(pos, ss+1, -raisedBeta, -raisedBeta+1);

                // If the qsearch held, perform the regular search
                if (value >= raisedBeta)
                    value = -search<NonPV>(pos, ss+1, -raisedBeta, -raisedBeta+1, depth - 4, !cutNode);

                pos.undo_move(move);

                if (value >= raisedBeta)
                    return value;
            }
    }
#endif  //ifndef Weakfish
    // Step 11. Internal iterative deepening (~1 Elo)
    if (depth >= 7 && !ttMove)
    {
        search<NT>(pos, ss, alpha, beta, depth - 7, cutNode);

        tte = TT.probe(posKey, ttHit);
        ttValue = ttHit ? value_from_tt(tte->value(), ss->ply, pos.rule50_count()) : VALUE_NONE;
        ttMove = ttHit ? tte->move() : MOVE_NONE;
    }

moves_loop: // When in check, search starts from here

    const PieceToHistory* contHist[] = { (ss-1)->continuationHistory, (ss-2)->continuationHistory,
                                          nullptr                   , (ss-4)->continuationHistory,
                                          nullptr                   , (ss-6)->continuationHistory };

    Move countermove = thisThread->counterMoves[pos.piece_on(prevSq)][prevSq];

    MovePicker mp(pos, ttMove, depth, &thisThread->mainHistory,
                                      &thisThread->lowPlyHistory,
                                      &captureHistory,
                                      contHist,
                                      countermove,
                                      ss->killers,
                                      ss->ply);

    value = bestValue;
    singularQuietLMR = moveCountPruning = false;
    ttCapture = ttMove && pos.capture_or_promotion(ttMove);

    // Mark this node as being searched
    ThreadHolding th(thisThread, posKey, ss->ply);

    // Step 12. Loop through all pseudo-legal moves until no moves remain
    // or a beta cutoff occurs.
    while ((move = mp.next_move(moveCountPruning)) != MOVE_NONE)
    {
      assert(is_ok(move));

      if (move == excludedMove)
          continue;

      // At root obey the "searchmoves" option and skip moves not listed in Root
      // Move List. As a consequence any illegal move is also skipped. In MultiPV
      // mode we also skip PV moves which have been already searched and those
      // of lower "TB rank" if we are in a TB root position.
      if (rootNode && !std::count(thisThread->rootMoves.begin() + thisThread->pvIdx,
                                  thisThread->rootMoves.begin() + thisThread->pvLast, move))
          continue;

      ss->moveCount = ++moveCount;

      if (!minOutput && rootNode && thisThread == Threads.main() && Time.elapsed() > 5000)
          sync_cout << "info depth " << depth
                    << " currmove " << UCI::move(move, pos.is_chess960())
                    << " currmovenumber " << moveCount + thisThread->pvIdx << sync_endl;
      if (PvNode)
          (ss+1)->pv = nullptr;

      extension = 0;
      captureOrPromotion = pos.capture_or_promotion(move);
      movedPiece = pos.moved_piece(move);
      givesCheck = pos.gives_check(move);

      // Calculate new depth for this move
      newDepth = depth - 1;
#ifndef Weakfish
      // Step 13. Pruning at shallow depth (~200 Elo)
      if (  !rootNode
          && pos.non_pawn_material(us)
          && bestValue > VALUE_TB_LOSS_IN_MAX_PLY)
      {
          // Skip quiet moves if movecount exceeds our FutilityMoveCount threshold
          moveCountPruning = moveCount >= futility_move_count(improving, depth);

          // Reduced depth of the next LMR search
          int lmrDepth = std::max(newDepth - reduction(improving, depth, moveCount), 0);

          if (   !captureOrPromotion
		 && !givesCheck
              )
          {
              // Countermoves based pruning (~20 Elo)
              if (   lmrDepth < 4 + ((ss-1)->statScore > 0 || (ss-1)->moveCount == 1)
                  && (*contHist[0])[movedPiece][to_sq(move)] < CounterMovePruneThreshold
                  && (*contHist[1])[movedPiece][to_sq(move)] < CounterMovePruneThreshold)
                  continue;

              // Futility pruning: parent node (~5 Elo)
              if (   lmrDepth < 6
                  && !ss->inCheck
                  && ss->staticEval + 284 + 188 * lmrDepth <= alpha
                  &&  (*contHist[0])[movedPiece][to_sq(move)]
                    + (*contHist[1])[movedPiece][to_sq(move)]
                    + (*contHist[3])[movedPiece][to_sq(move)]
                    + (*contHist[5])[movedPiece][to_sq(move)] / 2 < 28388)
                  continue;

              // Prune moves with negative SEE (~20 Elo)
              if (!pos.see_ge(move, Value(-(29 - std::min(lmrDepth, 17)) * lmrDepth * lmrDepth)))
                  continue;
          }
          else
          {
              // Capture history based pruning when the move doesn't give check
              if (   !givesCheck
                  && lmrDepth < 1
                  && captureHistory[movedPiece][to_sq(move)][type_of(pos.piece_on(to_sq(move)))] < 0)
                  continue;

              // Futility pruning for captures
              if (   !givesCheck
                  && lmrDepth < 6
                  && !(PvNode && abs(bestValue) < 2)
                  && PieceValue[MG][type_of(movedPiece)] >= PieceValue[MG][type_of(pos.piece_on(to_sq(move)))]
                  && !ss->inCheck
                  && ss->staticEval + 267 + 391 * lmrDepth
                     + PieceValue[MG][type_of(pos.piece_on(to_sq(move)))] <= alpha)
                  continue;

              // See based pruning
              if (!pos.see_ge(move, Value(-202) * depth)) // (~25 Elo)
                  continue;
          }
      }
#endif
      // Step 14. Extensions (~75 Elo)

      // Singular extension search (~70 Elo). If all moves but one fail low on a
      // search of (alpha-s, beta-s), and just one fails high on (alpha, beta),
      // then that move is singular and should be extended. To verify this we do
      // a reduced search on all the other moves but the ttMove and if the
      // result is lower than ttValue minus a margin then we will extend the ttMove.
      if (    depth >= 6
          &&  move == ttMove
          && !rootNode
          && !excludedMove // Avoid recursive singular search
       /* &&  ttValue != VALUE_NONE Already implicit in the next condition */
          &&  abs(ttValue) < VALUE_KNOWN_WIN
          && (tte->bound() & BOUND_LOWER)
          &&  tte->depth() >= depth - 3
          &&  pos.legal(move))
      {
          Value singularBeta = ttValue - ((formerPv + 4) * depth) / 2;
          Depth singularDepth = (depth - 1 + 3 * formerPv) / 2;
          ss->excludedMove = move;
          value = search<NonPV>(pos, ss, singularBeta - 1, singularBeta, singularDepth, cutNode);
          ss->excludedMove = MOVE_NONE;

          if (value < singularBeta)
          {
              extension = 1;
              singularQuietLMR = !ttCapture;
          }

          // Multi-cut pruning
          // Our ttMove is assumed to fail high, and now we failed high also on a reduced
          // search without the ttMove. So we assume this expected Cut-node is not singular,
          // that multiple moves fail high, and we can prune the whole subtree by returning
          // a soft bound.
          else if (singularBeta >= beta)
              return singularBeta;

          // If the eval of ttMove is greater than beta we try also if there is another
          // move that pushes it over beta, if so also produce a cutoff.
          else if (ttValue >= beta)
          {
              ss->excludedMove = move;
              value = search<NonPV>(pos, ss, beta - 1, beta, (depth + 3) / 2, cutNode);
              ss->excludedMove = MOVE_NONE;

              if (value >= beta)
                  return beta;
          }
      }

      // Check extension (~2 Elo)
      else if (    givesCheck
               && (pos.is_discovery_check_on_king(~us, move) || pos.see_ge(move)))
          extension = 1;

      // Passed pawn extension
      else if (   move == ss->killers[0]
               && pos.advanced_pawn_push(move)
               && pos.pawn_passed(us, to_sq(move)))
          extension = 1;

      // Last captures extension
      else if (   PieceValue[EG][pos.captured_piece()] > PawnValueEg
               && pos.non_pawn_material() <= 2 * RookValueMg)
          extension = 1;

      // Castling extension
      if (type_of(move) == CASTLING)
          extension = 1;

      // Late irreversible move extension
      if (   move == ttMove
          && pos.rule50_count() > 80
          && (captureOrPromotion || type_of(movedPiece) == PAWN))
          extension = 2;

      // Add extension to new depth
      newDepth += extension;

      // Speculative prefetch as early as possible
      prefetch(TT.first_entry(pos.key_after(move)));

      // Check for legality just before making the move
      if (!rootNode && !pos.legal(move))
      {
          ss->moveCount = --moveCount;
          continue;
      }

      // Update the current move (this must be done after singular extension search)
      ss->currentMove = move;
      ss->continuationHistory = &thisThread->continuationHistory[ss->inCheck]
                                                                [captureOrPromotion]
                                                                [movedPiece]
                                                                [to_sq(move)];

      // Step 15. Make the move
      pos.do_move(move, st, givesCheck);

      // Step 16. Reduced depth search (LMR, ~200 Elo). If the move fails high it will be
      // re-searched at full depth.
      if (    depth >= 3
          &&  moveCount > 1 + 2 * rootNode
          && (!rootNode || thisThread->best_move_count(move) == 0)
          && (  !captureOrPromotion
              || moveCountPruning
              || ss->staticEval + PieceValue[EG][pos.captured_piece()] <= alpha
              || cutNode
              || thisThread->ttHitAverage < 415 * TtHitAverageResolution * TtHitAverageWindow / 1024))
      {
          Depth r = reduction(improving, depth, moveCount);

          // Decrease reduction if the ttHit running average is large
          if (thisThread->ttHitAverage > 473 * TtHitAverageResolution * TtHitAverageWindow / 1024)
              r--;

          // Reduction if other threads are searching this position
          if (th.marked())
              r++;

          // Decrease reduction if position is or has been on the PV (~10 Elo)
          if (ttPv)
              r -= 2;

          if (moveCountPruning && !formerPv)
              r++;

          // Decrease reduction if opponent's move count is high (~5 Elo)
          if ((ss-1)->moveCount > 13)
              r--;

          // Decrease reduction if ttMove has been singularly extended (~3 Elo)
          if (singularQuietLMR)
              r -= 1 + formerPv;
          if (!captureOrPromotion)
          {
              // Increase reduction if ttMove is a capture (~5 Elo)
              if (ttCapture)
                  r++;

              // Increase reduction for cut nodes (~10 Elo)
              if (cutNode)
                  r += 2;

              // Decrease reduction for moves that escape a capture. Filter out
              // castling moves, because they are coded as "king captures rook" and
              // hence break make_move(). (~2 Elo)
              else if (    type_of(move) == NORMAL
                       && !pos.see_ge(reverse_move(move)))
                  r -= 2 + ttPv - (type_of(movedPiece) == PAWN);

              ss->statScore =  thisThread->mainHistory[us][from_to(move)]
                             + (*contHist[0])[movedPiece][to_sq(move)]
                             + (*contHist[1])[movedPiece][to_sq(move)]
                             + (*contHist[3])[movedPiece][to_sq(move)]
                             - 4826;

              // Decrease/increase reduction by comparing opponent's stat score (~10 Elo)
              if (ss->statScore >= -100 && (ss-1)->statScore < -112)
                  r--;

              else if ((ss-1)->statScore >= -125 && ss->statScore < -138)
                  r++;

              // Decrease/increase reduction for moves with a good/bad history (~30 Elo)
              r -= ss->statScore / 14615;
          }
          else
          {
            // Increase reduction for captures/promotions if late move and at low depth
            if (depth < 8 && moveCount > 2)
                r++;

            // Unless giving check, this capture is likely bad
            if (   !givesCheck
                && ss->staticEval + PieceValue[EG][pos.captured_piece()] + 211 * depth <= alpha)
                r++;
          }

          Depth d = Utility::clamp(newDepth - r, 1, newDepth);

          value = -search<NonPV>(pos, ss+1, -(alpha+1), -alpha, d, true);

          doFullDepthSearch = value > alpha && d != newDepth;

          didLMR = true;
      }
      else
      {
          doFullDepthSearch = !PvNode || moveCount > 1;

          didLMR = false;
      }

      // Step 17. Full depth search when LMR is skipped or fails high
      if (doFullDepthSearch)
      {
          value = -search<NonPV>(pos, ss+1, -(alpha+1), -alpha, newDepth, !cutNode);

          if (didLMR && !captureOrPromotion)
          {
              int bonus = value > alpha ?  stat_bonus(newDepth)
                                        : -stat_bonus(newDepth);

              if (move == ss->killers[0])
                  bonus += bonus / 4;

              update_continuation_histories(ss, movedPiece, to_sq(move), bonus);
          }
      }

      // For PV nodes only, do a full PV search on the first move or after a fail
      // high (in the latter case search only if value < beta), otherwise let the
      // parent node fail low with value <= alpha and try another move.
      if (PvNode && (moveCount == 1 || (value > alpha && (rootNode || value < beta))))
      {
          (ss+1)->pv = pv;
          (ss+1)->pv[0] = MOVE_NONE;

          value = -search<PV>(pos, ss+1, -beta, -alpha, newDepth, false);
      }

      // Step 18. Undo move
      pos.undo_move(move);

      assert(value > -VALUE_INFINITE && value < VALUE_INFINITE);

      // Step 19. Check for a new best move
      // Finished searching the move. If a stop occurred, the return value of
      // the search cannot be trusted, and we return immediately without
      // updating best move, PV and TT.
      if (Threads.stop.load(std::memory_order_relaxed))
          return VALUE_ZERO;

      if (rootNode)
      {
          RootMove& rm = *std::find(thisThread->rootMoves.begin(),
                                    thisThread->rootMoves.end(), move);

          // PV move or new best move?
          if (moveCount == 1 || value > alpha)
          {
              rm.score = value;
              rm.selDepth = thisThread->selDepth;
              rm.pv.resize(1);

              assert((ss+1)->pv);

              for (Move* m = (ss+1)->pv; *m != MOVE_NONE; ++m)
                  rm.pv.push_back(*m);

              // We record how often the best move has been changed in each
              // iteration. This information is used for time management: when
              // the best move changes frequently, we allocate some more time.
              if (moveCount > 1)
                  ++thisThread->bestMoveChanges;
          }
          else
              // All other moves but the PV are set to the lowest value: this
              // is not a problem when sorting because the sort is stable and the
              // move position in the list is preserved - just the PV is pushed up.
              rm.score = -VALUE_INFINITE;
      }

      if (value > bestValue)
      {
          bestValue = value;

          if (value > alpha)
          {
              bestMove = move;

              if (PvNode && !rootNode) // Update pv even in fail-high case
                  update_pv(ss->pv, move, (ss+1)->pv);

              if (PvNode && value < beta) // Update alpha! Always alpha < beta
                  alpha = value;
              else
              {
                  assert(value >= beta); // Fail high
                  ss->statScore = 0;
                  break;
              }
          }
      }

      if (move != bestMove)
      {
          if (captureOrPromotion && captureCount < 32)
              capturesSearched[captureCount++] = move;

          else if (!captureOrPromotion && quietCount < 64)
              quietsSearched[quietCount++] = move;
      }
    }

    // The following condition would detect a stop only after move loop has been
    // completed. But in this case bestValue is valid because we have fully
    // searched our subtree, and we can anyhow save the result in TT.
    /*
       if (Threads.stop)
        return VALUE_DRAW;
    */

    // Step 20. Check for mate and stalemate
    // All legal moves have been searched and if there are no legal moves, it
    // must be a mate or a stalemate. If we are in a singular extension search then
    // return a fail low score.

    assert(moveCount || !ss->inCheck || excludedMove || !MoveList<LEGAL>(pos).size());

    if (!moveCount)
        bestValue = excludedMove ? alpha
                   :     ss->inCheck ? mated_in(ss->ply) : VALUE_DRAW;

    else if (bestMove)
        update_all_stats(pos, ss, bestMove, bestValue, beta, prevSq,
                         quietsSearched, quietCount, capturesSearched, captureCount, depth);

    // Bonus for prior countermove that caused the fail low
    else if (   (depth >= 3 || PvNode)
             && !priorCapture)
        update_continuation_histories(ss-1, pos.piece_on(prevSq), prevSq, stat_bonus(depth));

    if (PvNode)
        bestValue = std::min(bestValue, maxValue);

    if (!excludedMove && !(rootNode && thisThread->pvIdx))
        tte->save(posKey, value_to_tt(bestValue, ss->ply), ttPv,
                  bestValue >= beta ? BOUND_LOWER :
                  PvNode && bestMove ? BOUND_EXACT : BOUND_UPPER,
                  depth, bestMove, ss->staticEval);

    assert(bestValue > -VALUE_INFINITE && bestValue < VALUE_INFINITE);

    return bestValue;
  }


  // qsearch() is the quiescence search function, which is called by the main search
  // function with zero depth, or recursively with further decreasing depth per call.
  template <NodeType NT>
  Value qsearch(Position& pos, Stack* ss, Value alpha, Value beta, Depth depth) {

    constexpr bool PvNode = NT == PV;

    assert(alpha >= -VALUE_INFINITE && alpha < beta && beta <= VALUE_INFINITE);
    assert(PvNode || (alpha == beta - 1));
    assert(depth <= 0);

    Move pv[MAX_PLY+1];
    StateInfo st;
    TTEntry* tte;
    Key posKey;
    Move ttMove, move, bestMove;
    Depth ttDepth;
    Value bestValue, value, ttValue, futilityValue, futilityBase, oldAlpha;
    bool ttHit, pvHit, givesCheck, captureOrPromotion;
    int moveCount;
    Thread* thisThread = pos.this_thread();

    if (PvNode)
    {
        oldAlpha = alpha; // To flag BOUND_EXACT when eval above alpha and no available moves
        (ss+1)->pv = pv;
        ss->pv[0] = MOVE_NONE;
    }


    (ss+1)->ply = ss->ply + 1;
    bestMove = MOVE_NONE;
    ss->inCheck = pos.checkers();
    moveCount = 0;

    // Check for an immediate draw or maximum ply reached
    if (   pos.is_draw(ss->ply)
        || ss->ply >= MAX_PLY)
        return (ss->ply >= MAX_PLY && !ss->inCheck) ? evaluate(pos) : VALUE_DRAW;


    assert(0 <= ss->ply && ss->ply < MAX_PLY);

    // Decide whether or not to include checks: this fixes also the type of
    // TT entry depth that we are going to use. Note that in qsearch we use
    // only two types of depth in TT: DEPTH_QS_CHECKS or DEPTH_QS_NO_CHECKS.
    ttDepth = ss->inCheck || depth >= DEPTH_QS_CHECKS ? DEPTH_QS_CHECKS
                                                  : DEPTH_QS_NO_CHECKS;
    // Transposition table lookup
    posKey = pos.key();
    tte = TT.probe(posKey, ttHit);
    ttValue = ttHit ? value_from_tt(tte->value(), ss->ply, pos.rule50_count()) : VALUE_NONE;
    ttMove = ttHit ? tte->move() : MOVE_NONE;
    pvHit = ttHit && tte->is_pv();

    if (  !PvNode
        && ttHit
        && tte->depth() >= ttDepth
        && ttValue != VALUE_NONE // Only in case of TT access race
        && (ttValue >= beta ? (tte->bound() & BOUND_LOWER)
                            : (tte->bound() & BOUND_UPPER)))
        return ttValue;

    // Evaluate the position statically
    if (ss->inCheck)
    {
        ss->staticEval = VALUE_NONE;
        bestValue = futilityBase = -VALUE_INFINITE;
    }
    else
    {
        if (ttHit)
        {
            // Never assume anything about values stored in TT
            if ((ss->staticEval = bestValue = tte->eval()) == VALUE_NONE)
                ss->staticEval = bestValue = evaluate(pos);

            // Can ttValue be used as a better position evaluation?
            if (    ttValue != VALUE_NONE
                && (tte->bound() & (ttValue > bestValue ? BOUND_LOWER : BOUND_UPPER)))
                bestValue = ttValue;
        }
        else
            ss->staticEval = bestValue =
            (ss-1)->currentMove != MOVE_NULL ? evaluate(pos)
                                             : -(ss-1)->staticEval + 2 * Tempo;

        // Stand pat. Return immediately if static value is at least beta
        if (bestValue >= beta)
        {
            if (!ttHit)
                tte->save(posKey, value_to_tt(bestValue, ss->ply), false, BOUND_LOWER,
                          DEPTH_NONE, MOVE_NONE, ss->staticEval);

            return bestValue;
        }

        if (PvNode && bestValue > alpha)
            alpha = bestValue;

        futilityBase = bestValue + 141;
    }

    const PieceToHistory* contHist[] = { (ss-1)->continuationHistory, (ss-2)->continuationHistory,
                                          nullptr                   , (ss-4)->continuationHistory,
                                          nullptr                   , (ss-6)->continuationHistory };

    // Initialize a MovePicker object for the current position, and prepare
    // to search the moves. Because the depth is <= 0 here, only captures,
    // queen and checking knight promotions, and other checks(only if depth >= DEPTH_QS_CHECKS)
    // will be generated.
    MovePicker mp(pos, ttMove, depth, &thisThread->mainHistory,
                                      &thisThread->captureHistory,
                                      contHist,
                                      to_sq((ss-1)->currentMove));

    // Loop through the moves until no moves remain or a beta cutoff occurs
    while ((move = mp.next_move()) != MOVE_NONE)
    {
      assert(is_ok(move));

      givesCheck = pos.gives_check(move);
      captureOrPromotion = pos.capture_or_promotion(move);

      moveCount++;

      // Futility pruning
      if (   !ss->inCheck
          && !givesCheck
          &&  futilityBase > -VALUE_KNOWN_WIN
          && !pos.advanced_pawn_push(move))
      {
          assert(type_of(move) != ENPASSANT); // Due to !pos.advanced_pawn_push

          futilityValue = futilityBase + PieceValue[EG][pos.piece_on(to_sq(move))];

          if (futilityValue <= alpha)
          {
              bestValue = std::max(bestValue, futilityValue);
              continue;
          }

          if (futilityBase <= alpha && !pos.see_ge(move, VALUE_ZERO + 1))
          {
              bestValue = std::max(bestValue, futilityBase);
              continue;
          }
      }

      // Don't search moves with negative SEE values
      if (  !ss->inCheck && !pos.see_ge(move))
          continue;
      // Speculative prefetch as early as possible
      prefetch(TT.first_entry(pos.key_after(move)));

      // Check for legality just before making the move
      if (!pos.legal(move))
      {
          moveCount--;
          continue;
      }

      ss->currentMove = move;
      ss->continuationHistory = &thisThread->continuationHistory[ss->inCheck]
                                                                [captureOrPromotion]
                                                                [pos.moved_piece(move)]
                                                                [to_sq(move)];

      // Make and search the move
      pos.do_move(move, st, givesCheck);
      value = -qsearch<NT>(pos, ss+1, -beta, -alpha, depth - 1);
      pos.undo_move(move);

      assert(value > -VALUE_INFINITE && value < VALUE_INFINITE);

      // Check for a new best move
      if (value > bestValue)
      {
          bestValue = value;

          if (value > alpha)
          {
              bestMove = move;

              if (PvNode) // Update pv even in fail-high case
                  update_pv(ss->pv, move, (ss+1)->pv);

              if (PvNode && value < beta) // Update alpha here!
                  alpha = value;
              else
                  break; // Fail high
          }
       }
    }

        if (!adaptive && jekyll && (bestValue + (255 * PawnValueEg / (uci_elo/10)) >= 0 ))
        {
            //int o_value = bestValue;// for debug
            //sync_cout << "Value " << bestValue << sync_endl;// for debug
            bestValue += (rand() % 64 * 2001/uci_elo + 1);
            //sync_cout << "Random Value " << bestValue << sync_endl;// for debug
            //sync_cout << "Change " << bestValue - o_value << sync_endl;// for debug
        }

    // All legal moves have been searched. A special case: If we're in check
    // and no legal moves were found, it is checkmate.
    if (ss->inCheck && bestValue == -VALUE_INFINITE)
        return mated_in(ss->ply); // Plies to mate from the root

    tte->save(posKey, value_to_tt(bestValue, ss->ply), pvHit,
              bestValue >= beta ? BOUND_LOWER :
              PvNode && bestValue > oldAlpha  ? BOUND_EXACT : BOUND_UPPER,
              ttDepth, bestMove, ss->staticEval);

    assert(bestValue > -VALUE_INFINITE && bestValue < VALUE_INFINITE);

    return bestValue;
  }


  // value_to_tt() adjusts a mate or TB score from "plies to mate from the root" to
  // "plies to mate from the current position". Standard scores are unchanged.
  // The function is called before storing a value in the transposition table.

  Value value_to_tt(Value v, int ply) {

    assert(v != VALUE_NONE);

    return  v >= VALUE_TB_WIN_IN_MAX_PLY  ? v + ply
          : v <= VALUE_TB_LOSS_IN_MAX_PLY ? v - ply : v;
  }


  // value_from_tt() is the inverse of value_to_tt(): it adjusts a mate or TB score
  // from the transposition table (which refers to the plies to mate/be mated from
  // current position) to "plies to mate/be mated (TB win/loss) from the root". However,
  // for mate scores, to avoid potentially false mate scores related to the 50 moves rule
  // and the graph history interaction, we return an optimal TB score instead.

  Value value_from_tt(Value v, int ply, int r50c) {

    if (v == VALUE_NONE)
        return VALUE_NONE;

    if (v >= VALUE_TB_WIN_IN_MAX_PLY)  // TB win or better
    {
        if (v >= VALUE_MATE_IN_MAX_PLY && VALUE_MATE - v > 99 - r50c)
            return VALUE_MATE_IN_MAX_PLY - 1; // do not return a potentially false mate score

        return v - ply;
    }

    if (v <= VALUE_TB_LOSS_IN_MAX_PLY) // TB loss or worse
    {
        if (v <= VALUE_MATED_IN_MAX_PLY && VALUE_MATE + v > 99 - r50c)
            return VALUE_MATED_IN_MAX_PLY + 1; // do not return a potentially false mate score

        return v + ply;
    }

    return v;
  }


  // update_pv() adds current move and appends child pv[]

  void update_pv(Move* pv, Move move, Move* childPv) {

    for (*pv++ = move; childPv && *childPv != MOVE_NONE; )
        *pv++ = *childPv++;
    *pv = MOVE_NONE;
  }


  // update_all_stats() updates stats at the end of search() when a bestMove is found

  void update_all_stats(const Position& pos, Stack* ss, Move bestMove, Value bestValue, Value beta, Square prevSq,
                        Move* quietsSearched, int quietCount, Move* capturesSearched, int captureCount, Depth depth) {

    int bonus1, bonus2;
    Color us = pos.side_to_move();
    Thread* thisThread = pos.this_thread();
    CapturePieceToHistory& captureHistory = thisThread->captureHistory;
    Piece moved_piece = pos.moved_piece(bestMove);
    PieceType captured = type_of(pos.piece_on(to_sq(bestMove)));

    bonus1 = stat_bonus(depth + 1);
    bonus2 = bestValue > beta + PawnValueMg ? bonus1               // larger bonus
                                            : stat_bonus(depth);   // smaller bonus

    if (!pos.capture_or_promotion(bestMove))
    {
        update_quiet_stats(pos, ss, bestMove, bonus2, depth);

        // Decrease all the non-best quiet moves
        for (int i = 0; i < quietCount; ++i)
        {
            thisThread->mainHistory[us][from_to(quietsSearched[i])] << -bonus2;
            update_continuation_histories(ss, pos.moved_piece(quietsSearched[i]), to_sq(quietsSearched[i]), -bonus2);
        }
    }
    else
        captureHistory[moved_piece][to_sq(bestMove)][captured] << bonus1;

    // Extra penalty for a quiet TT or main killer move in previous ply when it gets refuted
    if (   ((ss-1)->moveCount == 1 || ((ss-1)->currentMove == (ss-1)->killers[0]))
        && !pos.captured_piece())
            update_continuation_histories(ss-1, pos.piece_on(prevSq), prevSq, -bonus1);

    // Decrease all the non-best capture moves
    for (int i = 0; i < captureCount; ++i)
    {
        moved_piece = pos.moved_piece(capturesSearched[i]);
        captured = type_of(pos.piece_on(to_sq(capturesSearched[i])));
        captureHistory[moved_piece][to_sq(capturesSearched[i])][captured] << -bonus1;
    }
  }


  // update_continuation_histories() updates histories of the move pairs formed
  // by moves at ply -1, -2, -4, and -6 with current move.

  void update_continuation_histories(Stack* ss, Piece pc, Square to, int bonus) {

    for (int i : {1, 2, 4, 6})
    {
        if (ss->inCheck && i > 2)
            break;
        if (is_ok((ss-i)->currentMove))
            (*(ss-i)->continuationHistory)[pc][to] << bonus;
    }
  }


  // update_quiet_stats() updates move sorting heuristics

  void update_quiet_stats(const Position& pos, Stack* ss, Move move, int bonus, int depth) {

    if (ss->killers[0] != move)
    {
        ss->killers[1] = ss->killers[0];
        ss->killers[0] = move;
    }

    Color us = pos.side_to_move();
    Thread* thisThread = pos.this_thread();
    thisThread->mainHistory[us][from_to(move)] << bonus;
    update_continuation_histories(ss, pos.moved_piece(move), to_sq(move), bonus);

    if (type_of(pos.moved_piece(move)) != PAWN)
        thisThread->mainHistory[us][from_to(reverse_move(move))] << -bonus;

    if (is_ok((ss-1)->currentMove))
    {
        Square prevSq = to_sq((ss-1)->currentMove);
        thisThread->counterMoves[pos.piece_on(prevSq)][prevSq] = move;
    }

    if (depth > 11 && ss->ply < MAX_LPH)
        thisThread->lowPlyHistory[ss->ply][from_to(move)] << stat_bonus(depth - 6);
  }

  // When playing with strength handicap, choose best move among a set of RootMoves
  // using a statistical rule dependent on 'level'. Idea by Heinz van Saanen.

  Move Skill::pick_best(size_t multiPV) {

    const RootMoves& rootMoves = Threads.main()->rootMoves;
    static PRNG rng(now()); // PRNG sequence should be non-deterministic

    // RootMoves are already sorted by score in descending order
    Value topScore = rootMoves[0].score;
    int delta = std::min(topScore - rootMoves[multiPV - 1].score, PawnValueMg);
    int weakness = 120 - level;
    int maxScore = -VALUE_INFINITE;

    // Choose best move. For each move score we add two terms, both dependent on
    // weakness. One is deterministic and bigger for weaker levels, and one is
    // random. Then we choose the move with the resulting highest score.
    for (size_t i = 0; i < multiPV; ++i)
    {
        // This is our magic formula
        int push = (  weakness * int(topScore - rootMoves[i].score)
                    + delta * (rng.rand<unsigned>() % weakness)) / 128;

        if (rootMoves[i].score + push >= maxScore)
        {
            maxScore = rootMoves[i].score + push;
            best = rootMoves[i].pv[0];
        }
    }

    return best;
  }

} // namespace


/// MainThread::check_time() is used to print debug info and, more importantly,
/// to detect when we are out of available time and thus stop the search.

void MainThread::check_time() {

  if (--callsCnt > 0)
      return;

  // When using nodes, ensure checking rate is not lower than 0.1% of nodes
  callsCnt = Limits.nodes ? std::min(1024, int(Limits.nodes / 1024)) : 1024;

  static TimePoint tick = now();

  TimePoint elapsed = Time.elapsed();
  TimePoint tock = Limits.startTime + elapsed;
  Thread* bestThread = this;
  if (elapsed <= 120050)
  {
    if (tock - tick >= 10000 && minOutput)
    {
      tick = tock;
      sync_cout << FontColor::engine << "\n" << "info " << elapsed/1000 << " seconds"  << sync_endl;
      sync_cout << UCI::pv(bestThread->rootPos, bestThread->completedDepth, -VALUE_INFINITE, VALUE_INFINITE) << FontColor::reset << sync_endl;
      //dbg_print();
    }
  }
  else if (elapsed <= 600100)
  {
    if (tock - tick >= 60000 && minOutput)
    {
      tick = tock;
      sync_cout << FontColor::engine << "\n" << "info " << elapsed/60000 << " minutes" << sync_endl;
      sync_cout << UCI::pv(bestThread->rootPos, bestThread->completedDepth, -VALUE_INFINITE, VALUE_INFINITE)  << FontColor::reset << sync_endl;
      //dbg_print();
    }
  }
  else
  {
    if (tock - tick >= 300000 && minOutput)
    {
      tick = tock;
      sync_cout << FontColor::engine << "\n" << "info " << elapsed/60000 << " minutes" << sync_endl ;
      sync_cout << UCI::pv(bestThread->rootPos, bestThread->completedDepth, -VALUE_INFINITE, VALUE_INFINITE)  << FontColor::reset << sync_endl;
      //dbg_print();
    }
  }

  // We should not stop pondering until told so by the GUI
  if (ponder)
      return;

  if (   (Limits.use_time_management() && (elapsed > Time.maximum() - 10 || stopOnPonderhit))
      || (Limits.movetime && elapsed >= Limits.movetime)
      || (Limits.nodes && Threads.nodes_searched() >= (uint64_t)Limits.nodes))
      Threads.stop = true;
}


/// UCI::pv() formats PV information according to the UCI protocol. UCI requires
/// that all (if any) unsearched PV lines are sent using a previous search score.

string UCI::pv(const Position& pos, Depth depth, Value alpha, Value beta) {

  std::stringstream ss;
  TimePoint elapsed = Time.elapsed() + 1;
  const RootMoves& rootMoves = pos.this_thread()->rootMoves;
  size_t pvIdx = pos.this_thread()->pvIdx;
  size_t multiPV = std::min((size_t)Options["MultiPV"], rootMoves.size());
  uint64_t nodesSearched = Threads.nodes_searched();
  uint64_t tbHits = Threads.tb_hits() + (TB::RootInTB ? rootMoves.size() : 0);

  for (size_t i = 0; i < multiPV; ++i)
  {
      bool updated = rootMoves[i].score != -VALUE_INFINITE;

      if (depth == 1 && !updated)
          continue;

      Depth d = updated ? depth : depth - 1;
      Value v = updated ? rootMoves[i].score : rootMoves[i].previousScore;

      bool tb = TB::RootInTB && abs(v) < VALUE_MATE_IN_MAX_PLY;
      v = tb ? rootMoves[i].tbScore : v;

      if (ss.rdbuf()->in_avail()) // Not at first line
          ss << "\n";
      if (v >= VALUE_MATE_IN_MAX_PLY)
      {
          ss << FontColor::engine << "\n";
          ss << "info"
             << " depth "    << d
             << " seldepth " << rootMoves[i].selDepth
             << " multipv "  << i + 1
             << " score "    << UCI::value(v);
           }
      else
          ss << "info"
             << " depth "    << d
             << " seldepth " << rootMoves[i].selDepth
             << " multipv "  << i + 1
             << " score "    << UCI::value(v);

      if (Options["ShowWDL"])
          ss << UCI::wdl(v, pos.game_ply());

      if (!tb && i == pvIdx)
          ss << (v >= beta ? " lowerbound" : v <= alpha ? " upperbound" : "");

      ss << " nodes "    << nodesSearched
         << " nps "      << nodesSearched * 1000 / elapsed;

      if (elapsed > 1000) // Earlier makes little sense
          ss << " hashfull " << TT.hashfull();

      ss << " tbhits "   << tbHits
         << " time "     << elapsed
         << " pv";

      for (Move m : rootMoves[i].pv)
          ss << " " << UCI::move(m, pos.is_chess960());
  }

  return ss.str();
}


/// RootMove::extract_ponder_from_tt() is called in case we have no ponder move
/// before exiting the search, for instance, in case we stop the search during a
/// fail high at root. We try hard to have a ponder move to return to the GUI,
/// otherwise in case of 'ponder on' we have nothing to think on.

bool RootMove::extract_ponder_from_tt(Position& pos) {

    StateInfo st;
    bool ttHit;

    assert(pv.size() == 1);

    if (pv[0] == MOVE_NONE)
        return false;

    pos.do_move(pv[0], st);
    TTEntry* tte = TT.probe(pos.key(), ttHit);

    if (ttHit)
    {
        Move m = tte->move(); // Local copy to be SMP safe
        if (MoveList<LEGAL>(pos).contains(m))
            pv.push_back(m);
    }

    pos.undo_move(pv[0]);
    return pv.size() > 1;
}

void Tablebases::rank_root_moves(Position& pos, Search::RootMoves& rootMoves) {

    RootInTB = false;
    UseRule50 = bool(Options["Syzygy50MoveRule"]);
    ProbeDepth = int(Options["SyzygyProbeDepth"]);
    Cardinality = int(Options["SyzygyProbeLimit"]);
    bool dtz_available = true;

    // Tables with fewer pieces than SyzygyProbeLimit are searched with
    // ProbeDepth == DEPTH_ZERO
    if (Cardinality > MaxCardinality)
    {
        Cardinality = MaxCardinality;
        ProbeDepth = 0;
    }

    if (Cardinality >= popcount(pos.pieces()) && !pos.can_castle(ANY_CASTLING))
    {
        // Rank moves using DTZ tables
        RootInTB = root_probe(pos, rootMoves);

        if (!RootInTB)
        {
            // DTZ tables are missing; try to rank moves using WDL tables
            dtz_available = false;
            RootInTB = root_probe_wdl(pos, rootMoves);
        }
    }

    if (RootInTB)
    {
        // Sort moves according to TB rank
        std::sort(rootMoves.begin(), rootMoves.end(),
                  [](const RootMove &a, const RootMove &b) { return a.tbRank > b.tbRank; } );

        // Probe during search only if DTZ is not available and we are winning
        if (dtz_available || rootMoves[0].tbScore <= VALUE_DRAW)
            Cardinality = 0;
    }
    else
    {
        // Clean up if root_probe() and root_probe_wdl() have failed
        for (auto& m : rootMoves)
            m.tbRank = 0;
    }
}
#else     //begin Noir
          // Start with a small aspiration window and, in the case of a fail
          // high/low, re-search with a bigger window until we don't fail
          // high/low anymore.
          while (true)
          {
              bestValue = ::search<PV>(rootPos, ss, alpha, beta, rootDepth - searchAgainCounter, false);

              // Bring the best move to the front. It is critical that sorting
              // is done with a stable algorithm because all the values but the
              // first and eventually the new best one are set to -VALUE_INFINITE
              // and we want to keep the same order for all the moves except the
              // new PV that goes to the front. Note that in case of MultiPV
              // search the already searched PV lines are preserved.
              std::stable_sort(rootMoves.begin() + pvIdx, rootMoves.begin() + pvLast);

              // If search has been stopped, we break immediately. Sorting is
              // safe because RootMoves is still valid, although it refers to
              // the previous iteration.
              if (Threads.stop)
                  break;

              // When failing high/low give some update (without cluttering
              // the UI) before a re-search.
              if (   mainThread
                  && !minOutput
                  && multiPV == 1
                  && (bestValue <= alpha || bestValue >= beta)
                  && Time.elapsed() > 3000)
                  sync_cout << UCI::pv(rootPos, rootDepth, alpha, beta) << sync_endl;

              // In case of failing low/high increase aspiration window and
              // re-search, otherwise exit the loop.
              if (bestValue <= alpha)
              {
                  beta = (alpha + beta) / 2;
                  alpha = std::max(bestValue - delta, -VALUE_INFINITE);

                  if (mainThread)
                      mainThread->stopOnPonderhit = false;
              }
              else if (bestValue >= beta)
                  beta = std::min(bestValue + delta, VALUE_INFINITE);

              else
              {
                  ++rootMoves[pvIdx].bestMoveCount;
                  break;
              }

              delta += delta / 4 + 5;

              assert(alpha >= -VALUE_INFINITE && beta <= VALUE_INFINITE);
          }

          // Sort the PV lines searched so far and update the GUI
          std::stable_sort(rootMoves.begin() + pvFirst, rootMoves.begin() + pvIdx + 1);

          if (    mainThread
              && (Threads.stop || pvIdx + 1 == multiPV || Time.elapsed() > 5000))
              sync_cout << UCI::pv(rootPos, rootDepth, alpha, beta) << sync_endl;
      }

      if (!Threads.stop)
          completedDepth = rootDepth;

      if (rootMoves[0].pv[0] != lastBestMove) {
         lastBestMove = rootMoves[0].pv[0];
         lastBestMoveDepth = rootDepth;
      }

      // Have we found a "mate in x"?
      if (   Limits.mate
          && bestValue >= VALUE_MATE_IN_MAX_PLY
          && VALUE_MATE - bestValue <= 2 * Limits.mate)
          Threads.stop = true;

      if (!mainThread)
          continue;

      // Do we have time for the next iteration? Can we stop searching now?
      if (    Limits.use_time_management()
          && !Threads.stop
          && !mainThread->stopOnPonderhit)
      {
          double fallingEval = (296 + 6 * (mainThread->bestPreviousScore - bestValue)
                                    + 6 * (mainThread->iterValue[iterIdx] - bestValue)) / 725.0;
          fallingEval = Utility::clamp(fallingEval, 0.5, 1.5);

          // If the bestMove is stable over several iterations, reduce time accordingly
          timeReduction = lastBestMoveDepth + 10 < completedDepth ? 1.92 : 0.95;
          double reduction = (1.47 + mainThread->previousTimeReduction) / (2.22 * timeReduction);

          // Use part of the gained time from a previous stable move for the current move
          for (Thread* th : Threads)
          {
              totBestMoveChanges += th->bestMoveChanges;
              th->bestMoveChanges = 0;
          }
          double bestMoveInstability = 1 + totBestMoveChanges / Threads.size();

          TimePoint elapsedT = Time.elapsed();
          TimePoint optimumT = Time.optimum();

          // Stop the search if we have only one legal move, or if available time elapsed
          if (   (rootMoves.size() == 1 && (elapsedT > optimumT / 16))
              || elapsedT > optimumT * fallingEval * reduction * bestMoveInstability)
          {
              // If we are allowed to ponder do not stop the search now but
              // keep pondering until the GUI sends "ponderhit" or "stop".
              if (mainThread->ponder)
                  mainThread->stopOnPonderhit = true;
              else
                  Threads.stop = true;
          }
          else if (   Threads.increaseDepth
                   && !mainThread->ponder
                   && elapsedT > optimumT * fallingEval * reduction * bestMoveInstability * 0.56)
                   Threads.increaseDepth = false;
          else
                   Threads.increaseDepth = true;
      }

      mainThread->iterValue[iterIdx] = bestValue;
      iterIdx = (iterIdx + 1) & 3;
  }

  if (!mainThread)
      return;

  mainThread->previousTimeReduction = timeReduction;
}


namespace {

  // search<>() is the main search function for both PV and non-PV nodes

  template <NodeType NT>
  Value search(Position& pos, Stack* ss, Value alpha, Value beta, Depth depth, bool cutNode) {

    constexpr bool PvNode = NT == PV;
    const bool rootNode = PvNode && ss->ply == 0;

    // Dive into quiescence search when the depth reaches zero
    if (depth <= 0)
        return qsearch<NT>(pos, ss, alpha, beta);

    assert(-VALUE_INFINITE <= alpha && alpha < beta && beta <= VALUE_INFINITE);
    assert(PvNode || (alpha == beta - 1));
    assert(0 < depth && depth < MAX_PLY);
    assert(!(PvNode && cutNode));

    Move pv[MAX_PLY+1], capturesSearched[32], quietsSearched[64];
    StateInfo st;
    TTEntry* tte;
    Key posKey;
    Move ttMove, move, excludedMove, bestMove;
    Depth extension, newDepth, ttDepth;
    Bound ttBound;
    Value bestValue, value, ttValue, eval;
    bool ttHit, ttPv, formerPv, givesCheck, improving, didLMR, priorCapture, isMate, gameCycle;
    bool captureOrPromotion, doFullDepthSearch, moveCountPruning, ttCapture, singularQuietLMR, kingDanger;
    Piece movedPiece;
    int moveCount, captureCount, quietCount, rootDepth;

    // Step 1. Initialize node
    Thread* thisThread = pos.this_thread();
    ss->inCheck = pos.checkers();
    priorCapture = pos.captured_piece();
    Color us = pos.side_to_move();
    moveCount = captureCount = quietCount = ss->moveCount = 0;
    bestValue = -VALUE_INFINITE;
    gameCycle = kingDanger = false;
    rootDepth = thisThread->rootDepth;

    // Check for the available remaining time
    if (thisThread == Threads.main())
        static_cast<MainThread*>(thisThread)->check_time();
  //  thisThread->nodes.fetch_add(1, std::memory_order_relaxed);
  //  thisThread->nodes++;

    // Used to send selDepth info to GUI (selDepth counts from 1, ply from 0)
    if (PvNode && thisThread->selDepth < ss->ply + 1)
        thisThread->selDepth = ss->ply + 1;

    // Transposition table lookup. We don't want the score of a partial
    // search to overwrite a previous full search TT value, so we use a different
    // position key in case of an excluded move.
    excludedMove = ss->excludedMove;
    posKey = excludedMove == MOVE_NONE ? pos.key() : pos.key() ^ make_key(excludedMove);
    tte = TT.probe(posKey, ttHit);
    ttValue = ttHit ? value_from_tt(tte->value(), ss->ply, pos.rule50_count()) : VALUE_NONE;
    ttDepth = tte->depth();
    ttBound = tte->bound();
    ttMove =  rootNode ? thisThread->rootMoves[thisThread->pvIdx].pv[0]
            : ttHit    ? tte->move() : MOVE_NONE;
    ttPv = PvNode || (ttHit && tte->is_pv());
    formerPv = ttPv && !PvNode;

    if (ttPv && depth > 12 && ss->ply - 1 < MAX_LPH && !priorCapture && is_ok((ss-1)->currentMove))
    thisThread->lowPlyHistory[ss->ply - 1][from_to((ss-1)->currentMove)] << stat_bonus(depth - 5);

    // thisThread->ttHitAverage can be used to approximate the running average of ttHit
    thisThread->ttHitAverage =   (ttHitAverageWindow - 1) * thisThread->ttHitAverage / ttHitAverageWindow
                                + ttHitAverageResolution * ttHit;

    if (!rootNode)
    {
        // Check if we have an upcoming move which draws by repetition, or
        // if the opponent had an alternative move earlier to this position.
        if (pos.has_game_cycle(ss->ply))
        {
            if (VALUE_DRAW >= beta)
            {
                tte->save(posKey, VALUE_DRAW, ttPv, BOUND_LOWER,
                          depth, MOVE_NONE, VALUE_NONE);

                return VALUE_DRAW;
            }
            gameCycle = true;
            alpha = std::max(alpha, VALUE_DRAW);
        }

        // Step 2. Check for aborted search and immediate draw
        if (pos.is_draw(ss->ply))
            return VALUE_DRAW;

        if (Threads.stop.load(std::memory_order_relaxed) || ss->ply >= MAX_PLY)
            return ss->ply >= MAX_PLY && !ss->inCheck ? evaluate(pos)
                                                      : VALUE_DRAW;

        // Step 3. Mate distance pruning. Even if we mate at the next move our score
        // would be at best mate_in(ss->ply+1), but if alpha is already bigger because
        // a shorter mate was found upward in the tree then there is no need to search
        // because we will never beat the current alpha. Same logic but with reversed
        // signs applies also in the opposite condition of being mated instead of giving
        // mate. In this case return a fail-high score.
        if (alpha >= mate_in(ss->ply+1))
            return alpha;
    }

    assert(0 <= ss->ply && ss->ply < MAX_PLY);

    (ss+1)->ply = ss->ply + 1;
    (ss+1)->excludedMove = bestMove = MOVE_NONE;
    (ss+2)->killers[0] = (ss+2)->killers[1] = MOVE_NONE;
    Square prevSq = to_sq((ss-1)->currentMove);

    // Initialize statScore to zero for the grandchildren of the current position.
    // So statScore is shared between all grandchildren and only the first grandchild
    // starts with statScore = 0. Later grandchildren start with the last calculated
    // statScore of the previous grandchild. This influences the reduction rules in
    // LMR which are based on the statScore of parent position.
    if (rootNode)
        (ss+4)->statScore = 0;
    else
        (ss+2)->statScore = 0;

    // At non-PV nodes we check for an early TT cutoff
    if (  !PvNode
        && ttHit
        && !gameCycle
        && pos.rule50_count() < 88
        && ttDepth >= depth
        && ttValue != VALUE_NONE // Possible in case of TT access race
        && (ttValue != VALUE_DRAW || VALUE_DRAW >= beta)
        && (ttValue >= beta ? (ttBound & BOUND_LOWER)
                            : (ttBound & BOUND_UPPER)))
    {
        // If ttMove is quiet, update move sorting heuristics on TT hit
        if (ttMove)
        {
            if (ttValue >= beta)
            {
                if (!pos.capture_or_promotion(ttMove))
                    update_quiet_stats(pos, ss, ttMove, stat_bonus(depth), depth);

                // Extra penalty for early quiet moves of the previous ply
                if ((ss-1)->moveCount <= 2 && !priorCapture)
                    update_continuation_histories(ss-1, pos.piece_on(prevSq), prevSq, -stat_bonus(depth + 1));
            }
            // Penalty for a quiet ttMove that fails low
            else if (!pos.capture_or_promotion(ttMove))
            {
                int penalty = -stat_bonus(depth);
                thisThread->mainHistory[us][from_to(ttMove)] << penalty;
                update_continuation_histories(ss, pos.moved_piece(ttMove), to_sq(ttMove), penalty);
            }
        }

        return ttValue;
    }

    // Step 5. Tablebases probe
    if (!rootNode && TB::Cardinality)
    {
        int piecesCount = popcount(pos.pieces());

        if (    piecesCount <= TB::Cardinality
            && (piecesCount <  TB::Cardinality || depth >= TB::ProbeDepth)
            &&  pos.rule50_count() == 0
            && !pos.can_castle(ANY_CASTLING))
        {
            TB::ProbeState err;
            TB::WDLScore v = Tablebases::probe_wdl(pos, &err);

            // Force check of time on the next occasion
            if (thisThread == Threads.main())
                static_cast<MainThread*>(thisThread)->callsCnt = 0;

            if (err != TB::ProbeState::FAIL)
            {
                thisThread->tbHits.fetch_add(1, std::memory_order_relaxed);

                int drawScore = TB::UseRule50 ? 1 : 0;

                int centiPly = PawnValueEg * ss->ply / 100;

                Value tbValue =    v < -drawScore ? -VALUE_TB_WIN + centiPly + PawnValueEg * popcount(pos.pieces( pos.side_to_move()))
                                 : v >  drawScore ?  VALUE_TB_WIN - centiPly - PawnValueEg * popcount(pos.pieces(~pos.side_to_move()))
                                 : v < 0 ? -2 * Tempo : VALUE_DRAW;

                if (    abs(v) <= drawScore
                    || !ttHit
                    || (v < -drawScore && beta  > tbValue + 19)
                    || (v >  drawScore && alpha < tbValue - 19))
                {
                    tte->save(posKey, tbValue, ttPv, v > drawScore ? BOUND_LOWER : v < -drawScore ? BOUND_UPPER : BOUND_EXACT,
                              depth, MOVE_NONE, VALUE_NONE);

                    return tbValue;
                }
            }
        }
    }

    CapturePieceToHistory& captureHistory = thisThread->captureHistory;

    // Step 6. Static evaluation of the position
    if (ss->inCheck)
    {
        ss->staticEval = eval = VALUE_NONE;
        improving = false;
    }
    else
    {
    if (ttHit)
    {
        // Never assume anything about values stored in TT
        ss->staticEval = eval = tte->eval();
        if (eval == VALUE_NONE)
            ss->staticEval = eval = evaluate(pos);

        // Can ttValue be used as a better position evaluation?
        if (    ttValue != VALUE_NONE
            && (ttBound & (ttValue > eval ? BOUND_LOWER : BOUND_UPPER)))
            eval = ttValue;
    }
    else
    {
        if ((ss-1)->currentMove != MOVE_NULL)
        {
            int bonus = -(ss-1)->statScore / 512;

            ss->staticEval = eval = evaluate(pos) + bonus;
        }
        else
            ss->staticEval = eval = -(ss-1)->staticEval + 2 * Tempo;
    }

    if (gameCycle)
        ss->staticEval = eval = eval * std::max(0, (100 - pos.rule50_count())) / 100;

    if (!ttHit)
        tte->save(posKey, VALUE_NONE, ttPv, BOUND_NONE, DEPTH_NONE, MOVE_NONE, eval);

    improving =  (ss-2)->staticEval == VALUE_NONE ? (ss->staticEval > (ss-4)->staticEval
              || (ss-4)->staticEval == VALUE_NONE) : ss->staticEval > (ss-2)->staticEval;

    // Begin early pruning.
    if (   !PvNode
        && !excludedMove
        && !gameCycle
        && !thisThread->nmpGuard
        &&  abs(eval) < 2 * VALUE_KNOWN_WIN)
    {
       if (rootDepth > 10)
           kingDanger = pos.king_danger();

       // Step 8. Futility pruning: child node (~30 Elo)
       if (    depth < 6
           && !kingDanger
           &&  eval - futility_margin(depth, improving) >= beta
           &&  eval < VALUE_KNOWN_WIN) // Do not return unproven wins
           return eval;

       // Step 9. Null move search with verification search (~40 Elo)
       if (   (ss-1)->currentMove != MOVE_NULL
           && (ss-1)->statScore < 23824
           &&  eval >= beta
           &&  eval >= ss->staticEval
           &&  ss->staticEval >= beta - 33 * depth - 33 * improving + 112 * ttPv + 311
           &&  pos.non_pawn_material(us)
           && !kingDanger
           && !(rootDepth > 10 && MoveList<LEGAL>(pos).size() < 6))
       {
           assert(eval - beta >= 0);

           // Null move dynamic reduction based on depth and value
           Depth R = ((737 + 77 * depth) / 246 + std::min(int(eval - beta) / 192, 3));

           if (   depth < 11
               || ttValue >= beta
               || ttDepth < depth-R
               || !(ttBound & BOUND_UPPER))
           {
           ss->currentMove = MOVE_NULL;
           ss->continuationHistory = &thisThread->continuationHistory[0][0][NO_PIECE][0];

           pos.do_null_move(st);

           Value nullValue = -search<NonPV>(pos, ss+1, -beta, -beta+1, depth-R, !cutNode);

           pos.undo_null_move();

           if (nullValue >= beta)
           {
               // Do not return unproven mate or TB scores
               if (nullValue >= VALUE_TB_WIN_IN_MAX_PLY)
                   nullValue = beta;

               if (abs(beta) < VALUE_KNOWN_WIN && depth < 11 && beta <= qsearch<NonPV>(pos, ss, beta-1, beta))
                   return nullValue;

               // Do verification search at high depths
               thisThread->nmpGuard = true;

               Value v = search<NonPV>(pos, ss, beta-1, beta, depth-R, false);

               thisThread->nmpGuard = false;

               if (v >= beta)
                   return nullValue;
           }
           }
       }

       // Step 10. ProbCut (~10 Elo)
       // If we have a good enough capture and a reduced search returns a value
       // much above beta, we can (almost) safely prune the previous move.
       if (    depth > 4
           &&  abs(beta) < VALUE_TB_WIN_IN_MAX_PLY)
       {
           Value raisedBeta = std::min(beta + 176 - 49 * improving, VALUE_INFINITE);
           MovePicker mp(pos, ttMove, raisedBeta - ss->staticEval, &captureHistory);
           int probCutCount = 0;

           while (  (move = mp.next_move()) != MOVE_NONE
                  && probCutCount < 2 + 2 * cutNode
                  && !(   move == ttMove
                       && ttDepth >= depth - 4
                       && ttValue < raisedBeta))
               if (move != excludedMove)
               {
                   assert(pos.capture_or_promotion(move));
                   assert(depth >= 5);

                   captureOrPromotion = true;
                   probCutCount++;

                   ss->currentMove = move;
                   ss->continuationHistory = &thisThread->continuationHistory[ss->inCheck]
                                                                             [captureOrPromotion]
                                                                             [pos.moved_piece(move)]
                                                                             [to_sq(move)];

                   pos.do_move(move, st);

                   // Perform a preliminary qsearch to verify that the move holds
                   value = -qsearch<NonPV>(pos, ss+1, -raisedBeta, -raisedBeta+1);

                   // If the qsearch held perform the regular search
                   if (value >= raisedBeta)
                       value = -search<NonPV>(pos, ss+1, -raisedBeta, -raisedBeta+1, depth - 4, !cutNode);

                   pos.undo_move(move);

                   if (value >= raisedBeta)
                       return std::min(value, VALUE_TB_WIN_IN_MAX_PLY);
               }
       }
    } //End early Pruning

    // Step 11. Internal iterative deepening (~1 Elo)
    if (depth >= 7 && !ttMove)
    {
        search<NT>(pos, ss, alpha, beta, depth - 7, cutNode);

        tte = TT.probe(posKey, ttHit);
        ttValue = ttHit ? value_from_tt(tte->value(), ss->ply, pos.rule50_count()) : VALUE_NONE;
        ttMove = ttHit ? tte->move() : MOVE_NONE;
    }
    } // In check search starts here

    const PieceToHistory* contHist[] = { (ss-1)->continuationHistory, (ss-2)->continuationHistory,
                                          nullptr                   , (ss-4)->continuationHistory,
                                          nullptr                   , (ss-6)->continuationHistory };

    Move countermove = thisThread->counterMoves[pos.piece_on(prevSq)][prevSq];

    MovePicker mp(pos, ttMove, depth, &thisThread->mainHistory,
                                      &thisThread->lowPlyHistory,
                                      &captureHistory,
                                      contHist,
                                      countermove,
                                      ss->killers,
                                      ss->ply);

    value = bestValue;
    singularQuietLMR = moveCountPruning = false;
    ttCapture = ttMove && pos.capture_or_promotion(ttMove);

    // Mark this node as being searched
    ThreadHolding th(thisThread, posKey, ss->ply);

    // Step 12. Loop through all pseudo-legal moves until no moves remain
    // or a beta cutoff occurs.
    while ((move = mp.next_move(moveCountPruning)) != MOVE_NONE)
    {
      assert(is_ok(move));

      if (move == excludedMove)
          continue;

      // At root obey the "searchmoves" option and skip moves not listed in Root
      // Move List. As a consequence any illegal move is also skipped. In MultiPV
      // mode we also skip PV moves which have been already searched and those
      // of lower "TB rank" if we are in a TB root position.
      if (rootNode && !std::count(thisThread->rootMoves.begin() + thisThread->pvIdx,
                                  thisThread->rootMoves.begin() + thisThread->pvLast, move))
          continue;

      ss->moveCount = ++moveCount;

      if (!minOutput && rootNode && thisThread == Threads.main() && Time.elapsed() > 5000)
          sync_cout << "info depth " << depth
                    << " currmove " << UCI::move(move, pos.is_chess960())
                    << " currmovenumber " << moveCount + thisThread->pvIdx << sync_endl;
      if (PvNode)
          (ss+1)->pv = nullptr;

      extension = 0;
      captureOrPromotion = pos.capture_or_promotion(move);
      movedPiece = pos.moved_piece(move);
      givesCheck = pos.gives_check(move);
      isMate = false;

      if (givesCheck)
      {
          pos.do_move(move, st, givesCheck);
          isMate = MoveList<LEGAL>(pos).size() == 0;
          pos.undo_move(move);
      }

      if (isMate)
      {
          ss->currentMove = move;
          ss->continuationHistory = &thisThread->continuationHistory[ss->inCheck][priorCapture][movedPiece][to_sq(move)];
          value = mate_in(ss->ply+1);

          if (PvNode && (moveCount == 1 || (value > alpha && (rootNode || value < beta))))
          {
              (ss+1)->pv = pv;
              (ss+1)->pv[0] = MOVE_NONE;
          }
      }
      else
      {

      // Calculate new depth for this move
      newDepth = depth - 1;

      // Step 13. Pruning at shallow depth (~200 Elo)
      if (  !PvNode
          && pos.non_pawn_material(us)
          && bestValue > VALUE_TB_LOSS_IN_MAX_PLY)
      {
          // Skip quiet moves if movecount exceeds our FutilityMoveCount threshold
          moveCountPruning = moveCount >= futility_move_count(improving, depth);

          // Reduced depth of the next LMR search
          int lmrDepth = std::max(newDepth - reduction(improving, depth, moveCount), 0);

          if (   !captureOrPromotion
              && !givesCheck)
          {
              // Countermoves based pruning (~20 Elo)
              if (   lmrDepth < 4 + ((ss-1)->statScore > 0 || (ss-1)->moveCount == 1)
                  && (*contHist[0])[movedPiece][to_sq(move)] < CounterMovePruneThreshold
                  && (*contHist[1])[movedPiece][to_sq(move)] < CounterMovePruneThreshold)
                  continue;

              // Futility pruning: parent node (~5 Elo)
              if (   lmrDepth < 3
                  && !ss->inCheck
                  && ss->staticEval + 284 + 188 * lmrDepth <= alpha
                  &&  (*contHist[0])[movedPiece][to_sq(move)]
                    + (*contHist[1])[movedPiece][to_sq(move)]
                    + (*contHist[3])[movedPiece][to_sq(move)]
                    + (*contHist[5])[movedPiece][to_sq(move)] / 2 < 28388)
                  continue;

              // Prune moves with negative SEE (~20 Elo)
              if (!pos.see_ge(move, Value(-(29 - std::min(lmrDepth, 17)) * lmrDepth * lmrDepth)))
                  continue;
          }
          else
          {
              // Capture history based pruning when the move doesn't give check
              if (   !givesCheck
                  && lmrDepth < 1
                  && captureHistory[movedPiece][to_sq(move)][type_of(pos.piece_on(to_sq(move)))] < 0)
                  continue;

              // Futility pruning for captures
              if (   !givesCheck
                  && lmrDepth < 6
                  && PieceValue[MG][type_of(movedPiece)] >= PieceValue[MG][type_of(pos.piece_on(to_sq(move)))]
                  && !ss->inCheck
                  && ss->staticEval + 267 + 391 * lmrDepth
                     + PieceValue[MG][type_of(pos.piece_on(to_sq(move)))] <= alpha)
                  continue;

              // See based pruning
              if (!pos.see_ge(move, Value(-202) * depth)) // (~25 Elo)
                  continue;
          }
      }

      // Step 14. Extensions (~75 Elo)
      if (   gameCycle
          && (depth < 5 || PvNode))
          extension = 2;

      // Singular extension search (~70 Elo). If all moves but one fail low on a
      // search of (alpha-s, beta-s), and just one fails high on (alpha, beta),
      // then that move is singular and should be extended. To verify this we do
      // a reduced search on all the other moves but the ttMove and if the
      // result is lower than ttValue minus a margin then we will extend the ttMove.
      else if (    depth >= 6
          &&  move == ttMove
          && !gameCycle
          && !rootNode
          && !excludedMove // Avoid recursive singular search
          &&  ttValue != VALUE_NONE
          &&  abs(beta) < VALUE_TB_WIN_IN_MAX_PLY
          && (tte->bound() & BOUND_LOWER)
          &&  tte->depth() >= depth - 3)
      {
          Value singularBeta = std::max(ttValue - ((formerPv + 4) * depth) / 2, VALUE_TB_LOSS_IN_MAX_PLY);
          Depth singularDepth = (depth - 1 + 3 * formerPv) / 2;

          ss->excludedMove = move;
          value = search<NonPV>(pos, ss, singularBeta - 1, singularBeta, singularDepth, cutNode);
          ss->excludedMove = MOVE_NONE;

          if (value < singularBeta)
          {
              extension = 1;
              singularQuietLMR = !ttCapture;
          }

          // Multi-cut pruning
          // Our ttMove is assumed to fail high, and now we failed high also on a reduced
          // search without the ttMove. So we assume this expected Cut-node is not singular,
          // that multiple moves fail high, and we can prune the whole subtree by returning
          // a soft bound.
          else if (!PvNode)
          {
            if (singularBeta >= beta)
                return std::min(singularBeta, VALUE_TB_WIN_IN_MAX_PLY);

            // If the eval of ttMove is greater than beta we try also if there is an other move that
            // pushes it over beta, if so also produce a cutoff
            else if (ttValue >= beta)
            {
                ss->excludedMove = move;
                value = search<NonPV>(pos, ss, beta - 1, beta, (depth + 3) / 2, cutNode);
                ss->excludedMove = MOVE_NONE;

                if (value >= beta)
                    return beta;
            }
          }
      }

      // Late irreversible move extension
      if (   move == ttMove
          && pos.rule50_count() > 80
          && (captureOrPromotion || type_of(movedPiece) == PAWN))
          extension = 2;

      // Check extension (~2 Elo)
      else if (!extension)
      {
        if (    givesCheck
            && (pos.is_discovery_check_on_king(~us, move) || pos.see_ge(move)))
            extension = 1;

        // Passed pawn extension
        else if (   move == ss->killers[0]
                 && pos.advanced_pawn_push(move)
                 && pos.pawn_passed(us, to_sq(move)))
            extension = 1;

        // Last captures extension
        else if (   PieceValue[EG][pos.captured_piece()] > PawnValueEg
                 && pos.non_pawn_material() <= 2 * RookValueMg)
            extension = 1;

        // Castling extension
        else if (type_of(move) == CASTLING)
            extension = 1;
      }

      // Add extension to new depth
      newDepth += extension;

      // Speculative prefetch as early as possible
      prefetch(TT.first_entry(pos.key_after(move)));

      // Update the current move (this must be done after singular extension search)
      ss->currentMove = move;
      ss->continuationHistory = &thisThread->continuationHistory[ss->inCheck]
                                                                [captureOrPromotion]
                                                                [movedPiece]
                                                                [to_sq(move)];

      // Step 15. Make the move
      pos.do_move(move, st, givesCheck);

      // Step 16. Reduced depth search (LMR, ~200 Elo). If the move fails high it will be
      // re-searched at full depth.
      if (    depth >= 3
          && !gameCycle
          &&  moveCount > 1 + 2 * rootNode
          && (!rootNode || thisThread->best_move_count(move) == 0)
          &&  thisThread->selDepth > depth
          && (  !captureOrPromotion
              || moveCountPruning
              || ss->staticEval + PieceValue[EG][pos.captured_piece()] <= alpha
              || cutNode
              || thisThread->ttHitAverage < 415 * ttHitAverageResolution * ttHitAverageWindow / 1024))

      {
          Depth r = reduction(improving, depth, moveCount);

          // Decrease reduction if the ttHit running average is large
          if (thisThread->ttHitAverage > 473 * ttHitAverageResolution * ttHitAverageWindow / 1024)
              r--;

          // Reduction if other threads are searching this position.
          if (th.marked())
              r++;

          // Decrease reduction if position is or has been on the PV (~10 Elo)
          if (ttPv)
              r -= 2;

          if (rootDepth > 10 && pos.king_danger())
              r -= 1;

          if (moveCountPruning && !formerPv)
              r++;

          // Decrease reduction if opponent's move count is high (~5 Elo)
          if ((ss-1)->moveCount > 13)
              r--;

          // Decrease reduction if ttMove has been singularly extended (~3 Elo)
          if (singularQuietLMR)
              r -= 1 + formerPv;

          if (!PvNode && !captureOrPromotion)
          {
              // Increase reduction if ttMove is a capture (~5 Elo)
              if (ttCapture)
                  r++;

              // Increase reduction for cut nodes (~10 Elo)
              if (cutNode)
                  r += 2;

              // Decrease reduction for moves that escape a capture. Filter out
              // castling moves, because they are coded as "king captures rook" and
              // hence break make_move(). (~2 Elo)
              else if (    type_of(move) == NORMAL
                       && !pos.see_ge(reverse_move(move)))
                  r -= 2 + ttPv - (type_of(movedPiece) == PAWN);

              ss->statScore =  thisThread->mainHistory[us][from_to(move)]
                             + (*contHist[0])[movedPiece][to_sq(move)]
                             + (*contHist[1])[movedPiece][to_sq(move)]
                             + (*contHist[3])[movedPiece][to_sq(move)]
                             - 4826;

              // Decrease/increase reduction by comparing opponent's stat score (~10 Elo)
              if (ss->statScore >= -100 && (ss-1)->statScore < -112)
                  r--;

              else if ((ss-1)->statScore >= -125 && ss->statScore < -138)
                  r++;

              // Decrease/increase reduction for moves with a good/bad history (~30 Elo)
              r -= ss->statScore / 14615;
          }
          else
          {
            // Increase reduction for captures/promotions if late move and at low depth
            if (depth < 8 && moveCount > 2)
                r++;

            // Unless giving check, this capture is likely bad
            if (   !givesCheck
                && ss->staticEval + PieceValue[EG][pos.captured_piece()] + 211 * depth <= alpha)
                r++;
          }

          Depth rr = newDepth / (2 + ss->ply / 3);

          r -= rr;

          Depth d = Utility::clamp(newDepth - r, 1, newDepth);

          value = -search<NonPV>(pos, ss+1, -(alpha+1), -alpha, d, true);

          doFullDepthSearch = value > alpha && d != newDepth;

          didLMR = true;
      }
      else
      {
          doFullDepthSearch = !PvNode || moveCount > 1;

          didLMR = false;
      }

      // Step 17. Full depth search when LMR is skipped or fails high
      if (doFullDepthSearch)
      {
          value = -search<NonPV>(pos, ss+1, -(alpha+1), -alpha, newDepth, !cutNode);

          if (didLMR && !captureOrPromotion)
          {
              int bonus = value > alpha ?  stat_bonus(newDepth)
                                        : -stat_bonus(newDepth);

              if (move == ss->killers[0])
                  bonus += bonus / 4;

              update_continuation_histories(ss, movedPiece, to_sq(move), bonus);
          }
      }

      // For PV nodes only, do a full PV search on the first move or after a fail
      // high (in the latter case search only if value < beta), otherwise let the
      // parent node fail low with value <= alpha and try another move.
      if (PvNode && (moveCount == 1 || (value > alpha && (rootNode || value < beta))))
      {
          (ss+1)->pv = pv;
          (ss+1)->pv[0] = MOVE_NONE;

          value = -search<PV>(pos, ss+1, -beta, -alpha, newDepth, false);
      }

      // Step 18. Undo move
      pos.undo_move(move);
      }

      assert(value > -VALUE_INFINITE && value < VALUE_INFINITE);

      // Step 19. Check for a new best move
      // Finished searching the move. If a stop occurred, the return value of
      // the search cannot be trusted, and we return immediately without
      // updating best move, PV and TT.
      if (Threads.stop.load(std::memory_order_relaxed))
          return VALUE_ZERO;

      if (rootNode)
      {
          RootMove& rm = *std::find(thisThread->rootMoves.begin(),
                                    thisThread->rootMoves.end(), move);

          // PV move or new best move?
          if (moveCount == 1 || value > alpha)
          {
              rm.score = value;
              rm.selDepth = thisThread->selDepth;
              rm.pv.resize(1);

              assert((ss+1)->pv);

              for (Move* m = (ss+1)->pv; *m != MOVE_NONE; ++m)
                  rm.pv.push_back(*m);

              // We record how often the best move has been changed in each
              // iteration. This information is used for time management: When
              // the best move changes frequently, we allocate some more time.
              if (moveCount > 1)
                  ++thisThread->bestMoveChanges;
          }
          else
              // All other moves but the PV are set to the lowest value: this
              // is not a problem when sorting because the sort is stable and the
              // move position in the list is preserved - just the PV is pushed up.
              rm.score = -VALUE_INFINITE;
      }

      if (value > bestValue)
      {
          bestValue = value;

          if (value > alpha)
          {
              bestMove = move;

              if (PvNode && !rootNode) // Update pv even in fail-high case
                  update_pv(ss->pv, move, (ss+1)->pv);

              if (PvNode && value < beta) // Update alpha! Always alpha < beta
                  alpha = value;
              else
              {
                  assert(value >= beta); // Fail high
                  ss->statScore = 0;
                  break;
              }
          }
      }

      if (move != bestMove)
      {
          if (captureOrPromotion && captureCount < 32)
              capturesSearched[captureCount++] = move;

          else if (!captureOrPromotion && quietCount < 64)
              quietsSearched[quietCount++] = move;
      }
    }

    // The following condition would detect a stop only after move loop has been
    // completed. But in this case bestValue is valid because we have fully
    // searched our subtree, and we can anyhow save the result in TT.
    /*
       if (Threads.stop)
        return VALUE_DRAW;
    */

    // Step 20. Check for mate and stalemate
    // All legal moves have been searched and if there are no legal moves, it
    // must be a mate or a stalemate. If we are in a singular extension search then
    // return a fail low score.

    assert(moveCount || !ss->inCheck || excludedMove || !MoveList<LEGAL>(pos).size());

    if (!moveCount)
        bestValue = excludedMove ? alpha
                   :     ss->inCheck ? mated_in(ss->ply) : VALUE_DRAW;

    else if (bestMove)
        update_all_stats(pos, ss, bestMove, bestValue, beta, prevSq,
                         quietsSearched, quietCount, capturesSearched, captureCount, depth);

    // Bonus for prior countermove that caused the fail low
    else if (   (depth >= 3 || PvNode)
             && !priorCapture)
        update_continuation_histories(ss-1, pos.piece_on(prevSq), prevSq, stat_bonus(depth));

    if (!excludedMove && !(rootNode && thisThread->pvIdx))
        tte->save(posKey, value_to_tt(bestValue, ss->ply), ttPv,
                  bestValue >= beta ? BOUND_LOWER :
                  PvNode && bestMove ? BOUND_EXACT : BOUND_UPPER,
                  depth, bestMove, ss->staticEval);

    assert(bestValue > -VALUE_INFINITE && bestValue < VALUE_INFINITE);

    return bestValue;
  }


  // qsearch() is the quiescence search function, which is called by the main search
  // function with zero depth, or recursively with further decreasing depth per call.
  template <NodeType NT>
  Value qsearch(Position& pos, Stack* ss, Value alpha, Value beta, Depth depth) {

    constexpr bool PvNode = NT == PV;

    assert(alpha >= -VALUE_INFINITE && alpha < beta && beta <= VALUE_INFINITE);
    assert(PvNode || (alpha == beta - 1));
    assert(depth <= 0);

    Move pv[MAX_PLY+1];
    StateInfo st;
    TTEntry* tte;
    Key posKey;
    Move ttMove, move, bestMove;
    Depth ttDepth;
    Value bestValue, value, ttValue, futilityValue, futilityBase, oldAlpha;
    bool ttHit, pvHit, givesCheck, captureOrPromotion, gameCycle;
    int moveCount;

    if (PvNode)
    {
        oldAlpha = alpha; // To flag BOUND_EXACT when eval above alpha and no available moves
        (ss+1)->pv = pv;
        ss->pv[0] = MOVE_NONE;
    }

    Thread* thisThread = pos.this_thread();
    (ss+1)->ply = ss->ply + 1;
    bestMove = MOVE_NONE;
    ss->inCheck = pos.checkers();
    moveCount = 0;
    gameCycle = false;
  //  thisThread->nodes.fetch_add(1, std::memory_order_relaxed);
  //  thisThread->nodes++;

    if (pos.has_game_cycle(ss->ply))
    {
       if (VALUE_DRAW >= beta)
           return VALUE_DRAW;

       alpha = std::max(alpha, VALUE_DRAW);
       gameCycle = true;
    }

    if (pos.is_draw(ss->ply))
        return VALUE_DRAW;

    // Check for an immediate draw or maximum ply reached
    if (ss->ply >= MAX_PLY)
        return !ss->inCheck ? evaluate(pos) : VALUE_DRAW;

    if (alpha >= mate_in(ss->ply+1))
        return alpha;

    assert(0 <= ss->ply && ss->ply < MAX_PLY);

    // Decide whether or not to include checks: this fixes also the type of
    // TT entry depth that we are going to use. Note that in qsearch we use
    // only two types of depth in TT: DEPTH_QS_CHECKS or DEPTH_QS_NO_CHECKS.
    ttDepth = ss->inCheck || depth >= DEPTH_QS_CHECKS ? DEPTH_QS_CHECKS
                                                  : DEPTH_QS_NO_CHECKS;
    // Transposition table lookup
    posKey = pos.key();
    tte = TT.probe(posKey, ttHit);
    ttValue = ttHit ? value_from_tt(tte->value(), ss->ply, pos.rule50_count()) : VALUE_NONE;
    ttMove = ttHit ? tte->move() : MOVE_NONE;
    pvHit = ttHit && tte->is_pv();

    if (  !PvNode
        && ttHit
        && !gameCycle
        && pos.rule50_count() < 88
        && tte->depth() >= ttDepth
        && ttValue != VALUE_NONE // Only in case of TT access race
        && (ttValue != VALUE_DRAW || VALUE_DRAW >= beta)
        && (ttValue >= beta ? (tte->bound() & BOUND_LOWER)
                            : (tte->bound() & BOUND_UPPER)))
        return ttValue;

    // Evaluate the position statically
    if (ss->inCheck)
    {
        ss->staticEval = VALUE_NONE;
        bestValue = futilityBase = -VALUE_INFINITE;
    }
    else
    {
        if (ttHit)
        {
            // Never assume anything about values stored in TT
            if ((ss->staticEval = bestValue = tte->eval()) == VALUE_NONE)
                ss->staticEval = bestValue = evaluate(pos);

            // Can ttValue be used as a better position evaluation?
            if (    ttValue != VALUE_NONE
                && (tte->bound() & (ttValue > bestValue ? BOUND_LOWER : BOUND_UPPER)))
                bestValue = ttValue;
        }
        else
            ss->staticEval = bestValue =
            (ss-1)->currentMove != MOVE_NULL ? evaluate(pos)
                                             : -(ss-1)->staticEval + 2 * Tempo;

        if (gameCycle)
            ss->staticEval = bestValue = bestValue * std::max(0, (100 - pos.rule50_count())) / 100;

        // Stand pat. Return immediately if static value is at least beta
        if (bestValue >= beta)
        {
            if (!ttHit)
                tte->save(posKey, value_to_tt(bestValue, ss->ply), false, BOUND_LOWER,
                          DEPTH_NONE, MOVE_NONE, ss->staticEval);

            return bestValue;
        }

        if (PvNode && bestValue > alpha)
            alpha = bestValue;

        futilityBase = bestValue + 141;
    }

    const PieceToHistory* contHist[] = { (ss-1)->continuationHistory, (ss-2)->continuationHistory,
                                          nullptr                   , (ss-4)->continuationHistory,
                                          nullptr                   , (ss-6)->continuationHistory };

    // Initialize a MovePicker object for the current position, and prepare
    // to search the moves. Because the depth is <= 0 here, only captures,
    // queen promotions and checks (only if depth >= DEPTH_QS_CHECKS) will
    // be generated.
    MovePicker mp(pos, ttMove, depth, &thisThread->mainHistory,
                                      &thisThread->captureHistory,
                                      contHist,
                                      to_sq((ss-1)->currentMove));

    // Loop through the moves until no moves remain or a beta cutoff occurs
    while ((move = mp.next_move()) != MOVE_NONE)
    {
      assert(is_ok(move));

      givesCheck = pos.gives_check(move);
      captureOrPromotion = pos.capture_or_promotion(move);

      moveCount++;

      if (!PvNode)
      {
         // Futility pruning
         if (   !ss->inCheck
             && !givesCheck
             &&  futilityBase > -VALUE_KNOWN_WIN
             && !pos.advanced_pawn_push(move))
         {
             assert(type_of(move) != ENPASSANT); // Due to !pos.advanced_pawn_push

             futilityValue = futilityBase + PieceValue[EG][pos.piece_on(to_sq(move))];

             if (futilityValue <= alpha)
             {
                 bestValue = std::max(bestValue, futilityValue);
                 continue;
             }

             if (futilityBase <= alpha && !pos.see_ge(move, VALUE_ZERO + 1))
             {
                 bestValue = std::max(bestValue, futilityBase);
                 continue;
             }
         }

         // Don't search moves with negative SEE values
         if (!ss->inCheck && !pos.see_ge(move))
             continue;
      }

      // Speculative prefetch as early as possible
      prefetch(TT.first_entry(pos.key_after(move)));

      ss->currentMove = move;
      ss->continuationHistory = &thisThread->continuationHistory[ss->inCheck]
                                                                [captureOrPromotion]
                                                                [pos.moved_piece(move)]
                                                                [to_sq(move)];

      // Make and search the move
      pos.do_move(move, st, givesCheck);
      value = -qsearch<NT>(pos, ss+1, -beta, -alpha, depth - 1);
      pos.undo_move(move);

      assert(value > -VALUE_INFINITE && value < VALUE_INFINITE);

      // Check for a new best move
      if (value > bestValue)
      {
          bestValue = value;

          if (value > alpha)
          {
              bestMove = move;

              if (PvNode) // Update pv even in fail-high case
                  update_pv(ss->pv, move, (ss+1)->pv);

              if (PvNode && value < beta) // Update alpha here!
                  alpha = value;
              else
                  break; // Fail high
          }
       }
    }

    // All legal moves have been searched. A special case: If we're in check
    // and no legal moves were found, it is checkmate.
    if (ss->inCheck && bestValue == -VALUE_INFINITE)
        return mated_in(ss->ply); // Plies to mate from the root

    tte->save(posKey, value_to_tt(bestValue, ss->ply), pvHit,
              bestValue >= beta ? BOUND_LOWER :
              PvNode && bestValue > oldAlpha  ? BOUND_EXACT : BOUND_UPPER,
              ttDepth, bestMove, ss->staticEval);

    assert(bestValue > -VALUE_INFINITE && bestValue < VALUE_INFINITE);

    return bestValue;
  }


  // value_to_tt() adjusts a mate or TB score from "plies to mate from the root" to
  // "plies to mate from the current position". standard scores are unchanged.
  // The function is called before storing a value in the transposition table.

  Value value_to_tt(Value v, int ply) {

    assert(v != VALUE_NONE);

    return  v >= VALUE_TB_WIN_IN_MAX_PLY  ? v + ply
          : v <= VALUE_TB_LOSS_IN_MAX_PLY ? v - ply : v;
  }


  // value_from_tt() is the inverse of value_to_tt(): it adjusts a mate or TB score
  // from the transposition table (which refers to the plies to mate/be mated from
  // current position) to "plies to mate/be mated (TB win/loss) from the root". However,
  // for mate scores, to avoid potentially false mate scores related to the 50 moves rule
  // and the graph history interaction, we return an optimal TB score instead.

  Value value_from_tt(Value v, int ply, int r50c) {

    /*return  v == VALUE_NONE             ? VALUE_NONE
          : v >= VALUE_MATE_IN_MAX_PLY  ? v - ply
          : v <= VALUE_MATED_IN_MAX_PLY ? v + ply : v; */

    if (v == VALUE_NONE)
        return VALUE_NONE;

    if (v >= VALUE_TB_WIN_IN_MAX_PLY)  // TB win or better
    {
        if (v >= VALUE_MATE_IN_MAX_PLY && VALUE_MATE - v > 99 - r50c)

            return VALUE_MATE_IN_MAX_PLY - 1; // do not return a potentially false mate score

        return v - ply;
    }

    if (v <= VALUE_TB_LOSS_IN_MAX_PLY) // TB loss or worse
    {
        if (v <= VALUE_MATED_IN_MAX_PLY && VALUE_MATE + v > 99 - r50c)
            return VALUE_MATED_IN_MAX_PLY + 1; // do not return a potentially false mate score

        return v + ply;
    }

    return v;

  }


  // update_pv() adds current move and appends child pv[]

  void update_pv(Move* pv, Move move, Move* childPv) {

    for (*pv++ = move; childPv && *childPv != MOVE_NONE; )
        *pv++ = *childPv++;
    *pv = MOVE_NONE;
  }


  // update_all_stats() updates stats at the end of search() when a bestMove is found

  void update_all_stats(const Position& pos, Stack* ss, Move bestMove, Value bestValue, Value beta, Square prevSq,
                        Move* quietsSearched, int quietCount, Move* capturesSearched, int captureCount, Depth depth) {

    int bonus1, bonus2;
    Color us = pos.side_to_move();
    Thread* thisThread = pos.this_thread();
    CapturePieceToHistory& captureHistory = thisThread->captureHistory;
    Piece moved_piece = pos.moved_piece(bestMove);
    PieceType captured = type_of(pos.piece_on(to_sq(bestMove)));

    bonus1 = stat_bonus(depth + 1);
    bonus2 = bestValue > beta + PawnValueMg ? bonus1               // larger bonus
                                            : stat_bonus(depth);   // smaller bonus

    if (!pos.capture_or_promotion(bestMove))
    {
        update_quiet_stats(pos, ss, bestMove, bonus2, depth);

        // Decrease all the non-best quiet moves
        for (int i = 0; i < quietCount; ++i)
        {
            thisThread->mainHistory[us][from_to(quietsSearched[i])] << -bonus2;
            update_continuation_histories(ss, pos.moved_piece(quietsSearched[i]), to_sq(quietsSearched[i]), -bonus2);
        }
    }
    else
        captureHistory[moved_piece][to_sq(bestMove)][captured] << bonus1;

    // Extra penalty for a quiet TT or main killer move in previous ply when it gets refuted
    if (   ((ss-1)->moveCount == 1 || ((ss-1)->currentMove == (ss-1)->killers[0]))
        && !pos.captured_piece())
            update_continuation_histories(ss-1, pos.piece_on(prevSq), prevSq, -bonus1);

    // Decrease all the non-best capture moves
    for (int i = 0; i < captureCount; ++i)
    {
        moved_piece = pos.moved_piece(capturesSearched[i]);
        captured = type_of(pos.piece_on(to_sq(capturesSearched[i])));
        captureHistory[moved_piece][to_sq(capturesSearched[i])][captured] << -bonus1;
    }
  }


  // update_continuation_histories() updates histories of the move pairs formed
  // by moves at ply -1, -2, -4, and -6 with current move.

  void update_continuation_histories(Stack* ss, Piece pc, Square to, int bonus) {

    for (int i : {1, 2, 4, 6})
    {
        if (ss->inCheck && i > 2)
            break;
        if (is_ok((ss-i)->currentMove))
            (*(ss-i)->continuationHistory)[pc][to] << bonus;
    }
  }


  // update_quiet_stats() updates move sorting heuristics

  void update_quiet_stats(const Position& pos, Stack* ss, Move move, int bonus, int depth) {

    if (ss->killers[0] != move)
    {
        ss->killers[1] = ss->killers[0];
        ss->killers[0] = move;
    }

    Color us = pos.side_to_move();
    Thread* thisThread = pos.this_thread();
    thisThread->mainHistory[us][from_to(move)] << bonus;
    update_continuation_histories(ss, pos.moved_piece(move), to_sq(move), bonus);

    if (type_of(pos.moved_piece(move)) != PAWN)
        thisThread->mainHistory[us][from_to(reverse_move(move))] << -bonus;

    if (is_ok((ss-1)->currentMove))
    {
        Square prevSq = to_sq((ss-1)->currentMove);
        thisThread->counterMoves[pos.piece_on(prevSq)][prevSq] = move;
    }

    if (depth > 11 && ss->ply < MAX_LPH)
        thisThread->lowPlyHistory[ss->ply][from_to(move)] << stat_bonus(depth - 6);
  }

} // namespace

/// MainThread::check_time() is used to print debug info and, more importantly,
/// to detect when we are out of available time and thus stop the search.

void MainThread::check_time() {

  if (--callsCnt > 0)
      return;

  // When using nodes, ensure checking rate is not lower than 0.1% of nodes
  callsCnt = Limits.nodes ? std::min(1024, int(Limits.nodes / 1024)) : 1024;
//new

static TimePoint tick = now();

TimePoint elapsed = Time.elapsed();
TimePoint tock = Limits.startTime + elapsed;
Thread* bestThread = this;
if (elapsed <= 120050)
{
  if (tock - tick >= 10000 && minOutput)
  {
    tick = tock;
    sync_cout << FontColor::engine << "\n" << "info " << elapsed/1000 << " seconds"  << sync_endl;
    sync_cout << UCI::pv(bestThread->rootPos, bestThread->completedDepth, -VALUE_INFINITE, VALUE_INFINITE) << FontColor::reset << sync_endl;
    //dbg_print();
  }
}
else if (elapsed <= 600100)
{
  if (tock - tick >= 60000 && minOutput)
  {
    tick = tock;
    sync_cout << FontColor::engine << "\n" << "info " << elapsed/60000 << " minutes" << sync_endl;
    sync_cout << UCI::pv(bestThread->rootPos, bestThread->completedDepth, -VALUE_INFINITE, VALUE_INFINITE)  << FontColor::reset << sync_endl;
    //dbg_print();
  }
}
else
{
  if (tock - tick >= 300000 && minOutput)
  {
    tick = tock;
    sync_cout << FontColor::engine << "\n" << "info " << elapsed/60000 << " minutes" << sync_endl ;
    sync_cout << UCI::pv(bestThread->rootPos, bestThread->completedDepth, -VALUE_INFINITE, VALUE_INFINITE)  << FontColor::reset << sync_endl;
    //dbg_print();
  }
}

// We should not stop pondering until told so by the GUI
if (ponder)
    return;

if (   (Limits.use_time_management() && (elapsed > Time.maximum() - 10 || stopOnPonderhit))
    || (Limits.movetime && elapsed >= Limits.movetime)
    || (Limits.nodes && Threads.nodes_searched() >= (uint64_t)Limits.nodes))
    Threads.stop = true;
}

/// UCI::pv() formats PV information according to the UCI protocol. UCI requires
/// that all (if any) unsearched PV lines are sent using a previous search score.

string UCI::pv(const Position& pos, Depth depth, Value alpha, Value beta) {

  std::stringstream ss;
  TimePoint elapsed = Time.elapsed() + 1;
  const RootMoves& rootMoves = pos.this_thread()->rootMoves;
  size_t pvIdx = pos.this_thread()->pvIdx;
  size_t multiPV = std::min((size_t)Options["MultiPV"], rootMoves.size());
  uint64_t nodesSearched = Threads.nodes_searched();
  uint64_t tbHits = Threads.tb_hits() + (TB::RootInTB ? rootMoves.size() : 0);

  for (size_t i = 0; i < multiPV; ++i)
  {
      bool updated = rootMoves[i].score != -VALUE_INFINITE;

      if (depth == 1 && !updated)
          continue;

      Depth d = updated ? depth : depth - 1;
      Value v = updated ? rootMoves[i].score : rootMoves[i].previousScore;
      Value v2 = rootMoves[i].previousScore;

      bool tb = TB::RootInTB && abs(v) < VALUE_TB_WIN - 6 * PawnValueEg;
      v = tb ? rootMoves[i].tbScore : v;

      if (ss.rdbuf()->in_avail()) // Not at first line
          ss << "\n";

      ss << "info"
         << " depth "    << d
         << " seldepth " << rootMoves[i].selDepth
         << " multipv "  << i + 1
         << " score "    << UCI::value(v, v2);

      if (Options["ShowWDL"])
          ss << UCI::wdl(v, pos.game_ply());

      if (!tb && i == pvIdx)
          ss << (v >= beta ? " lowerbound" : v <= alpha ? " upperbound" : "");

      ss << " nodes "    << nodesSearched
         << " nps "      << nodesSearched * 1000 / elapsed;

      if (elapsed > 1000) // Earlier makes little sense
          ss << " hashfull " << TT.hashfull();

      ss << " tbhits "   << tbHits
         << " time "     << elapsed
         << " pv";

      for (Move m : rootMoves[i].pv)
          ss << " " << UCI::move(m, pos.is_chess960());
  }

  return ss.str();
}


/// RootMove::extract_ponder_from_tt() is called in case we have no ponder move
/// before exiting the search, for instance, in case we stop the search during a
/// fail high at root. We try hard to have a ponder move to return to the GUI,
/// otherwise in case of 'ponder on' we have nothing to think on.

bool RootMove::extract_ponder_from_tt(Position& pos) {

    StateInfo st;
    bool ttHit;

    assert(pv.size() == 1);

    if (pv[0] == MOVE_NONE)
        return false;

    pos.do_move(pv[0], st);
    TTEntry* tte = TT.probe(pos.key(), ttHit);

    if (ttHit)
    {
        Move m = tte->move(); // Local copy to be SMP safe
        if (MoveList<LEGAL>(pos).contains(m))
            pv.push_back(m);
    }

    pos.undo_move(pv[0]);
    return pv.size() > 1;
}

void Tablebases::rank_root_moves(Position& pos, Search::RootMoves& rootMoves) {

    RootInTB = false;
    UseRule50 = bool(Options["Syzygy50MoveRule"]);
    ProbeDepth = int(Options["SyzygyProbeDepth"]);
    Cardinality = int(Options["SyzygyProbeLimit"]);

    // Tables with fewer pieces than SyzygyProbeLimit are searched with
    // ProbeDepth == DEPTH_ZERO
    if (Cardinality > MaxCardinality)
    {
        Cardinality = MaxCardinality;
        ProbeDepth = 0;
    }

    if (Cardinality >= popcount(pos.pieces()) && !pos.can_castle(ANY_CASTLING))
    {
        // Rank moves using DTZ tables
        RootInTB = root_probe(pos, rootMoves);

        if (!RootInTB)
        {
            // DTZ tables are missing; try to rank moves using WDL tables
            RootInTB = root_probe_wdl(pos, rootMoves);
        }
    }

    if (RootInTB)
    {
        // Sort moves according to TB rank
        std::sort(rootMoves.begin(), rootMoves.end(),
                  [](const RootMove &a, const RootMove &b) { return a.tbRank > b.tbRank; } );
    }
    else
    {
        // Clean up if root_probe() and root_probe_wdl() have failed
        for (auto& m : rootMoves)
            m.tbRank = 0;
    }
}
#endif<|MERGE_RESOLUTION|>--- conflicted
+++ resolved
@@ -466,16 +466,9 @@
 
   Thread* bestThread = this;
 
-<<<<<<< HEAD
-
-  if (int(Options["MultiPV"]) == 1
+  if (   int(Options["MultiPV"]) == 1
       && !Limits.depth
       && !(Skill(Options["Skill Level"]).enabled() || (Options["UCI_LimitStrength"]) || limitStrength)
-=======
-  if (   int(Options["MultiPV"]) == 1
-      && !Limits.depth
-      && !(Skill(Options["Skill Level"]).enabled() || int(Options["UCI_LimitStrength"]))
->>>>>>> 4006f2c9
       && rootMoves[0].pv[0] != MOVE_NONE)
       bestThread = Threads.get_best_thread();
 
