--- conflicted
+++ resolved
@@ -892,9 +892,12 @@
     Key posKey;
     Move ttMove, move, excludedMove, bestMove;
     Depth extension, newDepth;
+#ifdef Weakfish
+    Value bestValue, value, ttValue, eval, maxValue;
+#else
     Value bestValue, value, ttValue, eval, maxValue, probcutBeta;
     bool ttHit, ttPv, formerPv, givesCheck, improving, didLMR, priorCapture;
-
+#endif
 #ifndef Blau
     bool captureOrPromotion, doFullDepthSearch, moveCountPruning, ttCapture, singularQuietLMR;
 #else
@@ -1198,11 +1201,8 @@
         }
     }
 
-<<<<<<< HEAD
 #ifndef Weakfish // no reductions in Weakfish
-=======
     probcutBeta = beta + 176 - 49 * improving;
->>>>>>> 6c197c39
 
     // Step 10. ProbCut (~10 Elo)
     // If we have a good enough capture and a reduced search returns a value
