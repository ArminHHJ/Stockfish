/*
 Honey, a UCI chess playing engine derived from Stockfish and Glaurung 2.1
 Copyright (C) 2004-2008 Tord Romstad (Glaurung author)
 Copyright (C) 2008-2015 Marco Costalba, Joona Kiiski, Tord Romstad (Stockfish Authors)
 Copyright (C) 2015-2016 Marco Costalba, Joona Kiiski, Gary Linscott, Tord Romstad (Stockfish Authors)
 Copyright (C) 2017-2019 Michael Byrne, Marco Costalba, Joona Kiiski, Gary Linscott, Tord Romstad (Honey Authors)

 Honey is free software: you can redistribute it and/or modify
 it under the terms of the GNU General Public License as published by
 the Free Software Foundation, either version 3 of the License, or
 (at your option) any later version.

 Honey is distributed in the hope that it will be useful,
 but WITHOUT ANY WARRANTY; without even the implied warranty of
 MERCHANTABILITY or FITNESS FOR A PARTICULAR PURPOSE.  See the
 GNU General Public License for more details.

 You should have received a copy of the GNU General Public License
 along with this program.  If not, see <http://www.gnu.org/licenses/>.
 */

#include <algorithm>
#include <cassert>
#include <cmath>
#include <cstring>   // For std::memset
#include <iostream>
#include <sstream>

#ifdef Add_Features
#include <fstream>
#include <unistd.h> //for sleep //MichaelB7
#include <random> // ELO MichaelB7
#endif

#include "evaluate.h"
#include "misc.h"
#include "movegen.h"
#include "movepick.h"
#include "position.h"
#include "search.h"
#include "thread.h"
#include "timeman.h"
#include "tt.h"
#include "uci.h"
#include "syzygy/tbprobe.h"

#ifdef Add_Features
#include "polybook.h" // Cerebellum
#endif
namespace Search {

  LimitsType Limits;
}

namespace Tablebases {

  int Cardinality;
  bool RootInTB;
  bool UseRule50;
  Depth ProbeDepth;
#ifdef Add_Features
  bool SevenManProbe; //MichaelB7
#endif
}

namespace TB = Tablebases;

using std::string;
using Eval::evaluate;
using namespace Search;

namespace {

  // Different node types, used as a template parameter
  enum NodeType { NonPV, PV };

  // Razor and futility margins
  constexpr int RazorMargin = 661;
  Value futility_margin(Depth d, bool improving) {
    return Value(198 * (d - improving));
  }

  // Reductions lookup table, initialized at startup
  int Reductions[MAX_MOVES]; // [depth or moveNumber]
  Depth reduction(bool i, Depth d, int mn) {
    int r = Reductions[d] * Reductions[mn];
    return (r + 520) / 1024 + (!i && r > 999);
  }

  constexpr int futility_move_count(bool improving, int depth) {
    return (5 + depth * depth) * (1 + improving) / 2;
  }

  // History and stats update bonus, based on depth
  int stat_bonus(Depth d) {
    return d > 17 ? -8 : 22 * d * d + 151 * d - 140;
  }

  // Add a small random component to draw evaluations to avoid 3fold-blindness
#ifdef Sullivan
  Value value_draw(Depth depth, Thread* thisThread) {
    return depth < 4 ? VALUE_DRAW
                   : VALUE_DRAW + Value(2 * (thisThread->nodes & 1) - 1);
#else
  Value value_draw(Thread* thisThread) {
    return VALUE_DRAW + Value(2 * (thisThread->nodes & 1) - 1);
#endif
  }

  // Skill structure is used to implement strength limit
  struct Skill {
    explicit Skill(int l) : level(l) {}
    bool enabled() const { return level < 40; }
    bool time_to_pick(Depth depth) const { return depth == 1 + level; }
    Move pick_best(size_t multiPV);

    int level;
    Move best = MOVE_NONE;
  };

#ifdef Add_Features
bool  bruteForce, jekyll, minOutput, uci_sleep, noNULL;
bool limitStrength = false;
int   aggressiveness, attack, intLevel = 40, tactical, uci_elo;
#else
int intLevel = 40;
#endif

  // Breadcrumbs are used to mark nodes as being searched by a given thread
  struct Breadcrumb {
    std::atomic<Thread*> thread;
    std::atomic<Key> key;
  };
  std::array<Breadcrumb, 1024> breadcrumbs;

  // ThreadHolding structure keeps track of which thread left breadcrumbs at the given
  // node for potential reductions. A free node will be marked upon entering the moves
  // loop by the constructor, and unmarked upon leaving that loop by the destructor.
  struct ThreadHolding {
    explicit ThreadHolding(Thread* thisThread, Key posKey, int ply) {
       location = ply < 8 ? &breadcrumbs[posKey & (breadcrumbs.size() - 1)] : nullptr;
       otherThread = false;
       owning = false;
       if (location)
       {
          // See if another already marked this location, if not, mark it ourselves
          Thread* tmp = (*location).thread.load(std::memory_order_relaxed);
          if (tmp == nullptr)
          {
              (*location).thread.store(thisThread, std::memory_order_relaxed);
              (*location).key.store(posKey, std::memory_order_relaxed);
              owning = true;
          }
          else if (   tmp != thisThread
                   && (*location).key.load(std::memory_order_relaxed) == posKey)
              otherThread = true;
       }
    }

    ~ThreadHolding() {
       if (owning) // Free the marked location
           (*location).thread.store(nullptr, std::memory_order_relaxed);
    }

    bool marked() { return otherThread; }

    private:
    Breadcrumb* location;
    bool otherThread, owning;
  };

  template <NodeType NT>
  Value search(Position& pos, Stack* ss, Value alpha, Value beta, Depth depth, bool cutNode);

  template <NodeType NT>
  Value qsearch(Position& pos, Stack* ss, Value alpha, Value beta, Depth depth = 0);

  Value value_to_tt(Value v, int ply);
  Value value_from_tt(Value v, int ply);
  void update_pv(Move* pv, Move move, Move* childPv);
  void update_continuation_histories(Stack* ss, Piece pc, Square to, int bonus);
  void update_quiet_stats(const Position& pos, Stack* ss, Move move, Move* quiets, int quietCount, int bonus);
  void update_capture_stats(const Position& pos, Move move, Move* captures, int captureCount, int bonus);

  // perft() is our utility to verify move generation. All the leaf nodes up
  // to the given depth are generated and counted, and the sum is returned.
  template<bool Root>
  uint64_t perft(Position& pos, Depth depth) {

    StateInfo st;
    uint64_t cnt, nodes = 0;
    const bool leaf = (depth == 2);

    for (const auto& m : MoveList<LEGAL>(pos))
    {
        if (Root && depth <= 1)
            cnt = 1, nodes++;
        else
        {
            pos.do_move(m, st);
            cnt = leaf ? MoveList<LEGAL>(pos).size() : perft<false>(pos, depth - 1);
            nodes += cnt;
            pos.undo_move(m);
        }
        if (Root)
            sync_cout << UCI::move(m, pos.is_chess960()) << ": " << cnt << sync_endl;
    }
    return nodes;
  }

} // namespace


/// Search::init() is called at startup to initialize various lookup tables

void Search::init() {
	
  for (int i = 1; i < MAX_MOVES; ++i)
      Reductions[i] = int((23.4 + std::log(Threads.size()) / 2) * std::log(i));
}
/// Search::clear() resets search state to its initial value

void Search::clear() {

  Threads.main()->wait_for_search_finished();

  Time.availableNodes = 0;
  TT.clear();
  Threads.clear();
  Tablebases::init(Options["SyzygyPath"]); // Free mapped files
}


/// MainThread::search() is started when the program receives the UCI 'go'
/// command. It searches from the root position and outputs the "bestmove".

void MainThread::search() {

  if (Limits.perft)
  {
      nodes = perft<true>(rootPos, Limits.perft);
      sync_cout << "\nNodes searched: " << nodes << "\n" << sync_endl;
      return;
  }
#ifdef Add_Features
    PRNG rng(now());
    double floatLevel   = 0;
    int shallowBlue_adjust = 135; //to roughly anchor 1712 rating to CCRL Shallow BLue 2.0 rating of 1712
	// Dowm from teh intial  setting of 300 ina just a few monnths
 /* Reset on 10/02/2019
    500 game(s) loaded
    Rank Name                Rating   Δ     +    -     #     Σ    Σ%     W    L    D   W%    =%   OppR
    ---------------------------------------------------------------------------------------------------------
    1 Honey-CCRL-1712      1059   0.0   29   29   500  256.5  51.3  235  222   43  47.0   8.6  1049
    2 Shallow Blue 2.0.0   1049   9.5   29   29   500  243.5  48.7  222  235   43  44.4   8.6  1059
    ---------------------------------------------------------------------------------------------------------*/
    aggressiveness      = Options["DC_Slider"];
    bruteForce          = Options["BruteForce"];
    jekyll              = Options["Variety"];
    minOutput           = Options["Minimal_Output"];
    noNULL              = Options["No_Null_Moves"];
    tactical            = Options["Tactical"];
    uci_elo             = Options["Engine_Elo"];
    uci_sleep           = Options["UCI_Sleep"];
#endif

  Color us = rootPos.side_to_move();
  Time.init(Limits, us, rootPos.game_ply());
  TT.new_search();

  if (rootMoves.empty())
  {
      rootMoves.emplace_back(MOVE_NONE);
      sync_cout << "info depth 0 score "
                << UCI::value(rootPos.checkers() ? -VALUE_MATE : VALUE_DRAW)
                << sync_endl;
  }
  else
  {
#ifdef Add_Features
      Move bookMove = MOVE_NONE;

      if (bool(Options["Use_Book_1"]) && !Limits.infinite && !Limits.mate)
          bookMove = polybook1.probe(rootPos);
      if (bool(Options["Use_Book_2"]) && !bookMove && !Limits.infinite && !Limits.mate)
          bookMove = polybook2.probe(rootPos);
      if (bool(Options["Use_Book_3"]) && !bookMove && !Limits.infinite && !Limits.mate)
          bookMove = polybook3.probe(rootPos);
      if (bool(Options["Use_Book_4"]) && !bookMove && !Limits.infinite && !Limits.mate)
          bookMove = polybook4.probe(rootPos);

      if (bookMove && std::count(rootMoves.begin(), rootMoves.end(), bookMove))
      {
          for (Thread* th : Threads)
              std::swap(th->rootMoves[0], *std::find(th->rootMoves.begin(), th->rootMoves.end(), bookMove));
      }
      else
      {
		 if (Options["UCI_LimitStrength"] && Options["Engine_Level"] == "None")
		 {
			 uci_elo = (Options["UCI_Elo"]);
             limitStrength = true;
             goto skipLevels;
		 }
		 if (Options["Engine_Level"] == "None")
         {
             limitStrength = false;
		     goto skipLevels;
         }
         else limitStrength = true;
		  
         if (Options["Engine_Level"] == "World_Champion")
                uci_elo = 2900;
         else if (Options["Engine_Level"] == "Super_GM")
                uci_elo = 2800;
         else if (Options["Engine_Level"] == "GM")
                uci_elo = 2650;
         else if (Options["Engine_Level"] == "Deep_Thought")
                uci_elo = 2500;
         else if (Options["Engine_Level"] == "SIM")
                uci_elo = 2400;
		 else if (Options["Engine_Level"] == "IM")
                uci_elo = 2300;
         else if (Options["Engine_Level"] == "Cray_Blitz")
                uci_elo = 2200;
         else if (Options["Engine_Level"] == "Master")
                uci_elo = 2100;
         else if (Options["Engine_Level"] == "Expert")
                uci_elo = 1950;
         else if (Options["Engine_Level"] == "Class_A")
                uci_elo = 1800;
         else if (Options["Engine_Level"] == "Class_B")
                uci_elo = 1650;
         else if (Options["Engine_Level"] == "Class_C")
                uci_elo = 1500;
         else if (Options["Engine_Level"] == "Class_D")
                uci_elo = 1350;
         else if (Options["Engine_Level"] == "Boris")
                uci_elo = 1200;
         else if (Options["Engine_Level"] == "Novice")
                uci_elo = 1000;
skipLevels:
         if (limitStrength)
         {  //note varietry strength is capped around ~2150-2200 due to its robustness
             int benchKnps = 1000 * (Options["Bench_KNPS"]);
             std::mt19937 gen(now());
             std::uniform_int_distribution<int> dis(-0, 0);
             int rand = dis(gen);
             uci_elo = uci_elo + rand + shallowBlue_adjust;
             sync_cout << "Elo " << uci_elo << sync_endl;// for debug
             int ccrlELo = uci_elo;
			 if (Options["FIDE_Ratings"])
				 uci_elo = (((uci_elo * 10) / 7) - 1200);  //shallowBlue adj was only required to get CCRL rating correct
			 if ((Options["Variety"]))  //note varietry strength is capped around ~2150-2200 due to its robustness
				 uci_elo += 50 + std::max((uci_elo - 1700)/3,0); // so to use variety without a huge amount of Elo
			 if  (Options["Adaptive_Play"])  // this brings adaptive play to within 150 of desired Elo strength
				 uci_elo += 100 + std::max((uci_elo - 1700)/3,0);
			 uci_elo = std::min(uci_elo, 3200);
			 sync_cout << "Elo " << uci_elo << sync_endl;//for debug
             int NodesToSearch  =  pow(1.0072, (std::min(uci_elo - 1199,  351 ))) * 48
                                 + pow(1.0050, (std::min(uci_elo - 1199,  851 ))) * 48
                                 - pow(1.0050, (std::min(uci_elo - 1199,  351 ))) * 48
                                 + pow(1.0042, (std::min(uci_elo - 1199, 1351 ))) * 48
                                 - pow(1.0042, (std::min(uci_elo - 1199,  851 ))) * 48
                                 + pow(1.0039, (std::min(uci_elo - 1199, 1426 ))) * 48
                                 - pow(1.0039, (std::min(uci_elo - 1199, 1351 ))) * 48
                                 + pow(1.0040, (std::max(uci_elo - 1199,    0 ))) * 48
			                     - pow(1.0040, (std::min(uci_elo - 1199, 1426 ))) * 48;
			 

             Limits.nodes = NodesToSearch;
             Limits.nodes *= Time.optimum()/1000 + 1 ;
             if (uci_sleep)
                 std::this_thread::sleep_for (std::chrono::milliseconds(Time.optimum()) * double(1 - Limits.nodes/benchKnps));
             uci_elo =  ccrlELo - shallowBlue_adjust;
             if (uci_elo < 1500 )
             {
                 floatLevel = Options["UCI_LimitStrength"] ?
                              clamp(std::pow((uci_elo - 993 )  / 13.16, 1), 0.0, 40.0):
                              double(Options["Skill Level"]);
                 intLevel = int(floatLevel) +
                            ((floatLevel - int(floatLevel)) * 1024 > rng.rand<unsigned>() % 1024  ? 1 : 0);
             }
         }
#endif
      for (Thread* th : Threads)
      {
          th->bestMoveChanges = 0;
          if (th != this)
              th->start_searching();
      }

      Thread::search(); // Let's start searching!
#ifdef Add_Features
    }
#endif
  }

  // When we reach the maximum depth, we can arrive here without a raise of
  // Threads.stop. However, if we are pondering or in an infinite search,
  // the UCI protocol states that we shouldn't print the best move before the
  // GUI sends a "stop" or "ponderhit" command. We therefore simply wait here
  // until the GUI sends one of those commands.

  while (!Threads.stop && (ponder || Limits.infinite))
  {} // Busy wait for a stop or a ponder reset

  // Stop the threads if not already stopped (also raise the stop if
  // "ponderhit" just reset Threads.ponder).
  Threads.stop = true;

  // Wait until all threads have finished
  for (Thread* th : Threads)
      if (th != this)
          th->wait_for_search_finished();

  // When playing in 'nodes as time' mode, subtract the searched nodes from
  // the available ones before exiting.
  if (Limits.npmsec)
      Time.availableNodes += Limits.inc[us] - Threads.nodes_searched();

  Thread* bestThread = this;

  // Check if there are threads with a better score than main thread
#ifdef Sullivan  //joergoster 3240f204 - check all threads of rmate -in -x
  if (   (Options["MultiPV"] == 1 || Limits.mate)
#else
  if (    Options["MultiPV"] == 1
#endif
      && !Limits.depth
      && !(Skill(Options["Skill Level"]).enabled() || Options["UCI_LimitStrength"] || limitStrength)
      &&  rootMoves[0].pv[0] != MOVE_NONE)
  {
      std::map<Move, int64_t> votes;
      Value minScore = this->rootMoves[0].score;

      // Find out minimum score
      for (Thread* th: Threads)
          minScore = std::min(minScore, th->rootMoves[0].score);

      // Vote according to score and depth, and select the best thread
      for (Thread* th : Threads)
      {
          votes[th->rootMoves[0].pv[0]] +=
              (th->rootMoves[0].score - minScore + 14) * int(th->completedDepth);

          if (bestThread->rootMoves[0].score >= VALUE_MATE_IN_MAX_PLY)
          {
              // Make sure we pick the shortest mate
              if (th->rootMoves[0].score > bestThread->rootMoves[0].score)
                  bestThread = th;
          }
          else if (   th->rootMoves[0].score >= VALUE_MATE_IN_MAX_PLY
                   || votes[th->rootMoves[0].pv[0]] > votes[bestThread->rootMoves[0].pv[0]])
              bestThread = th;
      }
  }
      previousScore = bestThread->rootMoves[0].score;

  // Send again PV info if we have a new best thread
  if (bestThread != this || Skill(Options["Skill Level"]).enabled())
      sync_cout << UCI::pv(bestThread->rootPos, bestThread->completedDepth, -VALUE_INFINITE, VALUE_INFINITE) << sync_endl;

  if  (Options["Adaptive_Play"])
  {
      size_t i = 0;
      if ( previousScore >= -PawnValueMg && previousScore <= PawnValueMg * 4 )
	  {
          while (i+1 < rootMoves.size() && bestThread->rootMoves[i+1].score > previousScore)
          ++i;
          previousScore = bestThread->rootMoves[i].score;
          sync_cout << UCI::pv(bestThread->rootPos, bestThread->completedDepth, -VALUE_INFINITE, VALUE_INFINITE) << sync_endl;
          sync_cout << "bestmove " << UCI::move(bestThread->rootMoves[i].pv[0], rootPos.is_chess960());
	  }
      else if ( previousScore > PawnValueMg * 4  && previousScore <  PawnValueMg * 7 )
      {
          while (i+1 < rootMoves.size() && bestThread->rootMoves[i+1].score < previousScore
                && previousScore + PawnValueMg/2  > bestThread->rootMoves[i+1].score)
		  {
              ++i;
              break;
          }
          previousScore = bestThread->rootMoves[i].score;
          while (i+1 < rootMoves.size() && bestThread->rootMoves[i+1].score > previousScore
                && previousScore + PawnValueMg/2  < bestThread->rootMoves[i+1].score)
          {
              ++i;
              previousScore = bestThread->rootMoves[i-1].score;

          }
          previousScore = bestThread->rootMoves[i].score;
          sync_cout << UCI::pv(bestThread->rootPos, bestThread->completedDepth, -VALUE_INFINITE, VALUE_INFINITE) << sync_endl;
          sync_cout << "bestmove " << UCI::move(bestThread->rootMoves[i].pv[0], rootPos.is_chess960());
      }
      else
      {
          sync_cout << "bestmove " << UCI::move(bestThread->rootMoves[0].pv[0], rootPos.is_chess960());
          if (bestThread->rootMoves[0].pv.size() > 1 || bestThread->rootMoves[0].extract_ponder_from_tt(rootPos))
              std::cout << " ponder " << UCI::move(bestThread->rootMoves[0].pv[1], rootPos.is_chess960());
      }
  }
  else
  {
  sync_cout << "bestmove " << UCI::move(bestThread->rootMoves[0].pv[0], rootPos.is_chess960());

  if (bestThread->rootMoves[0].pv.size() > 1 || bestThread->rootMoves[0].extract_ponder_from_tt(rootPos))
      std::cout << " ponder " << UCI::move(bestThread->rootMoves[0].pv[1], rootPos.is_chess960());
  }
  std::cout << sync_endl;
}


/// Thread::search() is the main iterative deepening loop. It calls search()
/// repeatedly with increasing depth until the allocated thinking time has been
/// consumed, the user stops the search, or the maximum search depth is reached.

void Thread::search() {

  // To allow access to (ss-7) up to (ss+2), the stack must be oversized.
  // The former is needed to allow update_continuation_histories(ss-1, ...),
  // which accesses its argument at ss-6, also near the root.
  // The latter is needed for statScores and killer initialization.
  Stack stack[MAX_PLY+10], *ss = stack+7;
  Move  pv[MAX_PLY+1];
  Value bestValue, alpha, beta, delta;
  beta = VALUE_INFINITE;
  Move  lastBestMove = MOVE_NONE;
  Depth lastBestMoveDepth = 0;
  MainThread* mainThread = (this == Threads.main() ? Threads.main() : nullptr);
  double timeReduction = 1, totBestMoveChanges = 0;
  Color us = rootPos.side_to_move();

#ifdef Add_Features
  TB::SevenManProbe = Options["7 Man Probing"];
#endif

  std::memset(ss-7, 0, 10 * sizeof(Stack));
  for (int i = 7; i > 0; i--)

      (ss-i)->continuationHistory = &this->continuationHistory[0][0][NO_PIECE][0]; // Use as a sentinel

  ss->pv = pv;

  bestValue = delta = alpha = -VALUE_INFINITE;
  size_t multiPV = Options["MultiPV"];

#ifndef Add_Features
  // Pick integer skill levels, but non-deterministically round up or down
  // such that the average integer skill corresponds to the input floating point one.
  // UCI_Elo is converted to a suitable fractional skill level, using anchoring
  // to CCRL Elo (goldfish 1.13 = 2000) and a fit through Ordo derived Elo
  // for match (TC 60+0.6) results spanning a wide range of k values.
  PRNG rng(now());
  double floatLevel = Options["UCI_LimitStrength"] ?
                      clamp(std::pow((Options["UCI_Elo"] - 1346.6) / 71.7, 1 / 0.806), 0.0, 40.0) :
                      double(Options["Skill Level"]);
  intLevel = int(floatLevel) +
             ((floatLevel - int(floatLevel)) * 1024 > rng.rand<unsigned>() % 1024  ? 1 : 0);
#endif

	Skill skill(intLevel);

#ifdef Add_Features
    if (tactical) multiPV = pow(2, tactical);
	if (aggressiveness) attack = aggressiveness;
#endif

  // When playing with strength handicap enable MultiPV search that we will
  // use behind the scenes to retrieve a set of possible moves.
  if (skill.enabled())
      multiPV = std::max(multiPV, (size_t)4);
  else
      multiPV = std::min(multiPV, rootMoves.size());
#if ((defined Sullivan) || (defined Blau) || (defined Fortress))//MichaelB7
  int w_ct = int(Options["W_Contempt"]) * PawnValueEg / 100; // From centipawns
  int b_ct = int(Options["B_Contempt"]) * PawnValueEg / 100; // From centipawns
  int ct = (us == WHITE ) ? w_ct : b_ct ;
#else
  int ct = int(Options["Contempt"]) * PawnValueEg / 100; // From centipawns
#endif
  // In analysis mode, adjust contempt in accordance with user preference
  if (Limits.infinite || Options["UCI_AnalyseMode"])
      ct =  Options["Analysis_Contempt"] == "Off"  ? 0
          : Options["Analysis_Contempt"] == "Both" ? ct
          : Options["Analysis_Contempt"] == "White" && us == BLACK ? -ct
          : Options["Analysis_Contempt"] == "Black" && us == WHITE ? -ct
          : ct;

  // Evaluation score is from the white point of view
  contempt = (us == WHITE ?  make_score(ct, ct / 2)
                          : -make_score(ct, ct / 2));

  // Iterative deepening loop until requested to stop or the target depth is reached
  while (   ++rootDepth < MAX_PLY
         && !Threads.stop
         && !(Limits.depth && mainThread && rootDepth > Limits.depth))
  {
      // Age out PV variability metric
      if (mainThread)
          totBestMoveChanges /= 2;

      // Save the last iteration's scores before first PV line is searched and
      // all the move scores except the (new) PV are set to -VALUE_INFINITE.
      for (RootMove& rm : rootMoves)
          rm.previousScore = rm.score;

      size_t pvFirst = 0;
      pvLast = 0;

      // MultiPV loop. We perform a full root search for each PV line
      for (pvIdx = 0; pvIdx < multiPV && !Threads.stop; ++pvIdx)
      {
          if (pvIdx == pvLast)
          {
              pvFirst = pvLast;
              for (pvLast++; pvLast < rootMoves.size(); pvLast++)
                  if (rootMoves[pvLast].tbRank != rootMoves[pvFirst].tbRank)
                      break;
          }

          // Reset UCI info selDepth for each depth and each PV line
          selDepth = 0;

          // Reset aspiration window starting size
          if (rootDepth >= 4)
          {
              Value previousScore = rootMoves[pvIdx].previousScore;
#if ((defined Sullivan) || (defined Blau))
              delta = Value(20 + abs(previousScore) / 64);
#else
              delta = Value(21 + abs(previousScore) / 128);
#endif
              alpha = std::max(previousScore - delta,-VALUE_INFINITE);
              beta  = std::min(previousScore + delta, VALUE_INFINITE);

		// Adjust contempt based on root move's previousScore (dynamic contempt)
		int dct;
#ifdef Add_Features
		bool dc = Options["Dynamic_Contempt"];
		if (!dc)
		{
			dct = 0;
			contempt = Score(0);
		}
		else
#endif
                {
#ifdef Add_Features
                    dct = ct + 86 * previousScore / (abs(previousScore) + 176)
                          + (attack * (ct + 88 * previousScore / (abs(previousScore) + 176)))/1000;
#else
                    dct = ct + 86 * previousScore / (abs(previousScore) + 176);
#endif
                    contempt = (us == WHITE ?  make_score(dct, dct / 2)
                                : -make_score(dct, dct / 2));
               }
       }

          // Start with a small aspiration window and, in the case of a fail
          // high/low, re-search with a bigger window until we don't fail
          // high/low anymore.
          int failedHighCnt = 0;
          while (true )
          {
              Depth adjustedDepth = std::max(1, rootDepth - failedHighCnt);
              bestValue = ::search<PV>(rootPos, ss, alpha, beta, adjustedDepth, false);

              // Bring the best move to the front. It is critical that sorting
              // is done with a stable algorithm because all the values but the
              // first and eventually the new best one are set to -VALUE_INFINITE
              // and we want to keep the same order for all the moves except the
              // new PV that goes to the front. Note that in case of MultiPV
              // search the already searched PV lines are preserved.
              std::stable_sort(rootMoves.begin() + pvIdx, rootMoves.begin() + pvLast);

              // If search has been stopped, we break immediately. Sorting is
              // safe because RootMoves is still valid, although it refers to
              // the previous iteration.
              if (Threads.stop)
                  break;

                // When failing high/low give some update (without cluttering
                // the UI) before a re-search.
                if (
#ifdef Add_Features
                    !minOutput &&
#endif
                    mainThread
                    && multiPV == 1
                    && (bestValue <= alpha || bestValue >= beta)
                    && Time.elapsed() > 3000)
                    sync_cout << UCI::pv(rootPos, rootDepth, alpha, beta) << sync_endl;

              // In case of failing low/high increase aspiration window and
              // re-search, otherwise exit the loop.

              if (bestValue <= alpha)
              {
                  beta = (alpha + beta) / 2;
                  alpha = std::max(bestValue - delta, -VALUE_INFINITE);
                  failedHighCnt = 0;

                  if (mainThread)
                      mainThread->stopOnPonderhit = false;
              }
              else if (bestValue >= beta)
              {
                  beta = std::min(bestValue + delta, VALUE_INFINITE);
                  ++failedHighCnt;
              }
              else
			  {
#ifndef Sullivan  // commit 8fec88347 Tweak Late Move Reduction at root
                  ++rootMoves[pvIdx].bestMoveCount;
#endif
				  break;
              }
              delta += delta / 4 + 5;

              assert(alpha >= -VALUE_INFINITE && beta <= VALUE_INFINITE);
          }

          // Sort the PV lines searched so far and update the GUI
          std::stable_sort(rootMoves.begin() + pvFirst, rootMoves.begin() + pvIdx + 1);

          if (    mainThread
              && (Threads.stop || pvIdx + 1 == multiPV || Time.elapsed() > 3000))
              sync_cout << UCI::pv(rootPos, rootDepth, alpha, beta) << sync_endl;
      }

        if (!Threads.stop)
          completedDepth = rootDepth;
      if (rootMoves[0].pv[0] != lastBestMove) {
         lastBestMove = rootMoves[0].pv[0];
         lastBestMoveDepth = rootDepth;
      }

      if (!mainThread)
          continue;
      // Have we found a "mate in x"?
      if (   Limits.mate
          && rootMoves[0].score >= VALUE_MATE_IN_MAX_PLY
          && VALUE_MATE - rootMoves[0].score <= 2 * Limits.mate)
          Threads.stop = true;
#ifdef Sullivan  //joergoster 3240f204 - check all threads of rmate -in -x
	  if (!mainThread)
		  continue;
#endif
#ifdef Add_Features
        if (Options["FastPlay"])
        {
            if ( Time.elapsed() > Time.optimum() / 256
                 && ( abs(bestValue) > 12300 ||  abs(bestValue) >= VALUE_MATE_IN_MAX_PLY ))
                 Threads.stop = true;
        }
#endif
      // If skill level is enabled and time is up, pick a sub-optimal best move
      if (skill.enabled() && skill.time_to_pick(rootDepth))
          skill.pick_best(multiPV);

      // Do we have time for the next iteration? Can we stop searching now?
      if (    Limits.use_time_management()
          && !Threads.stop
          && !mainThread->stopOnPonderhit)
      {
          double fallingEval = (354 + 10 * (mainThread->previousScore - bestValue)) / 692.0;
          fallingEval = clamp(fallingEval, 0.5, 1.5);

          // If the bestMove is stable over several iterations, reduce time accordingly
          timeReduction = lastBestMoveDepth + 9 < completedDepth ? 1.97 : 0.98;
          double reduction = (1.36 + mainThread->previousTimeReduction) / (2.29 * timeReduction);

          // Use part of the gained time from a previous stable move for the current move
          for (Thread* th : Threads)
          {
              totBestMoveChanges += th->bestMoveChanges;
              th->bestMoveChanges = 0;
          }
          double bestMoveInstability = 1 + totBestMoveChanges / Threads.size();

          // Stop the search if we have only one legal move, or if available time elapsed
          if (   rootMoves.size() == 1
              || Time.elapsed() > Time.optimum() * fallingEval * reduction * bestMoveInstability)
          {
              // If we are allowed to ponder do not stop the search now but
              // keep pondering until the GUI sends "ponderhit" or "stop".
              if (mainThread->ponder)
                  mainThread->stopOnPonderhit = true;
              else
                  Threads.stop = true;
          }
      }
  }

  if (!mainThread)
      return;

  mainThread->previousTimeReduction = timeReduction;

  // If skill level is enabled, swap best PV line with the sub-optimal one
  if (skill.enabled())
      std::swap(rootMoves[0], *std::find(rootMoves.begin(), rootMoves.end(),
                skill.best ? skill.best : skill.pick_best(multiPV)));
}


namespace {

  // search<>() is the main search function for both PV and non-PV nodes

  template <NodeType NT>
  Value search(Position& pos, Stack* ss, Value alpha, Value beta, Depth depth, bool cutNode) {

    constexpr bool PvNode = NT == PV;
    const bool rootNode = PvNode && ss->ply == 0;
#ifndef Fortress
    // Check if we have an upcoming move which draws by repetition, or
    // if the opponent had an alternative move earlier to this position.
    if (   pos.rule50_count() >= 3
        && alpha < VALUE_DRAW
        && !rootNode
        && pos.has_game_cycle(ss->ply))
    {
#ifdef Sullivan
        alpha = value_draw(depth, pos.this_thread());
#else
        alpha = value_draw(pos.this_thread());
#endif
        if (alpha >= beta)
            return alpha;
    }
#endif
    // Dive into quiescence search when the depth reaches zero
    if (depth <= 0)
        return qsearch<NT>(pos, ss, alpha, beta);

    assert(-VALUE_INFINITE <= alpha && alpha < beta && beta <= VALUE_INFINITE);
    assert(PvNode || (alpha == beta - 1));
    assert(0 < depth && depth < MAX_PLY);
    assert(!(PvNode && cutNode));

    Move pv[MAX_PLY+1], capturesSearched[32], quietsSearched[64];
	  StateInfo st;
    TTEntry* tte;
    Key posKey;
    Move ttMove, move, excludedMove, bestMove;
    Depth extension, newDepth;
    Value bestValue, value, ttValue, eval, maxValue;
#ifdef Fortress
    bool ttHit, ttPv, inCheck, givesCheck, improving, doLMR, priorCapture, gameCycle;
#else
    bool ttHit, ttPv, inCheck, givesCheck, improving, doLMR, priorCapture;
<<<<<<< HEAD
#endif
    bool captureOrPromotion, doFullDepthSearch, moveCountPruning, ttCapture;

=======
    bool captureOrPromotion, doFullDepthSearch, moveCountPruning, ttCapture, singularLMR;
>>>>>>> 7e89a716
    Piece movedPiece;
    int moveCount, captureCount, quietCount;

    // Step 1. Initialize node
    Thread* thisThread = pos.this_thread();
    inCheck = pos.checkers();
    priorCapture = pos.captured_piece();
    Color us = pos.side_to_move();
    moveCount = captureCount = quietCount = ss->moveCount = 0;
    bestValue = -VALUE_INFINITE;
    maxValue = VALUE_INFINITE;
#ifdef Fortress
    gameCycle = false;
#endif
    // Check for the available remaining time
    if (thisThread == Threads.main())
        static_cast<MainThread*>(thisThread)->check_time();

    // Used to send selDepth info to GUI (selDepth counts from 1, ply from 0)
    if (PvNode && thisThread->selDepth < ss->ply + 1)
        thisThread->selDepth = ss->ply + 1;

#ifdef Fortress
	  excludedMove = ss->excludedMove;
	  posKey = pos.key() ^ Key(excludedMove << 16); // Isn't a very good hash
	  tte = TT.probe(posKey, ttHit);
	  ttValue = ttHit ? value_from_tt(tte->value(), ss->ply) : VALUE_NONE;
	  ttMove =  rootNode ? thisThread->rootMoves[thisThread->pvIdx].pv[0]
	  : ttHit    ? tte->move() : MOVE_NONE;
	  ttPv = PvNode || (ttHit && tte->is_pv());
#endif
    if (!rootNode)
    {
#ifdef Fortress
		// Check if we have an upcoming move which draws by repetition, or
		// if the opponent had an alternative move earlier to this position.
		if (pos.has_game_cycle(ss->ply))
		{
			if (VALUE_DRAW >= beta)
			{
				tte->save(posKey, VALUE_DRAW, ttPv, BOUND_EXACT,
						  depth, MOVE_NONE, VALUE_NONE);
				
				return VALUE_DRAW;
			}
			gameCycle = true;
			alpha = std::max(alpha, VALUE_DRAW);
		}
		
		if (pos.is_draw(ss->ply))
		return VALUE_DRAW;
#endif
		
        // Step 2. Check for aborted search and immediate draw
#ifdef Fortress
if (   Threads.stop.load(std::memory_order_relaxed) || ss->ply >= MAX_PLY)
#else
        if (   Threads.stop.load(std::memory_order_relaxed)
            || pos.is_draw(ss->ply)
            || ss->ply >= MAX_PLY)
#endif
            return (ss->ply >= MAX_PLY && !inCheck) ? evaluate(pos)
#ifdef Sullivan
                                                    : value_draw(depth, pos.this_thread());
#else
                                                    : value_draw(pos.this_thread());
#endif
        // Step 3. Mate distance pruning. Even if we mate at the next move our score
        // would be at best mate_in(ss->ply+1), but if alpha is already bigger because
        // a shorter mate was found upward in the tree then there is no need to search
        // because we will never beat the current alpha. Same logic but with reversed
        // signs applies also in the opposite condition of being mated instead of giving
        // mate. In this case return a fail-high score.

        alpha = std::max(mated_in(ss->ply), alpha);
        beta = std::min(mate_in(ss->ply+1), beta);
        if (alpha >= beta)

            return alpha;
    }

    assert(0 <= ss->ply && ss->ply < MAX_PLY);

    (ss+1)->ply = ss->ply + 1;
    (ss+1)->excludedMove = bestMove = MOVE_NONE;
    (ss+2)->killers[0] = (ss+2)->killers[1] = MOVE_NONE;
    Square prevSq = to_sq((ss-1)->currentMove);

    // Initialize statScore to zero for the grandchildren of the current position.
    // So statScore is shared between all grandchildren and only the first grandchild
    // starts with statScore = 0. Later grandchildren start with the last calculated
    // statScore of the previous grandchild. This influences the reduction rules in
    // LMR which are based on the statScore of parent position.
    if (rootNode)
        (ss+4)->statScore = 0;
    else
        (ss+2)->statScore = 0;

    // Step 4. Transposition table lookup. We don't want the score of a partial
    // search to overwrite a previous full search TT value, so we use a different
    // position key in case of an excluded move.
#ifndef Fortress
    excludedMove = ss->excludedMove;
    posKey = pos.key() ^ Key(excludedMove << 16); // Isn't a very good hash
    tte = TT.probe(posKey, ttHit);
    ttValue = ttHit ? value_from_tt(tte->value(), ss->ply) : VALUE_NONE;
    ttMove =  rootNode ? thisThread->rootMoves[thisThread->pvIdx].pv[0]
            : ttHit    ? tte->move() : MOVE_NONE;
    ttPv = PvNode || (ttHit && tte->is_pv());
#endif

    // At non-PV nodes we check for an early TT cutoff
    if (  !PvNode
        && ttHit
#ifdef Fortress
        && !gameCycle
#endif
        && tte->depth() >= depth
        && ttValue != VALUE_NONE // Possible in case of TT access race
        && (ttValue >= beta ? (tte->bound() & BOUND_LOWER)
                            : (tte->bound() & BOUND_UPPER)))
    {
        // If ttMove is quiet, update move sorting heuristics on TT hit
        if (ttMove)
        {
            if (ttValue >= beta)
            {
                if (!pos.capture_or_promotion(ttMove))
                    update_quiet_stats(pos, ss, ttMove, nullptr, 0, stat_bonus(depth));

                // Extra penalty for early quiet moves of the previous ply
                if ((ss-1)->moveCount <= 2 && !priorCapture)
                    update_continuation_histories(ss-1, pos.piece_on(prevSq), prevSq, -stat_bonus(depth + 1));
            }
            // Penalty for a quiet ttMove that fails low
            else if (!pos.capture_or_promotion(ttMove))
            {
                int penalty = -stat_bonus(depth);
                thisThread->mainHistory[us][from_to(ttMove)] << penalty;
                update_continuation_histories(ss, pos.moved_piece(ttMove), to_sq(ttMove), penalty);
            }
        }
        return ttValue;
    }

    // Step 5. Tablebases probe
    if (!rootNode && TB::Cardinality)
    {
        int piecesCount = pos.count<ALL_PIECES>();

        if (    piecesCount <= TB::Cardinality
#if defined (Add_Features) || (Sullivan) //MB less probing with 7 MAN EGTB
		&&  (piecesCount < TB::Cardinality
		|| (depth >= TB::ProbeDepth && (TB::Cardinality < 7 || TB::SevenManProbe)))
#else
		&& (piecesCount < TB::Cardinality || depth >= TB::ProbeDepth)
#endif
            &&  pos.rule50_count() == 0
            && !pos.can_castle(ANY_CASTLING))
        {
            TB::ProbeState err;
            TB::WDLScore wdl = Tablebases::probe_wdl(pos, &err);

            // Force check of time on the next occasion
            if (thisThread == Threads.main())
                static_cast<MainThread*>(thisThread)->callsCnt = 0;

            if (err != TB::ProbeState::FAIL)
            {
                thisThread->tbHits.fetch_add(1, std::memory_order_relaxed);

                int drawScore = TB::UseRule50 ? 1 : 0;

                value =  wdl < -drawScore ? -VALUE_MATE + MAX_PLY + ss->ply + 1
                       : wdl >  drawScore ?  VALUE_MATE - MAX_PLY - ss->ply - 1
                                          :  VALUE_DRAW + 2 * wdl * drawScore;

                Bound b =  wdl < -drawScore ? BOUND_UPPER
                         : wdl >  drawScore ? BOUND_LOWER : BOUND_EXACT;

                if (    b == BOUND_EXACT
                    || (b == BOUND_LOWER ? value >= beta : value <= alpha))
                {
                    tte->save(posKey, value_to_tt(value, ss->ply), ttPv, b,
                              std::min(MAX_PLY - 1, depth + 6),
                              MOVE_NONE, VALUE_NONE);
                    return value;
                }

                if (PvNode)
                {
                    if (b == BOUND_LOWER)
                        bestValue = value, alpha = std::max(alpha, bestValue);
                    else
                        maxValue = value;
                }
            }
        }
    }

    // Step 6. Static evaluation of the position
    if (inCheck)

    {
        ss->staticEval = eval = VALUE_NONE;
        improving = false;
        goto moves_loop;  // Skip early pruning when in check
    }
    else if (ttHit)
    {
        // Never assume anything about values stored in TT
        ss->staticEval = eval = tte->eval();
        if (eval == VALUE_NONE)
            ss->staticEval = eval = evaluate(pos);

        if (eval == VALUE_DRAW)
#ifdef Sullivan
            eval = value_draw(depth, thisThread);
#else
            eval = value_draw(thisThread);
#endif
        // Can ttValue be used as a better position evaluation?
        if (    ttValue != VALUE_NONE
            && (tte->bound() & (ttValue > eval ? BOUND_LOWER : BOUND_UPPER)))
            eval = ttValue;
    }
    else
    {
        if ((ss-1)->currentMove != MOVE_NULL)
        {
            int bonus = -(ss-1)->statScore / 512;

            ss->staticEval = eval = evaluate(pos) + bonus;
        }
        else
            ss->staticEval = eval = -(ss-1)->staticEval + 2 * Eval::Tempo;

        tte->save(posKey, VALUE_NONE, ttPv, BOUND_NONE, DEPTH_NONE, MOVE_NONE, eval);
    }
#ifdef Fortress
      if (gameCycle)
          ss->staticEval = eval = ss->staticEval * std::max(0, (100 - pos.rule50_count())) / 100;
#endif
    // Step 7. Razoring (~2 Elo)
    if (   !rootNode // The required rootNode PV handling is not available in qsearch
#ifdef Add_Features
        && !bruteForce
#endif
        &&  depth < 2
#ifdef Fortress
        &&  !gameCycle
#endif
        &&  eval <= alpha - RazorMargin)
        return qsearch<NT>(pos, ss, alpha, beta);

    improving =   ss->staticEval >= (ss-2)->staticEval
               || (ss-2)->staticEval == VALUE_NONE;

    // Step 8. Futility pruning: child node (~30 Elo)
    if (   !PvNode
#ifdef Add_Features
        && !bruteForce
#endif
        &&  depth < 7
#ifdef Fortress
		&&  !gameCycle
#endif
        &&  eval - futility_margin(depth, improving) >= beta
        &&  eval < VALUE_KNOWN_WIN) // Do not return unproven wins
        return eval;

    // Step 9. Null move search with verification search (~40 Elo)
#ifdef Add_Features
    if (   !noNULL && !PvNode
#else
    if (   !PvNode
#endif
        && (ss-1)->currentMove != MOVE_NULL
        && (ss-1)->statScore < 22661
        &&  eval >= beta
#ifdef Sullivan
        &&  ss->staticEval >= beta - 33 * depth + 299
#else  /// commit 0e295feev NMP Tweaks by VoyageOne
        &&  eval >= ss->staticEval
        &&  ss->staticEval >= beta - 33 * depth + 299 - improving * 30

#endif
        && !excludedMove
#ifdef Sullivan  //authored by Jörg Oster originally, in corchess by Ivan Ilvec
        && thisThread->selDepth + 3 > thisThread->rootDepth
#endif
        &&  pos.non_pawn_material(us)
        && (ss->ply >= thisThread->nmpMinPly || us != thisThread->nmpColor)
)
    {
        assert(eval - beta >= 0);

        // Null move dynamic reduction based on depth and value
        Depth R = (835 + 70 * depth) / 256 + std::min(int(eval - beta) / 185, 3);

        ss->currentMove = MOVE_NULL;
        ss->continuationHistory = &thisThread->continuationHistory[0][0][NO_PIECE][0];

        pos.do_null_move(st);
        Value nullValue = -search<NonPV>(pos, ss+1, -beta, -beta+1, depth-R, !cutNode);
        pos.undo_null_move();

        if (nullValue >= beta)
        {
            // Do not return unproven mate scores
            if (nullValue >= VALUE_MATE_IN_MAX_PLY)
                nullValue = beta;

            if (thisThread->nmpMinPly || (abs(beta) < VALUE_KNOWN_WIN && depth < 13))
                return nullValue;

            assert(!thisThread->nmpMinPly); // Recursive verification is not allowed

            // Do verification search at high depths, with null move pruning disabled
            // for us, until ply exceeds nmpMinPly.
            thisThread->nmpMinPly = ss->ply + 3 * (depth-R) / 4;
            thisThread->nmpColor = us;

            Value v = search<NonPV>(pos, ss, beta-1, beta, depth-R, false);

            thisThread->nmpMinPly = 0;

            if (v >= beta)
                return nullValue;
        }
    }

    // Step 10. ProbCut (~10 Elo)
    // If we have a good enough capture and a reduced search returns a value
    // much above beta, we can (almost) safely prune the previous move.
    if (   !PvNode
#ifdef Add_Features
        && !bruteForce
#endif

        &&  depth >= 5
        &&  abs(beta) < VALUE_MATE_IN_MAX_PLY)
    {
        Value raisedBeta = std::min(beta + 191 - 46 * improving, VALUE_INFINITE);
        MovePicker mp(pos, ttMove, raisedBeta - ss->staticEval, &thisThread->captureHistory);
        int probCutCount = 0;

        while (  (move = mp.next_move()) != MOVE_NONE
               && probCutCount < 2 + 2 * cutNode)
            if (move != excludedMove && pos.legal(move))
            {
                assert(pos.capture_or_promotion(move));
                assert(depth >= 5);

                captureOrPromotion = true;
                probCutCount++;

                ss->currentMove = move;
                ss->continuationHistory = &thisThread->continuationHistory[inCheck]
                                                                          [captureOrPromotion]
                                                                          [pos.moved_piece(move)]
                                                                          [to_sq(move)];

                pos.do_move(move, st);

                // Perform a preliminary qsearch to verify that the move holds
                value = -qsearch<NonPV>(pos, ss+1, -raisedBeta, -raisedBeta+1);

                // If the qsearch held, perform the regular search
                if (value >= raisedBeta)
                    value = -search<NonPV>(pos, ss+1, -raisedBeta, -raisedBeta+1, depth - 4, !cutNode);

                pos.undo_move(move);

                if (value >= raisedBeta)
                    return value;
        }
    }

    // Step 11. Internal iterative deepening (~2 Elo)
    if (depth >= 7 && !ttMove)
    {
        search<NT>(pos, ss, alpha, beta, depth - 7, cutNode);

        tte = TT.probe(posKey, ttHit);
        ttValue = ttHit ? value_from_tt(tte->value(), ss->ply) : VALUE_NONE;
        ttMove = ttHit ? tte->move() : MOVE_NONE;
    }

moves_loop: // When in check, search starts from here

    const PieceToHistory* contHist[] = { (ss-1)->continuationHistory, (ss-2)->continuationHistory,
                                          nullptr                   , (ss-4)->continuationHistory,
                                          nullptr                   , (ss-6)->continuationHistory };

    Move countermove = thisThread->counterMoves[pos.piece_on(prevSq)][prevSq];

    MovePicker mp(pos, ttMove, depth, &thisThread->mainHistory,
                                      &thisThread->captureHistory,
                                      contHist,
                                      countermove,
                                      ss->killers);

    value = bestValue;
    singularLMR = moveCountPruning = false;
    ttCapture = ttMove && pos.capture_or_promotion(ttMove);

    // Mark this node as being searched
    ThreadHolding th(thisThread, posKey, ss->ply);

    // Step 12. Loop through all pseudo-legal moves until no moves remain
    // or a beta cutoff occurs.
    while ((move = mp.next_move(moveCountPruning)) != MOVE_NONE)
    {
      assert(is_ok(move));

      if (move == excludedMove)
          continue;

      // At root obey the "searchmoves" option and skip moves not listed in Root
      // Move List. As a consequence any illegal move is also skipped. In MultiPV
      // mode we also skip PV moves which have been already searched and those
      // of lower "TB rank" if we are in a TB root position.
      if (rootNode && !std::count(thisThread->rootMoves.begin() + thisThread->pvIdx,
                                  thisThread->rootMoves.begin() + thisThread->pvLast, move))
          continue;

      ss->moveCount = ++moveCount;

#ifdef Add_Features
      if (!minOutput && rootNode && thisThread == Threads.main() && Time.elapsed() > 3000)
#else
      if (rootNode && thisThread == Threads.main() && Time.elapsed() > 3000)
#endif
          sync_cout << "info depth " << depth
                    << " currmove " << UCI::move(move, pos.is_chess960())
                    << " currmovenumber " << moveCount + thisThread->pvIdx << sync_endl;
      if (PvNode)
          (ss+1)->pv = nullptr;

      extension = 0;
      captureOrPromotion = pos.capture_or_promotion(move);
      movedPiece = pos.moved_piece(move);
      givesCheck = pos.gives_check(move);

      // Step 13. Extensions (~70 Elo)
#ifdef Fortress
		if (   gameCycle
			&& (depth < 5 || PvNode))
		extension = (2 - (ss->ply % 2 == 0 && !PvNode));
#endif
      // Singular extension search (~60 Elo). If all moves but one fail low on a
      // search of (alpha-s, beta-s), and just one fails high on (alpha, beta),
      // then that move is singular and should be extended. To verify this we do
      // a reduced search on all the other moves but the ttMove and if the
      // result is lower than ttValue minus a margin then we will extend the ttMove.
      if (    depth >= 6
          &&  move == ttMove
          && !rootNode
#ifdef Fortress
		  &&  !gameCycle
#endif
          && !excludedMove // Avoid recursive singular search
       /* &&  ttValue != VALUE_NONE Already implicit in the next condition */
          &&  abs(ttValue) < VALUE_KNOWN_WIN
          && (tte->bound() & BOUND_LOWER)
          &&  tte->depth() >= depth - 3
          &&  pos.legal(move))
      {
          Value singularBeta = ttValue - 2 * depth;
          Depth halfDepth = depth / 2;
          ss->excludedMove = move;
          value = search<NonPV>(pos, ss, singularBeta - 1, singularBeta, halfDepth, cutNode);
          ss->excludedMove = MOVE_NONE;
          if (value < singularBeta)
          {
              extension = 1;
              singularLMR = true;
          }

          // Multi-cut pruning
          // Our ttMove is assumed to fail high, and now we failed high also on a reduced
          // search without the ttMove. So we assume this expected Cut-node is not singular,

          // that multiple moves fail high, and we can prune the whole subtree by returning
          // a soft bound.
          else if (   eval >= beta
                   && singularBeta >= beta)
              return singularBeta;
      }

      // Check extension (~2 Elo)
#ifdef Sullivan
       if (    givesCheck  && !extension )  //MichaelB7
		  extension = 1;

     // MichaelB7 Passed pawn extension
      if ( move == ss->killers[0] && !extension
			  && (pos.promotion_pawn_push(move)
				  || (pos.advanced_pawn_push(move)
				  && pos.pawn_passed(us, to_sq(move)))))
		  extension = 1;
		  
#else
      else if (    givesCheck
               && (pos.is_discovery_check_on_king(~us, move) || pos.see_ge(move)))
          extension = 1;

#endif

      // Shuffle extension
      else if (   PvNode
               && pos.rule50_count() > 18
               && depth < 3
#ifdef Sullivan
               && thisThread->selDepth < 102
#endif
               && ++thisThread->shuffleExts < thisThread->nodes.load(std::memory_order_relaxed) / 4)  // To avoid too many extensions
          extension = 1;
#ifdef Sullivan  //see above for Passed pawn extension
#else
      // Passed pawn extension
      else if (   move == ss->killers[0]
               && pos.advanced_pawn_push(move)
               && pos.pawn_passed(us, to_sq(move)))
          extension = 1;

#endif

      // Castling extension
      if (type_of(move) == CASTLING)
          extension = 1;

      // Calculate new depth for this move
      newDepth = depth - 1 + extension;

      // Step 14. Pruning at shallow depth (~170 Elo)
      if (  !rootNode
#ifdef Add_Features
          && !bruteForce
#endif			
          && pos.non_pawn_material(us)
          && bestValue > VALUE_MATED_IN_MAX_PLY)
      {
          // Skip quiet moves if movecount exceeds our FutilityMoveCount threshold
          moveCountPruning = moveCount >= futility_move_count(improving, depth);

          if (
#ifdef Sullivan
              !extension  //Michael B7
              && !captureOrPromotion
#else
              !captureOrPromotion
#endif

              && !givesCheck
              && (!pos.advanced_pawn_push(move) || pos.non_pawn_material(~us) > BishopValueMg))
          {
              // Move count based pruning
              if (moveCountPruning)
                  continue;

              // Reduced depth of the next LMR search
              int lmrDepth = std::max(newDepth - reduction(improving, depth, moveCount), 0);

              // Countermoves based pruning (~20 Elo)
              if (   lmrDepth < 4 + ((ss-1)->statScore > 0 || (ss-1)->moveCount == 1)
                  && (*contHist[0])[movedPiece][to_sq(move)] < CounterMovePruneThreshold
                  && (*contHist[1])[movedPiece][to_sq(move)] < CounterMovePruneThreshold)
                  continue;

              // Futility pruning: parent node (~2 Elo)
              if (   lmrDepth < 6
                  && !inCheck
                  && ss->staticEval + 250 + 211 * lmrDepth <= alpha)
                  continue;
              // Prune moves with negative SEE (~10 Elo)
              if (!pos.see_ge(move, Value(-(31 - std::min(lmrDepth, 18)) * lmrDepth * lmrDepth)))
                  continue;
          }
          else if (  !(givesCheck && extension)
                   && !pos.see_ge(move, Value(-199) * depth)) // (~20 Elo)
                  continue;
      }

      // Speculative prefetch as early as possible
      prefetch(TT.first_entry(pos.key_after(move)));

      // Check for legality just before making the move
      if (!rootNode && !pos.legal(move))
      {
          ss->moveCount = --moveCount;
          continue;
      }

      // Update the current move (this must be done after singular extension search)
      ss->currentMove = move;
      ss->continuationHistory = &thisThread->continuationHistory[inCheck]
                                                                [captureOrPromotion]
                                                                [movedPiece]
                                                                [to_sq(move)];

      // Step 15. Make the move
      pos.do_move(move, st, givesCheck);

      // Step 16. Reduced depth search (LMR). If the move fails high it will be
      // re-searched at full depth..
#ifdef Add_Features
      if (    !bruteForce && depth >= 3
#else
      if (    depth >= 3
#endif
#ifdef Fortress
          &&  !gameCycle
#endif
#ifdef Sullivan
          &&  moveCount > 1 + 3 * rootNode
#else  // commit 8fec88347 Tweak Late Move Reduction at root by @locutus2
          &&  moveCount > 1 + 2 * rootNode
          && (!rootNode || thisThread->best_move_count(move) == 0)
#endif
          && (  !captureOrPromotion
              || moveCountPruning
              || ss->staticEval + PieceValue[EG][pos.captured_piece()] <= alpha
              || cutNode))
      {
          Depth r = reduction(improving, depth, moveCount);

          // Reduction if other threads are searching this position.
          if (th.marked())
              r++;

          // Decrease reduction if position is or has been on the PV
          if (ttPv)
              r -= 2;

          // Decrease reduction if opponent's move count is high (~10 Elo)
          if ((ss-1)->moveCount > 15)
              r--;

          // Decrease reduction if ttMove has been singularly extended
          if (singularLMR)
              r -= 2;

          if (!captureOrPromotion)
          {
              // Increase reduction if ttMove is a capture (~0 Elo)
              if (ttCapture)
                  r++;

              // Increase reduction for cut nodes (~5 Elo)
              if (cutNode)
                  r += 2;

              // Decrease reduction for moves that escape a capture. Filter out
              // castling moves, because they are coded as "king captures rook" and
              // hence break make_move(). (~5 Elo)
              else if (    type_of(move) == NORMAL
                       && !pos.see_ge(reverse_move(move)))
                  r -= 2;

              ss->statScore =  thisThread->mainHistory[us][from_to(move)]
                             + (*contHist[0])[movedPiece][to_sq(move)]
                             + (*contHist[1])[movedPiece][to_sq(move)]
                             + (*contHist[3])[movedPiece][to_sq(move)]
                             - 4729;

              // Reset statScore to zero if negative and most stats shows >= 0
              if (    ss->statScore < 0
                  && (*contHist[0])[movedPiece][to_sq(move)] >= 0
                  && (*contHist[1])[movedPiece][to_sq(move)] >= 0
                  && thisThread->mainHistory[us][from_to(move)] >= 0)
                  ss->statScore = 0;

              // Reset statScore to 0 if negative and most stats shows >= 0
              if (ss->statScore < 0 && (*contHist[0])[movedPiece][to_sq(move)] >= 0 && (*contHist[1])[movedPiece][to_sq(move)] >= 0 && thisThread->mainHistory[us][from_to(move)] >= 0)
                  ss->statScore = 0;

              // Decrease/increase reduction by comparing opponent's stat score (~10 Elo)
              if (ss->statScore >= -99 && (ss-1)->statScore < -116)
                  r--;

              else if ((ss-1)->statScore >= -117 && ss->statScore < -144)
                  r++;

              // Decrease/increase reduction for moves with a good/bad history (~30 Elo)
              r -= ss->statScore / 16384;
          }

          Depth d = clamp(newDepth - r, 1, newDepth);

          value = -search<NonPV>(pos, ss+1, -(alpha+1), -alpha, d, true);

          doFullDepthSearch = (value > alpha && d != newDepth), doLMR = true;
      }
      else
          doFullDepthSearch = !PvNode || moveCount > 1, doLMR = false;

      // Step 17. Full depth search when LMR is skipped or fails high
      if (doFullDepthSearch)
      {
          value = -search<NonPV>(pos, ss+1, -(alpha+1), -alpha, newDepth, !cutNode);

          if (doLMR && !captureOrPromotion)
          {
              int bonus = value > alpha ?  stat_bonus(newDepth)
                                        : -stat_bonus(newDepth);

              if (move == ss->killers[0])
                  bonus += bonus / 4;

              update_continuation_histories(ss, movedPiece, to_sq(move), bonus);
          }
      }

      // For PV nodes only, do a full PV search on the first move or after a fail
      // high (in the latter case search only if value < beta), otherwise let the
      // parent node fail low with value <= alpha and try another move.
      if (PvNode && (moveCount == 1 || (value > alpha && (rootNode || value < beta))))
      {
          (ss+1)->pv = pv;
          (ss+1)->pv[0] = MOVE_NONE;

          value = -search<PV>(pos, ss+1, -beta, -alpha, newDepth, false);
      }

      // Step 18. Undo move
      pos.undo_move(move);

      assert(value > -VALUE_INFINITE && value < VALUE_INFINITE);

      // Step 19. Check for a new best move
      // Finished searching the move. If a stop occurred, the return value of
      // the search cannot be trusted, and we return immediately without
      // updating best move, PV and TT.
      if (Threads.stop.load(std::memory_order_relaxed))
          return VALUE_ZERO;

      if (rootNode)
      {
          RootMove& rm = *std::find(thisThread->rootMoves.begin(),
                                    thisThread->rootMoves.end(), move);

          // PV move or new best move?
          if (moveCount == 1 || value > alpha)
          {
              rm.score = value;
              rm.selDepth = thisThread->selDepth;
              rm.pv.resize(1);

              assert((ss+1)->pv);

              for (Move* m = (ss+1)->pv; *m != MOVE_NONE; ++m)
                  rm.pv.push_back(*m);

              // We record how often the best move has been changed in each
              // iteration. This information is used for time management: When
              // the best move changes frequently, we allocate some more time.

			  if (moveCount > 1)
				  ++thisThread->bestMoveChanges;

          }
          else
              // All other moves but the PV are set to the lowest value: this
              // is not a problem when sorting because the sort is stable and the
              // move position in the list is preserved - just the PV is pushed up.
              rm.score = -VALUE_INFINITE;
      }

      if (value > bestValue)
      {
          bestValue = value;

          if (value > alpha)
          {
              bestMove = move;

              if (PvNode && !rootNode) // Update pv even in fail-high case
                  update_pv(ss->pv, move, (ss+1)->pv);

              if (PvNode && value < beta) // Update alpha! Always alpha < beta
                  alpha = value;
              else
              {
                 //assert(value >= beta); // Fail high
                  ss->statScore = 0;
				   break;
              }
          }
      }

      if (move != bestMove)
      {
          if (captureOrPromotion && captureCount < 32)
              capturesSearched[captureCount++] = move;

          else if (!captureOrPromotion && quietCount < 64)
              quietsSearched[quietCount++] = move;
      }
    }

    // The following condition would detect a stop only after move loop has been
    // completed. But in this case bestValue is valid because we have fully
    // searched our subtree, and we can anyhow save the result in TT.
    /*
       if (Threads.stop)
        return VALUE_DRAW;
    */

    // Step 20. Check for mate and stalemate
    // All legal moves have been searched and if there are no legal moves, it
    // must be a mate or a stalemate. If we are in a singular extension search then
    // return a fail low score.

    assert(moveCount || !inCheck || excludedMove || !MoveList<LEGAL>(pos).size());

    if (!moveCount)
        bestValue = excludedMove ? alpha
                   :     inCheck ? mated_in(ss->ply) : VALUE_DRAW;
    else if (bestMove)
    {
        // Quiet best move: update move sorting heuristics
        if (!pos.capture_or_promotion(bestMove))
            update_quiet_stats(pos, ss, bestMove, quietsSearched, quietCount,
                               stat_bonus(depth + (bestValue > beta + PawnValueMg)));

        update_capture_stats(pos, bestMove, capturesSearched, captureCount, stat_bonus(depth + 1));

        // Extra penalty for a quiet TT or main killer move in previous ply when it gets refuted
        if (   ((ss-1)->moveCount == 1 || ((ss-1)->currentMove == (ss-1)->killers[0]))
            && !priorCapture)
                update_continuation_histories(ss-1, pos.piece_on(prevSq), prevSq, -stat_bonus(depth + 1));

    }
    // Bonus for prior countermove that caused the fail low
    else if (   (depth >= 3 || PvNode)
             && !priorCapture)
        update_continuation_histories(ss-1, pos.piece_on(prevSq), prevSq, stat_bonus(depth));

    if (PvNode)
        bestValue = std::min(bestValue, maxValue);

    if (!excludedMove)
        tte->save(posKey, value_to_tt(bestValue, ss->ply), ttPv,
                  bestValue >= beta ? BOUND_LOWER :
                  PvNode && bestMove ? BOUND_EXACT : BOUND_UPPER,
                  depth, bestMove, ss->staticEval);

    assert(bestValue > -VALUE_INFINITE && bestValue < VALUE_INFINITE);
			
#ifdef Add_Features
            if (jekyll && popcount(pos.pieces()) > 7)
			{
                std::mt19937 gen2(now());
                std::uniform_int_distribution<int> dis(0, 185 );
                bestValue -= dis(gen2);
			}
#endif
			
    assert(bestValue > -VALUE_INFINITE && bestValue < VALUE_INFINITE);

    return bestValue;
  }


  // qsearch() is the quiescence search function, which is called by the main search
  // function with zero depth, or recursively with further decreasing depth per call.
  template <NodeType NT>
  Value qsearch(Position& pos, Stack* ss, Value alpha, Value beta, Depth depth) {

    constexpr bool PvNode = NT == PV;

    assert(alpha >= -VALUE_INFINITE && alpha < beta && beta <= VALUE_INFINITE);
    assert(PvNode || (alpha == beta - 1));
    assert(depth <= 0);

    Move pv[MAX_PLY+1];
    StateInfo st;
    TTEntry* tte;
    Key posKey;
    Move ttMove, move, bestMove;
    Depth ttDepth;
    Value bestValue, value, ttValue, futilityValue, futilityBase, oldAlpha;

#ifdef Fortress
    bool ttHit, pvHit, inCheck, givesCheck, captureOrPromotion, evasionPrunable, gameCycle;
#else
    bool ttHit, pvHit, inCheck, givesCheck, captureOrPromotion, evasionPrunable;
#endif

    int moveCount;

    if (PvNode)
    {
        oldAlpha = alpha; // To flag BOUND_EXACT when eval above alpha and no available moves
        (ss+1)->pv = pv;
        ss->pv[0] = MOVE_NONE;
    }

    Thread* thisThread = pos.this_thread();
    (ss+1)->ply = ss->ply + 1;
    bestMove = MOVE_NONE;
    inCheck = pos.checkers();
    moveCount = 0;
	  
#ifdef Fortress
    gameCycle = false;

    if (pos.has_game_cycle(ss->ply))
        {
            if (VALUE_DRAW >= beta)
                return VALUE_DRAW;
		  
            alpha = std::max(alpha, VALUE_DRAW);
            gameCycle = true;
        }

    if (pos.is_draw(ss->ply))
        return VALUE_DRAW;
#endif

    // Check for an immediate draw or maximum ply reached
#ifdef Fortress
	if (ss->ply >= MAX_PLY)
#else
    if (   pos.is_draw(ss->ply)
        || ss->ply >= MAX_PLY)
#endif
        return (ss->ply >= MAX_PLY && !inCheck) ? evaluate(pos) : VALUE_DRAW;

    assert(0 <= ss->ply && ss->ply < MAX_PLY);

    // Decide whether or not to include checks: this fixes also the type of
    // TT entry depth that we are going to use. Note that in qsearch we use
    // only two types of depth in TT: DEPTH_QS_CHECKS or DEPTH_QS_NO_CHECKS.
    ttDepth = inCheck || depth >= DEPTH_QS_CHECKS ? DEPTH_QS_CHECKS
                                                  : DEPTH_QS_NO_CHECKS;
    // Transposition table lookup
    posKey = pos.key();
    tte = TT.probe(posKey, ttHit);
    ttValue = ttHit ? value_from_tt(tte->value(), ss->ply) : VALUE_NONE;
    ttMove = ttHit ? tte->move() : MOVE_NONE;
    pvHit = ttHit && tte->is_pv();

    if (  !PvNode
        && ttHit
#ifdef Fortress
		&&  !gameCycle
#endif
        && tte->depth() >= ttDepth
        && ttValue != VALUE_NONE // Only in case of TT access race
        && (ttValue >= beta ? (tte->bound() & BOUND_LOWER)
                            : (tte->bound() & BOUND_UPPER)))
        return ttValue;

    // Evaluate the position statically
    if (inCheck)
    {
        ss->staticEval = VALUE_NONE;
        bestValue = futilityBase = -VALUE_INFINITE;
    }
    else
    {
        if (ttHit)
        {
            // Never assume anything about values stored in TT
            if ((ss->staticEval = bestValue = tte->eval()) == VALUE_NONE)
                ss->staticEval = bestValue = evaluate(pos);

            // Can ttValue be used as a better position evaluation?
            if (    ttValue != VALUE_NONE
                && (tte->bound() & (ttValue > bestValue ? BOUND_LOWER : BOUND_UPPER)))
                bestValue = ttValue;
        }
        else
            ss->staticEval = bestValue =
            (ss-1)->currentMove != MOVE_NULL ? evaluate(pos)
                                             : -(ss-1)->staticEval + 2 * Eval::Tempo;

        // Stand pat. Return immediately if static value is at least beta
        if (bestValue >= beta)
        {
            if (!ttHit)
                tte->save(posKey, value_to_tt(bestValue, ss->ply), pvHit, BOUND_LOWER,
                          DEPTH_NONE, MOVE_NONE, ss->staticEval);
			
#ifdef Add_Features
            if (jekyll && popcount(pos.pieces()) > 7)
            {
                std::mt19937 gen3(now());
                std::uniform_int_distribution<int> dis(0, 185 );
                bestValue -= dis(gen3);
            }
#endif

            return bestValue;
        }

        if (PvNode && bestValue > alpha)
            alpha = bestValue;

        futilityBase = bestValue + 153;
    }
#ifdef Fortress
    if (gameCycle && !inCheck)
        ss->staticEval = bestValue = ss->staticEval * std::max(0, (100 - pos.rule50_count())) / 100;
#endif
    const PieceToHistory* contHist[] = { (ss-1)->continuationHistory, (ss-2)->continuationHistory,
                                          nullptr                   , (ss-4)->continuationHistory,
                                          nullptr                   , (ss-6)->continuationHistory };

    // Initialize a MovePicker object for the current position, and prepare
    // to search the moves. Because the depth is <= 0 here, only captures,
    // queen promotions and checks (only if depth >= DEPTH_QS_CHECKS) will
    // be generated.
    MovePicker mp(pos, ttMove, depth, &thisThread->mainHistory,
                                      &thisThread->captureHistory,
                                      contHist,
                                      to_sq((ss-1)->currentMove));

    // Loop through the moves until no moves remain or a beta cutoff occurs
    while ((move = mp.next_move()) != MOVE_NONE)
    {
      assert(is_ok(move));

      givesCheck = pos.gives_check(move);
      captureOrPromotion = pos.capture_or_promotion(move);

      moveCount++;

      // Futility pruning
      if (   !inCheck
          && !givesCheck
          &&  futilityBase > -VALUE_KNOWN_WIN
          && !pos.advanced_pawn_push(move))
      {
          assert(type_of(move) != ENPASSANT); // Due to !pos.advanced_pawn_push

          futilityValue = futilityBase + PieceValue[EG][pos.piece_on(to_sq(move))];

          if (futilityValue <= alpha)
          {
              bestValue = std::max(bestValue, futilityValue);
              continue;
          }

          if (futilityBase <= alpha && !pos.see_ge(move, VALUE_ZERO + 1))
          {
              bestValue = std::max(bestValue, futilityBase);
              continue;
          }
      }

      // Detect non-capture evasions that are candidates to be pruned
      evasionPrunable =    inCheck
                       &&  (depth != 0 || moveCount > 2)
                       &&  bestValue > VALUE_MATED_IN_MAX_PLY
                       && !pos.capture(move);

      // Don't search moves with negative SEE values
      if (  (!inCheck || evasionPrunable)
          && (!givesCheck || !(pos.blockers_for_king(~pos.side_to_move()) & from_sq(move)))
          && !pos.see_ge(move))
          continue;

      // Speculative prefetch as early as possible
      prefetch(TT.first_entry(pos.key_after(move)));

      // Check for legality just before making the move
      if (!pos.legal(move))
      {
          moveCount--;
          continue;
      }

      ss->currentMove = move;
      ss->continuationHistory = &thisThread->continuationHistory[inCheck]
                                                                [captureOrPromotion]
                                                                [pos.moved_piece(move)]
                                                                [to_sq(move)];

      // Make and search the move
      pos.do_move(move, st, givesCheck);
      value = -qsearch<NT>(pos, ss+1, -beta, -alpha, depth - 1);
      pos.undo_move(move);

      assert(value > -VALUE_INFINITE && value < VALUE_INFINITE);

      // Check for a new best move
      if (value > bestValue)
      {
          bestValue = value;

          if (value > alpha)
          {
              bestMove = move;

              if (PvNode) // Update pv even in fail-high case
                  update_pv(ss->pv, move, (ss+1)->pv);

              if (PvNode && value < beta) // Update alpha here!
                  alpha = value;
              else
                  break; // Fail high
          }
       }
    }

    // All legal moves have been searched. A special case: If we're in check
    // and no legal moves were found, it is checkmate.
    if (inCheck && bestValue == -VALUE_INFINITE)
        return mated_in(ss->ply); // Plies to mate from the root

    tte->save(posKey, value_to_tt(bestValue, ss->ply), pvHit,
              bestValue >= beta ? BOUND_LOWER :
              PvNode && bestValue > oldAlpha  ? BOUND_EXACT : BOUND_UPPER,
              ttDepth, bestMove, ss->staticEval);

    assert(bestValue > -VALUE_INFINITE && bestValue < VALUE_INFINITE);
	  
#ifdef Add_Features
          if (jekyll && popcount(pos.pieces()) > 7)
          {
              std::mt19937 gen4(now());
              std::uniform_int_distribution<int> dis(0, 185 );
              bestValue -= dis(gen4);
          }
#endif

    return bestValue;
  }


  // value_to_tt() adjusts a mate score from "plies to mate from the root" to
  // "plies to mate from the current position". Non-mate scores are unchanged.
  // The function is called before storing a value in the transposition table.

  Value value_to_tt(Value v, int ply) {

    assert(v != VALUE_NONE);

    return  v >= VALUE_MATE_IN_MAX_PLY  ? v + ply
          : v <= VALUE_MATED_IN_MAX_PLY ? v - ply : v;
  }


  // value_from_tt() is the inverse of value_to_tt(): It adjusts a mate score
  // from the transposition table (which refers to the plies to mate/be mated
  // from current position) to "plies to mate/be mated from the root".

  Value value_from_tt(Value v, int ply) {

    return  v == VALUE_NONE             ? VALUE_NONE
          : v >= VALUE_MATE_IN_MAX_PLY  ? v - ply
          : v <= VALUE_MATED_IN_MAX_PLY ? v + ply : v;
  }


  // update_pv() adds current move and appends child pv[]

  void update_pv(Move* pv, Move move, Move* childPv) {

    for (*pv++ = move; childPv && *childPv != MOVE_NONE; )
        *pv++ = *childPv++;
    *pv = MOVE_NONE;
  }


  // update_continuation_histories() updates histories of the move pairs formed
  // by moves at ply -1, -2, and -4 with current move.

  void update_continuation_histories(Stack* ss, Piece pc, Square to, int bonus) {

    for (int i : {1, 2, 4, 6})
        if (is_ok((ss-i)->currentMove))
            (*(ss-i)->continuationHistory)[pc][to] << bonus;
  }


  // update_capture_stats() updates move sorting heuristics when a new capture best move is found

  void update_capture_stats(const Position& pos, Move move,
                            Move* captures, int captureCount, int bonus) {

      CapturePieceToHistory& captureHistory = pos.this_thread()->captureHistory;
      Piece moved_piece = pos.moved_piece(move);
      PieceType captured = type_of(pos.piece_on(to_sq(move)));

      if (pos.capture_or_promotion(move))
          captureHistory[moved_piece][to_sq(move)][captured] << bonus;

      // Decrease all the other played capture moves
      for (int i = 0; i < captureCount; ++i)
      {
          moved_piece = pos.moved_piece(captures[i]);
          captured = type_of(pos.piece_on(to_sq(captures[i])));
          captureHistory[moved_piece][to_sq(captures[i])][captured] << -bonus;
      }
  }


  // update_quiet_stats() updates move sorting heuristics when a new quiet best move is found

  void update_quiet_stats(const Position& pos, Stack* ss, Move move,
                          Move* quiets, int quietCount, int bonus) {

    if (ss->killers[0] != move)
    {
        ss->killers[1] = ss->killers[0];
        ss->killers[0] = move;
    }

    Color us = pos.side_to_move();
    Thread* thisThread = pos.this_thread();
    thisThread->mainHistory[us][from_to(move)] << bonus;
    update_continuation_histories(ss, pos.moved_piece(move), to_sq(move), bonus);

    if (type_of(pos.moved_piece(move)) != PAWN)
        thisThread->mainHistory[us][from_to(reverse_move(move))] << -bonus;

    if (is_ok((ss-1)->currentMove))
    {
        Square prevSq = to_sq((ss-1)->currentMove);
        thisThread->counterMoves[pos.piece_on(prevSq)][prevSq] = move;
    }

    // Decrease all the other played quiet moves
    for (int i = 0; i < quietCount; ++i)
    {
        thisThread->mainHistory[us][from_to(quiets[i])] << -bonus;
        update_continuation_histories(ss, pos.moved_piece(quiets[i]), to_sq(quiets[i]), -bonus);
    }
  }

  // When playing with strength handicap, choose best move among a set of RootMoves
  // using a statistical rule dependent on 'level'. Idea by Heinz van Saanen.

  Move Skill::pick_best(size_t multiPV) {

    const RootMoves& rootMoves = Threads.main()->rootMoves;
    static PRNG rng(now()); // PRNG sequence should be non-deterministic

    // RootMoves are already sorted by score in descending order
    Value topScore = rootMoves[0].score;
    int delta = std::min(topScore - rootMoves[multiPV - 1].score, PawnValueMg);
    int weakness = 120 - level;
    int maxScore = -VALUE_INFINITE;

    // Choose best move. For each move score we add two terms, both dependent on
    // weakness. One is deterministic and bigger for weaker levels, and one is
    // random. Then we choose the move with the resulting highest score.
    for (size_t i = 0; i < multiPV; ++i)
    {
        // This is our magic formula
        int push = (  weakness * int(topScore - rootMoves[i].score)
                    + delta * (rng.rand<unsigned>() % weakness)) / 128;

        if (rootMoves[i].score + push >= maxScore)
        {
            maxScore = rootMoves[i].score + push;
            best = rootMoves[i].pv[0];
        }
    }

    return best;
  }

} // namespace

/// MainThread::check_time() is used to print debug info and, more importantly,
/// to detect when we are out of available time and thus stop the search.

void MainThread::check_time() {

  if (--callsCnt > 0)
      return;

  // When using nodes, ensure checking rate is not lower than 0.1% of nodes
  callsCnt = Limits.nodes ? std::min(1024, int(Limits.nodes / 1024)) : 1024;

  static TimePoint lastInfoTime = now();

  TimePoint elapsed = Time.elapsed();
  TimePoint tick = Limits.startTime + elapsed;

  if (tick - lastInfoTime >= 1000)
  {
      lastInfoTime = tick;
      dbg_print();
  }

  // We should not stop pondering until told so by the GUI
  if (ponder)
      return;

  if (   (Limits.use_time_management() && (elapsed > Time.maximum() - 10 || stopOnPonderhit))
      || (Limits.movetime && elapsed >= Limits.movetime)
      || (Limits.nodes && Threads.nodes_searched() >= (uint64_t)Limits.nodes))
      Threads.stop = true;
}


/// UCI::pv() formats PV information according to the UCI protocol. UCI requires
/// that all (if any) unsearched PV lines are sent using a previous search score.

string UCI::pv(const Position& pos, Depth depth, Value alpha, Value beta) {

  std::stringstream ss;
  TimePoint elapsed = Time.elapsed() + 1;
  const RootMoves& rootMoves = pos.this_thread()->rootMoves;
  size_t pvIdx = pos.this_thread()->pvIdx;
  size_t multiPV = std::min((size_t)Options["MultiPV"], rootMoves.size());
  uint64_t nodesSearched = Threads.nodes_searched();
  uint64_t tbHits = Threads.tb_hits() + (TB::RootInTB ? rootMoves.size() : 0);

  for (size_t i = 0; i < multiPV; ++i)
  {
      bool updated = (i <= pvIdx && rootMoves[i].score != -VALUE_INFINITE);

      if (depth == 1 && !updated)
          continue;

      Depth d = updated ? depth : depth - 1;
      Value v = updated ? rootMoves[i].score : rootMoves[i].previousScore;

      bool tb = TB::RootInTB && abs(v) < VALUE_MATE - MAX_PLY;
      v = tb ? rootMoves[i].tbScore : v;

      if (ss.rdbuf()->in_avail()) // Not at first line
          ss << "\n";

      ss << "info"
         << " depth "    << d
         << " seldepth " << rootMoves[i].selDepth
         << " multipv "  << i + 1
         << " score "    << UCI::value(v);

      if (!tb && i == pvIdx)
          ss << (v >= beta ? " lowerbound" : v <= alpha ? " upperbound" : "");

      ss << " nodes "    << nodesSearched
         << " nps "      << nodesSearched * 1000 / elapsed;

      if (elapsed > 1000) // Earlier makes little sense
          ss << " hashfull " << TT.hashfull();

      ss << " tbhits "   << tbHits
         << " time "     << elapsed
         << " pv";

      for (Move m : rootMoves[i].pv)
          ss << " " << UCI::move(m, pos.is_chess960());
  }

  return ss.str();
}


/// RootMove::extract_ponder_from_tt() is called in case we have no ponder move
/// before exiting the search, for instance, in case we stop the search during a
/// fail high at root. We try hard to have a ponder move to return to the GUI,
/// otherwise in case of 'ponder on' we have nothing to think on.

bool RootMove::extract_ponder_from_tt(Position& pos) {

    StateInfo st;
    bool ttHit;

    assert(pv.size() == 1);

    if (pv[0] == MOVE_NONE)
        return false;

    pos.do_move(pv[0], st);
    TTEntry* tte = TT.probe(pos.key(), ttHit);

    if (ttHit)
    {
        Move m = tte->move(); // Local copy to be SMP safe
        if (MoveList<LEGAL>(pos).contains(m))
            pv.push_back(m);
    }

    pos.undo_move(pv[0]);
    return pv.size() > 1;
}

void Tablebases::rank_root_moves(Position& pos, Search::RootMoves& rootMoves) {

    RootInTB = false;
    UseRule50 = bool(Options["Syzygy50MoveRule"]);
    ProbeDepth = int(Options["SyzygyProbeDepth"]);
    Cardinality = int(Options["SyzygyProbeLimit"]);
    bool dtz_available = true;

    // Tables with fewer pieces than SyzygyProbeLimit are searched with
    // ProbeDepth == DEPTH_ZERO
    if (Cardinality > MaxCardinality)
    {
        Cardinality = MaxCardinality;
        ProbeDepth = 0;
    }

    if (Cardinality >= popcount(pos.pieces()) && !pos.can_castle(ANY_CASTLING))
    {
        // Rank moves using DTZ tables
        RootInTB = root_probe(pos, rootMoves);

        if (!RootInTB)
        {
            // DTZ tables are missing; try to rank moves using WDL tables
            dtz_available = false;
            RootInTB = root_probe_wdl(pos, rootMoves);
        }
    }

    if (RootInTB)
    {
        // Sort moves according to TB rank
        std::sort(rootMoves.begin(), rootMoves.end(),
                  [](const RootMove &a, const RootMove &b) { return a.tbRank > b.tbRank; } );

        // Probe during search only if DTZ is not available and we are winning
        if (dtz_available || rootMoves[0].tbScore <= VALUE_DRAW)
            Cardinality = 0;
    }

    else
    {
        // Clean up if root_probe() and root_probe_wdl() have failed
        for (auto& m : rootMoves)
            m.tbRank = 0;
    }
}<|MERGE_RESOLUTION|>--- conflicted
+++ resolved
@@ -850,13 +850,8 @@
     bool ttHit, ttPv, inCheck, givesCheck, improving, doLMR, priorCapture, gameCycle;
 #else
     bool ttHit, ttPv, inCheck, givesCheck, improving, doLMR, priorCapture;
-<<<<<<< HEAD
-#endif
-    bool captureOrPromotion, doFullDepthSearch, moveCountPruning, ttCapture;
-
-=======
+#endif
     bool captureOrPromotion, doFullDepthSearch, moveCountPruning, ttCapture, singularLMR;
->>>>>>> 7e89a716
     Piece movedPiece;
     int moveCount, captureCount, quietCount;
 
