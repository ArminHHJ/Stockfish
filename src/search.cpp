/*
  Stockfish, a UCI chess playing engine derived from Glaurung 2.1
  Copyright (C) 2004-2008 Tord Romstad (Glaurung author)
  Copyright (C) 2008-2015 Marco Costalba, Joona Kiiski, Tord Romstad
  Copyright (C) 2015-2019 Marco Costalba, Joona Kiiski, Gary Linscott, Tord Romstad

  Stockfish is free software: you can redistribute it and/or modify
  it under the terms of the GNU General Public License as published by
  the Free Software Foundation, either version 3 of the License, or
  (at your option) any later version.

  Stockfish is distributed in the hope that it will be useful,
  but WITHOUT ANY WARRANTY; without even the implied warranty of
  MERCHANTABILITY or FITNESS FOR A PARTICULAR PURPOSE.  See the
  GNU General Public License for more details.

  You should have received a copy of the GNU General Public License
  along with this program.  If not, see <http://www.gnu.org/licenses/>.
*/

#include <cassert>
#include <cmath>
#include <cstring>   // For std::memset
#include <iostream>
#include <sstream>

#include "evaluate.h"
#include "misc.h"
#include "movegen.h"
#include "movepick.h"
#include "position.h"
#include "search.h"
#include "thread.h"
#include "timeman.h"
#include "tt.h"
#include "uci.h"
#include "syzygy/tbprobe.h"

namespace Search {

  LimitsType Limits;
}

namespace Tablebases {

  int Cardinality;
  bool RootInTB;
  bool UseRule50;
  Depth ProbeDepth;
}

namespace TB = Tablebases;

using std::string;
using Eval::evaluate;
using namespace Search;

namespace {

  // Different node types, used as a template parameter
  enum NodeType { NonPV, PV };

  // Razor and futility margins
  constexpr int RazorMargin = 600;
  Value futility_margin(Depth d, bool improving) {
    return Value((175 - 50 * improving) * d / ONE_PLY);
  }

  // Reductions lookup tables, initialized at startup
  int Reductions[2][128][64];  // [improving][depth][moveNumber]

  template <bool PvNode> Depth reduction(bool i, Depth d, int mn) {
    return (Reductions[i][std::min(d / ONE_PLY, 127)][std::min(mn, 63)] - PvNode) * ONE_PLY;
  }
    
  constexpr int futility_move_count(bool improving, int depth) {
    return (5 + depth * depth) * (1 + improving) / 2;
  }

  // History and stats update bonus, based on depth
  int stat_bonus(Depth depth) {
    int d = depth / ONE_PLY;
    return d > 17 ? 0 : 29 * d * d + 138 * d - 134;
  }

  // Add a small random component to draw evaluations to avoid 3fold-blindness
  Value value_draw(Depth depth, Thread* thisThread) {
    return depth < 4 ? VALUE_DRAW
                     : VALUE_DRAW + Value(2 * (thisThread->nodes & 1) - 1);
  }

  // Skill structure is used to implement strength limit
  struct Skill {
    explicit Skill(int l) : level(l) {}
    bool enabled() const { return level < 20; }
    bool time_to_pick(Depth depth) const { return depth / ONE_PLY == 1 + level; }
    Move pick_best(size_t multiPV);

    int level;
    Move best = MOVE_NONE;
  };

  template <NodeType NT>
  Value search(Position& pos, Stack* ss, Value alpha, Value beta, Depth depth, bool cutNode);

  template <NodeType NT>
  Value qsearch(Position& pos, Stack* ss, Value alpha, Value beta, Depth depth = DEPTH_ZERO);

  Value value_to_tt(Value v, int ply);
  Value value_from_tt(Value v, int ply);
  void update_pv(Move* pv, Move move, Move* childPv);
  void update_continuation_histories(Stack* ss, Piece pc, Square to, int bonus);
  void update_quiet_stats(const Position& pos, Stack* ss, Move move, Move* quiets, int quietCount, int bonus);
  void update_capture_stats(const Position& pos, Move move, Move* captures, int captureCount, int bonus);

  // perft() is our utility to verify move generation. All the leaf nodes up
  // to the given depth are generated and counted, and the sum is returned.
  template<bool Root>
  uint64_t perft(Position& pos, Depth depth) {

    StateInfo st;
    uint64_t cnt, nodes = 0;
    const bool leaf = (depth == 2 * ONE_PLY);

    for (const auto& m : MoveList<LEGAL>(pos))
    {
        if (Root && depth <= ONE_PLY)
            cnt = 1, nodes++;
        else
        {
            pos.do_move(m, st);
            cnt = leaf ? MoveList<LEGAL>(pos).size() : perft<false>(pos, depth - ONE_PLY);
            nodes += cnt;
            pos.undo_move(m);
        }
        if (Root)
            sync_cout << UCI::move(m, pos.is_chess960()) << ": " << cnt << sync_endl;
    }
    return nodes;
  }

} // namespace


/// Search::init() is called at startup to initialize various lookup tables

void Search::init() {

  for (int imp = 0; imp <= 1; ++imp)
      for (int d = 1; d < 128; ++d)
          for (int mc = 1; mc < 64; ++mc)
          {
              double r = 0.215 * d * (1.0 - exp(-8.0 / d)) * log(mc);

              Reductions[imp][d][mc] = std::round(r);

              // Increase reduction for non-PV nodes when eval is not improving
              if (!imp && r > 1.0)
                Reductions[imp][d][mc]++;
          }
}


/// Search::clear() resets search state to its initial value

void Search::clear() {

  Threads.main()->wait_for_search_finished();

  Time.availableNodes = 0;
  TT.clear();
  Threads.clear();
  Tablebases::init(Options["SyzygyPath"]); // Free mapped files
}


/// MainThread::search() is started when the program receives the UCI 'go'
/// command. It searches from the root position and outputs the "bestmove".

void MainThread::search() {

  if (Limits.perft)
  {
      nodes = perft<true>(rootPos, Limits.perft * ONE_PLY);
      sync_cout << "\nNodes searched: " << nodes << "\n" << sync_endl;
      return;
  }

  Color us = rootPos.side_to_move();
  Time.init(Limits, us, rootPos.game_ply());
  TT.new_search();

  if (rootMoves.empty())
  {
      rootMoves.emplace_back(MOVE_NONE);
      sync_cout << "info depth 0 score "
                << UCI::value(rootPos.checkers() ? -VALUE_MATE : VALUE_DRAW)
                << sync_endl;
  }
  else
  {
      for (Thread* th : Threads)
          if (th != this)
              th->start_searching();

      Thread::search(); // Let's start searching!
  }

  // When we reach the maximum depth, we can arrive here without a raise of
  // Threads.stop. However, if we are pondering or in an infinite search,
  // the UCI protocol states that we shouldn't print the best move before the
  // GUI sends a "stop" or "ponderhit" command. We therefore simply wait here
  // until the GUI sends one of those commands.

  while (!Threads.stop && (ponder || Limits.infinite))
  {} // Busy wait for a stop or a ponder reset

  // Stop the threads if not already stopped (also raise the stop if
  // "ponderhit" just reset Threads.ponder).
  Threads.stop = true;

  // Wait until all threads have finished
  for (Thread* th : Threads)
      if (th != this)
          th->wait_for_search_finished();

  // When playing in 'nodes as time' mode, subtract the searched nodes from
  // the available ones before exiting.
  if (Limits.npmsec)
      Time.availableNodes += Limits.inc[us] - Threads.nodes_searched();

  Thread* bestThread = this;

  // Check if there are threads with a better score than main thread
  if (    Options["MultiPV"] == 1
      && !Limits.depth
      && !Skill(Options["Skill Level"]).enabled()
      &&  rootMoves[0].pv[0] != MOVE_NONE)
  {
      std::map<Move, int64_t> votes;
      Value minScore = this->rootMoves[0].score;

      // Find out minimum score and reset votes for moves which can be voted
      for (Thread* th: Threads)
          minScore = std::min(minScore, th->rootMoves[0].score);

      // Vote according to score and depth
      for (Thread* th : Threads)
      {
          int64_t s = th->rootMoves[0].score - minScore + 1;
          votes[th->rootMoves[0].pv[0]] += 200 + s * s * int(th->completedDepth);
      }

      // Select best thread
      auto bestVote = votes[this->rootMoves[0].pv[0]];
      for (Thread* th : Threads)
          if (votes[th->rootMoves[0].pv[0]] > bestVote)
          {
              bestVote = votes[th->rootMoves[0].pv[0]];
              bestThread = th;
          }
  }

  previousScore = bestThread->rootMoves[0].score;

  // Send again PV info if we have a new best thread
  if (bestThread != this)
      sync_cout << UCI::pv(bestThread->rootPos, bestThread->completedDepth, -VALUE_INFINITE, VALUE_INFINITE) << sync_endl;

  sync_cout << "bestmove " << UCI::move(bestThread->rootMoves[0].pv[0], rootPos.is_chess960());

  if (bestThread->rootMoves[0].pv.size() > 1 || bestThread->rootMoves[0].extract_ponder_from_tt(rootPos))
      std::cout << " ponder " << UCI::move(bestThread->rootMoves[0].pv[1], rootPos.is_chess960());

  std::cout << sync_endl;
}


/// Thread::search() is the main iterative deepening loop. It calls search()
/// repeatedly with increasing depth until the allocated thinking time has been
/// consumed, the user stops the search, or the maximum search depth is reached.

void Thread::search() {

  // To allow access to (ss-7) up to (ss+2), the stack must be oversized.
  // The former is needed to allow update_continuation_histories(ss-1, ...),
  // which accesses its argument at ss-6, also near the root.
  // The latter is needed for statScores and killer initialization.
  Stack stack[MAX_PLY+10], *ss = stack+7;
  Move  pv[MAX_PLY+1];
  Value bestValue, alpha, beta, delta1, delta2;
  Move  lastBestMove = MOVE_NONE;
  Depth lastBestMoveDepth = DEPTH_ZERO;
  MainThread* mainThread = (this == Threads.main() ? Threads.main() : nullptr);
  double timeReduction = 1.0;
  Color us = rootPos.side_to_move();

  std::memset(ss-7, 0, 10 * sizeof(Stack));
  for (int i = 7; i > 0; i--)
     (ss-i)->continuationHistory = &this->continuationHistory[NO_PIECE][0]; // Use as sentinel
  ss->pv = pv;

  bestValue = delta1 = delta2 = alpha = -VALUE_INFINITE;
  beta = VALUE_INFINITE;

  if (mainThread)
      mainThread->bestMoveChanges = 0;

  size_t multiPV = Options["MultiPV"];
  Skill skill(Options["Skill Level"]);

  // When playing with strength handicap enable MultiPV search that we will
  // use behind the scenes to retrieve a set of possible moves.
  if (skill.enabled())
      multiPV = std::max(multiPV, (size_t)4);

  multiPV = std::min(multiPV, rootMoves.size());

  int ct = int(Options["Contempt"]) * PawnValueEg / 100; // From centipawns

  // In analysis mode, adjust contempt in accordance with user preference
  if (Limits.infinite || Options["UCI_AnalyseMode"])
      ct =  Options["Analysis Contempt"] == "Off"  ? 0
          : Options["Analysis Contempt"] == "Both" ? ct
          : Options["Analysis Contempt"] == "White" && us == BLACK ? -ct
          : Options["Analysis Contempt"] == "Black" && us == WHITE ? -ct
          : ct;

  // Evaluation score is from the white point of view
  contempt = (us == WHITE ?  make_score(ct, ct / 2)
                          : -make_score(ct, ct / 2));

  // Iterative deepening loop until requested to stop or the target depth is reached
  while (   (rootDepth += ONE_PLY) < DEPTH_MAX
         && !Threads.stop
         && !(Limits.depth && mainThread && rootDepth / ONE_PLY > Limits.depth))
  {
      // Age out PV variability metric
      if (mainThread)
          mainThread->bestMoveChanges *= 0.517;

      // Save the last iteration's scores before first PV line is searched and
      // all the move scores except the (new) PV are set to -VALUE_INFINITE.
      for (RootMove& rm : rootMoves)
          rm.previousScore = rm.score;

      size_t pvFirst = 0;
      pvLast = 0;

      // MultiPV loop. We perform a full root search for each PV line
      for (pvIdx = 0; pvIdx < multiPV && !Threads.stop; ++pvIdx)
      {
          if (pvIdx == pvLast)
          {
              pvFirst = pvLast;
              for (pvLast++; pvLast < rootMoves.size(); pvLast++)
                  if (rootMoves[pvLast].tbRank != rootMoves[pvFirst].tbRank)
                      break;
          }

          // Reset UCI info selDepth for each depth and each PV line
          selDepth = 0;

          // Reset aspiration window starting size
          if (rootDepth >= 5 * ONE_PLY)
          {
              Value prevScore = rootMoves[pvIdx].previousScore;
              delta1 = (prevScore < 0) ? Value(int(12.0 + 0.07 * abs(prevScore))) : Value(16);
              delta2 = (prevScore > 0) ? Value(int(12.0 + 0.07 * abs(prevScore))) : Value(16);
              alpha = std::max(prevScore - delta1,-VALUE_INFINITE);
              beta  = std::min(prevScore + delta2, VALUE_INFINITE);

              // Adjust contempt based on root move's previousScore (dynamic contempt)
              int dct = ct + (ct ? 88 * prevScore / (abs(prevScore) + 200) : 0);

              contempt = (us == WHITE ?  make_score(dct, dct / 2)
                                      : -make_score(dct, dct / 2));
          }

          // Start with a small aspiration window and, in the case of a fail
          // high/low, re-search with a bigger window until we don't fail
          // high/low anymore.
          int failedHighCnt = 0;
          while (true)
          {
              Depth adjustedDepth = std::max(ONE_PLY, rootDepth - failedHighCnt * ONE_PLY);
              bestValue = ::search<PV>(rootPos, ss, alpha, beta, adjustedDepth, false);

              // Bring the best move to the front. It is critical that sorting
              // is done with a stable algorithm because all the values but the
              // first and eventually the new best one are set to -VALUE_INFINITE
              // and we want to keep the same order for all the moves except the
              // new PV that goes to the front. Note that in case of MultiPV
              // search the already searched PV lines are preserved.
              std::stable_sort(rootMoves.begin() + pvIdx, rootMoves.begin() + pvLast);

              // If search has been stopped, we break immediately. Sorting is
              // safe because RootMoves is still valid, although it refers to
              // the previous iteration.
              if (Threads.stop)
                  break;

              // When failing high/low give some update (without cluttering
              // the UI) before a re-search.
              if (   mainThread
                  && multiPV == 1
                  && (bestValue <= alpha || bestValue >= beta)
                  && Time.elapsed() > 3000)
                  sync_cout << UCI::pv(rootPos, rootDepth, alpha, beta) << sync_endl;

              // In case of failing low/high increase aspiration window and
              // re-search, otherwise exit the loop.
              if (bestValue <= alpha)
              {
                  beta = (alpha + beta) / 2;
                  alpha = std::max(bestValue - delta1, -VALUE_INFINITE);

                  if (mainThread)
                  {
                      failedHighCnt = 0;
                      mainThread->stopOnPonderhit = false;
                  }
              }
              else if (bestValue >= beta)
              {
                  beta = std::min(bestValue + delta2, VALUE_INFINITE);
                  if (mainThread)
                      ++failedHighCnt;
              }
              else
                  break;

              delta1 += delta1 / 4 + 5;
              delta2 += delta2 / 4 + 5;

              assert(alpha >= -VALUE_INFINITE && beta <= VALUE_INFINITE);
          }

          // Sort the PV lines searched so far and update the GUI
          std::stable_sort(rootMoves.begin() + pvFirst, rootMoves.begin() + pvIdx + 1);

          if (    mainThread
              && (Threads.stop || pvIdx + 1 == multiPV || Time.elapsed() > 3000))
              sync_cout << UCI::pv(rootPos, rootDepth, alpha, beta) << sync_endl;
      }

      if (!Threads.stop)
          completedDepth = rootDepth;

      if (rootMoves[0].pv[0] != lastBestMove) {
         lastBestMove = rootMoves[0].pv[0];
         lastBestMoveDepth = rootDepth;
      }

      // Have we found a "mate in x"?
      if (   Limits.mate
          && bestValue >= VALUE_MATE_IN_MAX_PLY
          && VALUE_MATE - bestValue <= 2 * Limits.mate)
          Threads.stop = true;

      if (!mainThread)
          continue;

      // If skill level is enabled and time is up, pick a sub-optimal best move
      if (skill.enabled() && skill.time_to_pick(rootDepth))
          skill.pick_best(multiPV);

      // Do we have time for the next iteration? Can we stop searching now?
      if (    Limits.use_time_management()
          && !Threads.stop
          && !mainThread->stopOnPonderhit)
      {
          double fallingEval = (306 + 9 * (mainThread->previousScore - bestValue)) / 581.0;
          fallingEval = clamp(fallingEval, 0.5, 1.5);

          // If the bestMove is stable over several iterations, reduce time accordingly
          timeReduction = lastBestMoveDepth + 10 * ONE_PLY < completedDepth ? 1.95 : 1.0;
          double reduction = std::pow(mainThread->previousTimeReduction, 0.528) / timeReduction;

          // Use part of the gained time from a previous stable move for the current move
          double bestMoveInstability = 1.0 + mainThread->bestMoveChanges;

          // Stop the search if we have only one legal move, or if available time elapsed
          if (   rootMoves.size() == 1
              || Time.elapsed() > Time.optimum() * fallingEval * reduction * bestMoveInstability)
          {
              // If we are allowed to ponder do not stop the search now but
              // keep pondering until the GUI sends "ponderhit" or "stop".
              if (mainThread->ponder)
                  mainThread->stopOnPonderhit = true;
              else
                  Threads.stop = true;
          }
      }
  }

  if (!mainThread)
      return;

  mainThread->previousTimeReduction = timeReduction;

  // If skill level is enabled, swap best PV line with the sub-optimal one
  if (skill.enabled())
      std::swap(rootMoves[0], *std::find(rootMoves.begin(), rootMoves.end(),
                skill.best ? skill.best : skill.pick_best(multiPV)));
}


namespace {

  // search<>() is the main search function for both PV and non-PV nodes

  template <NodeType NT>
  Value search(Position& pos, Stack* ss, Value alpha, Value beta, Depth depth, bool cutNode) {

    constexpr bool PvNode = NT == PV;
    const bool rootNode = PvNode && ss->ply == 0;

    // Check if we have an upcoming move which draws by repetition, or
    // if the opponent had an alternative move earlier to this position.
    if (   pos.rule50_count() >= 3
        && alpha < VALUE_DRAW
        && !rootNode
        && pos.has_game_cycle(ss->ply))
    {
        alpha = value_draw(depth, pos.this_thread());
        if (alpha >= beta)
            return alpha;
    }

    // Dive into quiescence search when the depth reaches zero
    if (depth < ONE_PLY)
        return qsearch<NT>(pos, ss, alpha, beta);

    assert(-VALUE_INFINITE <= alpha && alpha < beta && beta <= VALUE_INFINITE);
    assert(PvNode || (alpha == beta - 1));
    assert(DEPTH_ZERO < depth && depth < DEPTH_MAX);
    assert(!(PvNode && cutNode));
    assert(depth / ONE_PLY * ONE_PLY == depth);

    Move pv[MAX_PLY+1], capturesSearched[32], quietsSearched[64];
    StateInfo st;
    TTEntry* tte;
    Key posKey;
    Move ttMove, move, excludedMove, bestMove;
    Depth extension, newDepth;
    Value bestValue, value, ttValue, eval, maxValue;
    bool ttHit, ttPv, inCheck, givesCheck, improving;
    bool captureOrPromotion, doFullDepthSearch, moveCountPruning, ttCapture;
    Piece movedPiece;
    int moveCount, captureCount, quietCount;

    // Step 1. Initialize node
    Thread* thisThread = pos.this_thread();
    inCheck = pos.checkers();
    Color us = pos.side_to_move();
    moveCount = captureCount = quietCount = ss->moveCount = 0;
    bestValue = -VALUE_INFINITE;
    maxValue = VALUE_INFINITE;

    // Check for the available remaining time
    if (thisThread == Threads.main())
        static_cast<MainThread*>(thisThread)->check_time();

    // Used to send selDepth info to GUI (selDepth counts from 1, ply from 0)
    if (PvNode && thisThread->selDepth < ss->ply + 1)
        thisThread->selDepth = ss->ply + 1;

    if (!rootNode)
    {
        // Step 2. Check for aborted search and immediate draw
        if (   Threads.stop.load(std::memory_order_relaxed)
            || pos.is_draw(ss->ply)
            || ss->ply >= MAX_PLY)
            return (ss->ply >= MAX_PLY && !inCheck) ? evaluate(pos)
                                                    : value_draw(depth, pos.this_thread());

        // Step 3. Mate distance pruning. Even if we mate at the next move our score
        // would be at best mate_in(ss->ply+1), but if alpha is already bigger because
        // a shorter mate was found upward in the tree then there is no need to search
        // because we will never beat the current alpha. Same logic but with reversed
        // signs applies also in the opposite condition of being mated instead of giving
        // mate. In this case return a fail-high score.
        alpha = std::max(mated_in(ss->ply), alpha);
        beta = std::min(mate_in(ss->ply+1), beta);
        if (alpha >= beta)
            return alpha;
    }

    assert(0 <= ss->ply && ss->ply < MAX_PLY);

    (ss+1)->ply = ss->ply + 1;
    ss->currentMove = (ss+1)->excludedMove = bestMove = MOVE_NONE;
    ss->continuationHistory = &thisThread->continuationHistory[NO_PIECE][0];
    (ss+2)->killers[0] = (ss+2)->killers[1] = MOVE_NONE;
    Square prevSq = to_sq((ss-1)->currentMove);

    // Initialize statScore to zero for the grandchildren of the current position.
    // So statScore is shared between all grandchildren and only the first grandchild
    // starts with statScore = 0. Later grandchildren start with the last calculated
    // statScore of the previous grandchild. This influences the reduction rules in
    // LMR which are based on the statScore of parent position.
    (ss+2)->statScore = 0;

    // Step 4. Transposition table lookup. We don't want the score of a partial
    // search to overwrite a previous full search TT value, so we use a different
    // position key in case of an excluded move.
    excludedMove = ss->excludedMove;
    posKey = pos.key() ^ Key(excludedMove << 16); // Isn't a very good hash
    tte = TT.probe(posKey, ttHit);
    ttValue = ttHit ? value_from_tt(tte->value(), ss->ply) : VALUE_NONE;
    ttMove =  rootNode ? thisThread->rootMoves[thisThread->pvIdx].pv[0]
            : ttHit    ? tte->move() : MOVE_NONE;
    ttPv = (ttHit && tte->is_pv()) || (PvNode && depth > 4 * ONE_PLY);

    // if position has been searched at higher depths and we are shuffling, return value_draw
    if (pos.rule50_count() > 36
        && ss->ply > 36
        && depth < 3 * ONE_PLY
        && ttHit
        && tte->depth() > depth
        && pos.count<PAWN>() > 0)
        return VALUE_DRAW;

    // At non-PV nodes we check for an early TT cutoff
    if (  !PvNode
        && ttHit
        && tte->depth() >= depth
        && ttValue != VALUE_NONE // Possible in case of TT access race
        && (ttValue >= beta ? (tte->bound() & BOUND_LOWER)
                            : (tte->bound() & BOUND_UPPER)))
    {
        // If ttMove is quiet, update move sorting heuristics on TT hit
        if (ttMove)
        {
            if (ttValue >= beta)
            {
                if (!pos.capture_or_promotion(ttMove))
                    update_quiet_stats(pos, ss, ttMove, nullptr, 0, stat_bonus(depth));

                // Extra penalty for a quiet TT or main killer move in previous ply when it gets refuted
                if (    ((ss-1)->moveCount == 1 || (ss-1)->currentMove == (ss-1)->killers[0])
                     && !pos.captured_piece())
                        update_continuation_histories(ss-1, pos.piece_on(prevSq), prevSq, -stat_bonus(depth + ONE_PLY));
            }
            // Penalty for a quiet ttMove that fails low
            else if (!pos.capture_or_promotion(ttMove))
            {
                int penalty = -stat_bonus(depth);
                thisThread->mainHistory[us][from_to(ttMove)] << penalty;
                update_continuation_histories(ss, pos.moved_piece(ttMove), to_sq(ttMove), penalty);
            }
        }
        return ttValue;
    }

    // Step 5. Tablebases probe
    if (!rootNode && TB::Cardinality)
    {
        int piecesCount = pos.count<ALL_PIECES>();

        if (    piecesCount <= TB::Cardinality
            && (piecesCount <  TB::Cardinality || depth >= TB::ProbeDepth)
            &&  pos.rule50_count() == 0
            && !pos.can_castle(ANY_CASTLING))
        {
            TB::ProbeState err;
            TB::WDLScore wdl = Tablebases::probe_wdl(pos, &err);

            // Force check of time on the next occasion
            if (thisThread == Threads.main())
                static_cast<MainThread*>(thisThread)->callsCnt = 0;

            if (err != TB::ProbeState::FAIL)
            {
                thisThread->tbHits.fetch_add(1, std::memory_order_relaxed);

                int drawScore = TB::UseRule50 ? 1 : 0;

                value =  wdl < -drawScore ? -VALUE_MATE + MAX_PLY + ss->ply + 1
                       : wdl >  drawScore ?  VALUE_MATE - MAX_PLY - ss->ply - 1
                                          :  VALUE_DRAW + 2 * wdl * drawScore;

                Bound b =  wdl < -drawScore ? BOUND_UPPER
                         : wdl >  drawScore ? BOUND_LOWER : BOUND_EXACT;

                if (    b == BOUND_EXACT
                    || (b == BOUND_LOWER ? value >= beta : value <= alpha))
                {
                    tte->save(posKey, value_to_tt(value, ss->ply), ttPv, b,
                              std::min(DEPTH_MAX - ONE_PLY, depth + 6 * ONE_PLY),
                              MOVE_NONE, VALUE_NONE);

                    return value;
                }

                if (PvNode)
                {
                    if (b == BOUND_LOWER)
                        bestValue = value, alpha = std::max(alpha, bestValue);
                    else
                        maxValue = value;
                }
            }
        }
    }

    // Step 6. Static evaluation of the position
    if (inCheck)
    {
        ss->staticEval = eval = VALUE_NONE;
        improving = false;
        goto moves_loop;  // Skip early pruning when in check
    }
    else if (ttHit)
    {
        // Never assume anything on values stored in TT
        ss->staticEval = eval = tte->eval();
        if (eval == VALUE_NONE)
            ss->staticEval = eval = evaluate(pos);

        // Can ttValue be used as a better position evaluation?
        if (    ttValue != VALUE_NONE
            && (tte->bound() & (ttValue > eval ? BOUND_LOWER : BOUND_UPPER)))
            eval = ttValue;
    }
    else
    {
        if ((ss-1)->currentMove != MOVE_NULL)
        {
            int bonus = -(ss-1)->statScore / 512;

            ss->staticEval = eval = evaluate(pos) + bonus;
        }
        else
            ss->staticEval = eval = -(ss-1)->staticEval + 2 * Eval::Tempo;

        tte->save(posKey, VALUE_NONE, ttPv, BOUND_NONE, DEPTH_NONE, MOVE_NONE, eval);
    }

    // Step 7. Razoring (~2 Elo)
    if (   !rootNode // The required rootNode PV handling is not available in qsearch
        &&  depth < 2 * ONE_PLY
        &&  eval <= alpha - RazorMargin)
        return qsearch<NT>(pos, ss, alpha, beta);

    improving =   ss->staticEval >= (ss-2)->staticEval
               || (ss-2)->staticEval == VALUE_NONE;

    // Step 8. Futility pruning: child node (~30 Elo)
    if (   !PvNode
        &&  depth < 7 * ONE_PLY
        &&  eval - futility_margin(depth, improving) >= beta
        &&  eval < VALUE_KNOWN_WIN) // Do not return unproven wins
        return eval;

    // Step 9. Null move search with verification search (~40 Elo)
    if (   !PvNode
        && (ss-1)->currentMove != MOVE_NULL
        && (ss-1)->statScore < 23200
        &&  eval >= beta
<<<<<<< HEAD
        &&  ss->staticEval >= beta - 36 * depth / ONE_PLY + 225
=======
        &&  pureStaticEval >= beta - int(320 * log(depth / ONE_PLY)) + 500
>>>>>>> af9bda66
        && !excludedMove
        &&  thisThread->selDepth + 5 > thisThread->rootDepth / ONE_PLY
        &&  pos.non_pawn_material(us) > BishopValueMg
        && (ss->ply >= thisThread->nmpMinPly || us != thisThread->nmpColor))
    {
        assert(eval - beta >= 0);

        // Null move dynamic reduction based on depth and value
        Depth R = std::max(1, int(2.6 * log(depth / ONE_PLY)) + std::min(int(eval - beta) / 200, 3)) * ONE_PLY; 

        ss->currentMove = MOVE_NULL;
        ss->continuationHistory = &thisThread->continuationHistory[NO_PIECE][0];

        pos.do_null_move(st);

        Value nullValue = -search<NonPV>(pos, ss+1, -beta, -beta+1, depth-R, !cutNode);

        pos.undo_null_move();

        if (nullValue >= beta)
        {
            // Do not return unproven mate scores
            if (nullValue >= VALUE_MATE_IN_MAX_PLY)
                nullValue = beta;

            if (thisThread->nmpMinPly || (abs(beta) < VALUE_KNOWN_WIN && depth < 12 * ONE_PLY))
                return nullValue;

            assert(!thisThread->nmpMinPly); // Recursive verification is not allowed

            // Do verification search at high depths, with null move pruning disabled
            // for us, until ply exceeds nmpMinPly.
            thisThread->nmpMinPly = ss->ply + 3 * (depth-R) / 4;
            thisThread->nmpColor = us;

            Value v = search<NonPV>(pos, ss, beta-1, beta, depth-R, false);

            thisThread->nmpMinPly = 0;

            if (v >= beta)
                return nullValue;
        }
    }

    // Step 10. ProbCut (~10 Elo)
    // If we have a good enough capture and a reduced search returns a value
    // much above beta, we can (almost) safely prune the previous move.
    if (   !PvNode
        &&  depth >= 5 * ONE_PLY
        &&  abs(beta) < VALUE_MATE_IN_MAX_PLY)
    {
        Value raisedBeta = std::min(beta + 216 - 48 * improving, VALUE_INFINITE);
        MovePicker mp(pos, ttMove, raisedBeta - ss->staticEval, &thisThread->captureHistory);
        int probCutCount = 0;

        while (  (move = mp.next_move()) != MOVE_NONE
               && probCutCount < 2 + 2 * cutNode)
            if (move != excludedMove && pos.legal(move))
            {
                probCutCount++;

                ss->currentMove = move;
                ss->continuationHistory = &thisThread->continuationHistory[pos.moved_piece(move)][to_sq(move)];

                assert(depth >= 5 * ONE_PLY);

                pos.do_move(move, st);

                // Perform a preliminary qsearch to verify that the move holds
                value = -qsearch<NonPV>(pos, ss+1, -raisedBeta, -raisedBeta+1);

                // If the qsearch held, perform the regular search
                if (value >= raisedBeta)
                    value = -search<NonPV>(pos, ss+1, -raisedBeta, -raisedBeta+1, depth - 4 * ONE_PLY, !cutNode);

                pos.undo_move(move);

                if (value >= raisedBeta)
                    return value;
            }
    }

    // Step 11. Internal iterative deepening (~2 Elo)
    if (depth >= 8 * ONE_PLY && !ttMove)
    {
        search<NT>(pos, ss, alpha, beta, depth - 7 * ONE_PLY, cutNode);

        tte = TT.probe(posKey, ttHit);
        ttValue = ttHit ? value_from_tt(tte->value(), ss->ply) : VALUE_NONE;
        ttMove = ttHit ? tte->move() : MOVE_NONE;
    }

moves_loop: // When in check, search starts from here

    const PieceToHistory* contHist[] = { (ss-1)->continuationHistory, (ss-2)->continuationHistory,
                                          nullptr, (ss-4)->continuationHistory,
                                          nullptr, (ss-6)->continuationHistory };

    Move countermove = thisThread->counterMoves[pos.piece_on(prevSq)][prevSq];

    MovePicker mp(pos, ttMove, depth, &thisThread->mainHistory,
                                      &thisThread->captureHistory,
                                      contHist,
                                      countermove,
                                      ss->killers);

    value = bestValue; // Workaround a bogus 'uninitialized' warning under gcc
    moveCountPruning = false;
    ttCapture = ttMove && pos.capture_or_promotion(ttMove);

    // Step 12. Loop through all pseudo-legal moves until no moves remain
    // or a beta cutoff occurs.
    while ((move = mp.next_move(moveCountPruning)) != MOVE_NONE)
    {
      assert(is_ok(move));

      if (move == excludedMove)
          continue;

      // At root obey the "searchmoves" option and skip moves not listed in Root
      // Move List. As a consequence any illegal move is also skipped. In MultiPV
      // mode we also skip PV moves which have been already searched and those
      // of lower "TB rank" if we are in a TB root position.
      if (rootNode && !std::count(thisThread->rootMoves.begin() + thisThread->pvIdx,
                                  thisThread->rootMoves.begin() + thisThread->pvLast, move))
          continue;

      ss->moveCount = ++moveCount;

      if (rootNode && thisThread == Threads.main() && Time.elapsed() > 3000)
          sync_cout << "info depth " << depth / ONE_PLY
                    << " currmove " << UCI::move(move, pos.is_chess960())
                    << " currmovenumber " << moveCount + thisThread->pvIdx << sync_endl;
      if (PvNode)
          (ss+1)->pv = nullptr;

      extension = DEPTH_ZERO;
      captureOrPromotion = pos.capture_or_promotion(move);
      movedPiece = pos.moved_piece(move);
      givesCheck = pos.gives_check(move);

      // Step 13. Extensions (~70 Elo)

      // Singular extension search (~60 Elo). If all moves but one fail low on a
      // search of (alpha-s, beta-s), and just one fails high on (alpha, beta),
      // then that move is singular and should be extended. To verify this we do
      // a reduced search on all the other moves but the ttMove and if the
      // result is lower than ttValue minus a margin then we will extend the ttMove.
      if (    depth >= 8 * ONE_PLY
          &&  move == ttMove
          && !rootNode
          && !excludedMove // Avoid recursive singular search
      /*  &&  ttValue != VALUE_NONE Already implicit in the next condition */
          &&  abs(ttValue) < VALUE_KNOWN_WIN
          && (tte->bound() & BOUND_LOWER)
          &&  tte->depth() >= depth - 3 * ONE_PLY
          &&  pos.legal(move))
      {
          Value singularBeta = ttValue - 2 * depth / ONE_PLY;
          ss->excludedMove = move;
          value = search<NonPV>(pos, ss, singularBeta - 1, singularBeta, depth / 2, cutNode);
          ss->excludedMove = MOVE_NONE;

          if (value < singularBeta)
              extension = ONE_PLY;

          // Multi-cut pruning
          // Our ttMove is assumed to fail high, and now we failed high also on a reduced
          // search without the ttMove. So we assume this expected Cut-node is not singular,
          // that is multiple moves fail high, and we can prune the whole subtree by returning
          // the hard beta bound.
          else if (cutNode && singularBeta > beta)
              return beta;
      }

      // Check extension (~2 Elo)
      else if (    givesCheck
               && (pos.blockers_for_king(~us) & from_sq(move) || pos.see_ge(move)))
          extension = ONE_PLY;

      // Shuffle extension
      else if(pos.rule50_count() > 14 && ss->ply > 14 && depth < 3 * ONE_PLY && PvNode)
          extension = ONE_PLY;

      // Castling extension
      else if (type_of(move) == CASTLING)
          extension = ONE_PLY;

      // Calculate new depth for this move
      newDepth = depth - ONE_PLY + extension;

      // Step 14. Pruning at shallow depth (~170 Elo)
      if (  !rootNode
          && pos.non_pawn_material(us)
          && bestValue > VALUE_MATED_IN_MAX_PLY)
      {
          // Skip quiet moves if movecount exceeds our FutilityMoveCount threshold
          moveCountPruning = moveCount >= futility_move_count(improving, depth / ONE_PLY);

          if (   !captureOrPromotion
              && !givesCheck
              && !pos.advanced_pawn_push(move))
          {
              // Move count based pruning (~30 Elo)
              if (moveCountPruning)
                  continue;

              // Reduced depth of the next LMR search
              int lmrDepth = std::max(newDepth - reduction<PvNode>(improving, depth, moveCount), DEPTH_ZERO) / ONE_PLY;

              // Countermoves based pruning (~20 Elo)
              if (   lmrDepth < 3 + ((ss-1)->statScore > 0 || (ss-1)->moveCount == 1)
                  && (*contHist[0])[movedPiece][to_sq(move)] < CounterMovePruneThreshold
                  && (*contHist[1])[movedPiece][to_sq(move)] < CounterMovePruneThreshold)
                  continue;

              // Futility pruning: parent node (~2 Elo)
              if (   lmrDepth < 7
                  && !inCheck
                  && ss->staticEval + 256 + 200 * lmrDepth <= alpha)
                  continue;

              // Prune moves with negative SEE (~10 Elo)
              if (!pos.see_ge(move, Value(-29 * lmrDepth * lmrDepth)))
                  continue;
          }
          else if (!pos.see_ge(move, -PawnValueEg * (depth / ONE_PLY))) // (~20 Elo)
                  continue;
      }

      // Speculative prefetch as early as possible
      prefetch(TT.first_entry(pos.key_after(move)));

      // Check for legality just before making the move
      if (!rootNode && !pos.legal(move))
      {
          ss->moveCount = --moveCount;
          continue;
      }

      // Update the current move (this must be done after singular extension search)
      ss->currentMove = move;
      ss->continuationHistory = &thisThread->continuationHistory[movedPiece][to_sq(move)];

      // Step 15. Make the move
      pos.do_move(move, st, givesCheck);

      // Step 16. Reduced depth search (LMR). If the move fails high it will be
      // re-searched at full depth.
      if (    depth >= 3 * ONE_PLY
          &&  moveCount > 1
          && (!captureOrPromotion || moveCountPruning))
      {
          Depth r = reduction<PvNode>(improving, depth, moveCount);

          // Decrease reduction if position is or has been on the PV
          if (ttPv)
              r -= ONE_PLY;

          // Decrease reduction if opponent's move count is high (~10 Elo)
          if ((ss-1)->moveCount > 15)
              r -= ONE_PLY;

          if (!captureOrPromotion)
          {
              // Increase reduction if ttMove is a capture (~0 Elo)
              if (ttCapture)
                  r += ONE_PLY;

              // Increase reduction for cut nodes (~5 Elo)
              if (cutNode)
                  r += 2 * ONE_PLY;

              // Decrease reduction for moves that escape a capture. Filter out
              // castling moves, because they are coded as "king captures rook" and
              // hence break make_move(). (~5 Elo)
              else if (    type_of(move) == NORMAL
                       && !pos.see_ge(make_move(to_sq(move), from_sq(move))))
                  r -= 2 * ONE_PLY;

              ss->statScore =  thisThread->mainHistory[us][from_to(move)]
                             + (*contHist[0])[movedPiece][to_sq(move)]
                             + (*contHist[1])[movedPiece][to_sq(move)]
                             + (*contHist[3])[movedPiece][to_sq(move)]
                             - 4000;

              // Decrease/increase reduction by comparing opponent's stat score (~10 Elo)
              if (ss->statScore >= 0 && (ss-1)->statScore < 0)
                  r -= ONE_PLY;

              else if ((ss-1)->statScore >= 0 && ss->statScore < 0)
                  r += ONE_PLY;

              // Decrease/increase reduction for moves with a good/bad history (~30 Elo)
              r -= ss->statScore / 20000 * ONE_PLY;
          }

          Depth d = std::max(newDepth - std::max(r, DEPTH_ZERO), ONE_PLY);

          value = -search<NonPV>(pos, ss+1, -(alpha+1), -alpha, d, true);

          doFullDepthSearch = (value > alpha && d != newDepth);
      }
      else
          doFullDepthSearch = !PvNode || moveCount > 1;

      // Step 17. Full depth search when LMR is skipped or fails high
      if (doFullDepthSearch)
          value = -search<NonPV>(pos, ss+1, -(alpha+1), -alpha, newDepth, !cutNode);

      // For PV nodes only, do a full PV search on the first move or after a fail
      // high (in the latter case search only if value < beta), otherwise let the
      // parent node fail low with value <= alpha and try another move.
      if (PvNode && (moveCount == 1 || (value > alpha && (rootNode || value < beta))))
      {
          (ss+1)->pv = pv;
          (ss+1)->pv[0] = MOVE_NONE;

          value = -search<PV>(pos, ss+1, -beta, -alpha, newDepth, false);
      }

      // Step 18. Undo move
      pos.undo_move(move);

      assert(value > -VALUE_INFINITE && value < VALUE_INFINITE);

      // Step 19. Check for a new best move
      // Finished searching the move. If a stop occurred, the return value of
      // the search cannot be trusted, and we return immediately without
      // updating best move, PV and TT.
      if (Threads.stop.load(std::memory_order_relaxed))
          return VALUE_ZERO;

      if (rootNode)
      {
          RootMove& rm = *std::find(thisThread->rootMoves.begin(),
                                    thisThread->rootMoves.end(), move);

          // PV move or new best move?
          if (moveCount == 1 || value > alpha)
          {
              rm.score = value;
              rm.selDepth = thisThread->selDepth;
              rm.pv.resize(1);

              assert((ss+1)->pv);

              for (Move* m = (ss+1)->pv; *m != MOVE_NONE; ++m)
                  rm.pv.push_back(*m);

              // We record how often the best move has been changed in each
              // iteration. This information is used for time management: When
              // the best move changes frequently, we allocate some more time.
              if (moveCount > 1 && thisThread == Threads.main())
                  ++static_cast<MainThread*>(thisThread)->bestMoveChanges;
          }
          else
              // All other moves but the PV are set to the lowest value: this
              // is not a problem when sorting because the sort is stable and the
              // move position in the list is preserved - just the PV is pushed up.
              rm.score = -VALUE_INFINITE;
      }

      if (value > bestValue)
      {
          bestValue = value;

          if (value > alpha)
          {
              bestMove = move;

              if (PvNode && !rootNode) // Update pv even in fail-high case
                  update_pv(ss->pv, move, (ss+1)->pv);

              if (PvNode && value < beta) // Update alpha! Always alpha < beta
                  alpha = value;
              else
              {
                  assert(value >= beta); // Fail high
                  ss->statScore = 0;
                  break;
              }
          }
      }

      if (move != bestMove)
      {
          if (captureOrPromotion && captureCount < 32)
              capturesSearched[captureCount++] = move;

          else if (!captureOrPromotion && quietCount < 64)
              quietsSearched[quietCount++] = move;
      }
    }

    // The following condition would detect a stop only after move loop has been
    // completed. But in this case bestValue is valid because we have fully
    // searched our subtree, and we can anyhow save the result in TT.
    /*
       if (Threads.stop)
        return VALUE_DRAW;
    */

    // Step 20. Check for mate and stalemate
    // All legal moves have been searched and if there are no legal moves, it
    // must be a mate or a stalemate. If we are in a singular extension search then
    // return a fail low score.

    assert(moveCount || !inCheck || excludedMove || !MoveList<LEGAL>(pos).size());

    if (!moveCount)
        bestValue = excludedMove ? alpha
                   :     inCheck ? mated_in(ss->ply) : VALUE_DRAW;
    else if (bestMove)
    {
        // Quiet best move: update move sorting heuristics
        if (!pos.capture_or_promotion(bestMove))
            update_quiet_stats(pos, ss, bestMove, quietsSearched, quietCount,
                               stat_bonus(depth + (bestValue > beta + PawnValueMg ? ONE_PLY : DEPTH_ZERO)));

        update_capture_stats(pos, bestMove, capturesSearched, captureCount, stat_bonus(depth + ONE_PLY));

        // Extra penalty for a quiet TT or main killer move in previous ply when it gets refuted
        if (   ((ss-1)->moveCount == 1 || ((ss-1)->currentMove == (ss-1)->killers[0]))
            && !pos.captured_piece())
                update_continuation_histories(ss-1, pos.piece_on(prevSq), prevSq, -stat_bonus(depth + ONE_PLY));

    }
    // Bonus for prior countermove that caused the fail low
    else if (   (depth >= 3 * ONE_PLY || PvNode)
             && !pos.captured_piece())
        update_continuation_histories(ss-1, pos.piece_on(prevSq), prevSq, stat_bonus(depth));

    if (PvNode)
        bestValue = std::min(bestValue, maxValue);

    if (!excludedMove)
        tte->save(posKey, value_to_tt(bestValue, ss->ply), ttPv,
                  bestValue >= beta ? BOUND_LOWER :
                  PvNode && bestMove ? BOUND_EXACT : BOUND_UPPER,
                  depth, bestMove, ss->staticEval);

    assert(bestValue > -VALUE_INFINITE && bestValue < VALUE_INFINITE);

    return bestValue;
  }


  // qsearch() is the quiescence search function, which is called by the main
  // search function with depth zero, or recursively with depth less than ONE_PLY.
  template <NodeType NT>
  Value qsearch(Position& pos, Stack* ss, Value alpha, Value beta, Depth depth) {

    constexpr bool PvNode = NT == PV;

    assert(alpha >= -VALUE_INFINITE && alpha < beta && beta <= VALUE_INFINITE);
    assert(PvNode || (alpha == beta - 1));
    assert(depth <= DEPTH_ZERO);
    assert(depth / ONE_PLY * ONE_PLY == depth);

    Move pv[MAX_PLY+1];
    StateInfo st;
    TTEntry* tte;
    Key posKey;
    Move ttMove, move, bestMove;
    Depth ttDepth;
    Value bestValue, value, ttValue, futilityValue, futilityBase, oldAlpha;
    bool ttHit, pvHit, inCheck, givesCheck, evasionPrunable;
    int moveCount;

    if (PvNode)
    {
        oldAlpha = alpha; // To flag BOUND_EXACT when eval above alpha and no available moves
        (ss+1)->pv = pv;
        ss->pv[0] = MOVE_NONE;
    }

    Thread* thisThread = pos.this_thread();
    (ss+1)->ply = ss->ply + 1;
    ss->currentMove = bestMove = MOVE_NONE;
    ss->continuationHistory = &thisThread->continuationHistory[NO_PIECE][0];
    inCheck = pos.checkers();
    moveCount = 0;

    // Check for an immediate draw or maximum ply reached
    if (   pos.is_draw(ss->ply)
        || ss->ply >= MAX_PLY)
        return (ss->ply >= MAX_PLY && !inCheck) ? evaluate(pos) : VALUE_DRAW;

    assert(0 <= ss->ply && ss->ply < MAX_PLY);

    // Decide whether or not to include checks: this fixes also the type of
    // TT entry depth that we are going to use. Note that in qsearch we use
    // only two types of depth in TT: DEPTH_QS_CHECKS or DEPTH_QS_NO_CHECKS.
    ttDepth = inCheck || depth >= DEPTH_QS_CHECKS ? DEPTH_QS_CHECKS
                                                  : DEPTH_QS_NO_CHECKS;
    // Transposition table lookup
    posKey = pos.key();
    tte = TT.probe(posKey, ttHit);
    ttValue = ttHit ? value_from_tt(tte->value(), ss->ply) : VALUE_NONE;
    ttMove = ttHit ? tte->move() : MOVE_NONE;
    pvHit = ttHit && tte->is_pv();

    if (  !PvNode
        && ttHit
        && tte->depth() >= ttDepth
        && ttValue != VALUE_NONE // Only in case of TT access race
        && (ttValue >= beta ? (tte->bound() & BOUND_LOWER)
                            : (tte->bound() & BOUND_UPPER)))
        return ttValue;

    // Evaluate the position statically
    if (inCheck)
    {
        ss->staticEval = VALUE_NONE;
        bestValue = futilityBase = -VALUE_INFINITE;
    }
    else
    {
        if (ttHit)
        {
            // Never assume anything on values stored in TT
            if ((ss->staticEval = bestValue = tte->eval()) == VALUE_NONE)
                ss->staticEval = bestValue = evaluate(pos);

            // Can ttValue be used as a better position evaluation?
            if (    ttValue != VALUE_NONE
                && (tte->bound() & (ttValue > bestValue ? BOUND_LOWER : BOUND_UPPER)))
                bestValue = ttValue;
        }
        else
            ss->staticEval = bestValue =
            (ss-1)->currentMove != MOVE_NULL ? evaluate(pos)
                                             : -(ss-1)->staticEval + 2 * Eval::Tempo;

        // Stand pat. Return immediately if static value is at least beta
        if (bestValue >= beta)
        {
            if (!ttHit)
                tte->save(posKey, value_to_tt(bestValue, ss->ply), pvHit, BOUND_LOWER,
                          DEPTH_NONE, MOVE_NONE, ss->staticEval);

            return bestValue;
        }

        if (PvNode && bestValue > alpha)
            alpha = bestValue;

        futilityBase = bestValue + 128;
    }

    const PieceToHistory* contHist[] = { (ss-1)->continuationHistory, (ss-2)->continuationHistory,
                                          nullptr, (ss-4)->continuationHistory,
                                          nullptr, (ss-6)->continuationHistory };

    // Initialize a MovePicker object for the current position, and prepare
    // to search the moves. Because the depth is <= 0 here, only captures,
    // queen promotions and checks (only if depth >= DEPTH_QS_CHECKS) will
    // be generated.
    MovePicker mp(pos, ttMove, depth, &thisThread->mainHistory,
                                      &thisThread->captureHistory,
                                      contHist,
                                      to_sq((ss-1)->currentMove));

    // Loop through the moves until no moves remain or a beta cutoff occurs
    while ((move = mp.next_move()) != MOVE_NONE)
    {
      assert(is_ok(move));

      givesCheck = pos.gives_check(move);

      moveCount++;

      // Futility pruning
      if (   !inCheck
          && !givesCheck
          &&  futilityBase > -VALUE_KNOWN_WIN
          && !pos.advanced_pawn_push(move))
      {
          assert(type_of(move) != ENPASSANT); // Due to !pos.advanced_pawn_push

          futilityValue = futilityBase + PieceValue[EG][pos.piece_on(to_sq(move))];

          if (futilityValue <= alpha)
          {
              bestValue = std::max(bestValue, futilityValue);
              continue;
          }

          if (futilityBase <= alpha && !pos.see_ge(move, VALUE_ZERO + 1))
          {
              bestValue = std::max(bestValue, futilityBase);
              continue;
          }
      }

      // Detect non-capture evasions that are candidates to be pruned
      evasionPrunable =    inCheck
                       &&  (depth != DEPTH_ZERO || moveCount > 2)
                       &&  bestValue > VALUE_MATED_IN_MAX_PLY
                       && !pos.capture(move);

      // Don't search moves with negative SEE values
      if (  (!inCheck || evasionPrunable)
          && !pos.see_ge(move))
          continue;

      // Speculative prefetch as early as possible
      prefetch(TT.first_entry(pos.key_after(move)));

      // Check for legality just before making the move
      if (!pos.legal(move))
      {
          moveCount--;
          continue;
      }

      ss->currentMove = move;
      ss->continuationHistory = &thisThread->continuationHistory[pos.moved_piece(move)][to_sq(move)];

      // Make and search the move
      pos.do_move(move, st, givesCheck);
      value = -qsearch<NT>(pos, ss+1, -beta, -alpha, depth - ONE_PLY);
      pos.undo_move(move);

      assert(value > -VALUE_INFINITE && value < VALUE_INFINITE);

      // Check for a new best move
      if (value > bestValue)
      {
          bestValue = value;

          if (value > alpha)
          {
              bestMove = move;

              if (PvNode) // Update pv even in fail-high case
                  update_pv(ss->pv, move, (ss+1)->pv);

              if (PvNode && value < beta) // Update alpha here!
                  alpha = value;
              else
                  break; // Fail high
          }
       }
    }

    // All legal moves have been searched. A special case: If we're in check
    // and no legal moves were found, it is checkmate.
    if (inCheck && bestValue == -VALUE_INFINITE)
        return mated_in(ss->ply); // Plies to mate from the root

    tte->save(posKey, value_to_tt(bestValue, ss->ply), pvHit,
              bestValue >= beta ? BOUND_LOWER :
              PvNode && bestValue > oldAlpha  ? BOUND_EXACT : BOUND_UPPER,
              ttDepth, bestMove, ss->staticEval);

    assert(bestValue > -VALUE_INFINITE && bestValue < VALUE_INFINITE);

    return bestValue;
  }


  // value_to_tt() adjusts a mate score from "plies to mate from the root" to
  // "plies to mate from the current position". Non-mate scores are unchanged.
  // The function is called before storing a value in the transposition table.

  Value value_to_tt(Value v, int ply) {

    assert(v != VALUE_NONE);

    return  v >= VALUE_MATE_IN_MAX_PLY  ? v + ply
          : v <= VALUE_MATED_IN_MAX_PLY ? v - ply : v;
  }


  // value_from_tt() is the inverse of value_to_tt(): It adjusts a mate score
  // from the transposition table (which refers to the plies to mate/be mated
  // from current position) to "plies to mate/be mated from the root".

  Value value_from_tt(Value v, int ply) {

    return  v == VALUE_NONE             ? VALUE_NONE
          : v >= VALUE_MATE_IN_MAX_PLY  ? v - ply
          : v <= VALUE_MATED_IN_MAX_PLY ? v + ply : v;
  }


  // update_pv() adds current move and appends child pv[]

  void update_pv(Move* pv, Move move, Move* childPv) {

    for (*pv++ = move; childPv && *childPv != MOVE_NONE; )
        *pv++ = *childPv++;
    *pv = MOVE_NONE;
  }


  // update_continuation_histories() updates histories of the move pairs formed
  // by moves at ply -1, -2, and -4 with current move.

  void update_continuation_histories(Stack* ss, Piece pc, Square to, int bonus) {

    for (int i : {1, 2, 4, 6})
        if (is_ok((ss-i)->currentMove))
            (*(ss-i)->continuationHistory)[pc][to] << bonus;
  }


  // update_capture_stats() updates move sorting heuristics when a new capture best move is found

  void update_capture_stats(const Position& pos, Move move,
                            Move* captures, int captureCount, int bonus) {

      CapturePieceToHistory& captureHistory =  pos.this_thread()->captureHistory;
      Piece moved_piece = pos.moved_piece(move);
      PieceType captured = type_of(pos.piece_on(to_sq(move)));

      if (pos.capture_or_promotion(move))
          captureHistory[moved_piece][to_sq(move)][captured] << bonus;

      // Decrease all the other played capture moves
      for (int i = 0; i < captureCount; ++i)
      {
          moved_piece = pos.moved_piece(captures[i]);
          captured = type_of(pos.piece_on(to_sq(captures[i])));
          captureHistory[moved_piece][to_sq(captures[i])][captured] << -bonus;
      }
  }


  // update_quiet_stats() updates move sorting heuristics when a new quiet best move is found

  void update_quiet_stats(const Position& pos, Stack* ss, Move move,
                          Move* quiets, int quietCount, int bonus) {

    if (ss->killers[0] != move)
    {
        ss->killers[1] = ss->killers[0];
        ss->killers[0] = move;
    }

    Color us = pos.side_to_move();
    Thread* thisThread = pos.this_thread();
    thisThread->mainHistory[us][from_to(move)] << bonus;
    update_continuation_histories(ss, pos.moved_piece(move), to_sq(move), bonus);

    if (is_ok((ss-1)->currentMove))
    {
        Square prevSq = to_sq((ss-1)->currentMove);
        thisThread->counterMoves[pos.piece_on(prevSq)][prevSq] = move;
    }

    // Decrease all the other played quiet moves
    for (int i = 0; i < quietCount; ++i)
    {
        thisThread->mainHistory[us][from_to(quiets[i])] << -bonus;
        update_continuation_histories(ss, pos.moved_piece(quiets[i]), to_sq(quiets[i]), -bonus);
    }
  }

  // When playing with strength handicap, choose best move among a set of RootMoves
  // using a statistical rule dependent on 'level'. Idea by Heinz van Saanen.

  Move Skill::pick_best(size_t multiPV) {

    const RootMoves& rootMoves = Threads.main()->rootMoves;
    static PRNG rng(now()); // PRNG sequence should be non-deterministic

    // RootMoves are already sorted by score in descending order
    Value topScore = rootMoves[0].score;
    int delta = std::min(topScore - rootMoves[multiPV - 1].score, PawnValueMg);
    int weakness = 120 - 2 * level;
    int maxScore = -VALUE_INFINITE;

    // Choose best move. For each move score we add two terms, both dependent on
    // weakness. One is deterministic and bigger for weaker levels, and one is
    // random. Then we choose the move with the resulting highest score.
    for (size_t i = 0; i < multiPV; ++i)
    {
        // This is our magic formula
        int push = (  weakness * int(topScore - rootMoves[i].score)
                    + delta * (rng.rand<unsigned>() % weakness)) / 128;

        if (rootMoves[i].score + push >= maxScore)
        {
            maxScore = rootMoves[i].score + push;
            best = rootMoves[i].pv[0];
        }
    }

    return best;
  }

} // namespace

/// MainThread::check_time() is used to print debug info and, more importantly,
/// to detect when we are out of available time and thus stop the search.

void MainThread::check_time() {

  if (--callsCnt > 0)
      return;

  // When using nodes, ensure checking rate is not lower than 0.1% of nodes
  callsCnt = Limits.nodes ? std::min(1024, int(Limits.nodes / 1024)) : 1024;

  static TimePoint lastInfoTime = now();

  TimePoint elapsed = Time.elapsed();
  TimePoint tick = Limits.startTime + elapsed;

  if (tick - lastInfoTime >= 1000)
  {
      lastInfoTime = tick;
      dbg_print();
  }

  // We should not stop pondering until told so by the GUI
  if (ponder)
      return;

  if (   (Limits.use_time_management() && (elapsed > Time.maximum() - 10 || stopOnPonderhit))
      || (Limits.movetime && elapsed >= Limits.movetime)
      || (Limits.nodes && Threads.nodes_searched() >= (uint64_t)Limits.nodes))
      Threads.stop = true;
}


/// UCI::pv() formats PV information according to the UCI protocol. UCI requires
/// that all (if any) unsearched PV lines are sent using a previous search score.

string UCI::pv(const Position& pos, Depth depth, Value alpha, Value beta) {

  std::stringstream ss;
  TimePoint elapsed = Time.elapsed() + 1;
  const RootMoves& rootMoves = pos.this_thread()->rootMoves;
  size_t pvIdx = pos.this_thread()->pvIdx;
  size_t multiPV = std::min((size_t)Options["MultiPV"], rootMoves.size());
  uint64_t nodesSearched = Threads.nodes_searched();
  uint64_t tbHits = Threads.tb_hits() + (TB::RootInTB ? rootMoves.size() : 0);

  for (size_t i = 0; i < multiPV; ++i)
  {
      bool updated = (i <= pvIdx && rootMoves[i].score != -VALUE_INFINITE);

      if (depth == ONE_PLY && !updated)
          continue;

      Depth d = updated ? depth : depth - ONE_PLY;
      Value v = updated ? rootMoves[i].score : rootMoves[i].previousScore;

      bool tb = TB::RootInTB && abs(v) < VALUE_MATE - MAX_PLY;
      v = tb ? rootMoves[i].tbScore : v;

      if (ss.rdbuf()->in_avail()) // Not at first line
          ss << "\n";

      ss << "info"
         << " depth "    << d / ONE_PLY
         << " seldepth " << rootMoves[i].selDepth
         << " multipv "  << i + 1
         << " score "    << UCI::value(v);

      if (!tb && i == pvIdx)
          ss << (v >= beta ? " lowerbound" : v <= alpha ? " upperbound" : "");

      ss << " nodes "    << nodesSearched
         << " nps "      << nodesSearched * 1000 / elapsed;

      if (elapsed > 1000) // Earlier makes little sense
          ss << " hashfull " << TT.hashfull();

      ss << " tbhits "   << tbHits
         << " time "     << elapsed
         << " pv";

      for (Move m : rootMoves[i].pv)
          ss << " " << UCI::move(m, pos.is_chess960());
  }

  return ss.str();
}


/// RootMove::extract_ponder_from_tt() is called in case we have no ponder move
/// before exiting the search, for instance, in case we stop the search during a
/// fail high at root. We try hard to have a ponder move to return to the GUI,
/// otherwise in case of 'ponder on' we have nothing to think on.

bool RootMove::extract_ponder_from_tt(Position& pos) {

    StateInfo st;
    bool ttHit;

    assert(pv.size() == 1);

    if (pv[0] == MOVE_NONE)
        return false;

    pos.do_move(pv[0], st);
    TTEntry* tte = TT.probe(pos.key(), ttHit);

    if (ttHit)
    {
        Move m = tte->move(); // Local copy to be SMP safe
        if (MoveList<LEGAL>(pos).contains(m))
            pv.push_back(m);
    }

    pos.undo_move(pv[0]);
    return pv.size() > 1;
}

void Tablebases::rank_root_moves(Position& pos, Search::RootMoves& rootMoves) {

    RootInTB = false;
    UseRule50 = bool(Options["Syzygy50MoveRule"]);
    ProbeDepth = int(Options["SyzygyProbeDepth"]) * ONE_PLY;
    Cardinality = int(Options["SyzygyProbeLimit"]);
    bool dtz_available = true;

    // Tables with fewer pieces than SyzygyProbeLimit are searched with
    // ProbeDepth == DEPTH_ZERO
    if (Cardinality > MaxCardinality)
    {
        Cardinality = MaxCardinality;
        ProbeDepth = DEPTH_ZERO;
    }

    if (Cardinality >= popcount(pos.pieces()) && !pos.can_castle(ANY_CASTLING))
    {
        // Rank moves using DTZ tables
        RootInTB = root_probe(pos, rootMoves);

        if (!RootInTB)
        {
            // DTZ tables are missing; try to rank moves using WDL tables
            dtz_available = false;
            RootInTB = root_probe_wdl(pos, rootMoves);
        }
    }

    if (RootInTB)
    {
        // Sort moves according to TB rank
        std::sort(rootMoves.begin(), rootMoves.end(),
                  [](const RootMove &a, const RootMove &b) { return a.tbRank > b.tbRank; } );

        // Probe during search only if DTZ is not available and we are winning
        if (dtz_available || rootMoves[0].tbScore <= VALUE_DRAW)
            Cardinality = 0;
    }
    else
    {
        // Assign the same rank to all moves
        for (auto& m : rootMoves)
            m.tbRank = 0;
    }
}<|MERGE_RESOLUTION|>--- conflicted
+++ resolved
@@ -759,11 +759,7 @@
         && (ss-1)->currentMove != MOVE_NULL
         && (ss-1)->statScore < 23200
         &&  eval >= beta
-<<<<<<< HEAD
-        &&  ss->staticEval >= beta - 36 * depth / ONE_PLY + 225
-=======
-        &&  pureStaticEval >= beta - int(320 * log(depth / ONE_PLY)) + 500
->>>>>>> af9bda66
+        &&  ss->staticEval >= beta - int(320 * log(depth / ONE_PLY)) + 500
         && !excludedMove
         &&  thisThread->selDepth + 5 > thisThread->rootDepth / ONE_PLY
         &&  pos.non_pawn_material(us) > BishopValueMg
