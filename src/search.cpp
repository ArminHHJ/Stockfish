--- conflicted
+++ resolved
@@ -1244,7 +1244,7 @@
 #ifdef Maverick
       else if (    givesCheck)
           extension = ONE_PLY;
-<<<<<<< HEAD
+
      // Passed pawn extension
      else if (    pos.promotion_pawn_push(move) && move == ss->killers[0])
           extension = ONE_PLY;
@@ -1253,8 +1253,6 @@
                && (pos.blockers_for_king(~us) & from_sq(move) || pos.see_ge(move)))
 		  extension = ONE_PLY;
 #endif
-=======
->>>>>>> 5928cb2b
 
       // Castling extension
       else if (type_of(move) == CASTLING)
