/*
  Stockfish, a UCI chess playing engine derived from Glaurung 2.1
  Copyright (C) 2004-2008 Tord Romstad (Glaurung author)
  Copyright (C) 2008-2015 Marco Costalba, Joona Kiiski, Tord Romstad
  Copyright (C) 2015-2017 Marco Costalba, Joona Kiiski, Gary Linscott, Tord Romstad

  Stockfish is free software: you can redistribute it and/or modify
  it under the terms of the GNU General Public License as published by
  the Free Software Foundation, either version 3 of the License, or
  (at your option) any later version.

  Stockfish is distributed in the hope that it will be useful,
  but WITHOUT ANY WARRANTY; without even the implied warranty of
  MERCHANTABILITY or FITNESS FOR A PARTICULAR PURPOSE.  See the
  GNU General Public License for more details.

  You should have received a copy of the GNU General Public License
  along with this program.  If not, see <http://www.gnu.org/licenses/>.
*/

#include <algorithm>
#include <cassert>
#include <cmath>
#include <cstring>   // For std::memset
#include <iostream>
#include <sstream>

#include "evaluate.h"
#include "misc.h"
#include "movegen.h"
#include "movepick.h"
#include "position.h"
#include "search.h"
#include "timeman.h"
#include "thread.h"
#include "tt.h"
#include "uci.h"
#include "syzygy/tbprobe.h"

namespace Search {

  LimitsType Limits;
}

namespace Tablebases {

  int Cardinality;
  bool RootInTB;
  bool UseRule50;
  Depth ProbeDepth;
  Value Score;
}

namespace TB = Tablebases;

using std::string;
using Eval::evaluate;
using namespace Search;

namespace {

  // Different node types, used as a template parameter
  enum NodeType { NonPV, PV };

  // Sizes and phases of the skip-blocks, used for distributing search depths across the threads
  const int skipSize[]  = { 1, 1, 2, 2, 2, 2, 3, 3, 3, 3, 3, 3, 4, 4, 4, 4, 4, 4, 4, 4 };
  const int skipPhase[] = { 0, 1, 0, 1, 2, 3, 0, 1, 2, 3, 4, 5, 0, 1, 2, 3, 4, 5, 6, 7 };

  // Razoring and futility margin based on depth
  // razor_margin[0] is unused as long as depth >= ONE_PLY in search
  const int razor_margin[] = { 0, 570, 603, 554 };
  Value futility_margin(Depth d) { return Value(150 * d / ONE_PLY); }

  // Futility and reductions lookup tables, initialized at startup
  int FutilityMoveCounts[2][16]; // [improving][depth]
  int Reductions[2][2][64][64];  // [pv][improving][depth][moveNumber]

  template <bool PvNode> Depth reduction(bool i, Depth d, int mn) {
    return Reductions[PvNode][i][std::min(d / ONE_PLY, 63)][std::min(mn, 63)] * ONE_PLY;
  }

  // History and stats update bonus, based on depth
  int stat_bonus(Depth depth) {
    int d = depth / ONE_PLY;
    return d > 17 ? 0 : d * d + 2 * d - 2;
  }

  // Skill structure is used to implement strength limit
  struct Skill {
    Skill(int l) : level(l) {}
    bool enabled() const { return level < 20; }
    bool time_to_pick(Depth depth) const { return depth / ONE_PLY == 1 + level; }
    Move best_move(size_t multiPV) { return best ? best : pick_best(multiPV); }
    Move pick_best(size_t multiPV);

    int level;
    Move best = MOVE_NONE;
  };

  // EasyMoveManager structure is used to detect an 'easy move'. When the PV is stable
  // across multiple search iterations, we can quickly return the best move.
  struct EasyMoveManager {

    void clear() {
      stableCnt = 0;
      expectedPosKey = 0;
      pv[0] = pv[1] = pv[2] = MOVE_NONE;
    }

    Move get(Key key) const {
      return expectedPosKey == key ? pv[2] : MOVE_NONE;
    }

    void update(Position& pos, const std::vector<Move>& newPv) {

      assert(newPv.size() >= 3);

      // Keep track of how many times in a row the 3rd ply remains stable
      stableCnt = (newPv[2] == pv[2]) ? stableCnt + 1 : 0;

      if (!std::equal(newPv.begin(), newPv.begin() + 3, pv))
      {
          std::copy(newPv.begin(), newPv.begin() + 3, pv);

          StateInfo st[2];
          pos.do_move(newPv[0], st[0]);
          pos.do_move(newPv[1], st[1]);
          expectedPosKey = pos.key();
          pos.undo_move(newPv[1]);
          pos.undo_move(newPv[0]);
      }
    }

    Key expectedPosKey;
    int stableCnt;
    Move pv[3];
  };

  EasyMoveManager EasyMove;
  Value DrawValue[COLOR_NB];

  template <NodeType NT>
  Value search(Position& pos, Stack* ss, Value alpha, Value beta, Depth depth, bool cutNode, bool skipEarlyPruning);

  template <NodeType NT, bool InCheck>
  Value qsearch(Position& pos, Stack* ss, Value alpha, Value beta, Depth depth = DEPTH_ZERO);

  Value value_to_tt(Value v, int ply);
  Value value_from_tt(Value v, int ply);
  void update_pv(Move* pv, Move move, Move* childPv);
  void update_continuation_histories(Stack* ss, Piece pc, Square to, int bonus);
  void update_stats(const Position& pos, Stack* ss, Move move, Move* quiets, int quietsCnt, int bonus);

  // perft() is our utility to verify move generation. All the leaf nodes up
  // to the given depth are generated and counted, and the sum is returned.
  template<bool Root>
  uint64_t perft(Position& pos, Depth depth) {

    StateInfo st;
    uint64_t cnt, nodes = 0;
    const bool leaf = (depth == 2 * ONE_PLY);

    for (const auto& m : MoveList<LEGAL>(pos))
    {
        if (Root && depth <= ONE_PLY)
            cnt = 1, nodes++;
        else
        {
            pos.do_move(m, st);
            cnt = leaf ? MoveList<LEGAL>(pos).size() : perft<false>(pos, depth - ONE_PLY);
            nodes += cnt;
            pos.undo_move(m);
        }
        if (Root)
            sync_cout << UCI::move(m, pos.is_chess960()) << ": " << cnt << sync_endl;
    }
    return nodes;
  }

} // namespace


/// Search::init() is called during startup to initialize various lookup tables

void Search::init() {

  for (int imp = 0; imp <= 1; ++imp)
      for (int d = 1; d < 64; ++d)
          for (int mc = 1; mc < 64; ++mc)
          {
              double r = log(d) * log(mc) / 1.95;

              Reductions[NonPV][imp][d][mc] = int(std::round(r));
              Reductions[PV][imp][d][mc] = std::max(Reductions[NonPV][imp][d][mc] - 1, 0);

              // Increase reduction for non-PV nodes when eval is not improving
              if (!imp && Reductions[NonPV][imp][d][mc] >= 2)
                Reductions[NonPV][imp][d][mc]++;
          }

  for (int d = 0; d < 16; ++d)
  {
      FutilityMoveCounts[0][d] = int(2.4 + 0.74 * pow(d, 1.78));
      FutilityMoveCounts[1][d] = int(5.0 + 1.00 * pow(d, 2.00));
  }
}


/// Search::clear() resets search state to its initial value

void Search::clear() {

  Threads.main()->wait_for_search_finished();

  Time.availableNodes = 0;
  TT.clear();

  for (Thread* th : Threads)
      th->clear();

  Threads.main()->callsCnt = 0;
  Threads.main()->previousScore = VALUE_INFINITE;
}


/// MainThread::search() is called by the main thread when the program receives
/// the UCI 'go' command. It searches from the root position and outputs the "bestmove".

void MainThread::search() {

  if (Limits.perft)
  {
      nodes = perft<true>(rootPos, Limits.perft * ONE_PLY);
      sync_cout << "\nNodes searched: " << nodes << "\n" << sync_endl;
      return;
  }

  Color us = rootPos.side_to_move();
  Time.init(Limits, us, rootPos.game_ply());
  TT.new_search();

  int contempt = Options["Contempt"] * PawnValueEg / 100; // From centipawns
  DrawValue[ us] = VALUE_DRAW - Value(contempt);
  DrawValue[~us] = VALUE_DRAW + Value(contempt);

  if (rootMoves.empty())
  {
      rootMoves.emplace_back(MOVE_NONE);
      sync_cout << "info depth 0 score "
                << UCI::value(rootPos.checkers() ? -VALUE_MATE : VALUE_DRAW)
                << sync_endl;
  }
  else
  {
      for (Thread* th : Threads)
          if (th != this)
              th->start_searching();

      Thread::search(); // Let's start searching!
  }

  // When playing in 'nodes as time' mode, subtract the searched nodes from
  // the available ones before exiting.
  if (Limits.npmsec)
      Time.availableNodes += Limits.inc[us] - Threads.nodes_searched();

  // When we reach the maximum depth, we can arrive here without a raise of
  // Threads.stop. However, if we are pondering or in an infinite search,
  // the UCI protocol states that we shouldn't print the best move before the
  // GUI sends a "stop" or "ponderhit" command. We therefore simply wait here
  // until the GUI sends one of those commands (which also raises Threads.stop).
  Threads.stopOnPonderhit = true;

  while (!Threads.stop && (Threads.ponder || Limits.infinite))
  {} // Busy wait for a stop or a ponder reset

  // Stop the threads if not already stopped (also raise the stop if
  // "ponderhit" just reset Threads.ponder).
  Threads.stop = true;

  // Wait until all threads have finished
  for (Thread* th : Threads)
      if (th != this)
          th->wait_for_search_finished();

  // Check if there are threads with a better score than main thread
  Thread* bestThread = this;
  if (   !this->easyMovePlayed
      &&  Options["MultiPV"] == 1
      && !Limits.depth
      && !Skill(Options["Skill Level"]).enabled()
      &&  rootMoves[0].pv[0] != MOVE_NONE)
  {
      for (Thread* th : Threads)
      {
          Depth depthDiff = th->completedDepth - bestThread->completedDepth;
          Value scoreDiff = th->rootMoves[0].score - bestThread->rootMoves[0].score;

          // Select the thread with the best score, always if it is a mate
          if (    scoreDiff > 0
              && (depthDiff >= 0 || th->rootMoves[0].score >= VALUE_MATE_IN_MAX_PLY))
              bestThread = th;
      }
  }

  previousScore = bestThread->rootMoves[0].score;

  // Send new PV when needed
  if (bestThread != this)
      sync_cout << UCI::pv(bestThread->rootPos, bestThread->completedDepth, -VALUE_INFINITE, VALUE_INFINITE) << sync_endl;

  sync_cout << "bestmove " << UCI::move(bestThread->rootMoves[0].pv[0], rootPos.is_chess960());

  if (bestThread->rootMoves[0].pv.size() > 1 || bestThread->rootMoves[0].extract_ponder_from_tt(rootPos))
      std::cout << " ponder " << UCI::move(bestThread->rootMoves[0].pv[1], rootPos.is_chess960());

  std::cout << sync_endl;
}


/// Thread::search() is the main iterative deepening loop. It calls search()
/// repeatedly with increasing depth until the allocated thinking time has been
/// consumed, the user stops the search, or the maximum search depth is reached.

void Thread::search() {

  Stack stack[MAX_PLY+7], *ss = stack+4; // To reference from (ss-4) to (ss+2)
  Value bestValue, alpha, beta, delta;
  Move easyMove = MOVE_NONE;
  MainThread* mainThread = (this == Threads.main() ? Threads.main() : nullptr);

  std::memset(ss-4, 0, 7 * sizeof(Stack));
  for (int i = 4; i > 0; i--)
     (ss-i)->contHistory = &this->contHistory[NO_PIECE][0]; // Use as sentinel

  bestValue = delta = alpha = -VALUE_INFINITE;
  beta = VALUE_INFINITE;

  if (mainThread)
  {
      easyMove = EasyMove.get(rootPos.key());
      EasyMove.clear();
      mainThread->easyMovePlayed = mainThread->failedLow = false;
      mainThread->bestMoveChanges = 0;
  }

  size_t multiPV = Options["MultiPV"];
  Skill skill(Options["Skill Level"]);

  // When playing with strength handicap enable MultiPV search that we will
  // use behind the scenes to retrieve a set of possible moves.
  if (skill.enabled())
      multiPV = std::max(multiPV, (size_t)4);

  multiPV = std::min(multiPV, rootMoves.size());

  // Iterative deepening loop until requested to stop or the target depth is reached
  while (   (rootDepth += ONE_PLY) < DEPTH_MAX
         && !Threads.stop
         && !(Limits.depth && mainThread && rootDepth / ONE_PLY > Limits.depth))
  {
      // Distribute search depths across the threads
      if (idx)
      {
          int i = (idx - 1) % 20;
          if (((rootDepth / ONE_PLY + rootPos.game_ply() + skipPhase[i]) / skipSize[i]) % 2)
              continue;
      }

      // Age out PV variability metric
      if (mainThread)
          mainThread->bestMoveChanges *= 0.505, mainThread->failedLow = false;

      // Save the last iteration's scores before first PV line is searched and
      // all the move scores except the (new) PV are set to -VALUE_INFINITE.
      for (RootMove& rm : rootMoves)
          rm.previousScore = rm.score;

      // MultiPV loop. We perform a full root search for each PV line
      for (PVIdx = 0; PVIdx < multiPV && !Threads.stop; ++PVIdx)
      {
          // Reset UCI info selDepth for each depth and each PV line
          selDepth = 0;

          // Reset aspiration window starting size
          if (rootDepth >= 5 * ONE_PLY)
          {
              delta = Value(18);
              alpha = std::max(rootMoves[PVIdx].previousScore - delta,-VALUE_INFINITE);
              beta  = std::min(rootMoves[PVIdx].previousScore + delta, VALUE_INFINITE);
          }

          // Start with a small aspiration window and, in the case of a fail
          // high/low, re-search with a bigger window until we're not failing
          // high/low anymore.
          while (true)
          {
              bestValue = ::search<PV>(rootPos, ss, alpha, beta, rootDepth, false, false);

              // Bring the best move to the front. It is critical that sorting
              // is done with a stable algorithm because all the values but the
              // first and eventually the new best one are set to -VALUE_INFINITE
              // and we want to keep the same order for all the moves except the
              // new PV that goes to the front. Note that in case of MultiPV
              // search the already searched PV lines are preserved.
              std::stable_sort(rootMoves.begin() + PVIdx, rootMoves.end());

              // If search has been stopped, we break immediately. Sorting and
              // writing PV back to TT is safe because RootMoves is still
              // valid, although it refers to the previous iteration.
              if (Threads.stop)
                  break;

              // When failing high/low give some update (without cluttering
              // the UI) before a re-search.
              if (   mainThread
                  && multiPV == 1
                  && (bestValue <= alpha || bestValue >= beta)
                  && Time.elapsed() > 3000)
                  sync_cout << UCI::pv(rootPos, rootDepth, alpha, beta) << sync_endl;

              // In case of failing low/high increase aspiration window and
              // re-search, otherwise exit the loop.
              if (bestValue <= alpha)
              {
                  beta = (alpha + beta) / 2;
                  alpha = std::max(bestValue - delta, -VALUE_INFINITE);

                  if (mainThread)
                  {
                      mainThread->failedLow = true;
                      Threads.stopOnPonderhit = false;
                  }
              }
              else if (bestValue >= beta)
                  beta = std::min(bestValue + delta, VALUE_INFINITE);
              else
                  break;

              delta += delta / 4 + 5;

              assert(alpha >= -VALUE_INFINITE && beta <= VALUE_INFINITE);
          }

          // Sort the PV lines searched so far and update the GUI
          std::stable_sort(rootMoves.begin(), rootMoves.begin() + PVIdx + 1);

          if (    mainThread
              && (Threads.stop || PVIdx + 1 == multiPV || Time.elapsed() > 3000))
              sync_cout << UCI::pv(rootPos, rootDepth, alpha, beta) << sync_endl;
      }

      if (!Threads.stop)
          completedDepth = rootDepth;

      // Have we found a "mate in x"?
      if (   Limits.mate
          && bestValue >= VALUE_MATE_IN_MAX_PLY
          && VALUE_MATE - bestValue <= 2 * Limits.mate)
          Threads.stop = true;

      if (!mainThread)
          continue;

      // If skill level is enabled and time is up, pick a sub-optimal best move
      if (skill.enabled() && skill.time_to_pick(rootDepth))
          skill.pick_best(multiPV);

      // Do we have time for the next iteration? Can we stop searching now?
      if (Limits.use_time_management())
      {
          if (!Threads.stop && !Threads.stopOnPonderhit)
          {
              // Stop the search if only one legal move is available, or if all
              // of the available time has been used, or if we matched an easyMove
              // from the previous search and just did a fast verification.
              const int F[] = { mainThread->failedLow,
                                bestValue - mainThread->previousScore };

              int improvingFactor = std::max(229, std::min(715, 357 + 119 * F[0] - 6 * F[1]));
              double unstablePvFactor = 1 + mainThread->bestMoveChanges;

              bool doEasyMove =   rootMoves[0].pv[0] == easyMove
                               && mainThread->bestMoveChanges < 0.03
                               && Time.elapsed() > Time.optimum() * 5 / 44;

              if (   rootMoves.size() == 1
                  || Time.elapsed() > Time.optimum() * unstablePvFactor * improvingFactor / 628
                  || (mainThread->easyMovePlayed = doEasyMove, doEasyMove))
              {
                  // If we are allowed to ponder do not stop the search now but
                  // keep pondering until the GUI sends "ponderhit" or "stop".
                  if (Threads.ponder)
                      Threads.stopOnPonderhit = true;
                  else
                      Threads.stop = true;
              }
          }

          if (rootMoves[0].pv.size() >= 3)
              EasyMove.update(rootPos, rootMoves[0].pv);
          else
              EasyMove.clear();
      }
  }

  if (!mainThread)
      return;

  // Clear any candidate easy move that wasn't stable for the last search
  // iterations; the second condition prevents consecutive fast moves.
  if (EasyMove.stableCnt < 6 || mainThread->easyMovePlayed)
      EasyMove.clear();

  // If skill level is enabled, swap best PV line with the sub-optimal one
  if (skill.enabled())
      std::swap(rootMoves[0], *std::find(rootMoves.begin(),
                rootMoves.end(), skill.best_move(multiPV)));
}


namespace {

  // search<>() is the main search function for both PV and non-PV nodes

  template <NodeType NT>
  Value search(Position& pos, Stack* ss, Value alpha, Value beta, Depth depth, bool cutNode, bool skipEarlyPruning) {

    const bool PvNode = NT == PV;
    const bool rootNode = PvNode && ss->ply == 0;

    assert(-VALUE_INFINITE <= alpha && alpha < beta && beta <= VALUE_INFINITE);
    assert(PvNode || (alpha == beta - 1));
    assert(DEPTH_ZERO < depth && depth < DEPTH_MAX);
    assert(!(PvNode && cutNode));
    assert(depth / ONE_PLY * ONE_PLY == depth);

    Move pv[MAX_PLY+1], quietsSearched[64];
    StateInfo st;
    TTEntry* tte;
    Key posKey;
    Move ttMove, move, excludedMove, bestMove;
    Depth extension, newDepth;
    Value bestValue, value, ttValue, eval;
    bool ttHit, inCheck, givesCheck, singularExtensionNode, improving;
    bool captureOrPromotion, doFullDepthSearch, moveCountPruning, skipQuiets, ttCapture;
    Piece movedPiece;
    int moveCount, quietCount;

    // Step 1. Initialize node
    Thread* thisThread = pos.this_thread();
    inCheck = pos.checkers();
    moveCount = quietCount = ss->moveCount = 0;
    ss->statScore = 0;
    bestValue = -VALUE_INFINITE;

    // Check for the available remaining time
    if (thisThread == Threads.main())
        static_cast<MainThread*>(thisThread)->check_time();

    // Used to send selDepth info to GUI (selDepth counts from 1, ply from 0)
    if (PvNode && thisThread->selDepth < ss->ply + 1)
        thisThread->selDepth = ss->ply + 1;

    excludedMove = ss->excludedMove;
    posKey = pos.key() ^ Key(excludedMove);
    tte = TT.probe(posKey, ttHit);

    if (!rootNode)
    {
        // Step 2. Check for aborted search and immediate draw
        if (pos.is_draw(ss->ply))
        {
            tte->save(posKey, DrawValue[pos.side_to_move()], BOUND_EXACT,
                              depth, MOVE_NONE, VALUE_NONE, TT.generation());

            return DrawValue[pos.side_to_move()];
        }

        if (Threads.stop.load(std::memory_order_relaxed) || ss->ply >= MAX_PLY)
            return ss->ply >= MAX_PLY && !inCheck ? evaluate(pos)
                                                  : DrawValue[pos.side_to_move()];

        // Step 3. Mate distance pruning. Even if we mate at the next move our score
        // would be at best mate_in(ss->ply+1), but if alpha is already bigger because
        // a shorter mate was found upward in the tree then there is no need to search
        // because we will never beat the current alpha. Same logic but with reversed
        // signs applies also in the opposite condition of being mated instead of giving
        // mate. In this case return a fail-high score.
        if (alpha >= mate_in(ss->ply+1))
            return alpha;
    }

    assert(0 <= ss->ply && ss->ply < MAX_PLY);

    (ss+1)->ply = ss->ply + 1;
    ss->currentMove = (ss+1)->excludedMove = bestMove = MOVE_NONE;
    ss->contHistory = &thisThread->contHistory[NO_PIECE][0];
    (ss+2)->killers[0] = (ss+2)->killers[1] = MOVE_NONE;
    Square prevSq = to_sq((ss-1)->currentMove);

    // Step 4. Transposition table lookup. We don't want the score of a partial
    // search to overwrite a previous full search TT value, so we use a different
    // position key in case of an excluded move.
    ttValue = ttHit ? value_from_tt(tte->value(), ss->ply) : VALUE_NONE;
    ttMove =  rootNode ? thisThread->rootMoves[thisThread->PVIdx].pv[0]
            : ttHit    ? tte->move() : MOVE_NONE;

    // At non-PV nodes we check for an early TT cutoff
    if (  !PvNode
        && ttHit
        && tte->depth() >= depth
        && ttValue != VALUE_NONE // Possible in case of TT access race
        && (ttValue >= beta ? (tte->bound() & BOUND_LOWER)
                            : (tte->bound() & BOUND_UPPER)))
    {
        // If ttMove is quiet, update move sorting heuristics on TT hit
        if (ttMove)
        {
            if (ttValue >= beta)
            {
                if (!pos.capture_or_promotion(ttMove))
                    update_stats(pos, ss, ttMove, nullptr, 0, stat_bonus(depth));

                // Extra penalty for a quiet TT move in previous ply when it gets refuted
                if ((ss-1)->moveCount == 1 && !pos.captured_piece())
                    update_continuation_histories(ss-1, pos.piece_on(prevSq), prevSq, -stat_bonus(depth + ONE_PLY));
            }
            // Penalty for a quiet ttMove that fails low
            else if (!pos.capture_or_promotion(ttMove))
            {
                int penalty = -stat_bonus(depth);
                thisThread->mainHistory.update(pos.side_to_move(), ttMove, penalty);
                update_continuation_histories(ss, pos.moved_piece(ttMove), to_sq(ttMove), penalty);
            }
        }
        return ttValue;
    }

    // Step 4a. Tablebase probe
    if (!rootNode && TB::Cardinality)
    {
        int piecesCount = popcount(pos.pieces());

        if (    piecesCount <= TB::Cardinality
            && (piecesCount <  TB::Cardinality || depth >= TB::ProbeDepth)
            &&  pos.rule50_count() == 0
            && !pos.can_castle(ANY_CASTLING))
        {
            TB::ProbeState err;
            TB::WDLScore v = Tablebases::probe_wdl(pos, &err);

            if (err != TB::ProbeState::FAIL)
            {
                thisThread->tbHits.fetch_add(1, std::memory_order_relaxed);

                int drawScore = TB::UseRule50 ? 1 : 0;

<<<<<<< HEAD
                int centiPly = PawnValueEg * (ss->ply - 1) / 100;

                if (    abs(v) <= drawScore
                    || !ttHit
                    || (v < -drawScore && ttValue > -VALUE_TB_WIN + centiPly + PawnValueEg * popcount(pos.pieces( pos.side_to_move())))
                    || (v >  drawScore && ttValue <  VALUE_TB_WIN - centiPly - PawnValueEg * popcount(pos.pieces(~pos.side_to_move()))))
                {
                    value =  v < -drawScore ? -VALUE_TB_WIN + centiPly + PawnValueEg * popcount(pos.pieces( pos.side_to_move()))
                           : v >  drawScore ?  VALUE_TB_WIN - centiPly - PawnValueEg * popcount(pos.pieces(~pos.side_to_move()))
                                            :  DrawValue[pos.side_to_move()] - v < 0 ? 2 * Eval::Tempo : VALUE_ZERO;
=======
                value =  v < -drawScore ? -VALUE_MATE + MAX_PLY + ss->ply + 1
                       : v >  drawScore ?  VALUE_MATE - MAX_PLY - ss->ply - 1
                                        :  VALUE_DRAW + 2 * v * drawScore;
>>>>>>> 0e949ac2

                    tte->save(posKey, value,
                              v > drawScore ? BOUND_LOWER : v < -drawScore ? BOUND_UPPER : BOUND_EXACT,
                              depth, MOVE_NONE, VALUE_NONE, TT.generation());

                    if (abs(v) <= drawScore)
                        return value;
                }
            }
        }
    }

    // Step 5. Evaluate the position statically
    if (inCheck)
    {
        ss->staticEval = eval = VALUE_NONE;
        goto moves_loop;
    }

    else if (ttHit)
    {
        // Never assume anything on values stored in TT
        if ((ss->staticEval = eval = tte->eval()) == VALUE_NONE)
            eval = ss->staticEval = evaluate(pos);

        // Can ttValue be used as a better position evaluation?
        if (   ttValue != VALUE_NONE
            && (tte->bound() & (ttValue > eval ? BOUND_LOWER : BOUND_UPPER)))
            eval = ttValue;
    }
    else
    {
        eval = ss->staticEval =
        (ss-1)->currentMove != MOVE_NULL ? evaluate(pos)
                                         : -(ss-1)->staticEval + 2 * Eval::Tempo;

        tte->save(posKey, VALUE_NONE, BOUND_NONE, DEPTH_NONE, MOVE_NONE,
                  ss->staticEval, TT.generation());
    }

    if (skipEarlyPruning)
        goto moves_loop;

    // Step 6. Razoring (skipped when in check)
    if (   !PvNode
        &&  depth < 4 * ONE_PLY
        &&  eval + razor_margin[depth / ONE_PLY] <= alpha
        &&  abs(eval) < 2 * VALUE_KNOWN_WIN)
    {
        if (depth <= ONE_PLY)
            return qsearch<NonPV, false>(pos, ss, alpha, alpha+1);

        Value ralpha = alpha - razor_margin[depth / ONE_PLY];
        Value v = qsearch<NonPV, false>(pos, ss, ralpha, ralpha+1);
        if (v <= ralpha)
            return v;
    }

    // Step 7. Futility pruning: child node (skipped when in check)
    if (   !PvNode
        &&  depth < 7 * ONE_PLY
        &&  eval - futility_margin(depth) >= beta
        &&  eval < VALUE_KNOWN_WIN  // Do not return unproven wins
        &&  pos.non_pawn_material(pos.side_to_move())
        &&  pos.non_pawn_material(~pos.side_to_move()))
        return eval;

    // Step 8. Null move search with verification search (is omitted in PV nodes)
    if (   !PvNode
        &&  eval >= beta
        && (ss->staticEval >= beta - 35 * (depth / ONE_PLY - 6) || depth >= 13 * ONE_PLY)
        &&  abs(eval) < 2 * VALUE_KNOWN_WIN
        &&  pos.non_pawn_material(pos.side_to_move())
        &&  pos.non_pawn_material(~pos.side_to_move())
        && !(depth > 4 * ONE_PLY && (MoveList<LEGAL, KING>(pos).size() < 1 || MoveList<LEGAL>(pos).size() < 6)))
    {

        assert(eval - beta >= 0);

        // Null move dynamic reduction based on depth and value
        Depth R = ((823 + 67 * depth / ONE_PLY) / 256 + std::min((eval - beta) / PawnValueMg, 3)) * ONE_PLY;

        ss->currentMove = MOVE_NULL;
        ss->contHistory = &thisThread->contHistory[NO_PIECE][0];

        pos.do_null_move(st);
        Value nullValue = depth-R < ONE_PLY ? -qsearch<NonPV, false>(pos, ss+1, -beta, -beta+1)
                                            : - search<NonPV>(pos, ss+1, -beta, -beta+1, depth-R, !cutNode, true);
        pos.undo_null_move();

        if (nullValue >= beta)
        {
            // Do not return unproven mate scores
            if (nullValue >= VALUE_MATE_IN_MAX_PLY)
                nullValue = beta;

            if (depth < 12 * ONE_PLY && abs(beta) < VALUE_KNOWN_WIN)
                return nullValue;

            // Do verification search at high depths
            Value v = depth-R < ONE_PLY ? qsearch<NonPV, false>(pos, ss, beta-1, beta)
                                        :  search<NonPV>(pos, ss, beta-1, beta, depth-R, false, true);

            if (v >= beta)
                return nullValue;
        }
    }

    // Step 9. ProbCut (skipped when in check)
    // If we have a good enough capture and a reduced search returns a value
    // much above beta, we can (almost) safely prune the previous move.
    if (   !PvNode
        &&  depth >= 5 * ONE_PLY
        &&  ss->ply % 2 == 1
        &&  abs(beta) < VALUE_MATE_IN_MAX_PLY
        &&  abs(eval) < 2 * VALUE_KNOWN_WIN)
    {
        Value rbeta = std::min(beta + 200, VALUE_INFINITE);

        assert(is_ok((ss-1)->currentMove));

        MovePicker mp(pos, ttMove, rbeta - ss->staticEval);

        while ((move = mp.next_move()) != MOVE_NONE)
            if (pos.legal(move))
            {
                ss->currentMove = move;
                ss->contHistory = &thisThread->contHistory[pos.moved_piece(move)][to_sq(move)];

                assert(depth >= 5 * ONE_PLY);
                pos.do_move(move, st);
                value = -search<NonPV>(pos, ss+1, -rbeta, -rbeta+1, depth - 4 * ONE_PLY, !cutNode, false);
                pos.undo_move(move);
                if (value >= rbeta)
                    return value;
            }
    }

    // Step 10. Internal iterative deepening (skipped when in check)
    if (    depth >= 6 * ONE_PLY
        && !ttMove
        && (PvNode || ss->staticEval + 256 >= beta))
    {
        Depth d = (3 * depth / (4 * ONE_PLY) - 2) * ONE_PLY;
        search<NT>(pos, ss, alpha, beta, d, cutNode, true);

        tte = TT.probe(posKey, ttHit);
        ttMove = ttHit ? tte->move() : MOVE_NONE;
    }

moves_loop: // When in check search starts from here

    const PieceToHistory* contHist[] = { (ss-1)->contHistory, (ss-2)->contHistory, nullptr, (ss-4)->contHistory };
    Move countermove = thisThread->counterMoves[pos.piece_on(prevSq)][prevSq];

    MovePicker mp(pos, ttMove, depth, &thisThread->mainHistory, contHist, countermove, ss->killers);
    value = bestValue; // Workaround a bogus 'uninitialized' warning under gcc
    improving =   ss->staticEval >= (ss-2)->staticEval
            /* || ss->staticEval == VALUE_NONE Already implicit in the previous condition */
               ||(ss-2)->staticEval == VALUE_NONE;

    singularExtensionNode =   !rootNode
                           &&  depth >= 8 * ONE_PLY
                           &&  ttMove != MOVE_NONE
                           &&  ttValue != VALUE_NONE
                           && !excludedMove // Recursive singular search is not allowed
                           && (tte->bound() & BOUND_LOWER)
                           &&  tte->depth() >= depth - 3 * ONE_PLY;
    skipQuiets = false;
    ttCapture = false;

    // Step 11. Loop through moves
    // Loop through all pseudo-legal moves until no moves remain or a beta cutoff occurs
    while ((move = mp.next_move(skipQuiets)) != MOVE_NONE)
    {
      assert(is_ok(move));

      if (move == excludedMove)
          continue;

      // At root obey the "searchmoves" option and skip moves not listed in Root
      // Move List. As a consequence any illegal move is also skipped. In MultiPV
      // mode we also skip PV moves which have been already searched.
      if (rootNode && !std::count(thisThread->rootMoves.begin() + thisThread->PVIdx,
                                  thisThread->rootMoves.end(), move))
          continue;

      ss->moveCount = ++moveCount;

      if (rootNode && thisThread == Threads.main() && Time.elapsed() > 3000)
          sync_cout << "info depth " << depth / ONE_PLY
                    << " currmove " << UCI::move(move, pos.is_chess960())
                    << " currmovenumber " << moveCount + thisThread->PVIdx << sync_endl;

      if (PvNode)
          (ss+1)->pv = nullptr;

      extension = DEPTH_ZERO;
      captureOrPromotion = pos.capture_or_promotion(move);
      movedPiece = pos.moved_piece(move);

      givesCheck =  type_of(move) == NORMAL && !pos.discovered_check_candidates()
                  ? pos.check_squares(type_of(pos.piece_on(from_sq(move)))) & to_sq(move)
                  : pos.gives_check(move);

      moveCountPruning =   depth < 16 * ONE_PLY
                        && moveCount >= FutilityMoveCounts[improving][depth / ONE_PLY];

      // Step 12. Singular and Gives Check Extensions

      // Singular extension search. If all moves but one fail low on a search of
      // (alpha-s, beta-s), and just one fails high on (alpha, beta), then that move
      // is singular and should be extended. To verify this we do a reduced search
      // on all the other moves but the ttMove and if the result is lower than
      // ttValue minus a margin then we will extend the ttMove.
      if (    singularExtensionNode
          &&  move == ttMove
          &&  pos.legal(move))
      {
          Value rBeta = std::max(ttValue - 2 * depth / ONE_PLY, -VALUE_MATE);
          Depth d = (depth / (2 * ONE_PLY)) * ONE_PLY;
          ss->excludedMove = move;
          value = search<NonPV>(pos, ss, rBeta - 1, rBeta, d, cutNode, true);
          ss->excludedMove = MOVE_NONE;

          if (value < rBeta)
              extension = ONE_PLY;
      }
      else if (    givesCheck
               && !moveCountPruning
               &&  pos.see_ge(move))
          extension = ONE_PLY;

      // Calculate new depth for this move
      newDepth = depth - ONE_PLY + extension;

      // Step 13. Pruning at shallow depth
      if (  !PvNode
          && pos.non_pawn_material(pos.side_to_move())
          && bestValue > VALUE_MATED_IN_MAX_PLY)
      {
          if (   !captureOrPromotion
              && !givesCheck
              && (!pos.advanced_pawn_push(move) || pos.non_pawn_material() >= Value(5000)))
          {
              // Move count based pruning
              if (moveCountPruning)
              {
                  skipQuiets = true;
                  continue;
              }

              // Reduced depth of the next LMR search
              int lmrDepth = std::max(newDepth - reduction<PvNode>(improving, depth, moveCount), DEPTH_ZERO) / ONE_PLY;

              // Countermoves based pruning
              if (   lmrDepth < 3
                  && (*contHist[0])[movedPiece][to_sq(move)] < CounterMovePruneThreshold
                  && (*contHist[1])[movedPiece][to_sq(move)] < CounterMovePruneThreshold)
                  continue;

              // Futility pruning: parent node
              if (   lmrDepth < 7
                  && !inCheck
                  && ss->staticEval + 256 + 200 * lmrDepth <= alpha)
                  continue;

              // Prune moves with negative SEE
              if (   lmrDepth < 8
                  && !pos.see_ge(move, Value(-35 * lmrDepth * lmrDepth)))
                  continue;
          }
          else if (    depth < 7 * ONE_PLY
                   && !extension
                   && !pos.see_ge(move, -PawnValueEg * (depth / ONE_PLY)))
                  continue;
      }

      // Speculative prefetch as early as possible
      prefetch(TT.first_entry(pos.key_after(move)));

      // Check for legality just before making the move
      if (!rootNode && !pos.legal(move))
      {
          ss->moveCount = --moveCount;
          continue;
      }

      if (move == ttMove && captureOrPromotion)
          ttCapture = true;

      // Update the current move (this must be done after singular extension search)
      ss->currentMove = move;
      ss->contHistory = &thisThread->contHistory[movedPiece][to_sq(move)];

      // Step 14. Make the move
      pos.do_move(move, st, givesCheck);

      // Step 15. Reduced depth search (LMR). If the move fails high it will be
      // re-searched at full depth.
      if (    depth >= 3 * ONE_PLY
          &&  moveCount > 1
          && (!captureOrPromotion || moveCountPruning)
          &&  thisThread->selDepth > depth
          && !(depth >= 16 * ONE_PLY && ss->ply <= 3 * ONE_PLY))
      {
          Depth r = reduction<PvNode>(improving, depth, moveCount);

          if (captureOrPromotion)
              r -= r ? ONE_PLY : DEPTH_ZERO;
          else
          {
              // Decrease reduction if opponent's move count is high
              if ((ss-1)->moveCount > 15)
                  r -= ONE_PLY;

              // Increase reduction if ttMove is a capture
              if (ttCapture)
                  r += ONE_PLY;

              // Increase reduction for cut nodes
              if (cutNode)
                  r += 2 * ONE_PLY;

              // Decrease reduction for moves that escape a capture. Filter out
              // castling moves, because they are coded as "king captures rook" and
              // hence break make_move().
              else if (    type_of(move) == NORMAL
                       && !pos.see_ge(make_move(to_sq(move), from_sq(move))))
                  r -= 2 * ONE_PLY;

              ss->statScore =  thisThread->mainHistory[~pos.side_to_move()][from_to(move)]
                             + (*contHist[0])[movedPiece][to_sq(move)]
                             + (*contHist[1])[movedPiece][to_sq(move)]
                             + (*contHist[3])[movedPiece][to_sq(move)]
                             - 4000;

              // Decrease/increase reduction by comparing opponent's stat score
              if (ss->statScore >= 0 && (ss-1)->statScore < 0)
                  r -= ONE_PLY;

              else if ((ss-1)->statScore >= 0 && ss->statScore < 0)
                  r += ONE_PLY;

              // Decrease/increase reduction for moves with a good/bad history
              r = std::max(DEPTH_ZERO, (r / ONE_PLY - ss->statScore / 20000) * ONE_PLY);
          }

          if (newDepth - r + 8 * ONE_PLY < thisThread->rootDepth)
              r = std::min(r, 3 * ONE_PLY);

          Depth d = std::max(newDepth - r, ONE_PLY);

          value = -search<NonPV>(pos, ss+1, -(alpha+1), -alpha, d, true, false);

          doFullDepthSearch = (value > alpha && d != newDepth);
      }
      else
          doFullDepthSearch = !PvNode || moveCount > 1;

      // Step 16. Full depth search when LMR is skipped or fails high
      if (doFullDepthSearch)
          value = newDepth <   ONE_PLY ?
                            givesCheck ? -qsearch<NonPV,  true>(pos, ss+1, -(alpha+1), -alpha)
                                       : -qsearch<NonPV, false>(pos, ss+1, -(alpha+1), -alpha)
                                       : - search<NonPV>(pos, ss+1, -(alpha+1), -alpha, newDepth, !cutNode, false);

      // For PV nodes only, do a full PV search on the first move or after a fail
      // high (in the latter case search only if value < beta), otherwise let the
      // parent node fail low with value <= alpha and try another move.
      if (PvNode && (moveCount == 1 || (value > alpha && (rootNode || value < beta))))
      {
          (ss+1)->pv = pv;
          (ss+1)->pv[0] = MOVE_NONE;

          value = newDepth <   ONE_PLY ?
                            givesCheck ? -qsearch<PV,  true>(pos, ss+1, -beta, -alpha)
                                       : -qsearch<PV, false>(pos, ss+1, -beta, -alpha)
                                       : - search<PV>(pos, ss+1, -beta, -alpha, newDepth, false, false);
      }

      // Step 17. Undo move
      pos.undo_move(move);

      assert(value > -VALUE_INFINITE && value < VALUE_INFINITE);

      // Step 18. Check for a new best move
      // Finished searching the move. If a stop occurred, the return value of
      // the search cannot be trusted, and we return immediately without
      // updating best move, PV and TT.
      if (Threads.stop.load(std::memory_order_relaxed))
          return VALUE_ZERO;

      if (rootNode)
      {
          RootMove& rm = *std::find(thisThread->rootMoves.begin(),
                                    thisThread->rootMoves.end(), move);

          // PV move or new best move ?
          if (moveCount == 1 || value > alpha)
          {
              rm.score = value;
              rm.selDepth = thisThread->selDepth;
              rm.pv.resize(1);

              assert((ss+1)->pv);

              for (Move* m = (ss+1)->pv; *m != MOVE_NONE; ++m)
                  rm.pv.push_back(*m);

              // We record how often the best move has been changed in each
              // iteration. This information is used for time management: When
              // the best move changes frequently, we allocate some more time.
              if (moveCount > 1 && thisThread == Threads.main())
                  ++static_cast<MainThread*>(thisThread)->bestMoveChanges;
          }
          else
              // All other moves but the PV are set to the lowest value: this
              // is not a problem when sorting because the sort is stable and the
              // move position in the list is preserved - just the PV is pushed up.
              rm.score = -VALUE_INFINITE;
      }

      if (value > bestValue)
      {
          bestValue = value;

          if (value > alpha)
          {
              bestMove = move;

              if (PvNode && !rootNode) // Update pv even in fail-high case
                  update_pv(ss->pv, move, (ss+1)->pv);

              if (PvNode && value < beta) // Update alpha! Always alpha < beta
                  alpha = value;
              else
              {
                  assert(value >= beta); // Fail high
                  break;
              }
          }
      }

      if (!captureOrPromotion && move != bestMove && quietCount < 64)
          quietsSearched[quietCount++] = move;
    }

    // The following condition would detect a stop only after move loop has been
    // completed. But in this case bestValue is valid because we have fully
    // searched our subtree, and we can anyhow save the result in TT.
    /*
       if (Threads.stop)
        return VALUE_DRAW;
    */

    // Step 20. Check for mate and stalemate
    // All legal moves have been searched and if there are no legal moves, it
    // must be a mate or a stalemate. If we are in a singular extension search then
    // return a fail low score.

    assert(moveCount || !inCheck || excludedMove || !MoveList<LEGAL>(pos).size());

    if (!moveCount)
        bestValue = excludedMove ? alpha
                   :     inCheck ? mated_in(ss->ply) : DrawValue[pos.side_to_move()];
    else if (bestMove)
    {
        // Quiet best move: update move sorting heuristics
        if (!pos.capture_or_promotion(bestMove))
            update_stats(pos, ss, bestMove, quietsSearched, quietCount, stat_bonus(depth));

        // Extra penalty for a quiet TT move in previous ply when it gets refuted
        if ((ss-1)->moveCount == 1 && !pos.captured_piece())
            update_continuation_histories(ss-1, pos.piece_on(prevSq), prevSq, -stat_bonus(depth + ONE_PLY));
    }
    // Bonus for prior countermove that caused the fail low
    else if (    depth >= 3 * ONE_PLY
             && !pos.captured_piece()
             && is_ok((ss-1)->currentMove))
        update_continuation_histories(ss-1, pos.piece_on(prevSq), prevSq, stat_bonus(depth));

    if (!excludedMove)
        tte->save(posKey, value_to_tt(bestValue, ss->ply),
                  bestValue >= beta ? BOUND_LOWER :
                  PvNode && bestMove ? BOUND_EXACT : BOUND_UPPER,
                  depth, bestMove, ss->staticEval, TT.generation());

    assert(bestValue > -VALUE_INFINITE && bestValue < VALUE_INFINITE);

    return bestValue;
  }


  // qsearch() is the quiescence search function, which is called by the main
  // search function with depth zero, or recursively with depth less than ONE_PLY.

  template <NodeType NT, bool InCheck>
  Value qsearch(Position& pos, Stack* ss, Value alpha, Value beta, Depth depth) {

    const bool PvNode = NT == PV;

    assert(InCheck == !!pos.checkers());
    assert(alpha >= -VALUE_INFINITE && alpha < beta && beta <= VALUE_INFINITE);
    assert(PvNode || (alpha == beta - 1));
    assert(depth <= DEPTH_ZERO);
    assert(depth / ONE_PLY * ONE_PLY == depth);

    Move pv[MAX_PLY+1];
    StateInfo st;
    TTEntry* tte;
    Key posKey;
    Move ttMove, move, bestMove;
    Value bestValue, value, ttValue, futilityValue, futilityBase, oldAlpha;
    bool ttHit, givesCheck, evasionPrunable;
    Depth ttDepth;
    int moveCount;

    if (PvNode)
    {
        oldAlpha = alpha; // To flag BOUND_EXACT when eval above alpha and no available moves
        (ss+1)->pv = pv;
        ss->pv[0] = MOVE_NONE;
    }

    ss->currentMove = bestMove = MOVE_NONE;
    (ss+1)->ply = ss->ply + 1;
    moveCount = 0;

    // Check for an instant draw or if the maximum ply has been reached
    if (pos.is_draw(ss->ply) || ss->ply >= MAX_PLY)
        return ss->ply >= MAX_PLY && !InCheck ? evaluate(pos)
                                              : DrawValue[pos.side_to_move()];

    if (alpha >= mate_in(ss->ply+1))
        return alpha;

    assert(0 <= ss->ply && ss->ply < MAX_PLY);

    // Decide whether or not to include checks: this fixes also the type of
    // TT entry depth that we are going to use. Note that in qsearch we use
    // only two types of depth in TT: DEPTH_QS_CHECKS or DEPTH_QS_NO_CHECKS.
    ttDepth = InCheck || depth >= DEPTH_QS_CHECKS ? DEPTH_QS_CHECKS
                                                  : DEPTH_QS_NO_CHECKS;
    // Transposition table lookup
    posKey = pos.key();
    tte = TT.probe(posKey, ttHit);
    ttMove = ttHit ? tte->move() : MOVE_NONE;
    ttValue = ttHit ? value_from_tt(tte->value(), ss->ply) : VALUE_NONE;

    if (  !PvNode
        && ttHit
        && tte->depth() >= ttDepth
        && ttValue != VALUE_NONE // Only in case of TT access race
        && (ttValue >= beta ? (tte->bound() &  BOUND_LOWER)
                            : (tte->bound() &  BOUND_UPPER)))
        return ttValue;

    // Evaluate the position statically
    if (InCheck)
    {
        ss->staticEval = VALUE_NONE;
        bestValue = futilityBase = -VALUE_INFINITE;
    }
    else
    {
        if (ttHit)
        {
            // Never assume anything on values stored in TT
            if ((ss->staticEval = bestValue = tte->eval()) == VALUE_NONE)
                ss->staticEval = bestValue = evaluate(pos);

            // Can ttValue be used as a better position evaluation?
            if (   ttValue != VALUE_NONE
                && (tte->bound() & (ttValue > bestValue ? BOUND_LOWER : BOUND_UPPER)))
                bestValue = ttValue;
        }
        else
            ss->staticEval = bestValue =
            (ss-1)->currentMove != MOVE_NULL ? evaluate(pos)
                                             : -(ss-1)->staticEval + 2 * Eval::Tempo;

        // Stand pat. Return immediately if static value is at least beta
        if (bestValue >= beta)
        {
            if (!ttHit)
                tte->save(pos.key(), value_to_tt(bestValue, ss->ply), BOUND_LOWER,
                          DEPTH_NONE, MOVE_NONE, ss->staticEval, TT.generation());

            return bestValue;
        }

        if (PvNode && bestValue > alpha)
            alpha = bestValue;

        futilityBase = bestValue + 128;
    }

    // Initialize a MovePicker object for the current position, and prepare
    // to search the moves. Because the depth is <= 0 here, only captures,
    // queen promotions and checks (only if depth >= DEPTH_QS_CHECKS) will
    // be generated.
    MovePicker mp(pos, ttMove, depth, &pos.this_thread()->mainHistory, to_sq((ss-1)->currentMove));

    // Loop through the moves until no moves remain or a beta cutoff occurs
    while ((move = mp.next_move()) != MOVE_NONE)
    {
      assert(is_ok(move));

      givesCheck =  type_of(move) == NORMAL && !pos.discovered_check_candidates()
                  ? pos.check_squares(type_of(pos.piece_on(from_sq(move)))) & to_sq(move)
                  : pos.gives_check(move);

      moveCount++;

      // Futility pruning
      if (   !InCheck
          && !givesCheck
          &&  futilityBase > -VALUE_KNOWN_WIN
          && !pos.advanced_pawn_push(move))
      {
          assert(type_of(move) != ENPASSANT); // Due to !pos.advanced_pawn_push

          futilityValue = futilityBase + PieceValue[EG][pos.piece_on(to_sq(move))];

          if (futilityValue <= alpha)
          {
              bestValue = std::max(bestValue, futilityValue);
              continue;
          }

          if (futilityBase <= alpha && !pos.see_ge(move, VALUE_ZERO + 1))
          {
              bestValue = std::max(bestValue, futilityBase);
              continue;
          }
      }

      // Detect non-capture evasions that are candidates to be pruned
      evasionPrunable =    InCheck
                       &&  (depth != DEPTH_ZERO || moveCount > 2)
                       &&  bestValue > VALUE_MATED_IN_MAX_PLY
                       && !pos.capture(move);

      // Don't search moves with negative SEE values
      if (  (!InCheck || evasionPrunable)
          &&  type_of(move) != PROMOTION
          &&  !pos.see_ge(move))
          continue;

      // Speculative prefetch as early as possible
      prefetch(TT.first_entry(pos.key_after(move)));

      // Check for legality just before making the move
      if (!pos.legal(move))
      {
          moveCount--;
          continue;
      }

      ss->currentMove = move;

      // Make and search the move
      pos.do_move(move, st, givesCheck);
      value = givesCheck ? -qsearch<NT,  true>(pos, ss+1, -beta, -alpha, depth - ONE_PLY)
                         : -qsearch<NT, false>(pos, ss+1, -beta, -alpha, depth - ONE_PLY);
      pos.undo_move(move);

      assert(value > -VALUE_INFINITE && value < VALUE_INFINITE);

      // Check for a new best move
      if (value > bestValue)
      {
          bestValue = value;

          if (value > alpha)
          {
              if (PvNode) // Update pv even in fail-high case
                  update_pv(ss->pv, move, (ss+1)->pv);

              if (PvNode && value < beta) // Update alpha here!
              {
                  alpha = value;
                  bestMove = move;
              }
              else // Fail high
              {
                  tte->save(posKey, value_to_tt(value, ss->ply), BOUND_LOWER,
                            ttDepth, move, ss->staticEval, TT.generation());

                  return value;
              }
          }
       }
    }

    // All legal moves have been searched. A special case: If we're in check
    // and no legal moves were found, it is checkmate.
    if (InCheck && bestValue == -VALUE_INFINITE)
        return mated_in(ss->ply); // Plies to mate from the root

    tte->save(posKey, value_to_tt(bestValue, ss->ply),
              PvNode && bestValue > oldAlpha ? BOUND_EXACT : BOUND_UPPER,
              ttDepth, bestMove, ss->staticEval, TT.generation());

    assert(bestValue > -VALUE_INFINITE && bestValue < VALUE_INFINITE);

    return bestValue;
  }


  // value_to_tt() adjusts a mate score from "plies to mate from the root" to
  // "plies to mate from the current position". Non-mate scores are unchanged.
  // The function is called before storing a value in the transposition table.

  Value value_to_tt(Value v, int ply) {

    assert(v != VALUE_NONE);

    return  v >= VALUE_MATE_IN_MAX_PLY  ? v + ply
          : v <= VALUE_MATED_IN_MAX_PLY ? v - ply : v;
  }


  // value_from_tt() is the inverse of value_to_tt(): It adjusts a mate score
  // from the transposition table (which refers to the plies to mate/be mated
  // from current position) to "plies to mate/be mated from the root".

  Value value_from_tt(Value v, int ply) {

    return  v == VALUE_NONE             ? VALUE_NONE
          : v >= VALUE_MATE_IN_MAX_PLY  ? v - ply
          : v <= VALUE_MATED_IN_MAX_PLY ? v + ply : v;
  }


  // update_pv() adds current move and appends child pv[]

  void update_pv(Move* pv, Move move, Move* childPv) {

    for (*pv++ = move; childPv && *childPv != MOVE_NONE; )
        *pv++ = *childPv++;
    *pv = MOVE_NONE;
  }


  // update_continuation_histories() updates histories of the move pairs formed
  // by moves at ply -1, -2, and -4 with current move.

  void update_continuation_histories(Stack* ss, Piece pc, Square to, int bonus) {

    for (int i : {1, 2, 4})
        if (is_ok((ss-i)->currentMove))
            (ss-i)->contHistory->update(pc, to, bonus);
  }


  // update_stats() updates move sorting heuristics when a new quiet best move is found

  void update_stats(const Position& pos, Stack* ss, Move move,
                    Move* quiets, int quietsCnt, int bonus) {

    if (ss->killers[0] != move)
    {
        ss->killers[1] = ss->killers[0];
        ss->killers[0] = move;
    }

    Color c = pos.side_to_move();
    Thread* thisThread = pos.this_thread();
    thisThread->mainHistory.update(c, move, bonus);
    update_continuation_histories(ss, pos.moved_piece(move), to_sq(move), bonus);

    if (is_ok((ss-1)->currentMove))
    {
        Square prevSq = to_sq((ss-1)->currentMove);
        thisThread->counterMoves[pos.piece_on(prevSq)][prevSq] = move;
    }

    // Decrease all the other played quiet moves
    for (int i = 0; i < quietsCnt; ++i)
    {
        thisThread->mainHistory.update(c, quiets[i], -bonus);
        update_continuation_histories(ss, pos.moved_piece(quiets[i]), to_sq(quiets[i]), -bonus);
    }
  }


  // When playing with strength handicap, choose best move among a set of RootMoves
  // using a statistical rule dependent on 'level'. Idea by Heinz van Saanen.

  Move Skill::pick_best(size_t multiPV) {

    const RootMoves& rootMoves = Threads.main()->rootMoves;
    static PRNG rng(now()); // PRNG sequence should be non-deterministic

    // RootMoves are already sorted by score in descending order
    Value topScore = rootMoves[0].score;
    int delta = std::min(topScore - rootMoves[multiPV - 1].score, PawnValueMg);
    int weakness = 120 - 2 * level;
    int maxScore = -VALUE_INFINITE;

    // Choose best move. For each move score we add two terms, both dependent on
    // weakness. One is deterministic and bigger for weaker levels, and one is
    // random. Then we choose the move with the resulting highest score.
    for (size_t i = 0; i < multiPV; ++i)
    {
        // This is our magic formula
        int push = (  weakness * int(topScore - rootMoves[i].score)
                    + delta * (rng.rand<unsigned>() % weakness)) / 128;

        if (rootMoves[i].score + push > maxScore)
        {
            maxScore = rootMoves[i].score + push;
            best = rootMoves[i].pv[0];
        }
    }

    return best;
  }

} // namespace

  // check_time() is used to print debug info and, more importantly, to detect
  // when we are out of available time and thus stop the search.

  void MainThread::check_time() {

    if (--callsCnt > 0)
        return;

    // At low node count increase the checking rate to about 0.1% of nodes
    // otherwise use a default value.
    callsCnt = Limits.nodes ? std::min(4096, int(Limits.nodes / 1024)) : 4096;

    static TimePoint lastInfoTime = now();

    int elapsed = Time.elapsed();
    TimePoint tick = Limits.startTime + elapsed;

    if (tick - lastInfoTime >= 1000)
    {
        lastInfoTime = tick;
        dbg_print();
    }

    // An engine may not stop pondering until told so by the GUI
    if (Threads.ponder)
        return;

    if (   (Limits.use_time_management() && elapsed > Time.maximum())
        || (Limits.movetime && elapsed >= Limits.movetime)
        || (Limits.nodes && Threads.nodes_searched() >= (uint64_t)Limits.nodes))
            Threads.stop = true;
  }


/// UCI::pv() formats PV information according to the UCI protocol. UCI requires
/// that all (if any) unsearched PV lines are sent using a previous search score.

string UCI::pv(const Position& pos, Depth depth, Value alpha, Value beta) {

  std::stringstream ss;
  int elapsed = Time.elapsed() + 1;
  const RootMoves& rootMoves = pos.this_thread()->rootMoves;
  size_t PVIdx = pos.this_thread()->PVIdx;
  size_t multiPV = std::min((size_t)Options["MultiPV"], rootMoves.size());
  uint64_t nodesSearched = Threads.nodes_searched();
  uint64_t tbHits = Threads.tb_hits() + (TB::RootInTB ? rootMoves.size() : 0);

  for (size_t i = 0; i < multiPV; ++i)
  {
      bool updated = (i <= PVIdx && rootMoves[i].score != -VALUE_INFINITE);

      if (depth == ONE_PLY && !updated)
          continue;

      Depth d = updated ? depth : depth - ONE_PLY;
      Value v = updated ? rootMoves[i].score : rootMoves[i].previousScore;

      bool tb = TB::RootInTB && abs(v) < VALUE_TB_WIN - 5 * PawnValueEg;
      v = tb ? TB::Score : v;

      if (ss.rdbuf()->in_avail()) // Not at first line
          ss << "\n";

      ss << "info"
         << " depth "    << d / ONE_PLY
         << " seldepth " << rootMoves[i].selDepth
         << " multipv "  << i + 1
         << " score "    << UCI::value(v);

      if (!tb && i == PVIdx)
          ss << (v >= beta ? " lowerbound" : v <= alpha ? " upperbound" : "");

      ss << " nodes "    << nodesSearched
         << " nps "      << nodesSearched * 1000 / elapsed;

      if (elapsed > 1000) // Earlier makes little sense
          ss << " hashfull " << TT.hashfull();

      ss << " tbhits "   << tbHits
         << " time "     << elapsed
         << " pv";

      for (Move m : rootMoves[i].pv)
          ss << " " << UCI::move(m, pos.is_chess960());
  }

  return ss.str();
}


/// RootMove::extract_ponder_from_tt() is called in case we have no ponder move
/// before exiting the search, for instance, in case we stop the search during a
/// fail high at root. We try hard to have a ponder move to return to the GUI,
/// otherwise in case of 'ponder on' we have nothing to think on.

bool RootMove::extract_ponder_from_tt(Position& pos) {

    StateInfo st;
    bool ttHit;

    assert(pv.size() == 1);

    if (!pv[0])
        return false;

    pos.do_move(pv[0], st);
    TTEntry* tte = TT.probe(pos.key(), ttHit);

    if (ttHit)
    {
        Move m = tte->move(); // Local copy to be SMP safe
        if (MoveList<LEGAL>(pos).contains(m))
            pv.push_back(m);
    }

    pos.undo_move(pv[0]);
    return pv.size() > 1;
}

void Tablebases::filter_root_moves(Position& pos, Search::RootMoves& rootMoves) {

    RootInTB = false;
    UseRule50 = Options["Syzygy50MoveRule"];
    ProbeDepth = Options["SyzygyProbeDepth"] * ONE_PLY;
    Cardinality = Options["SyzygyProbeLimit"];

    // Skip TB probing when no TB found: !TBLargest -> !TB::Cardinality
    if (Cardinality > MaxCardinality)
    {
        Cardinality = MaxCardinality;
        ProbeDepth = DEPTH_ZERO;
    }

    if (Cardinality < popcount(pos.pieces()) || pos.can_castle(ANY_CASTLING))
        return;

    // If the current root position is in the tablebases, then RootMoves
    // contains only moves that preserve the draw or the win.
    RootInTB = root_probe(pos, rootMoves, TB::Score);

    if (!RootInTB) // If DTZ tables are missing, use WDL tables as a fallback
        RootInTB = root_probe_wdl(pos, rootMoves, TB::Score);

    if (RootInTB && !UseRule50)
        TB::Score =  TB::Score > VALUE_DRAW ?  VALUE_TB_WIN - 5 * PawnValueEg
                   : TB::Score < VALUE_DRAW ? -VALUE_TB_WIN + 5 * PawnValueEg
                                            :  VALUE_DRAW;
}<|MERGE_RESOLUTION|>--- conflicted
+++ resolved
@@ -656,8 +656,7 @@
 
                 int drawScore = TB::UseRule50 ? 1 : 0;
 
-<<<<<<< HEAD
-                int centiPly = PawnValueEg * (ss->ply - 1) / 100;
+                int centiPly = PawnValueEg * ss->ply / 100;
 
                 if (    abs(v) <= drawScore
                     || !ttHit
@@ -667,11 +666,6 @@
                     value =  v < -drawScore ? -VALUE_TB_WIN + centiPly + PawnValueEg * popcount(pos.pieces( pos.side_to_move()))
                            : v >  drawScore ?  VALUE_TB_WIN - centiPly - PawnValueEg * popcount(pos.pieces(~pos.side_to_move()))
                                             :  DrawValue[pos.side_to_move()] - v < 0 ? 2 * Eval::Tempo : VALUE_ZERO;
-=======
-                value =  v < -drawScore ? -VALUE_MATE + MAX_PLY + ss->ply + 1
-                       : v >  drawScore ?  VALUE_MATE - MAX_PLY - ss->ply - 1
-                                        :  VALUE_DRAW + 2 * v * drawScore;
->>>>>>> 0e949ac2
 
                     tte->save(posKey, value,
                               v > drawScore ? BOUND_LOWER : v < -drawScore ? BOUND_UPPER : BOUND_EXACT,
