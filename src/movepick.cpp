--- conflicted
+++ resolved
@@ -220,21 +220,11 @@
           }
       }
 
-<<<<<<< HEAD
-      case KILLERS:
-          move = *cur++;
+      ++stage;
+      move = ss->killers[0];  // First killer move
 #ifdef ANTI
-          if (pos.is_anti() && pos.can_capture()) {} else
+      if (pos.is_anti() && pos.can_capture()) {} else
 #endif
-          if (    move != MOVE_NONE
-              &&  move != ttMove
-              &&  pos.pseudo_legal(move)
-              && !pos.capture(move))
-              return move;
-          break;
-=======
-      ++stage;
-      move = ss->killers[0];  // First killer move
       if (    move != MOVE_NONE
           &&  move != ttMove
           &&  pos.pseudo_legal(move)
@@ -244,6 +234,9 @@
   case KILLERS:
       ++stage;
       move = ss->killers[1]; // Second killer move
+#ifdef ANTI
+      if (pos.is_anti() && pos.can_capture()) {} else
+#endif
       if (    move != MOVE_NONE
           &&  move != ttMove
           &&  pos.pseudo_legal(move)
@@ -273,7 +266,6 @@
       } else
           insertion_sort(cur, endMoves);
       ++stage;
->>>>>>> 01f2466f
 
   case QUIET:
       while (cur < endMoves)
