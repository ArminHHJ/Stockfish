--- conflicted
+++ resolved
@@ -115,7 +115,6 @@
 
   for (auto& m : *this)
       if (Type == CAPTURES)
-<<<<<<< HEAD
       {
 #ifdef ATOMIC
           if (pos.is_atomic())
@@ -127,24 +126,20 @@
               m.value =  PieceValue[pos.variant()][MG][pos.piece_on(to_sq(m))]
                        - Value(200 * std::min(distance(to_sq(m), pos.square<KING>(~pos.side_to_move())),
                                               distance(to_sq(m), pos.square<KING>( pos.side_to_move()))))
-                       + Value((*captureHistory)[pos.moved_piece(m)][to_sq(m)][type_of(pos.piece_on(to_sq(m)))]);
+                       + (*captureHistory)[pos.moved_piece(m)][to_sq(m)][type_of(pos.piece_on(to_sq(m)))];
           else
 #endif
 #ifdef RACE
           if (pos.is_race())
               m.value =  PieceValue[pos.variant()][MG][pos.piece_on(to_sq(m))]
                        - Value(200 * relative_rank(BLACK, to_sq(m)))
-                       + Value((*captureHistory)[pos.moved_piece(m)][to_sq(m)][type_of(pos.piece_on(to_sq(m)))]);
+                       + (*captureHistory)[pos.moved_piece(m)][to_sq(m)][type_of(pos.piece_on(to_sq(m)))];
           else
 #endif
           m.value =  PieceValue[pos.variant()][MG][pos.piece_on(to_sq(m))]
-                   + Value((*captureHistory)[pos.moved_piece(m)][to_sq(m)][type_of(pos.piece_on(to_sq(m)))]);
-      }
-=======
-          m.value =  PieceValue[MG][pos.piece_on(to_sq(m))]
                    + (*captureHistory)[pos.moved_piece(m)][to_sq(m)][type_of(pos.piece_on(to_sq(m)))];
-
->>>>>>> cad300cf
+      }
+
       else if (Type == QUIETS)
       {
           m.value =  (*mainHistory)[pos.side_to_move()][from_to(m)]
