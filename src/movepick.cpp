--- conflicted
+++ resolved
@@ -110,7 +110,6 @@
 
   for (auto& m : *this)
       if (Type == CAPTURES)
-<<<<<<< HEAD
       {
 #ifdef ATOMIC
           if (pos.is_atomic())
@@ -122,24 +121,19 @@
               m.value =  PieceValue[pos.variant()][MG][pos.piece_on(to_sq(m))]
                        - Value(200 * std::min(distance(to_sq(m), pos.square<KING>(~pos.side_to_move())),
                                               distance(to_sq(m), pos.square<KING>( pos.side_to_move()))))
-                       + (*captureHistory)[pos.moved_piece(m)][to_sq(m)][type_of(pos.piece_on(to_sq(m)))] / 16;
+                       + (*captureHistory)[pos.moved_piece(m)][to_sq(m)][type_of(pos.piece_on(to_sq(m)))] / 8;
           else
 #endif
 #ifdef RACE
           if (pos.is_race())
               m.value =  PieceValue[pos.variant()][MG][pos.piece_on(to_sq(m))]
                        - Value(200 * relative_rank(BLACK, to_sq(m)))
-                       + (*captureHistory)[pos.moved_piece(m)][to_sq(m)][type_of(pos.piece_on(to_sq(m)))] / 16;
+                       + (*captureHistory)[pos.moved_piece(m)][to_sq(m)][type_of(pos.piece_on(to_sq(m)))] / 8;
           else
 #endif
           m.value =  PieceValue[pos.variant()][MG][pos.piece_on(to_sq(m))]
-                   + (*captureHistory)[pos.moved_piece(m)][to_sq(m)][type_of(pos.piece_on(to_sq(m)))] / 16;
+                   + (*captureHistory)[pos.moved_piece(m)][to_sq(m)][type_of(pos.piece_on(to_sq(m)))] / 8;
       }
-=======
-          m.value =  PieceValue[MG][pos.piece_on(to_sq(m))]
-                   + (*captureHistory)[pos.moved_piece(m)][to_sq(m)][type_of(pos.piece_on(to_sq(m)))] / 8;
->>>>>>> 881cab25
-
       else if (Type == QUIETS)
       {
           m.value =  (*mainHistory)[pos.side_to_move()][from_to(m)]
@@ -155,7 +149,6 @@
           }
 #endif
       }
-
       else // Type == EVASIONS
       {
           if (pos.capture(m))
