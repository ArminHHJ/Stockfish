/*
  Stockfish, a UCI chess playing engine derived from Glaurung 2.1
  Copyright (C) 2004-2008 Tord Romstad (Glaurung author)
  Copyright (C) 2008-2015 Marco Costalba, Joona Kiiski, Tord Romstad
  Copyright (C) 2015-2019 Marco Costalba, Joona Kiiski, Gary Linscott, Tord Romstad

  Stockfish is free software: you can redistribute it and/or modify
  it under the terms of the GNU General Public License as published by
  the Free Software Foundation, either version 3 of the License, or
  (at your option) any later version.

  Stockfish is distributed in the hope that it will be useful,
  but WITHOUT ANY WARRANTY; without even the implied warranty of
  MERCHANTABILITY or FITNESS FOR A PARTICULAR PURPOSE.  See the
  GNU General Public License for more details.

  You should have received a copy of the GNU General Public License
  along with this program.  If not, see <http://www.gnu.org/licenses/>.
*/

#ifndef BITBOARD_H_INCLUDED
#define BITBOARD_H_INCLUDED

#include <string>

#include "types.h"

namespace Bitbases {

void init();
bool probe(Square wksq, Square wpsq, Square bksq, Color us);

}

namespace Bitboards {

void init();
const std::string pretty(Bitboard b);

}

constexpr Bitboard AllSquares = ~Bitboard(0);
constexpr Bitboard DarkSquares = 0xAA55AA55AA55AA55ULL;

constexpr Bitboard FileABB = 0x0101010101010101ULL;
constexpr Bitboard FileBBB = FileABB << 1;
constexpr Bitboard FileCBB = FileABB << 2;
constexpr Bitboard FileDBB = FileABB << 3;
constexpr Bitboard FileEBB = FileABB << 4;
constexpr Bitboard FileFBB = FileABB << 5;
constexpr Bitboard FileGBB = FileABB << 6;
constexpr Bitboard FileHBB = FileABB << 7;

constexpr Bitboard Rank1BB = 0xFF;
constexpr Bitboard Rank2BB = Rank1BB << (8 * 1);
constexpr Bitboard Rank3BB = Rank1BB << (8 * 2);
constexpr Bitboard Rank4BB = Rank1BB << (8 * 3);
constexpr Bitboard Rank5BB = Rank1BB << (8 * 4);
constexpr Bitboard Rank6BB = Rank1BB << (8 * 5);
constexpr Bitboard Rank7BB = Rank1BB << (8 * 6);
constexpr Bitboard Rank8BB = Rank1BB << (8 * 7);

<<<<<<< HEAD
#ifdef CRAZYHOUSE
const Bitboard Rank1234BB = Rank1BB | Rank2BB | Rank3BB | Rank4BB;
const Bitboard Rank5678BB = Rank5BB | Rank6BB | Rank7BB | Rank8BB;
#endif

extern int8_t SquareDistance[SQUARE_NB][SQUARE_NB];
=======
constexpr Bitboard QueenSide   = FileABB | FileBBB | FileCBB | FileDBB;
constexpr Bitboard CenterFiles = FileCBB | FileDBB | FileEBB | FileFBB;
constexpr Bitboard KingSide    = FileEBB | FileFBB | FileGBB | FileHBB;
constexpr Bitboard Center      = (FileDBB | FileEBB) & (Rank4BB | Rank5BB);

extern uint8_t PopCnt16[1 << 16];
extern uint8_t SquareDistance[SQUARE_NB][SQUARE_NB];
>>>>>>> 2bceba7f

extern Bitboard SquareBB[SQUARE_NB];
extern Bitboard BetweenBB[SQUARE_NB][SQUARE_NB];
extern Bitboard LineBB[SQUARE_NB][SQUARE_NB];
extern Bitboard DistanceRingBB[SQUARE_NB][8];
extern Bitboard PseudoAttacks[PIECE_TYPE_NB][SQUARE_NB];
extern Bitboard PawnAttacks[COLOR_NB][SQUARE_NB];
<<<<<<< HEAD
#ifdef GRID
extern Bitboard GridBB[GRIDLAYOUT_NB][SQUARE_NB];
#endif
=======
extern Bitboard KingFlank[FILE_NB];
>>>>>>> 2bceba7f


/// Magic holds all magic bitboards relevant data for a single square
struct Magic {
  Bitboard  mask;
  Bitboard  magic;
  Bitboard* attacks;
  unsigned  shift;

  // Compute the attack's index using the 'magic bitboards' approach
  unsigned index(Bitboard occupied) const {

    if (HasPext)
        return unsigned(pext(occupied, mask));

    if (Is64Bit)
        return unsigned(((occupied & mask) * magic) >> shift);

    unsigned lo = unsigned(occupied) & unsigned(mask);
    unsigned hi = unsigned(occupied >> 32) & unsigned(mask >> 32);
    return (lo * unsigned(magic) ^ hi * unsigned(magic >> 32)) >> shift;
  }
};

extern Magic RookMagics[SQUARE_NB];
extern Magic BishopMagics[SQUARE_NB];


/// Overloads of bitwise operators between a Bitboard and a Square for testing
/// whether a given bit is set in a bitboard, and for setting and clearing bits.

inline Bitboard operator&(Bitboard b, Square s) {
  assert(s >= SQ_A1 && s <= SQ_H8);
  return b & SquareBB[s];
}

inline Bitboard operator|(Bitboard b, Square s) {
  assert(s >= SQ_A1 && s <= SQ_H8);
  return b | SquareBB[s];
}

inline Bitboard operator^(Bitboard b, Square s) {
  assert(s >= SQ_A1 && s <= SQ_H8);
  return b ^ SquareBB[s];
}

inline Bitboard operator-(Bitboard b, Square s) {
  return b & ~SquareBB[s];
}

inline Bitboard& operator|=(Bitboard& b, Square s) {
  assert(s >= SQ_A1 && s <= SQ_H8);
  return b |= SquareBB[s];
}

inline Bitboard& operator^=(Bitboard& b, Square s) {
  assert(s >= SQ_A1 && s <= SQ_H8);
  return b ^= SquareBB[s];
}

inline Bitboard& operator-=(Bitboard& b, Square s) {
  return b &= ~SquareBB[s];
}

constexpr bool more_than_one(Bitboard b) {
  return b & (b - 1);
}

inline bool opposite_colors(Square s1, Square s2) {
  return bool(DarkSquares & s1) != bool(DarkSquares & s2);
}


/// rank_bb() and file_bb() return a bitboard representing all the squares on
/// the given file or rank.

inline Bitboard rank_bb(Rank r) {
  return Rank1BB << (8 * r);
}

inline Bitboard rank_bb(Square s) {
  return rank_bb(rank_of(s));
}

inline Bitboard file_bb(File f) {
  return FileABB << f;
}

inline Bitboard file_bb(Square s) {
  return file_bb(file_of(s));
}

#ifdef GRID
inline Bitboard grid_layout_bb(GridLayout l, Square s) {
  return GridBB[l][s];
}
#endif


/// shift() moves a bitboard one step along direction D

template<Direction D>
constexpr Bitboard shift(Bitboard b) {
  return  D == NORTH      ?  b             << 8 : D == SOUTH      ?  b             >> 8
        : D == EAST       ? (b & ~FileHBB) << 1 : D == WEST       ? (b & ~FileABB) >> 1
        : D == NORTH_EAST ? (b & ~FileHBB) << 9 : D == NORTH_WEST ? (b & ~FileABB) << 7
        : D == SOUTH_EAST ? (b & ~FileHBB) >> 7 : D == SOUTH_WEST ? (b & ~FileABB) >> 9
        : 0;
}


/// pawn_attacks_bb() returns the squares attacked by pawns of the given color
/// from the squares in the given bitboard.

template<Color C>
constexpr Bitboard pawn_attacks_bb(Bitboard b) {
  return C == WHITE ? shift<NORTH_WEST>(b) | shift<NORTH_EAST>(b)
                    : shift<SOUTH_WEST>(b) | shift<SOUTH_EAST>(b);
}


/// pawn_double_attacks_bb() returns the squares doubly attacked by pawns of the
/// given color from the squares in the given bitboard.

template<Color C>
constexpr Bitboard pawn_double_attacks_bb(Bitboard b) {
  return C == WHITE ? shift<NORTH_WEST>(b) & shift<NORTH_EAST>(b)
                    : shift<SOUTH_WEST>(b) & shift<SOUTH_EAST>(b);
}


/// adjacent_files_bb() returns a bitboard representing all the squares on the
/// adjacent files of the given one.

inline Bitboard adjacent_files_bb(File f) {
  return shift<EAST>(file_bb(f)) | shift<WEST>(file_bb(f));
}

<<<<<<< HEAD
#ifdef ATOMIC
inline Bitboard adjacent_squares_bb(Bitboard b) {
  Bitboard b2 = shift<NORTH>(b) | shift<SOUTH>(b);
  return b2 | shift<WEST>(b | b2) | shift<EAST>(b | b2);
}
#endif
=======
>>>>>>> 2bceba7f

/// between_bb() returns a bitboard representing all the squares between the two
/// given ones. For instance, between_bb(SQ_C4, SQ_F7) returns a bitboard with
/// the bits for square d5 and e6 set. If s1 and s2 are not on the same rank,
/// file or diagonal, 0 is returned.

inline Bitboard between_bb(Square s1, Square s2) {
  return BetweenBB[s1][s2];
}


/// forward_ranks_bb() returns a bitboard representing the squares on the ranks
/// in front of the given one, from the point of view of the given color. For instance,
/// forward_ranks_bb(BLACK, SQ_D3) will return the 16 squares on ranks 1 and 2.

inline Bitboard forward_ranks_bb(Color c, Square s) {
  return c == WHITE ? ~Rank1BB << 8 * (rank_of(s) - RANK_1)
                    : ~Rank8BB >> 8 * (RANK_8 - rank_of(s));
}


/// forward_file_bb() returns a bitboard representing all the squares along the
/// line in front of the given one, from the point of view of the given color.

inline Bitboard forward_file_bb(Color c, Square s) {
  return forward_ranks_bb(c, s) & file_bb(s);
}


/// pawn_attack_span() returns a bitboard representing all the squares that can
/// be attacked by a pawn of the given color when it moves along its file,
/// starting from the given square.

inline Bitboard pawn_attack_span(Color c, Square s) {
  return forward_ranks_bb(c, s) & adjacent_files_bb(file_of(s));
}


/// passed_pawn_span() returns a bitboard which can be used to test if a pawn of
/// the given color and on the given square is a passed pawn.

inline Bitboard passed_pawn_span(Color c, Square s) {
  return forward_ranks_bb(c, s) & (adjacent_files_bb(file_of(s)) | file_bb(s));
}


/// aligned() returns true if the squares s1, s2 and s3 are aligned either on a
/// straight or on a diagonal line.

inline bool aligned(Square s1, Square s2, Square s3) {
  return LineBB[s1][s2] & s3;
}


/// distance() functions return the distance between x and y, defined as the
/// number of steps for a king in x to reach y. Works with squares, ranks, files.

template<typename T> inline int distance(T x, T y) { return std::abs(x - y); }
template<> inline int distance<Square>(Square x, Square y) { return SquareDistance[x][y]; }

template<typename T1, typename T2> inline int distance(T2 x, T2 y);
template<> inline int distance<File>(Square x, Square y) { return distance(file_of(x), file_of(y)); }
template<> inline int distance<Rank>(Square x, Square y) { return distance(rank_of(x), rank_of(y)); }


/// attacks_bb() returns a bitboard representing all the squares attacked by a
/// piece of type Pt (bishop or rook) placed on 's'.

template<PieceType Pt>
inline Bitboard attacks_bb(Square s, Bitboard occupied) {

  const Magic& m = Pt == ROOK ? RookMagics[s] : BishopMagics[s];
  return m.attacks[m.index(occupied)];
}

inline Bitboard attacks_bb(PieceType pt, Square s, Bitboard occupied) {

  assert(pt != PAWN);

  switch (pt)
  {
  case BISHOP: return attacks_bb<BISHOP>(s, occupied);
  case ROOK  : return attacks_bb<  ROOK>(s, occupied);
  case QUEEN : return attacks_bb<BISHOP>(s, occupied) | attacks_bb<ROOK>(s, occupied);
  default    : return PseudoAttacks[pt][s];
  }
}


/// popcount() counts the number of non-zero bits in a bitboard

inline int popcount(Bitboard b) {

#ifndef USE_POPCNT

  union { Bitboard bb; uint16_t u[4]; } v = { b };
  return PopCnt16[v.u[0]] + PopCnt16[v.u[1]] + PopCnt16[v.u[2]] + PopCnt16[v.u[3]];

#elif defined(_MSC_VER) || defined(__INTEL_COMPILER)

  return (int)_mm_popcnt_u64(b);

#else // Assumed gcc or compatible compiler

  return __builtin_popcountll(b);

#endif
}


/// lsb() and msb() return the least/most significant bit in a non-zero bitboard

#if defined(__GNUC__)  // GCC, Clang, ICC

inline Square lsb(Bitboard b) {
  assert(b);
  return Square(__builtin_ctzll(b));
}

inline Square msb(Bitboard b) {
  assert(b);
  return Square(63 ^ __builtin_clzll(b));
}

#elif defined(_MSC_VER)  // MSVC

#ifdef _WIN64  // MSVC, WIN64

inline Square lsb(Bitboard b) {
  assert(b);
  unsigned long idx;
  _BitScanForward64(&idx, b);
  return (Square) idx;
}

inline Square msb(Bitboard b) {
  assert(b);
  unsigned long idx;
  _BitScanReverse64(&idx, b);
  return (Square) idx;
}

#else  // MSVC, WIN32

inline Square lsb(Bitboard b) {
  assert(b);
  unsigned long idx;

  if (b & 0xffffffff) {
      _BitScanForward(&idx, int32_t(b));
      return Square(idx);
  } else {
      _BitScanForward(&idx, int32_t(b >> 32));
      return Square(idx + 32);
  }
}

inline Square msb(Bitboard b) {
  assert(b);
  unsigned long idx;

  if (b >> 32) {
      _BitScanReverse(&idx, int32_t(b >> 32));
      return Square(idx + 32);
  } else {
      _BitScanReverse(&idx, int32_t(b));
      return Square(idx);
  }
}

#endif

#else  // Compiler is neither GCC nor MSVC compatible

#error "Compiler not supported."

#endif


/// pop_lsb() finds and clears the least significant bit in a non-zero bitboard

inline Square pop_lsb(Bitboard* b) {
  const Square s = lsb(*b);
  *b &= *b - 1;
  return s;
}


/// frontmost_sq() and backmost_sq() return the square corresponding to the
/// most/least advanced bit relative to the given color.

inline Square frontmost_sq(Color c, Bitboard b) { return c == WHITE ? msb(b) : lsb(b); }
inline Square  backmost_sq(Color c, Bitboard b) { return c == WHITE ? lsb(b) : msb(b); }

#endif // #ifndef BITBOARD_H_INCLUDED<|MERGE_RESOLUTION|>--- conflicted
+++ resolved
@@ -60,14 +60,11 @@
 constexpr Bitboard Rank7BB = Rank1BB << (8 * 6);
 constexpr Bitboard Rank8BB = Rank1BB << (8 * 7);
 
-<<<<<<< HEAD
 #ifdef CRAZYHOUSE
 const Bitboard Rank1234BB = Rank1BB | Rank2BB | Rank3BB | Rank4BB;
 const Bitboard Rank5678BB = Rank5BB | Rank6BB | Rank7BB | Rank8BB;
 #endif
 
-extern int8_t SquareDistance[SQUARE_NB][SQUARE_NB];
-=======
 constexpr Bitboard QueenSide   = FileABB | FileBBB | FileCBB | FileDBB;
 constexpr Bitboard CenterFiles = FileCBB | FileDBB | FileEBB | FileFBB;
 constexpr Bitboard KingSide    = FileEBB | FileFBB | FileGBB | FileHBB;
@@ -75,7 +72,6 @@
 
 extern uint8_t PopCnt16[1 << 16];
 extern uint8_t SquareDistance[SQUARE_NB][SQUARE_NB];
->>>>>>> 2bceba7f
 
 extern Bitboard SquareBB[SQUARE_NB];
 extern Bitboard BetweenBB[SQUARE_NB][SQUARE_NB];
@@ -83,13 +79,10 @@
 extern Bitboard DistanceRingBB[SQUARE_NB][8];
 extern Bitboard PseudoAttacks[PIECE_TYPE_NB][SQUARE_NB];
 extern Bitboard PawnAttacks[COLOR_NB][SQUARE_NB];
-<<<<<<< HEAD
 #ifdef GRID
 extern Bitboard GridBB[GRIDLAYOUT_NB][SQUARE_NB];
 #endif
-=======
 extern Bitboard KingFlank[FILE_NB];
->>>>>>> 2bceba7f
 
 
 /// Magic holds all magic bitboards relevant data for a single square
@@ -228,15 +221,12 @@
   return shift<EAST>(file_bb(f)) | shift<WEST>(file_bb(f));
 }
 
-<<<<<<< HEAD
 #ifdef ATOMIC
 inline Bitboard adjacent_squares_bb(Bitboard b) {
   Bitboard b2 = shift<NORTH>(b) | shift<SOUTH>(b);
   return b2 | shift<WEST>(b | b2) | shift<EAST>(b | b2);
 }
 #endif
-=======
->>>>>>> 2bceba7f
 
 /// between_bb() returns a bitboard representing all the squares between the two
 /// given ones. For instance, between_bb(SQ_C4, SQ_F7) returns a bitboard with
