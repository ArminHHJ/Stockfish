--- conflicted
+++ resolved
@@ -115,39 +115,16 @@
   return SquareBB[s];
 }
 
-<<<<<<< HEAD
-inline Bitboard operator|(Bitboard b, Square s) {
-  assert(s >= SQ_A1 && s <= SQ_H8);
-  return b | SquareBB[s];
-}
-
-inline Bitboard operator^(Bitboard b, Square s) {
-  assert(s >= SQ_A1 && s <= SQ_H8);
-  return b ^ SquareBB[s];
-}
-
-inline Bitboard operator-(Bitboard b, Square s) {
-  return b & ~SquareBB[s];
-}
-
-inline Bitboard& operator|=(Bitboard& b, Square s) {
-  assert(s >= SQ_A1 && s <= SQ_H8);
-  return b |= SquareBB[s];
-}
-=======
 /// Overloads of bitwise operators between a Bitboard and a Square for testing
 /// whether a given bit is set in a bitboard, and for setting and clearing bits.
->>>>>>> 82ad9ce9
 
 inline Bitboard  operator&( Bitboard  b, Square s) { return b &  square_bb(s); }
 inline Bitboard  operator|( Bitboard  b, Square s) { return b |  square_bb(s); }
 inline Bitboard  operator^( Bitboard  b, Square s) { return b ^  square_bb(s); }
+inline Bitboard  operator-( Bitboard  b, Square s) { return b & ~square_bb(s); }
 inline Bitboard& operator|=(Bitboard& b, Square s) { return b |= square_bb(s); }
 inline Bitboard& operator^=(Bitboard& b, Square s) { return b ^= square_bb(s); }
-
-inline Bitboard& operator-=(Bitboard& b, Square s) {
-  return b &= ~SquareBB[s];
-}
+inline Bitboard& operator-=(Bitboard& b, Square s) { return b &= ~square_bb(s); }
 
 constexpr bool more_than_one(Bitboard b) {
   return b & (b - 1);
