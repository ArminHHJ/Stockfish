--- conflicted
+++ resolved
@@ -378,13 +378,12 @@
   assert(-VALUE_INFINITE < v && v < VALUE_INFINITE);
 
   stringstream ss;
-<<<<<<< HEAD
 #ifdef Add_Features
   const float vs = (float)v;
   constexpr float sf = 2.15; // scoring percentage factor
   constexpr float vf = 0.31492; // centipawn value factor
 #endif
-  if (abs(v) < VALUE_MATE - MAX_PLY)
+  if (abs(v) < VALUE_MATE_IN_MAX_PLY)
 #ifdef Add_Features
   // Score percentage evalaution output, similair to Lc0 output.
   // For use with GUIs that divide centipawn scores by 100, e.g, xBoard, Arena, Fritz, etc.
@@ -403,11 +402,6 @@
 #else
   ss << "cp " << v * 100 / PawnValueEg;
 #endif
-=======
-
-  if (abs(v) < VALUE_MATE_IN_MAX_PLY)
-      ss << "cp " << v * 100 / PawnValueEg;
->>>>>>> ddcbacd0
   else
     ss << "mate " << (v > 0 ? VALUE_MATE - v + 1 : -VALUE_MATE - v) / 2;
   return ss.str();
