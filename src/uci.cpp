--- conflicted
+++ resolved
@@ -178,15 +178,11 @@
     limits.startTime = now(); // As early as possible!
 
     while (is >> token)
-<<<<<<< HEAD
 #ifdef Add_Features
         if (token == "searchmoves" || token == "sm")
 #else
-        if (token == "searchmoves")
-#endif
-=======
-        if (token == "searchmoves") // Needs to be the last command on the line
->>>>>>> 209e9420
+        if (token == "searchmoves")  // Needs to be the last command on the line
+#endif
             while (is >> token)
                 limits.searchmoves.push_back(UCI::to_move(pos, token));
 
